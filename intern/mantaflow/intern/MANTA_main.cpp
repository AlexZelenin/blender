/*
 * This program is free software; you can redistribute it and/or
 * modify it under the terms of the GNU General Public License
 * as published by the Free Software Foundation; either version 2
 * of the License, or (at your option) any later version.
 *
 * This program is distributed in the hope that it will be useful,
 * but WITHOUT ANY WARRANTY; without even the implied warranty of
 * MERCHANTABILITY or FITNESS FOR A PARTICULAR PURPOSE.  See the
 * GNU General Public License for more details.
 *
 * You should have received a copy of the GNU General Public License
 * along with this program; if not, write to the Free Software Foundation,
 * Inc., 51 Franklin Street, Fifth Floor, Boston, MA 02110-1301, USA.
 *
 * The Original Code is Copyright (C) 2016 Blender Foundation.
 * All rights reserved.
 */

/** \file
 * \ingroup mantaflow
 */

#include <fstream>
#include <iomanip>
#include <iostream>
#include <sstream>
#include <zlib.h>

#if OPENVDB == 1
#  include "openvdb/openvdb.h"
#endif

#include "MANTA_main.h"
#include "Python.h"
#include "fluid_script.h"
#include "liquid_script.h"
#include "manta.h"
#include "smoke_script.h"

#include "BLI_fileops.h"
#include "BLI_path_util.h"
#include "BLI_utildefines.h"

#include "DNA_fluid_types.h"
#include "DNA_modifier_types.h"
#include "DNA_scene_types.h"

#include "MEM_guardedalloc.h"

using std::cerr;
using std::cout;
using std::endl;
using std::ifstream;
using std::istringstream;
using std::ofstream;
using std::ostringstream;
using std::to_string;

atomic<int> MANTA::solverID(0);
int MANTA::with_debug(0);

/* Number of particles that the cache reads at once (with zlib). */
#define PARTICLE_CHUNK 20000
/* Number of mesh nodes that the cache reads at once (with zlib). */
#define NODE_CHUNK 20000
/* Number of mesh triangles that the cache reads at once (with zlib). */
#define TRIANGLE_CHUNK 20000

MANTA::MANTA(int *res, FluidModifierData *mmd) : mCurrentID(++solverID)
{
  if (with_debug)
<<<<<<< HEAD
    cout << "FLUID: " << mCurrentID << " with res(" << res[0] << ", " << res[1] << ", " << res[2]
         << ")" << endl;

  FluidDomainSettings *mds = mmd->domain;
  mds->fluid = this;

  mUsingLiquid = (mds->type == FLUID_DOMAIN_TYPE_LIQUID);
  mUsingSmoke = (mds->type == FLUID_DOMAIN_TYPE_GAS);
  mUsingNoise = (mds->flags & FLUID_DOMAIN_USE_NOISE) && mUsingSmoke;
  mUsingFractions = (mds->flags & FLUID_DOMAIN_USE_FRACTIONS) && mUsingLiquid;
  mUsingMesh = (mds->flags & FLUID_DOMAIN_USE_MESH) && mUsingLiquid;
  mUsingMVel = (mds->flags & FLUID_DOMAIN_USE_SPEED_VECTORS) && mUsingLiquid;
  mUsingGuiding = (mds->flags & FLUID_DOMAIN_USE_GUIDE);
  mUsingDrops = (mds->particle_type & FLUID_DOMAIN_PARTICLE_SPRAY) && mUsingLiquid;
  mUsingBubbles = (mds->particle_type & FLUID_DOMAIN_PARTICLE_BUBBLE) && mUsingLiquid;
  mUsingFloats = (mds->particle_type & FLUID_DOMAIN_PARTICLE_FOAM) && mUsingLiquid;
  mUsingTracers = (mds->particle_type & FLUID_DOMAIN_PARTICLE_TRACER) && mUsingLiquid;

  mUsingHeat = (mds->active_fields & FLUID_DOMAIN_ACTIVE_HEAT) && mUsingSmoke;
  mUsingFire = (mds->active_fields & FLUID_DOMAIN_ACTIVE_FIRE) && mUsingSmoke;
  mUsingColors = (mds->active_fields & FLUID_DOMAIN_ACTIVE_COLORS) && mUsingSmoke;
  mUsingObstacle = (mds->active_fields & FLUID_DOMAIN_ACTIVE_OBSTACLE);
  mUsingInvel = (mds->active_fields & FLUID_DOMAIN_ACTIVE_INVEL);
  mUsingOutflow = (mds->active_fields & FLUID_DOMAIN_ACTIVE_OUTFLOW);
=======
    std::cout << "FLUID: " << mCurrentID << " with res(" << res[0] << ", " << res[1] << ", "
              << res[2] << ")" << std::endl;

  mmd->domain->fluid = this;

  mUsingLiquid = (mmd->domain->type == FLUID_DOMAIN_TYPE_LIQUID);
  mUsingSmoke = (mmd->domain->type == FLUID_DOMAIN_TYPE_GAS);
  mUsingNoise = (mmd->domain->flags & FLUID_DOMAIN_USE_NOISE) && mUsingSmoke;
  mUsingFractions = (mmd->domain->flags & FLUID_DOMAIN_USE_FRACTIONS) && mUsingLiquid;
  mUsingMesh = (mmd->domain->flags & FLUID_DOMAIN_USE_MESH) && mUsingLiquid;
  mUsingDiffusion = (mmd->domain->flags & FLUID_DOMAIN_USE_DIFFUSION) && mUsingLiquid;
  mUsingMVel = (mmd->domain->flags & FLUID_DOMAIN_USE_SPEED_VECTORS) && mUsingLiquid;
  mUsingGuiding = (mmd->domain->flags & FLUID_DOMAIN_USE_GUIDE);
  mUsingDrops = (mmd->domain->particle_type & FLUID_DOMAIN_PARTICLE_SPRAY) && mUsingLiquid;
  mUsingBubbles = (mmd->domain->particle_type & FLUID_DOMAIN_PARTICLE_BUBBLE) && mUsingLiquid;
  mUsingFloats = (mmd->domain->particle_type & FLUID_DOMAIN_PARTICLE_FOAM) && mUsingLiquid;
  mUsingTracers = (mmd->domain->particle_type & FLUID_DOMAIN_PARTICLE_TRACER) && mUsingLiquid;

  mUsingHeat = (mmd->domain->active_fields & FLUID_DOMAIN_ACTIVE_HEAT) && mUsingSmoke;
  mUsingFire = (mmd->domain->active_fields & FLUID_DOMAIN_ACTIVE_FIRE) && mUsingSmoke;
  mUsingColors = (mmd->domain->active_fields & FLUID_DOMAIN_ACTIVE_COLORS) && mUsingSmoke;
  mUsingObstacle = (mmd->domain->active_fields & FLUID_DOMAIN_ACTIVE_OBSTACLE);
  mUsingInvel = (mmd->domain->active_fields & FLUID_DOMAIN_ACTIVE_INVEL);
  mUsingOutflow = (mmd->domain->active_fields & FLUID_DOMAIN_ACTIVE_OUTFLOW);
>>>>>>> 9bc7ea54

  // Simulation constants
  mTempAmb = 0;  // TODO: Maybe use this later for buoyancy calculation
  mResX = res[0];
  mResY = res[1];
  mResZ = res[2];
  mMaxRes = MAX3(mResX, mResY, mResZ);
  mTotalCells = mResX * mResY * mResZ;
  mResGuiding = mds->res;

  // Smoke low res grids
  mDensity = nullptr;
  mShadow = nullptr;
  mHeat = nullptr;
  mVelocityX = nullptr;
  mVelocityY = nullptr;
  mVelocityZ = nullptr;
  mForceX = nullptr;
  mForceY = nullptr;
  mForceZ = nullptr;
  mFlame = nullptr;
  mFuel = nullptr;
  mReact = nullptr;
  mColorR = nullptr;
  mColorG = nullptr;
  mColorB = nullptr;
  mFlags = nullptr;
  mDensityIn = nullptr;
  mHeatIn = nullptr;
  mColorRIn = nullptr;
  mColorGIn = nullptr;
  mColorBIn = nullptr;
  mFuelIn = nullptr;
  mReactIn = nullptr;
  mEmissionIn = nullptr;

  // Smoke high res grids
  mDensityHigh = nullptr;
  mFlameHigh = nullptr;
  mFuelHigh = nullptr;
  mReactHigh = nullptr;
  mColorRHigh = nullptr;
  mColorGHigh = nullptr;
  mColorBHigh = nullptr;
  mTextureU = nullptr;
  mTextureV = nullptr;
  mTextureW = nullptr;
  mTextureU2 = nullptr;
  mTextureV2 = nullptr;
  mTextureW2 = nullptr;

  // Fluid low res grids
  mPhiIn = nullptr;
  mPhiStaticIn = nullptr;
  mPhiOutIn = nullptr;
  mPhiOutStaticIn = nullptr;
  mPhi = nullptr;

  // Mesh
  mMeshNodes = nullptr;
  mMeshTriangles = nullptr;
  mMeshVelocities = nullptr;

  // Fluid obstacle
  mPhiObsIn = nullptr;
  mPhiObsStaticIn = nullptr;
  mNumObstacle = nullptr;
  mObVelocityX = nullptr;
  mObVelocityY = nullptr;
  mObVelocityZ = nullptr;

  // Fluid guiding
  mPhiGuideIn = nullptr;
  mNumGuide = nullptr;
  mGuideVelocityX = nullptr;
  mGuideVelocityY = nullptr;
  mGuideVelocityZ = nullptr;

  // Fluid initial velocity
  mInVelocityX = nullptr;
  mInVelocityY = nullptr;
  mInVelocityZ = nullptr;

  // Secondary particles
  mFlipParticleData = nullptr;
  mFlipParticleVelocity = nullptr;
  mSndParticleData = nullptr;
  mSndParticleVelocity = nullptr;
  mSndParticleLife = nullptr;

  // Cache read success indicators
  mFlipFromFile = false;
  mMeshFromFile = false;
  mParticlesFromFile = false;

  // Setup Mantaflow in Python
  initializeMantaflow();

  // Initializa RNA map with values that Python will need
  initializeRNAMap(mmd);

  // Initialize Mantaflow variables in Python
  // Liquid
  if (mUsingLiquid) {
    initDomain();
    initLiquid();
    if (mUsingObstacle)
      initObstacle();
    if (mUsingInvel)
      initInVelocity();
    if (mUsingOutflow)
      initOutflow();

    if (mUsingDrops || mUsingBubbles || mUsingFloats || mUsingTracers) {
      mUpresParticle = mds->particle_scale;
      mResXParticle = mUpresParticle * mResX;
      mResYParticle = mUpresParticle * mResY;
      mResZParticle = mUpresParticle * mResZ;
      mTotalCellsParticles = mResXParticle * mResYParticle * mResZParticle;

      initSndParts();
      initLiquidSndParts();
    }

    if (mUsingMesh) {
      mUpresMesh = mds->mesh_scale;
      mResXMesh = mUpresMesh * mResX;
      mResYMesh = mUpresMesh * mResY;
      mResZMesh = mUpresMesh * mResZ;
      mTotalCellsMesh = mResXMesh * mResYMesh * mResZMesh;

      // Initialize Mantaflow variables in Python
      initMesh();
      initLiquidMesh();
    }

    if (mUsingDiffusion) {
      initCurvature(mmd);
    }

    if (mUsingGuiding) {
      mResGuiding = (mds->guide_parent) ? mds->guide_res : mds->res;
      initGuiding();
    }
    if (mUsingFractions) {
      initFractions();
    }
  }

  // Smoke
  if (mUsingSmoke) {
    initDomain();
    initSmoke();
    if (mUsingHeat)
      initHeat();
    if (mUsingFire)
      initFire();
    if (mUsingColors)
      initColors();
    if (mUsingObstacle)
      initObstacle();
    if (mUsingInvel)
      initInVelocity();
    if (mUsingOutflow)
      initOutflow();

    if (mUsingGuiding) {
      mResGuiding = (mds->guide_parent) ? mds->guide_res : mds->res;
      initGuiding();
    }

    if (mUsingNoise) {
      int amplify = mds->noise_scale;
      mResXNoise = amplify * mResX;
      mResYNoise = amplify * mResY;
      mResZNoise = amplify * mResZ;
      mTotalCellsHigh = mResXNoise * mResYNoise * mResZNoise;

      // Initialize Mantaflow variables in Python
      initNoise();
      initSmokeNoise();
      if (mUsingFire)
        initFireHigh();
      if (mUsingColors)
        initColorsHigh();
    }
  }
  updatePointers();
}

void MANTA::initDomain(FluidModifierData *mmd)
{
  // Vector will hold all python commands that are to be executed
  vector<string> pythonCommands;

  // Set manta debug level first
  pythonCommands.push_back(manta_import + manta_debuglevel);

  ostringstream ss;
  ss << "set_manta_debuglevel(" << with_debug << ")";
  pythonCommands.push_back(ss.str());

  // Now init basic fluid domain
  string tmpString = fluid_variables + fluid_solver + fluid_alloc + fluid_cache_helper +
                     fluid_bake_multiprocessing + fluid_bake_data + fluid_bake_noise +
                     fluid_bake_mesh + fluid_bake_particles + fluid_bake_guiding +
                     fluid_file_import + fluid_file_export + fluid_save_data + fluid_load_data +
                     fluid_pre_step + fluid_post_step + fluid_adapt_time_step +
                     fluid_time_stepping;
  string finalString = parseScript(tmpString, mmd);
  pythonCommands.push_back(finalString);
  runPythonString(pythonCommands);
}

void MANTA::initNoise(FluidModifierData *mmd)
{
  vector<string> pythonCommands;
  string tmpString = fluid_variables_noise + fluid_solver_noise;
  string finalString = parseScript(tmpString, mmd);
  pythonCommands.push_back(finalString);

  runPythonString(pythonCommands);
}

void MANTA::initSmoke(FluidModifierData *mmd)
{
  vector<string> pythonCommands;
  string tmpString = smoke_variables + smoke_alloc + smoke_adaptive_step + smoke_save_data +
                     smoke_load_data + smoke_step;
  string finalString = parseScript(tmpString, mmd);
  pythonCommands.push_back(finalString);

  runPythonString(pythonCommands);
}

void MANTA::initSmokeNoise(FluidModifierData *mmd)
{
  vector<string> pythonCommands;
  string tmpString = smoke_variables_noise + smoke_alloc_noise + smoke_wavelet_noise +
                     smoke_save_noise + smoke_load_noise + smoke_step_noise;
  string finalString = parseScript(tmpString, mmd);
  pythonCommands.push_back(finalString);

  runPythonString(pythonCommands);
  mUsingNoise = true;
}

void MANTA::initHeat(FluidModifierData *mmd)
{
  if (!mHeat) {
    vector<string> pythonCommands;
    string tmpString = smoke_alloc_heat + smoke_with_heat;
    string finalString = parseScript(tmpString, mmd);
    pythonCommands.push_back(finalString);

    runPythonString(pythonCommands);
    mUsingHeat = true;
  }
}

void MANTA::initFire(FluidModifierData *mmd)
{
  if (!mFuel) {
    vector<string> pythonCommands;
    string tmpString = smoke_alloc_fire + smoke_with_fire;
    string finalString = parseScript(tmpString, mmd);
    pythonCommands.push_back(finalString);

    runPythonString(pythonCommands);
    mUsingFire = true;
  }
}

void MANTA::initFireHigh(FluidModifierData *mmd)
{
  if (!mFuelHigh) {
    vector<string> pythonCommands;
    string tmpString = smoke_alloc_fire_noise + smoke_with_fire;
    string finalString = parseScript(tmpString, mmd);
    pythonCommands.push_back(finalString);

    runPythonString(pythonCommands);
    mUsingFire = true;
  }
}

void MANTA::initColors(FluidModifierData *mmd)
{
  if (!mColorR) {
    vector<string> pythonCommands;
    string tmpString = smoke_alloc_colors + smoke_init_colors + smoke_with_colors;
    string finalString = parseScript(tmpString, mmd);
    pythonCommands.push_back(finalString);

    runPythonString(pythonCommands);
    mUsingColors = true;
  }
}

void MANTA::initColorsHigh(FluidModifierData *mmd)
{
  if (!mColorRHigh) {
    vector<string> pythonCommands;
    string tmpString = smoke_alloc_colors_noise + smoke_init_colors_noise + smoke_with_colors;
    string finalString = parseScript(tmpString, mmd);
    pythonCommands.push_back(finalString);

    runPythonString(pythonCommands);
    mUsingColors = true;
  }
}

void MANTA::initLiquid(FluidModifierData *mmd)
{
  if (!mPhiIn) {
    vector<string> pythonCommands;
    string tmpString = liquid_variables + liquid_alloc + liquid_init_phi + liquid_save_data +
                       liquid_load_data + liquid_adaptive_step + liquid_step;
    string finalString = parseScript(tmpString, mmd);
    pythonCommands.push_back(finalString);

    runPythonString(pythonCommands);
    mUsingLiquid = true;
  }
}

void MANTA::initMesh(FluidModifierData *mmd)
{
  vector<string> pythonCommands;
  string tmpString = fluid_variables_mesh + fluid_solver_mesh + liquid_load_mesh;
  string finalString = parseScript(tmpString, mmd);
  pythonCommands.push_back(finalString);

  runPythonString(pythonCommands);
  mUsingMesh = true;
}

void MANTA::initLiquidMesh(FluidModifierData *mmd)
{
  vector<string> pythonCommands;
  string tmpString = liquid_alloc_mesh + liquid_step_mesh + liquid_save_mesh;
  string finalString = parseScript(tmpString, mmd);
  pythonCommands.push_back(finalString);

  runPythonString(pythonCommands);
  mUsingMesh = true;
}

void MANTA::initCurvature(FluidModifierData *mmd)
{
  std::vector<std::string> pythonCommands;
  std::string finalString = parseScript(liquid_alloc_curvature, mmd);
  pythonCommands.push_back(finalString);

  runPythonString(pythonCommands);
  mUsingDiffusion = true;
}

void MANTA::initObstacle(FluidModifierData *mmd)
{
  if (!mPhiObsIn) {
    vector<string> pythonCommands;
    string tmpString = fluid_alloc_obstacle + fluid_with_obstacle;
    string finalString = parseScript(tmpString, mmd);
    pythonCommands.push_back(finalString);

    runPythonString(pythonCommands);
    mUsingObstacle = true;
  }
}

void MANTA::initGuiding(FluidModifierData *mmd)
{
  if (!mPhiGuideIn) {
    vector<string> pythonCommands;
    string tmpString = fluid_variables_guiding + fluid_solver_guiding + fluid_alloc_guiding +
                       fluid_save_guiding + fluid_load_vel + fluid_load_guiding;
    string finalString = parseScript(tmpString, mmd);
    pythonCommands.push_back(finalString);

    runPythonString(pythonCommands);
    mUsingGuiding = true;
  }
}

void MANTA::initFractions(FluidModifierData *mmd)
{
  vector<string> pythonCommands;
  string tmpString = fluid_alloc_fractions + fluid_with_fractions;
  string finalString = parseScript(tmpString, mmd);
  pythonCommands.push_back(finalString);

  runPythonString(pythonCommands);
  mUsingFractions = true;
}

void MANTA::initInVelocity(FluidModifierData *mmd)
{
  if (!mInVelocityX) {
    vector<string> pythonCommands;
    string tmpString = fluid_alloc_invel + fluid_with_invel;
    string finalString = parseScript(tmpString, mmd);
    pythonCommands.push_back(finalString);

    runPythonString(pythonCommands);
    mUsingInvel = true;
  }
}

void MANTA::initOutflow(FluidModifierData *mmd)
{
  if (!mPhiOutIn) {
    vector<string> pythonCommands;
    string tmpString = fluid_alloc_outflow + fluid_with_outflow;
    string finalString = parseScript(tmpString, mmd);
    pythonCommands.push_back(finalString);

    runPythonString(pythonCommands);
    mUsingOutflow = true;
  }
}

void MANTA::initSndParts(FluidModifierData *mmd)
{
  vector<string> pythonCommands;
  string tmpString = fluid_variables_particles + fluid_solver_particles;
  string finalString = parseScript(tmpString, mmd);
  pythonCommands.push_back(finalString);

  runPythonString(pythonCommands);
}

void MANTA::initLiquidSndParts(FluidModifierData *mmd)
{
  if (!mSndParticleData) {
    vector<string> pythonCommands;
    string tmpString = liquid_alloc_particles + liquid_variables_particles +
                       liquid_step_particles + fluid_with_sndparts + liquid_load_particles +
                       liquid_save_particles;
    string finalString = parseScript(tmpString, mmd);
    pythonCommands.push_back(finalString);

    runPythonString(pythonCommands);
  }
}

MANTA::~MANTA()
{
  if (with_debug)
    cout << "~FLUID: " << mCurrentID << " with res(" << mResX << ", " << mResY << ", " << mResZ
         << ")" << endl;

  // Destruction string for Python
  string tmpString = "";
  vector<string> pythonCommands;
  bool result = false;

  tmpString += manta_import;
  tmpString += fluid_delete_all;

  // Initializa RNA map with values that Python will need
  initializeRNAMap();

  // Leave out mmd argument in parseScript since only looking up IDs
  string finalString = parseScript(tmpString);
  pythonCommands.push_back(finalString);
  result = runPythonString(pythonCommands);

  assert(result);
  (void)result;  // not needed in release
}

/**
 * Store a pointer to the __main__ module used by mantaflow. This is necessary, because sometimes
 * Blender will overwrite that module. That happens when e.g. scripts are executed in the text
 * editor.
 *
 * Mantaflow stores many variables in the globals() dict of the __main__ module. To be able to
 * access these variables, the same __main__ module has to be used every time.
 *
 * Unfortunately, we also depend on the fact that mantaflow dumps variables into this module using
 * PyRun_SimpleString. So we can't easily create a separate module without changing mantaflow.
 */
static PyObject *manta_main_module = nullptr;

bool MANTA::runPythonString(vector<string> commands)
{
  bool success = true;
  PyGILState_STATE gilstate = PyGILState_Ensure();

  if (manta_main_module == nullptr) {
    manta_main_module = PyImport_ImportModule("__main__");
  }

  for (vector<string>::iterator it = commands.begin(); it != commands.end(); ++it) {
    string command = *it;

    PyObject *globals_dict = PyModule_GetDict(manta_main_module);
    PyObject *return_value = PyRun_String(
        command.c_str(), Py_file_input, globals_dict, globals_dict);

    if (return_value == nullptr) {
      success = false;
      if (PyErr_Occurred()) {
        PyErr_Print();
      }
    }
    else {
      Py_DECREF(return_value);
    }
  }
  PyGILState_Release(gilstate);

  assert(success);
  return success;
}

void MANTA::initializeMantaflow()
{
  if (with_debug)
    cout << "Fluid: Initializing Mantaflow framework" << endl;

  string filename = "manta_scene_" + to_string(mCurrentID) + ".py";
  vector<string> fill = vector<string>();

  // Initialize extension classes and wrappers
  srand(0);
  PyGILState_STATE gilstate = PyGILState_Ensure();
  Pb::setup(filename, fill);  // Namespace from Mantaflow (registry)
  PyGILState_Release(gilstate);
}

void MANTA::terminateMantaflow()
{
  if (with_debug)
    cout << "Fluid: Releasing Mantaflow framework" << endl;

  PyGILState_STATE gilstate = PyGILState_Ensure();
  Pb::finalize();  // Namespace from Mantaflow (registry)
  PyGILState_Release(gilstate);
}

static string getCacheFileEnding(char cache_format)
{
  if (MANTA::with_debug)
    cout << "MANTA::getCacheFileEnding()" << endl;

  switch (cache_format) {
    case FLUID_DOMAIN_FILE_UNI:
      return FLUID_DOMAIN_EXTENSION_UNI;
    case FLUID_DOMAIN_FILE_OPENVDB:
      return FLUID_DOMAIN_EXTENSION_OPENVDB;
    case FLUID_DOMAIN_FILE_RAW:
      return FLUID_DOMAIN_EXTENSION_RAW;
    case FLUID_DOMAIN_FILE_BIN_OBJECT:
      return FLUID_DOMAIN_EXTENSION_BINOBJ;
    case FLUID_DOMAIN_FILE_OBJECT:
      return FLUID_DOMAIN_EXTENSION_OBJ;
    default:
      cerr << "Fluid Error -- Could not find file extension. Using default file extension."
           << endl;
      return FLUID_DOMAIN_EXTENSION_UNI;
  }
}

static string getBooleanString(int value)
{
  return (value) ? "True" : "False";
}

void MANTA::initializeRNAMap(FluidModifierData *mmd)
{
  if (with_debug)
    cout << "MANTA::initializeRNAMap()" << endl;

  mRNAMap["ID"] = to_string(mCurrentID);

  if (!mmd) {
    if (with_debug)
      cout << "No modifier data given in RNA map setup - returning early" << endl;
    return;
  }

  FluidDomainSettings *mds = mmd->domain;
  bool is2D = (mds->solver_res == 2);

  string borderCollisions = "";
  if ((mds->border_collisions & FLUID_DOMAIN_BORDER_LEFT) == 0)
    borderCollisions += "x";
  if ((mds->border_collisions & FLUID_DOMAIN_BORDER_RIGHT) == 0)
    borderCollisions += "X";
  if ((mds->border_collisions & FLUID_DOMAIN_BORDER_FRONT) == 0)
    borderCollisions += "y";
  if ((mds->border_collisions & FLUID_DOMAIN_BORDER_BACK) == 0)
    borderCollisions += "Y";
  if ((mds->border_collisions & FLUID_DOMAIN_BORDER_BOTTOM) == 0)
    borderCollisions += "z";
  if ((mds->border_collisions & FLUID_DOMAIN_BORDER_TOP) == 0)
    borderCollisions += "Z";

  string simulationMethod = "";
  if (mds->simulation_method & FLUID_DOMAIN_METHOD_FLIP)
    simulationMethod += "'FLIP'";
  else if (mds->simulation_method & FLUID_DOMAIN_METHOD_APIC)
    simulationMethod += "'APIC'";

  string particleTypesStr = "";
  if (mds->particle_type & FLUID_DOMAIN_PARTICLE_SPRAY)
    particleTypesStr += "PtypeSpray";
  if (mds->particle_type & FLUID_DOMAIN_PARTICLE_BUBBLE) {
    if (!particleTypesStr.empty())
      particleTypesStr += "|";
    particleTypesStr += "PtypeBubble";
  }
  if (mds->particle_type & FLUID_DOMAIN_PARTICLE_FOAM) {
    if (!particleTypesStr.empty())
      particleTypesStr += "|";
    particleTypesStr += "PtypeFoam";
  }
  if (mds->particle_type & FLUID_DOMAIN_PARTICLE_TRACER) {
    if (!particleTypesStr.empty())
      particleTypesStr += "|";
    particleTypesStr += "PtypeTracer";
  }
  if (particleTypesStr.empty())
    particleTypesStr = "0";

  int particleTypes = (FLUID_DOMAIN_PARTICLE_SPRAY | FLUID_DOMAIN_PARTICLE_BUBBLE |
                       FLUID_DOMAIN_PARTICLE_FOAM | FLUID_DOMAIN_PARTICLE_TRACER);

  string cacheDirectory(mds->cache_directory);

  float viscosity = mds->viscosity_base * pow(10.0f, -mds->viscosity_exponent);
  float domainSize = MAX3(mds->global_size[0], mds->global_size[1], mds->global_size[2]);

  mRNAMap["USING_SMOKE"] = getBooleanString(mds->type == FLUID_DOMAIN_TYPE_GAS);
  mRNAMap["USING_LIQUID"] = getBooleanString(mds->type == FLUID_DOMAIN_TYPE_LIQUID);
  mRNAMap["USING_COLORS"] = getBooleanString(mds->active_fields & FLUID_DOMAIN_ACTIVE_COLORS);
  mRNAMap["USING_HEAT"] = getBooleanString(mds->active_fields & FLUID_DOMAIN_ACTIVE_HEAT);
  mRNAMap["USING_FIRE"] = getBooleanString(mds->active_fields & FLUID_DOMAIN_ACTIVE_FIRE);
  mRNAMap["USING_NOISE"] = getBooleanString(mds->flags & FLUID_DOMAIN_USE_NOISE);
  mRNAMap["USING_OBSTACLE"] = getBooleanString(mds->active_fields & FLUID_DOMAIN_ACTIVE_OBSTACLE);
  mRNAMap["USING_GUIDING"] = getBooleanString(mds->flags & FLUID_DOMAIN_USE_GUIDE);
  mRNAMap["USING_INVEL"] = getBooleanString(mds->active_fields & FLUID_DOMAIN_ACTIVE_INVEL);
  mRNAMap["USING_OUTFLOW"] = getBooleanString(mds->active_fields & FLUID_DOMAIN_ACTIVE_OUTFLOW);
  mRNAMap["USING_LOG_DISSOLVE"] = getBooleanString(mds->flags & FLUID_DOMAIN_USE_DISSOLVE_LOG);
  mRNAMap["USING_DISSOLVE"] = getBooleanString(mds->flags & FLUID_DOMAIN_USE_DISSOLVE);
  mRNAMap["DO_OPEN"] = getBooleanString(mds->border_collisions == 0);
  mRNAMap["CACHE_RESUMABLE"] = getBooleanString(mds->cache_type != FLUID_DOMAIN_CACHE_FINAL);
  mRNAMap["USING_ADAPTIVETIME"] = getBooleanString(mds->flags & FLUID_DOMAIN_USE_ADAPTIVE_TIME);
  mRNAMap["USING_SPEEDVECTORS"] = getBooleanString(mds->flags & FLUID_DOMAIN_USE_SPEED_VECTORS);
  mRNAMap["USING_FRACTIONS"] = getBooleanString(mds->flags & FLUID_DOMAIN_USE_FRACTIONS);
  mRNAMap["DELETE_IN_OBSTACLE"] = getBooleanString(mds->flags & FLUID_DOMAIN_DELETE_IN_OBSTACLE);
  mRNAMap["USING_DIFFUSION"] = getBooleanString(mds->flags & FLUID_DOMAIN_USE_DIFFUSION);
  mRNAMap["USING_MESH"] = getBooleanString(mds->flags & FLUID_DOMAIN_USE_MESH);
  mRNAMap["USING_IMPROVED_MESH"] = getBooleanString(mds->mesh_generator ==
                                                    FLUID_DOMAIN_MESH_IMPROVED);
  mRNAMap["USING_SNDPARTS"] = getBooleanString(mds->particle_type & particleTypes);
  mRNAMap["SNDPARTICLE_BOUNDARY_DELETE"] = getBooleanString(mds->sndparticle_boundary ==
                                                            SNDPARTICLE_BOUNDARY_DELETE);
  mRNAMap["SNDPARTICLE_BOUNDARY_PUSHOUT"] = getBooleanString(mds->sndparticle_boundary ==
                                                             SNDPARTICLE_BOUNDARY_PUSHOUT);

  mRNAMap["SOLVER_DIM"] = to_string(mds->solver_res);
  mRNAMap["BOUND_CONDITIONS"] = borderCollisions;
  mRNAMap["BOUNDARY_WIDTH"] = to_string(mds->boundary_width);
  mRNAMap["RES"] = to_string(mMaxRes);
  mRNAMap["RESX"] = to_string(mResX);
  mRNAMap["RESY"] = (is2D) ? to_string(mResZ) : to_string(mResY);
  mRNAMap["RESZ"] = (is2D) ? to_string(1) : to_string(mResZ);
  mRNAMap["TIME_SCALE"] = to_string(mds->time_scale);
  mRNAMap["FRAME_LENGTH"] = to_string(mds->frame_length);
  mRNAMap["CFL"] = to_string(mds->cfl_condition);
  mRNAMap["DT"] = to_string(mds->dt);
  mRNAMap["TIMESTEPS_MIN"] = to_string(mds->timesteps_minimum);
  mRNAMap["TIMESTEPS_MAX"] = to_string(mds->timesteps_maximum);
  mRNAMap["TIME_TOTAL"] = to_string(mds->time_total);
  mRNAMap["TIME_PER_FRAME"] = to_string(mds->time_per_frame);
  mRNAMap["VORTICITY"] = to_string(mds->vorticity);
  mRNAMap["FLAME_VORTICITY"] = to_string(mds->flame_vorticity);
  mRNAMap["NOISE_SCALE"] = to_string(mds->noise_scale);
  mRNAMap["MESH_SCALE"] = to_string(mds->mesh_scale);
  mRNAMap["PARTICLE_SCALE"] = to_string(mds->particle_scale);
  mRNAMap["NOISE_RESX"] = to_string(mResXNoise);
  mRNAMap["NOISE_RESY"] = (is2D) ? to_string(mResZNoise) : to_string(mResYNoise);
  mRNAMap["NOISE_RESZ"] = (is2D) ? to_string(1) : to_string(mResZNoise);
  mRNAMap["MESH_RESX"] = to_string(mResXMesh);
  mRNAMap["MESH_RESY"] = (is2D) ? to_string(mResZMesh) : to_string(mResYMesh);
  mRNAMap["MESH_RESZ"] = (is2D) ? to_string(1) : to_string(mResZMesh);
  mRNAMap["PARTICLE_RESX"] = to_string(mResXParticle);
  mRNAMap["PARTICLE_RESY"] = (is2D) ? to_string(mResZParticle) : to_string(mResYParticle);
  mRNAMap["PARTICLE_RESZ"] = (is2D) ? to_string(1) : to_string(mResZParticle);
  mRNAMap["GUIDING_RESX"] = to_string(mResGuiding[0]);
  mRNAMap["GUIDING_RESY"] = (is2D) ? to_string(mResGuiding[2]) : to_string(mResGuiding[1]);
  mRNAMap["GUIDING_RESZ"] = (is2D) ? to_string(1) : to_string(mResGuiding[2]);
  mRNAMap["MIN_RESX"] = to_string(mds->res_min[0]);
  mRNAMap["MIN_RESY"] = to_string(mds->res_min[1]);
  mRNAMap["MIN_RESZ"] = to_string(mds->res_min[2]);
  mRNAMap["BASE_RESX"] = to_string(mds->base_res[0]);
  mRNAMap["BASE_RESY"] = to_string(mds->base_res[1]);
  mRNAMap["BASE_RESZ"] = to_string(mds->base_res[2]);
  mRNAMap["WLT_STR"] = to_string(mds->noise_strength);
  mRNAMap["NOISE_POSSCALE"] = to_string(mds->noise_pos_scale);
  mRNAMap["NOISE_TIMEANIM"] = to_string(mds->noise_time_anim);
  mRNAMap["COLOR_R"] = to_string(mds->active_color[0]);
  mRNAMap["COLOR_G"] = to_string(mds->active_color[1]);
  mRNAMap["COLOR_B"] = to_string(mds->active_color[2]);
  mRNAMap["BUOYANCY_ALPHA"] = to_string(mds->alpha);
  mRNAMap["BUOYANCY_BETA"] = to_string(mds->beta);
  mRNAMap["DISSOLVE_SPEED"] = to_string(mds->diss_speed);
  mRNAMap["BURNING_RATE"] = to_string(mds->burning_rate);
  mRNAMap["FLAME_SMOKE"] = to_string(mds->flame_smoke);
  mRNAMap["IGNITION_TEMP"] = to_string(mds->flame_ignition);
  mRNAMap["MAX_TEMP"] = to_string(mds->flame_max_temp);
  mRNAMap["FLAME_SMOKE_COLOR_X"] = to_string(mds->flame_smoke_color[0]);
  mRNAMap["FLAME_SMOKE_COLOR_Y"] = to_string(mds->flame_smoke_color[1]);
  mRNAMap["FLAME_SMOKE_COLOR_Z"] = to_string(mds->flame_smoke_color[2]);
  mRNAMap["CURRENT_FRAME"] = to_string(int(mmd->time));
  mRNAMap["START_FRAME"] = to_string(mds->cache_frame_start);
  mRNAMap["END_FRAME"] = to_string(mds->cache_frame_end);
  mRNAMap["CACHE_DATA_FORMAT"] = getCacheFileEnding(mds->cache_data_format);
  mRNAMap["CACHE_MESH_FORMAT"] = getCacheFileEnding(mds->cache_mesh_format);
  mRNAMap["CACHE_NOISE_FORMAT"] = getCacheFileEnding(mds->cache_noise_format);
  mRNAMap["CACHE_PARTICLE_FORMAT"] = getCacheFileEnding(mds->cache_particle_format);
  mRNAMap["SIMULATION_METHOD"] = simulationMethod;
  mRNAMap["FLIP_RATIO"] = to_string(mds->flip_ratio);
  mRNAMap["PARTICLE_RANDOMNESS"] = to_string(mds->particle_randomness);
  mRNAMap["PARTICLE_NUMBER"] = to_string(mds->particle_number);
  mRNAMap["PARTICLE_MINIMUM"] = to_string(mds->particle_minimum);
  mRNAMap["PARTICLE_MAXIMUM"] = to_string(mds->particle_maximum);
  mRNAMap["PARTICLE_RADIUS"] = to_string(mds->particle_radius);
  mRNAMap["FRACTIONS_THRESHOLD"] = to_string(mds->fractions_threshold);
  mRNAMap["MESH_CONCAVE_UPPER"] = to_string(mds->mesh_concave_upper);
  mRNAMap["MESH_CONCAVE_LOWER"] = to_string(mds->mesh_concave_lower);
  mRNAMap["MESH_PARTICLE_RADIUS"] = to_string(mds->mesh_particle_radius);
  mRNAMap["MESH_SMOOTHEN_POS"] = to_string(mds->mesh_smoothen_pos);
  mRNAMap["MESH_SMOOTHEN_NEG"] = to_string(mds->mesh_smoothen_neg);
  mRNAMap["PARTICLE_BAND_WIDTH"] = to_string(mds->particle_band_width);
  mRNAMap["SNDPARTICLE_TAU_MIN_WC"] = to_string(mds->sndparticle_tau_min_wc);
  mRNAMap["SNDPARTICLE_TAU_MAX_WC"] = to_string(mds->sndparticle_tau_max_wc);
  mRNAMap["SNDPARTICLE_TAU_MIN_TA"] = to_string(mds->sndparticle_tau_min_ta);
  mRNAMap["SNDPARTICLE_TAU_MAX_TA"] = to_string(mds->sndparticle_tau_max_ta);
  mRNAMap["SNDPARTICLE_TAU_MIN_K"] = to_string(mds->sndparticle_tau_min_k);
  mRNAMap["SNDPARTICLE_TAU_MAX_K"] = to_string(mds->sndparticle_tau_max_k);
  mRNAMap["SNDPARTICLE_K_WC"] = to_string(mds->sndparticle_k_wc);
  mRNAMap["SNDPARTICLE_K_TA"] = to_string(mds->sndparticle_k_ta);
  mRNAMap["SNDPARTICLE_K_B"] = to_string(mds->sndparticle_k_b);
  mRNAMap["SNDPARTICLE_K_D"] = to_string(mds->sndparticle_k_d);
  mRNAMap["SNDPARTICLE_L_MIN"] = to_string(mds->sndparticle_l_min);
  mRNAMap["SNDPARTICLE_L_MAX"] = to_string(mds->sndparticle_l_max);
  mRNAMap["SNDPARTICLE_POTENTIAL_RADIUS"] = to_string(mds->sndparticle_potential_radius);
  mRNAMap["SNDPARTICLE_UPDATE_RADIUS"] = to_string(mds->sndparticle_update_radius);
  mRNAMap["LIQUID_SURFACE_TENSION"] = to_string(mds->surface_tension);
  mRNAMap["FLUID_VISCOSITY"] = to_string(viscosity);
  mRNAMap["FLUID_DOMAIN_SIZE"] = to_string(domainSize);
  mRNAMap["SNDPARTICLE_TYPES"] = particleTypesStr;
  mRNAMap["GUIDING_ALPHA"] = to_string(mds->guide_alpha);
  mRNAMap["GUIDING_BETA"] = to_string(mds->guide_beta);
  mRNAMap["GUIDING_FACTOR"] = to_string(mds->guide_vel_factor);
  mRNAMap["GRAVITY_X"] = to_string(mds->gravity[0]);
  mRNAMap["GRAVITY_Y"] = to_string(mds->gravity[1]);
  mRNAMap["GRAVITY_Z"] = to_string(mds->gravity[2]);
  mRNAMap["CACHE_DIR"] = cacheDirectory;
  mRNAMap["NAME_DENSITY"] = FLUID_GRIDNAME_DENSITY;
  mRNAMap["NAME_SHADOW"] = FLUID_GRIDNAME_SHADOW;
  mRNAMap["NAME_HEAT"] = FLUID_GRIDNAME_HEAT;
  mRNAMap["NAME_VELOCITY"] = FLUID_GRIDNAME_VELOCITY;
  mRNAMap["NAME_COLORR"] = FLUID_GRIDNAME_COLORR;
  mRNAMap["NAME_COLORG"] = FLUID_GRIDNAME_COLORG;
  mRNAMap["NAME_COLORB"] = FLUID_GRIDNAME_COLORB;
  mRNAMap["NAME_FLAME"] = FLUID_GRIDNAME_FLAME;
  mRNAMap["NAME_FUEL"] = FLUID_GRIDNAME_FUEL;
  mRNAMap["NAME_REACT"] = FLUID_GRIDNAME_REACT;
  mRNAMap["NAME_DENSITYNOISE"] = FLUID_GRIDNAME_DENSITYNOISE;
  mRNAMap["NAME_COLORRNOISE"] = FLUID_GRIDNAME_COLORRNOISE;
  mRNAMap["NAME_COLORGNOISE"] = FLUID_GRIDNAME_COLORGNOISE;
  mRNAMap["NAME_COLORBNOISE"] = FLUID_GRIDNAME_COLORBNOISE;
  mRNAMap["NAME_FLAMENOISE"] = FLUID_GRIDNAME_FLAMENOISE;
  mRNAMap["NAME_FUELNOISE"] = FLUID_GRIDNAME_FUELNOISE;
  mRNAMap["NAME_REACTNOISE"] = FLUID_GRIDNAME_REACTNOISE;
}

string MANTA::getRealValue(const string &varName)
{
  if (with_debug)
    cout << "MANTA::getRealValue()" << endl;

  unordered_map<string, string>::iterator it;
  it = mRNAMap.find(varName);

  if (it == mRNAMap.end()) {
    cerr << "Fluid Error -- variable " << varName << " not found in RNA map " << it->second
         << endl;
    return "";
  }
  if (with_debug) {
    cout << "Found variable " << varName << " with value " << it->second << endl;
  }

  return it->second;
}

string MANTA::parseLine(const string &line)
{
  if (line.size() == 0)
    return "";
  string res = "";
  int currPos = 0, start_del = 0, end_del = -1;
  bool readingVar = false;
  const char delimiter = '$';
  while (currPos < line.size()) {
    if (line[currPos] == delimiter && !readingVar) {
      readingVar = true;
      start_del = currPos + 1;
      res += line.substr(end_del + 1, currPos - end_del - 1);
    }
    else if (line[currPos] == delimiter && readingVar) {
      readingVar = false;
      end_del = currPos;
      res += getRealValue(line.substr(start_del, currPos - start_del));
    }
    currPos++;
  }
  res += line.substr(end_del + 1, line.size() - end_del);
  return res;
}

string MANTA::parseScript(const string &setup_string, FluidModifierData *mmd)
{
  if (MANTA::with_debug)
    cout << "MANTA::parseScript()" << endl;

  istringstream f(setup_string);
  ostringstream res;
  string line = "";

  // Update RNA map if modifier data is handed over
  if (mmd) {
    initializeRNAMap(mmd);
  }
  while (getline(f, line)) {
    res << parseLine(line) << "\n";
  }
  return res.str();
}

bool MANTA::updateFlipStructures(FluidModifierData *mmd, int framenr)
{
  if (MANTA::with_debug)
    cout << "MANTA::updateFlipStructures()" << endl;

  FluidDomainSettings *mds = mmd->domain;
  mFlipFromFile = false;

  if (!mUsingLiquid)
    return false;
  if (BLI_path_is_rel(mds->cache_directory))
    return false;

  int result = 0;
  int expected = 0; /* Expected number of read successes for this frame. */

  /* Ensure empty data structures at start. */
  if (!mFlipParticleData || !mFlipParticleVelocity)
    return false;

  mFlipParticleData->clear();
  mFlipParticleVelocity->clear();

  string pformat = getCacheFileEnding(mds->cache_particle_format);
  string file = getFile(mmd, FLUID_DOMAIN_DIR_DATA, FLUID_FILENAME_PP, pformat, framenr);

  expected += 1;
  if (BLI_exists(file.c_str())) {
    result += updateParticlesFromFile(file, false, false);
    assert(result == expected);
  }

  file = getFile(mmd, FLUID_DOMAIN_DIR_DATA, FLUID_FILENAME_PVEL, pformat, framenr);
  expected += 1;
  if (BLI_exists(file.c_str())) {
    result += updateParticlesFromFile(file, false, true);
    assert(result == expected);
  }

  return mFlipFromFile = (result == expected);
}

bool MANTA::updateMeshStructures(FluidModifierData *mmd, int framenr)
{
  if (MANTA::with_debug)
    cout << "MANTA::updateMeshStructures()" << endl;

  FluidDomainSettings *mds = mmd->domain;
  mMeshFromFile = false;

  if (!mUsingMesh)
    return false;
  if (BLI_path_is_rel(mds->cache_directory))
    return false;

  int result = 0;
  int expected = 0; /* Expected number of read successes for this frame. */

  /* Ensure empty data structures at start. */
  if (!mMeshNodes || !mMeshTriangles)
    return false;

  mMeshNodes->clear();
  mMeshTriangles->clear();

  if (mMeshVelocities)
    mMeshVelocities->clear();

  string mformat = getCacheFileEnding(mds->cache_mesh_format);
  string dformat = getCacheFileEnding(mds->cache_data_format);
  string file = getFile(mmd, FLUID_DOMAIN_DIR_MESH, FLUID_FILENAME_MESH, mformat, framenr);

  expected += 1;
  if (BLI_exists(file.c_str())) {
    result += updateMeshFromFile(file);
    assert(result == expected);
  }

  if (mUsingMVel) {
    file = getFile(mmd, FLUID_DOMAIN_DIR_MESH, FLUID_FILENAME_MESHVEL, dformat, framenr);
    expected += 1;
    if (BLI_exists(file.c_str())) {
      result += updateMeshFromFile(file);
      assert(result == expected);
    }
  }

  return mMeshFromFile = (result == expected);
}

bool MANTA::updateParticleStructures(FluidModifierData *mmd, int framenr)
{
  if (MANTA::with_debug)
    cout << "MANTA::updateParticleStructures()" << endl;

  FluidDomainSettings *mds = mmd->domain;
  mParticlesFromFile = false;

  if (!mUsingDrops && !mUsingBubbles && !mUsingFloats && !mUsingTracers)
    return false;
  if (BLI_path_is_rel(mds->cache_directory))
    return false;

  int result = 0;
  int expected = 0; /* Expected number of read successes for this frame. */

  /* Ensure empty data structures at start. */
  if (!mSndParticleData || !mSndParticleVelocity || !mSndParticleLife)
    return false;

  mSndParticleData->clear();
  mSndParticleVelocity->clear();
  mSndParticleLife->clear();

  string pformat = getCacheFileEnding(mds->cache_particle_format);
  string file = getFile(mmd, FLUID_DOMAIN_DIR_PARTICLES, FLUID_FILENAME_PPSND, pformat, framenr);

  expected += 1;
  if (BLI_exists(file.c_str())) {
    result += updateParticlesFromFile(file, true, false);
    assert(result == expected);
  }

  file = getFile(mmd, FLUID_DOMAIN_DIR_PARTICLES, FLUID_FILENAME_PVELSND, pformat, framenr);
  expected += 1;
  if (BLI_exists(file.c_str())) {
    result += updateParticlesFromFile(file, true, true);
    assert(result == expected);
  }

  file = getFile(mmd, FLUID_DOMAIN_DIR_PARTICLES, FLUID_FILENAME_PLIFESND, pformat, framenr);
  expected += 1;
  if (BLI_exists(file.c_str())) {
    result += updateParticlesFromFile(file, true, false);
    assert(result == expected);
  }

  return mParticlesFromFile = (result == expected);
}

static void assertGridItems(vector<MANTA::GridItem> gList)
{
  vector<MANTA::GridItem>::iterator gIter = gList.begin();
  int *resPrev = (*gIter).res;

  for (vector<MANTA::GridItem>::iterator it = gList.begin(); it != gList.end(); ++it) {
    MANTA::GridItem item = *it;
    assert(
        ELEM(item.type, FLUID_DOMAIN_GRID_FLOAT, FLUID_DOMAIN_GRID_INT, FLUID_DOMAIN_GRID_VEC3F));
    assert(item.pointer[0]);
    if (item.type == FLUID_DOMAIN_GRID_VEC3F) {
      assert(item.pointer[1] && item.pointer[2]);
    }
    assert(item.res[0] == resPrev[0] && item.res[1] == resPrev[1] && item.res[2] == resPrev[2]);
    assert((item.name).compare("") != 0);
  }

  UNUSED_VARS(resPrev);
}

bool MANTA::updateSmokeStructures(FluidModifierData *mmd, int framenr)
{
  if (MANTA::with_debug)
    cout << "MANTA::updateGridStructures()" << endl;

  FluidDomainSettings *mds = mmd->domain;
  mSmokeFromFile = false;

  if (!mUsingSmoke)
    return false;
  if (BLI_path_is_rel(mds->cache_directory))
    return false;

  int result = 0;
  string dformat = getCacheFileEnding(mds->cache_data_format);

  vector<FileItem> filesData;
  vector<GridItem> gridsData;

  int res[] = {mResX, mResY, mResZ};

  /* Put grid pointers into pointer lists, some grids have more than 1 pointer. */
  void *aDensity[] = {mDensity};
  void *aShadow[] = {mShadow};
  void *aVelocities[] = {mVelocityX, mVelocityY, mVelocityZ};
  void *aHeat[] = {mHeat};
  void *aColorR[] = {mColorR};
  void *aColorG[] = {mColorG};
  void *aColorB[] = {mColorB};
  void *aFlame[] = {mFlame};
  void *aFuel[] = {mFuel};
  void *aReact[] = {mReact};

  /* File names for grids. */
  string fDensity = getFile(mmd, FLUID_DOMAIN_DIR_DATA, FLUID_FILENAME_DENSITY, dformat, framenr);
  string fShadow = getFile(mmd, FLUID_DOMAIN_DIR_DATA, FLUID_FILENAME_SHADOW, dformat, framenr);
  string fVel = getFile(mmd, FLUID_DOMAIN_DIR_DATA, FLUID_FILENAME_VELOCITY, dformat, framenr);
  string fHeat = getFile(mmd, FLUID_DOMAIN_DIR_DATA, FLUID_FILENAME_HEAT, dformat, framenr);
  string fColorR = getFile(mmd, FLUID_DOMAIN_DIR_DATA, FLUID_FILENAME_COLORR, dformat, framenr);
  string fColorG = getFile(mmd, FLUID_DOMAIN_DIR_DATA, FLUID_FILENAME_COLORG, dformat, framenr);
  string fColorB = getFile(mmd, FLUID_DOMAIN_DIR_DATA, FLUID_FILENAME_COLORB, dformat, framenr);
  string fFlame = getFile(mmd, FLUID_DOMAIN_DIR_DATA, FLUID_FILENAME_FLAME, dformat, framenr);
  string fFuel = getFile(mmd, FLUID_DOMAIN_DIR_DATA, FLUID_FILENAME_FUEL, dformat, framenr);
  string fReact = getFile(mmd, FLUID_DOMAIN_DIR_DATA, FLUID_FILENAME_REACT, dformat, framenr);
  string fFluid = getFile(mmd, FLUID_DOMAIN_DIR_DATA, FLUID_FILENAME_DATA, dformat, framenr);

  /* Prepare grid info containers. */
  GridItem gDensity = {aDensity, FLUID_DOMAIN_GRID_FLOAT, res, FLUID_GRIDNAME_DENSITY};
  GridItem gShadow = {aShadow, FLUID_DOMAIN_GRID_FLOAT, res, FLUID_GRIDNAME_SHADOW};
  GridItem gVel = {aVelocities, FLUID_DOMAIN_GRID_VEC3F, res, FLUID_GRIDNAME_VELOCITY};
  GridItem gHeat = {aHeat, FLUID_DOMAIN_GRID_FLOAT, res, FLUID_GRIDNAME_HEAT};
  GridItem gColorR = {aColorR, FLUID_DOMAIN_GRID_FLOAT, res, FLUID_GRIDNAME_COLORR};
  GridItem gColorG = {aColorG, FLUID_DOMAIN_GRID_FLOAT, res, FLUID_GRIDNAME_COLORG};
  GridItem gColorB = {aColorB, FLUID_DOMAIN_GRID_FLOAT, res, FLUID_GRIDNAME_COLORB};
  GridItem gFlame = {aFlame, FLUID_DOMAIN_GRID_FLOAT, res, FLUID_GRIDNAME_FLAME};
  GridItem gFuel = {aFuel, FLUID_DOMAIN_GRID_FLOAT, res, FLUID_GRIDNAME_FUEL};
  GridItem gReact = {aReact, FLUID_DOMAIN_GRID_FLOAT, res, FLUID_GRIDNAME_REACT};

  /* TODO (sebbas): For now, only allow single file mode. Combined grid file export is todo. */
  const int fileMode = FLUID_DOMAIN_CACHE_FILES_SINGLE;
  if (fileMode == FLUID_DOMAIN_CACHE_FILES_SINGLE) {

    filesData.push_back({fDensity, {gDensity}});
    filesData.push_back({fShadow, {gShadow}});
    filesData.push_back({fVel, {gVel}});
    if (mUsingHeat) {
      filesData.push_back({fHeat, {gHeat}});
    }
    if (mUsingColors) {
      filesData.push_back({fColorR, {gColorR}});
      filesData.push_back({fColorG, {gColorG}});
      filesData.push_back({fColorB, {gColorB}});
    }
    if (mUsingFire) {
      filesData.push_back({fFlame, {gFlame}});
      filesData.push_back({fFuel, {gFuel}});
      filesData.push_back({fReact, {gReact}});
    }
  }
  else if (fileMode == FLUID_DOMAIN_CACHE_FILES_COMBINED) {

    gridsData.push_back(gDensity);
    gridsData.push_back(gShadow);
    gridsData.push_back(gVel);
    if (mUsingHeat) {
      gridsData.push_back(gHeat);
    }
    if (mUsingColors) {
      gridsData.push_back(gColorR);
      gridsData.push_back(gColorG);
      gridsData.push_back(gColorB);
    }
    if (mUsingFire) {
      gridsData.push_back(gFlame);
      gridsData.push_back(gFuel);
      gridsData.push_back(gReact);
    }

    if (with_debug) {
      assertGridItems(gridsData);
    }
    filesData.push_back({fFluid, gridsData});
  }

  /* Update files from data directory. */
  for (vector<FileItem>::iterator it = filesData.begin(); it != filesData.end(); ++it) {
    FileItem item = *it;
    if (BLI_exists(item.filename.c_str())) {
      result += updateGridsFromFile(item.filename, item.grids);
      assert(result);
    }
  }

  return mSmokeFromFile = result;
}

bool MANTA::updateNoiseStructures(FluidModifierData *mmd, int framenr)
{
  if (MANTA::with_debug)
    cout << "MANTA::updateNoiseStructures()" << endl;

  FluidDomainSettings *mds = mmd->domain;
  mNoiseFromFile = false;

  if (!mUsingSmoke || !mUsingNoise)
    return false;
  if (BLI_path_is_rel(mds->cache_directory))
    return false;

  int result = 0;
  string dformat = getCacheFileEnding(mds->cache_data_format);
  string nformat = getCacheFileEnding(mds->cache_noise_format);

  vector<FileItem> filesData, filesNoise;
  vector<GridItem> gridsData, gridsNoise;

  int resData[] = {mResX, mResY, mResZ};
  int resNoise[] = {mResXNoise, mResYNoise, mResZNoise};

  /* Put grid pointers into pointer lists, some grids have more than 1 pointer. */
  void *aShadow[] = {mShadow};
  void *aVelocities[] = {mVelocityX, mVelocityY, mVelocityZ};
  void *aDensity[] = {mDensityHigh};
  void *aColorR[] = {mColorRHigh};
  void *aColorG[] = {mColorGHigh};
  void *aColorB[] = {mColorBHigh};
  void *aFlame[] = {mFlameHigh};
  void *aFuel[] = {mFuelHigh};
  void *aReact[] = {mReactHigh};

  /* File names for grids. */
  string fShadow = getFile(mmd, FLUID_DOMAIN_DIR_DATA, FLUID_FILENAME_SHADOW, dformat, framenr);
  string fVel = getFile(mmd, FLUID_DOMAIN_DIR_DATA, FLUID_FILENAME_VELOCITY, dformat, framenr);
  string fFluid = getFile(mmd, FLUID_DOMAIN_DIR_NOISE, FLUID_FILENAME_DATA, dformat, framenr);

  string fDensity = getFile(
      mmd, FLUID_DOMAIN_DIR_NOISE, FLUID_FILENAME_DENSITYNOISE, nformat, framenr);
  string fColorR = getFile(
      mmd, FLUID_DOMAIN_DIR_NOISE, FLUID_FILENAME_COLORRNOISE, nformat, framenr);
  string fColorG = getFile(
      mmd, FLUID_DOMAIN_DIR_NOISE, FLUID_FILENAME_COLORGNOISE, nformat, framenr);
  string fColorB = getFile(
      mmd, FLUID_DOMAIN_DIR_NOISE, FLUID_FILENAME_COLORBNOISE, nformat, framenr);
  string fFlame = getFile(
      mmd, FLUID_DOMAIN_DIR_NOISE, FLUID_FILENAME_FLAMENOISE, nformat, framenr);
  string fFuel = getFile(mmd, FLUID_DOMAIN_DIR_NOISE, FLUID_FILENAME_FUELNOISE, nformat, framenr);
  string fReact = getFile(
      mmd, FLUID_DOMAIN_DIR_NOISE, FLUID_FILENAME_REACTNOISE, nformat, framenr);
  string fNoise = getFile(mmd, FLUID_DOMAIN_DIR_NOISE, FLUID_FILENAME_NOISE, nformat, framenr);

  /* Prepare grid info containers. */
  GridItem gShadow = {aShadow, FLUID_DOMAIN_GRID_FLOAT, resData, FLUID_GRIDNAME_SHADOW};
  GridItem gVel = {aVelocities, FLUID_DOMAIN_GRID_VEC3F, resData, FLUID_GRIDNAME_VELOCITY};

  GridItem gDensity = {aDensity, FLUID_DOMAIN_GRID_FLOAT, resNoise, FLUID_GRIDNAME_DENSITYNOISE};
  GridItem gColorR = {aColorR, FLUID_DOMAIN_GRID_FLOAT, resNoise, FLUID_GRIDNAME_COLORRNOISE};
  GridItem gColorG = {aColorG, FLUID_DOMAIN_GRID_FLOAT, resNoise, FLUID_GRIDNAME_COLORGNOISE};
  GridItem gColorB = {aColorB, FLUID_DOMAIN_GRID_FLOAT, resNoise, FLUID_GRIDNAME_COLORBNOISE};
  GridItem gFlame = {aFlame, FLUID_DOMAIN_GRID_FLOAT, resNoise, FLUID_GRIDNAME_FLAMENOISE};
  GridItem gFuel = {aFuel, FLUID_DOMAIN_GRID_FLOAT, resNoise, FLUID_GRIDNAME_FUELNOISE};
  GridItem gReact = {aReact, FLUID_DOMAIN_GRID_FLOAT, resNoise, FLUID_GRIDNAME_REACTNOISE};

  /* TODO (sebbas): For now, only allow single file mode. Combined grid file export is todo. */
  const int fileMode = FLUID_DOMAIN_CACHE_FILES_SINGLE;
  if (fileMode == FLUID_DOMAIN_CACHE_FILES_SINGLE) {

    filesData.push_back({fShadow, {gShadow}});
    filesData.push_back({fVel, {gVel}});

    filesNoise.push_back({fDensity, {gDensity}});
    if (mUsingColors) {
      filesNoise.push_back({fColorR, {gColorR}});
      filesNoise.push_back({fColorG, {gColorG}});
      filesNoise.push_back({fColorB, {gColorB}});
    }
    if (mUsingFire) {
      filesNoise.push_back({fFlame, {gFlame}});
      filesNoise.push_back({fFuel, {gFuel}});
      filesNoise.push_back({fReact, {gReact}});
    }
  }
  else if (fileMode == FLUID_DOMAIN_CACHE_FILES_COMBINED) {

    gridsData.push_back(gShadow);
    gridsData.push_back(gVel);

    gridsNoise.push_back(gDensity);
    if (mUsingColors) {
      gridsNoise.push_back(gColorR);
      gridsNoise.push_back(gColorG);
      gridsNoise.push_back(gColorB);
    }
    if (mUsingFire) {
      gridsNoise.push_back(gFlame);
      gridsNoise.push_back(gFuel);
      gridsNoise.push_back(gReact);
    }

    if (with_debug) {
      assertGridItems(gridsData);
      assertGridItems(gridsNoise);
    }
    filesData.push_back({fFluid, gridsData});
    filesNoise.push_back({fNoise, gridsNoise});
  }

  /* Update files from data directory. */
  for (vector<FileItem>::iterator it = filesData.begin(); it != filesData.end(); ++it) {
    FileItem item = *it;
    if (BLI_exists(item.filename.c_str())) {
      result += updateGridsFromFile(item.filename, item.grids);
      assert(result);
    }
  }

  /* Update files from noise directory. */
  for (vector<FileItem>::iterator it = filesNoise.begin(); it != filesNoise.end(); ++it) {
    FileItem item = *it;
    if (BLI_exists(item.filename.c_str())) {
      result += updateGridsFromFile(item.filename, item.grids);
      assert(result);
    }
  }

  return mNoiseFromFile = result;
}

/* Dirty hack: Needed to format paths from python code that is run via PyRun_SimpleString */
static string escapeSlashes(string const &s)
{
  string result = "";
  for (string::const_iterator i = s.begin(), end = s.end(); i != end; ++i) {
    unsigned char c = *i;
    if (c == '\\')
      result += "\\\\";
    else
      result += c;
  }
  return result;
}

bool MANTA::writeConfiguration(FluidModifierData *mmd, int framenr)
{
  if (with_debug)
    cout << "MANTA::writeConfiguration()" << endl;

  FluidDomainSettings *mds = mmd->domain;

  string directory = getDirectory(mmd, FLUID_DOMAIN_DIR_CONFIG);
  string format = FLUID_DOMAIN_EXTENSION_UNI;
  string file = getFile(mmd, FLUID_DOMAIN_DIR_CONFIG, FLUID_FILENAME_CONFIG, format, framenr);

  /* Create 'config' subdir if it does not exist already. */
  BLI_dir_create_recursive(directory.c_str());

  gzFile gzf = (gzFile)BLI_gzopen(file.c_str(), "wb1");  // do some compression
  if (!gzf) {
    cerr << "Fluid Error -- Cannot open file " << file << endl;
    return false;
  }

  gzwrite(gzf, &mds->active_fields, sizeof(int));
  gzwrite(gzf, &mds->res, 3 * sizeof(int));
  gzwrite(gzf, &mds->dx, sizeof(float));
  gzwrite(gzf, &mds->dt, sizeof(float));
  gzwrite(gzf, &mds->p0, 3 * sizeof(float));
  gzwrite(gzf, &mds->p1, 3 * sizeof(float));
  gzwrite(gzf, &mds->dp0, 3 * sizeof(float));
  gzwrite(gzf, &mds->shift, 3 * sizeof(int));
  gzwrite(gzf, &mds->obj_shift_f, 3 * sizeof(float));
  gzwrite(gzf, &mds->obmat, 16 * sizeof(float));
  gzwrite(gzf, &mds->base_res, 3 * sizeof(int));
  gzwrite(gzf, &mds->res_min, 3 * sizeof(int));
  gzwrite(gzf, &mds->res_max, 3 * sizeof(int));
  gzwrite(gzf, &mds->active_color, 3 * sizeof(float));
  gzwrite(gzf, &mds->time_total, sizeof(int));

  return (gzclose(gzf) == Z_OK);
}

bool MANTA::writeData(FluidModifierData *mmd, int framenr)
{
  if (with_debug)
    cout << "MANTA::writeData()" << endl;

  ostringstream ss;
  vector<string> pythonCommands;
  FluidDomainSettings *mds = mmd->domain;

  string directory = getDirectory(mmd, FLUID_DOMAIN_DIR_DATA);
  string dformat = getCacheFileEnding(mds->cache_data_format);
  string pformat = getCacheFileEnding(mds->cache_particle_format);

  bool final_cache = (mds->cache_type == FLUID_DOMAIN_CACHE_FINAL);
  string resumable_cache = (final_cache) ? "False" : "True";

  ss.str("");
  ss << "fluid_save_data_" << mCurrentID << "('" << escapeSlashes(directory) << "', " << framenr
     << ", '" << dformat << "', " << resumable_cache << ")";
  pythonCommands.push_back(ss.str());

  if (mUsingSmoke) {
    ss.str("");
    ss << "smoke_save_data_" << mCurrentID << "('" << escapeSlashes(directory) << "', " << framenr
       << ", '" << dformat << "', " << resumable_cache << ")";
    pythonCommands.push_back(ss.str());
  }
  if (mUsingLiquid) {
    ss.str("");
    ss << "liquid_save_data_" << mCurrentID << "('" << escapeSlashes(directory) << "', " << framenr
       << ", '" << dformat << "', " << resumable_cache << ")";
    pythonCommands.push_back(ss.str());
  }
  return runPythonString(pythonCommands);
}

bool MANTA::writeNoise(FluidModifierData *mmd, int framenr)
{
  if (with_debug)
    cout << "MANTA::writeNoise()" << endl;

  ostringstream ss;
  vector<string> pythonCommands;
  FluidDomainSettings *mds = mmd->domain;

  string directory = getDirectory(mmd, FLUID_DOMAIN_DIR_NOISE);
  string nformat = getCacheFileEnding(mds->cache_noise_format);

  bool final_cache = (mds->cache_type == FLUID_DOMAIN_CACHE_FINAL);
  string resumable_cache = (final_cache) ? "False" : "True";

  if (mUsingSmoke && mUsingNoise) {
    ss.str("");
    ss << "smoke_save_noise_" << mCurrentID << "('" << escapeSlashes(directory) << "', " << framenr
       << ", '" << nformat << "', " << resumable_cache << ")";
    pythonCommands.push_back(ss.str());
  }
  return runPythonString(pythonCommands);
}

bool MANTA::readConfiguration(FluidModifierData *mmd, int framenr)
{
  if (with_debug)
    cout << "MANTA::readConfiguration()" << endl;

  FluidDomainSettings *mds = mmd->domain;
  float dummy;

  string directory = getDirectory(mmd, FLUID_DOMAIN_DIR_CONFIG);
  string format = FLUID_DOMAIN_EXTENSION_UNI;
  string file = getFile(mmd, FLUID_DOMAIN_DIR_CONFIG, FLUID_FILENAME_CONFIG, format, framenr);

  if (!hasConfig(mmd, framenr))
    return false;

  gzFile gzf = (gzFile)BLI_gzopen(file.c_str(), "rb");  // do some compression
  if (!gzf) {
    cerr << "Fluid Error -- Cannot open file " << file << endl;
    return false;
  }

  gzread(gzf, &mds->active_fields, sizeof(int));
  gzread(gzf, &mds->res, 3 * sizeof(int));
  gzread(gzf, &mds->dx, sizeof(float));
  gzread(gzf, &dummy, sizeof(float));  // dt not needed right now
  gzread(gzf, &mds->p0, 3 * sizeof(float));
  gzread(gzf, &mds->p1, 3 * sizeof(float));
  gzread(gzf, &mds->dp0, 3 * sizeof(float));
  gzread(gzf, &mds->shift, 3 * sizeof(int));
  gzread(gzf, &mds->obj_shift_f, 3 * sizeof(float));
  gzread(gzf, &mds->obmat, 16 * sizeof(float));
  gzread(gzf, &mds->base_res, 3 * sizeof(int));
  gzread(gzf, &mds->res_min, 3 * sizeof(int));
  gzread(gzf, &mds->res_max, 3 * sizeof(int));
  gzread(gzf, &mds->active_color, 3 * sizeof(float));
  gzread(gzf, &mds->time_total, sizeof(int));

  mds->total_cells = mds->res[0] * mds->res[1] * mds->res[2];

  return (gzclose(gzf) == Z_OK);
}

bool MANTA::readData(FluidModifierData *mmd, int framenr)
{
  if (with_debug)
    cout << "MANTA::readData()" << endl;

  if (!mUsingSmoke && !mUsingLiquid)
    return false;

  ostringstream ss;
  vector<string> pythonCommands;
  FluidDomainSettings *mds = mmd->domain;
  bool result = true;

  string directory = getDirectory(mmd, FLUID_DOMAIN_DIR_DATA);
  string dformat = getCacheFileEnding(mds->cache_data_format);
  string pformat = getCacheFileEnding(mds->cache_particle_format);

  bool final_cache = (mds->cache_type == FLUID_DOMAIN_CACHE_FINAL);
  string resumable_cache = (final_cache) ? "False" : "True";

  /* Sanity check: Are cache files present? */
  if (!hasData(mmd, framenr))
    return false;

  ss.str("");
  ss << "fluid_load_data_" << mCurrentID << "('" << escapeSlashes(directory) << "', " << framenr
     << ", '" << dformat << "', " << resumable_cache << ")";
  pythonCommands.push_back(ss.str());

  if (mUsingSmoke) {
    ss.str("");
    ss << "smoke_load_data_" << mCurrentID << "('" << escapeSlashes(directory) << "', " << framenr
       << ", '" << dformat << "', " << resumable_cache << ")";
    pythonCommands.push_back(ss.str());
    result &= runPythonString(pythonCommands);
  }
  if (mUsingLiquid) {
    ss.str("");
    ss << "liquid_load_data_" << mCurrentID << "('" << escapeSlashes(directory) << "', " << framenr
       << ", '" << dformat << "', " << resumable_cache << ")";
    pythonCommands.push_back(ss.str());
    result &= runPythonString(pythonCommands);
  }
  return result;
}

bool MANTA::readNoise(FluidModifierData *mmd, int framenr)
{
  if (with_debug)
    cout << "MANTA::readNoise()" << endl;

  if (!mUsingSmoke || !mUsingNoise)
    return false;

  ostringstream ss;
  vector<string> pythonCommands;
  FluidDomainSettings *mds = mmd->domain;

  string directory = getDirectory(mmd, FLUID_DOMAIN_DIR_NOISE);
  string nformat = getCacheFileEnding(mds->cache_noise_format);

  bool final_cache = (mds->cache_type == FLUID_DOMAIN_CACHE_FINAL);
  string resumable_cache = (final_cache) ? "False" : "True";

  /* Sanity check: Are cache files present? */
  if (!hasNoise(mmd, framenr))
    return false;

  ss.str("");
  ss << "smoke_load_noise_" << mCurrentID << "('" << escapeSlashes(directory) << "', " << framenr
     << ", '" << nformat << "', " << resumable_cache << ")";
  pythonCommands.push_back(ss.str());

  return runPythonString(pythonCommands);
}

/* Deprecated! This function reads mesh data via the Manta Python API.
 * MANTA:updateMeshStructures() reads cache files directly from disk
 * and is preferred due to its better performance. */
bool MANTA::readMesh(FluidModifierData *mmd, int framenr)
{
  if (with_debug)
    cout << "MANTA::readMesh()" << endl;

  if (!mUsingLiquid || !mUsingMesh)
    return false;

  ostringstream ss;
  vector<string> pythonCommands;
  FluidDomainSettings *mds = mmd->domain;

  string directory = getDirectory(mmd, FLUID_DOMAIN_DIR_MESH);
  string mformat = getCacheFileEnding(mds->cache_mesh_format);
  string dformat = getCacheFileEnding(mds->cache_data_format);

  /* Sanity check: Are cache files present? */
  if (!hasMesh(mmd, framenr))
    return false;

  ss.str("");
  ss << "liquid_load_mesh_" << mCurrentID << "('" << escapeSlashes(directory) << "', " << framenr
     << ", '" << mformat << "')";
  pythonCommands.push_back(ss.str());

  if (mUsingMVel) {
    ss.str("");
    ss << "liquid_load_meshvel_" << mCurrentID << "('" << escapeSlashes(directory) << "', "
       << framenr << ", '" << dformat << "')";
    pythonCommands.push_back(ss.str());
  }

  return runPythonString(pythonCommands);
}

/* Deprecated! This function reads particle data via the Manta Python API.
 * MANTA:updateParticleStructures() reads cache files directly from disk
 * and is preferred due to its better performance. */
bool MANTA::readParticles(FluidModifierData *mmd, int framenr)
{
  if (with_debug)
    cout << "MANTA::readParticles()" << endl;

  if (!mUsingLiquid)
    return false;
  if (!mUsingDrops && !mUsingBubbles && !mUsingFloats && !mUsingTracers)
    return false;

  ostringstream ss;
  vector<string> pythonCommands;
  FluidDomainSettings *mds = mmd->domain;

  string directory = getDirectory(mmd, FLUID_DOMAIN_DIR_PARTICLES);
  string pformat = getCacheFileEnding(mds->cache_particle_format);

  bool final_cache = (mds->cache_type == FLUID_DOMAIN_CACHE_FINAL);
  string resumable_cache = (final_cache) ? "False" : "True";

  /* Sanity check: Are cache files present? */
  if (!hasParticles(mmd, framenr))
    return false;

  ss.str("");
  ss << "liquid_load_particles_" << mCurrentID << "('" << escapeSlashes(directory) << "', "
     << framenr << ", '" << pformat << "', " << resumable_cache << ")";
  pythonCommands.push_back(ss.str());

  return runPythonString(pythonCommands);
}

bool MANTA::readGuiding(FluidModifierData *mmd, int framenr, bool sourceDomain)
{
  if (with_debug)
    cout << "MANTA::readGuiding()" << endl;

  FluidDomainSettings *mds = mmd->domain;

  if (!mUsingGuiding)
    return false;
  if (!mds)
    return false;

  ostringstream ss;
  vector<string> pythonCommands;

  string directory = (sourceDomain) ? getDirectory(mmd, FLUID_DOMAIN_DIR_DATA) :
                                      getDirectory(mmd, FLUID_DOMAIN_DIR_GUIDE);
  string gformat = getCacheFileEnding(mds->cache_data_format);

  /* Sanity check: Are cache files present? */
  if (!hasGuiding(mmd, framenr, sourceDomain))
    return false;

  if (sourceDomain) {
    ss.str("");
    ss << "fluid_load_vel_" << mCurrentID << "('" << escapeSlashes(directory) << "', " << framenr
       << ", '" << gformat << "')";
  }
  else {
    ss.str("");
    ss << "fluid_load_guiding_" << mCurrentID << "('" << escapeSlashes(directory) << "', "
       << framenr << ", '" << gformat << "')";
  }
  pythonCommands.push_back(ss.str());

  return runPythonString(pythonCommands);
}

bool MANTA::bakeData(FluidModifierData *mmd, int framenr)
{
  if (with_debug)
    cout << "MANTA::bakeData()" << endl;

  string tmpString, finalString;
  ostringstream ss;
  vector<string> pythonCommands;
  FluidDomainSettings *mds = mmd->domain;

  char cacheDirData[FILE_MAX], cacheDirGuiding[FILE_MAX];
  cacheDirData[0] = '\0';
  cacheDirGuiding[0] = '\0';

  string dformat = getCacheFileEnding(mds->cache_data_format);
  string pformat = getCacheFileEnding(mds->cache_particle_format);
  string gformat = dformat;  // Use same data format for guiding format

  BLI_path_join(
      cacheDirData, sizeof(cacheDirData), mds->cache_directory, FLUID_DOMAIN_DIR_DATA, nullptr);
  BLI_path_join(cacheDirGuiding,
                sizeof(cacheDirGuiding),
                mds->cache_directory,
                FLUID_DOMAIN_DIR_GUIDE,
                nullptr);
  BLI_path_make_safe(cacheDirData);
  BLI_path_make_safe(cacheDirGuiding);

  ss.str("");
  ss << "bake_fluid_data_" << mCurrentID << "('" << escapeSlashes(cacheDirData) << "', '"
     << escapeSlashes(cacheDirGuiding) << "', " << framenr << ", '" << dformat << "', '" << pformat
     << "', '" << gformat << "')";
  pythonCommands.push_back(ss.str());

  return runPythonString(pythonCommands);
}

bool MANTA::bakeNoise(FluidModifierData *mmd, int framenr)
{
  if (with_debug)
    cout << "MANTA::bakeNoise()" << endl;

  ostringstream ss;
  vector<string> pythonCommands;
  FluidDomainSettings *mds = mmd->domain;

  char cacheDirData[FILE_MAX], cacheDirNoise[FILE_MAX];
  cacheDirData[0] = '\0';
  cacheDirNoise[0] = '\0';

  string dformat = getCacheFileEnding(mds->cache_data_format);
  string nformat = getCacheFileEnding(mds->cache_noise_format);

  bool final_cache = (mds->cache_type == FLUID_DOMAIN_CACHE_FINAL);
  string resumable_cache = (final_cache) ? "False" : "True";

  BLI_path_join(
      cacheDirData, sizeof(cacheDirData), mds->cache_directory, FLUID_DOMAIN_DIR_DATA, nullptr);
  BLI_path_join(
      cacheDirNoise, sizeof(cacheDirNoise), mds->cache_directory, FLUID_DOMAIN_DIR_NOISE, nullptr);
  BLI_path_make_safe(cacheDirData);
  BLI_path_make_safe(cacheDirNoise);

  ss.str("");
  ss << "bake_noise_" << mCurrentID << "('" << escapeSlashes(cacheDirData) << "', '"
     << escapeSlashes(cacheDirNoise) << "', " << framenr << ", '" << dformat << "', '" << nformat
     << "', " << resumable_cache << ")";
  pythonCommands.push_back(ss.str());

  return runPythonString(pythonCommands);
}

bool MANTA::bakeMesh(FluidModifierData *mmd, int framenr)
{
  if (with_debug)
    cout << "MANTA::bakeMesh()" << endl;

  ostringstream ss;
  vector<string> pythonCommands;
  FluidDomainSettings *mds = mmd->domain;

  char cacheDirData[FILE_MAX], cacheDirMesh[FILE_MAX];
  cacheDirData[0] = '\0';
  cacheDirMesh[0] = '\0';

  string dformat = getCacheFileEnding(mds->cache_data_format);
  string mformat = getCacheFileEnding(mds->cache_mesh_format);
  string pformat = getCacheFileEnding(mds->cache_particle_format);

  BLI_path_join(
      cacheDirData, sizeof(cacheDirData), mds->cache_directory, FLUID_DOMAIN_DIR_DATA, nullptr);
  BLI_path_join(
      cacheDirMesh, sizeof(cacheDirMesh), mds->cache_directory, FLUID_DOMAIN_DIR_MESH, nullptr);
  BLI_path_make_safe(cacheDirData);
  BLI_path_make_safe(cacheDirMesh);

  ss.str("");
  ss << "bake_mesh_" << mCurrentID << "('" << escapeSlashes(cacheDirData) << "', '"
     << escapeSlashes(cacheDirMesh) << "', " << framenr << ", '" << dformat << "', '" << mformat
     << "', '" << pformat << "')";
  pythonCommands.push_back(ss.str());

  return runPythonString(pythonCommands);
}

bool MANTA::bakeParticles(FluidModifierData *mmd, int framenr)
{
  if (with_debug)
    cout << "MANTA::bakeParticles()" << endl;

  ostringstream ss;
  vector<string> pythonCommands;
  FluidDomainSettings *mds = mmd->domain;

  char cacheDirData[FILE_MAX], cacheDirParticles[FILE_MAX];
  cacheDirData[0] = '\0';
  cacheDirParticles[0] = '\0';

  string dformat = getCacheFileEnding(mds->cache_data_format);
  string pformat = getCacheFileEnding(mds->cache_particle_format);

  bool final_cache = (mds->cache_type == FLUID_DOMAIN_CACHE_FINAL);
  string resumable_cache = (final_cache) ? "False" : "True";

  BLI_path_join(
      cacheDirData, sizeof(cacheDirData), mds->cache_directory, FLUID_DOMAIN_DIR_DATA, nullptr);
  BLI_path_join(cacheDirParticles,
                sizeof(cacheDirParticles),
                mds->cache_directory,
                FLUID_DOMAIN_DIR_PARTICLES,
                nullptr);
  BLI_path_make_safe(cacheDirData);
  BLI_path_make_safe(cacheDirParticles);

  ss.str("");
  ss << "bake_particles_" << mCurrentID << "('" << escapeSlashes(cacheDirData) << "', '"
     << escapeSlashes(cacheDirParticles) << "', " << framenr << ", '" << dformat << "', '"
     << pformat << "', " << resumable_cache << ")";
  pythonCommands.push_back(ss.str());

  return runPythonString(pythonCommands);
}

bool MANTA::bakeGuiding(FluidModifierData *mmd, int framenr)
{
  if (with_debug)
    cout << "MANTA::bakeGuiding()" << endl;

  ostringstream ss;
  vector<string> pythonCommands;
  FluidDomainSettings *mds = mmd->domain;

  char cacheDirGuiding[FILE_MAX];
  cacheDirGuiding[0] = '\0';

  string gformat = getCacheFileEnding(mds->cache_data_format);

  bool final_cache = (mds->cache_type == FLUID_DOMAIN_CACHE_FINAL);
  string resumable_cache = (final_cache) ? "False" : "True";

  BLI_path_join(cacheDirGuiding,
                sizeof(cacheDirGuiding),
                mds->cache_directory,
                FLUID_DOMAIN_DIR_GUIDE,
                nullptr);
  BLI_path_make_safe(cacheDirGuiding);

  ss.str("");
  ss << "bake_guiding_" << mCurrentID << "('" << escapeSlashes(cacheDirGuiding) << "', " << framenr
     << ", '" << gformat << "', " << resumable_cache << ")";
  pythonCommands.push_back(ss.str());

  return runPythonString(pythonCommands);
}

bool MANTA::updateVariables(FluidModifierData *mmd)
{
  string tmpString, finalString;
  vector<string> pythonCommands;

  tmpString += fluid_variables;
  if (mUsingSmoke)
    tmpString += smoke_variables;
  if (mUsingLiquid)
    tmpString += liquid_variables;
  if (mUsingGuiding)
    tmpString += fluid_variables_guiding;
  if (mUsingNoise) {
    tmpString += fluid_variables_noise;
    tmpString += smoke_variables_noise;
    tmpString += smoke_wavelet_noise;
  }
  if (mUsingDrops || mUsingBubbles || mUsingFloats || mUsingTracers) {
    tmpString += fluid_variables_particles;
    tmpString += liquid_variables_particles;
  }
  if (mUsingMesh)
    tmpString += fluid_variables_mesh;

  finalString = parseScript(tmpString, mmd);
  pythonCommands.push_back(finalString);

  return runPythonString(pythonCommands);
}

void MANTA::exportSmokeScript(FluidModifierData *mmd)
{
  if (with_debug)
    cout << "MANTA::exportSmokeScript()" << endl;

  char cacheDir[FILE_MAX] = "\0";
  char cacheDirScript[FILE_MAX] = "\0";

  FluidDomainSettings *mds = mmd->domain;

  BLI_path_join(
      cacheDir, sizeof(cacheDir), mds->cache_directory, FLUID_DOMAIN_DIR_SCRIPT, nullptr);
  BLI_path_make_safe(cacheDir);
  /* Create 'script' subdir if it does not exist already */
  BLI_dir_create_recursive(cacheDir);
  BLI_path_join(
      cacheDirScript, sizeof(cacheDirScript), cacheDir, FLUID_DOMAIN_SMOKE_SCRIPT, nullptr);
  BLI_path_make_safe(cacheDir);

  bool noise = mds->flags & FLUID_DOMAIN_USE_NOISE;
  bool heat = mds->active_fields & FLUID_DOMAIN_ACTIVE_HEAT;
  bool colors = mds->active_fields & FLUID_DOMAIN_ACTIVE_COLORS;
  bool fire = mds->active_fields & FLUID_DOMAIN_ACTIVE_FIRE;
  bool obstacle = mds->active_fields & FLUID_DOMAIN_ACTIVE_OBSTACLE;
  bool guiding = mds->active_fields & FLUID_DOMAIN_ACTIVE_GUIDE;
  bool invel = mds->active_fields & FLUID_DOMAIN_ACTIVE_INVEL;
  bool outflow = mds->active_fields & FLUID_DOMAIN_ACTIVE_OUTFLOW;

  string manta_script;

  // Libraries
  manta_script += header_libraries + manta_import;

  // Variables
  manta_script += header_variables + fluid_variables + smoke_variables;
  if (noise) {
    manta_script += fluid_variables_noise + smoke_variables_noise;
  }
  if (guiding)
    manta_script += fluid_variables_guiding;

  // Solvers
  manta_script += header_solvers + fluid_solver;
  if (noise)
    manta_script += fluid_solver_noise;
  if (guiding)
    manta_script += fluid_solver_guiding;

  // Grids
  manta_script += header_grids + fluid_alloc + smoke_alloc;
  if (noise) {
    manta_script += smoke_alloc_noise;
    if (colors)
      manta_script += smoke_alloc_colors_noise;
    if (fire)
      manta_script += smoke_alloc_fire_noise;
  }
  if (heat)
    manta_script += smoke_alloc_heat;
  if (colors)
    manta_script += smoke_alloc_colors;
  if (fire)
    manta_script += smoke_alloc_fire;
  if (guiding)
    manta_script += fluid_alloc_guiding;
  if (obstacle)
    manta_script += fluid_alloc_obstacle;
  if (invel)
    manta_script += fluid_alloc_invel;
  if (outflow)
    manta_script += fluid_alloc_outflow;

  // Noise field
  if (noise)
    manta_script += smoke_wavelet_noise;

  // Time
  manta_script += header_time + fluid_time_stepping + fluid_adapt_time_step;

  // Import
  manta_script += header_import + fluid_file_import + fluid_cache_helper + fluid_load_data +
                  smoke_load_data;
  if (noise)
    manta_script += smoke_load_noise;
  if (guiding)
    manta_script += fluid_load_guiding;

  // Pre/Post Steps
  manta_script += header_prepost + fluid_pre_step + fluid_post_step;

  // Steps
  manta_script += header_steps + smoke_adaptive_step + smoke_step;
  if (noise) {
    manta_script += smoke_step_noise;
  }

  // Main
  manta_script += header_main + smoke_standalone + fluid_standalone;

  // Fill in missing variables in script
  string final_script = MANTA::parseScript(manta_script, mmd);

  // Write script
  ofstream myfile;
  myfile.open(cacheDirScript);
  myfile << final_script;
  myfile.close();
}

void MANTA::exportLiquidScript(FluidModifierData *mmd)
{
  if (with_debug)
    cout << "MANTA::exportLiquidScript()" << endl;

  char cacheDir[FILE_MAX] = "\0";
  char cacheDirScript[FILE_MAX] = "\0";

  FluidDomainSettings *mds = mmd->domain;

  BLI_path_join(
      cacheDir, sizeof(cacheDir), mds->cache_directory, FLUID_DOMAIN_DIR_SCRIPT, nullptr);
  BLI_path_make_safe(cacheDir);
  /* Create 'script' subdir if it does not exist already */
  BLI_dir_create_recursive(cacheDir);
  BLI_path_join(
      cacheDirScript, sizeof(cacheDirScript), cacheDir, FLUID_DOMAIN_LIQUID_SCRIPT, nullptr);
  BLI_path_make_safe(cacheDirScript);

  bool mesh = mds->flags & FLUID_DOMAIN_USE_MESH;
  bool drops = mds->particle_type & FLUID_DOMAIN_PARTICLE_SPRAY;
  bool bubble = mds->particle_type & FLUID_DOMAIN_PARTICLE_BUBBLE;
  bool floater = mds->particle_type & FLUID_DOMAIN_PARTICLE_FOAM;
  bool tracer = mds->particle_type & FLUID_DOMAIN_PARTICLE_TRACER;
  bool obstacle = mds->active_fields & FLUID_DOMAIN_ACTIVE_OBSTACLE;
  bool fractions = mds->flags & FLUID_DOMAIN_USE_FRACTIONS;
  bool guiding = mds->active_fields & FLUID_DOMAIN_ACTIVE_GUIDE;
  bool invel = mds->active_fields & FLUID_DOMAIN_ACTIVE_INVEL;
  bool outflow = mds->active_fields & FLUID_DOMAIN_ACTIVE_OUTFLOW;

  string manta_script;

  // Libraries
  manta_script += header_libraries + manta_import;

  // Variables
  manta_script += header_variables + fluid_variables + liquid_variables;
  if (mesh)
    manta_script += fluid_variables_mesh;
  if (drops || bubble || floater || tracer)
    manta_script += fluid_variables_particles + liquid_variables_particles;
  if (guiding)
    manta_script += fluid_variables_guiding;

  // Solvers
  manta_script += header_solvers + fluid_solver;
  if (mesh)
    manta_script += fluid_solver_mesh;
  if (drops || bubble || floater || tracer)
    manta_script += fluid_solver_particles;
  if (guiding)
    manta_script += fluid_solver_guiding;

  // Grids
  manta_script += header_grids + fluid_alloc + liquid_alloc;
  if (mesh)
    manta_script += liquid_alloc_mesh;
  if (drops || bubble || floater || tracer)
    manta_script += liquid_alloc_particles;
  if (guiding)
    manta_script += fluid_alloc_guiding;
  if (obstacle)
    manta_script += fluid_alloc_obstacle;
  if (fractions)
    manta_script += fluid_alloc_fractions;
  if (invel)
    manta_script += fluid_alloc_invel;
  if (outflow)
    manta_script += fluid_alloc_outflow;

  // Domain init
  manta_script += header_gridinit + liquid_init_phi;

  // Time
  manta_script += header_time + fluid_time_stepping + fluid_adapt_time_step;

  // Import
  manta_script += header_import + fluid_file_import + fluid_cache_helper + fluid_load_data +
                  liquid_load_data;
  if (mesh)
    manta_script += liquid_load_mesh;
  if (drops || bubble || floater || tracer)
    manta_script += liquid_load_particles;
  if (guiding)
    manta_script += fluid_load_guiding;

  // Pre/Post Steps
  manta_script += header_prepost + fluid_pre_step + fluid_post_step;

  // Steps
  manta_script += header_steps + liquid_adaptive_step + liquid_step;
  if (mesh)
    manta_script += liquid_step_mesh;
  if (drops || bubble || floater || tracer)
    manta_script += liquid_step_particles;

  // Main
  manta_script += header_main + liquid_standalone + fluid_standalone;

  // Fill in missing variables in script
  string final_script = MANTA::parseScript(manta_script, mmd);

  // Write script
  ofstream myfile;
  myfile.open(cacheDirScript);
  myfile << final_script;
  myfile.close();
}

/* Call Mantaflow Python functions through this function. Use isAttribute for object attributes,
 * e.g. s.cfl (here 's' is varname, 'cfl' functionName, and isAttribute true) or
 *      grid.getDataPointer (here 's' is varname, 'getDataPointer' functionName, and isAttribute
 * false)
 *
 * Important! Return value: New reference or nullptr
 * Caller of this function needs to handle reference count of returned object. */
static PyObject *callPythonFunction(string varName, string functionName, bool isAttribute = false)
{
  if ((varName == "") || (functionName == "")) {
    if (MANTA::with_debug)
      cout << "Missing Python variable name and/or function name -- name is: " << varName
           << ", function name is: " << functionName << endl;
    return nullptr;
  }

  PyGILState_STATE gilstate = PyGILState_Ensure();
  PyObject *var = nullptr, *func = nullptr, *returnedValue = nullptr;

  /* Be sure to initialize Python before using it. */
  Py_Initialize();

  // Get pyobject that holds result value
  if (!manta_main_module) {
    PyGILState_Release(gilstate);
    return nullptr;
  }

  var = PyObject_GetAttrString(manta_main_module, varName.c_str());
  if (!var) {
    PyGILState_Release(gilstate);
    return nullptr;
  }

  func = PyObject_GetAttrString(var, functionName.c_str());

  Py_DECREF(var);
  if (!func) {
    PyGILState_Release(gilstate);
    return nullptr;
  }

  if (!isAttribute) {
    returnedValue = PyObject_CallObject(func, nullptr);
    Py_DECREF(func);
  }

  PyGILState_Release(gilstate);
  return (!isAttribute) ? returnedValue : func;
}

/* Argument of this function may be a nullptr.
 * If it's not function will handle the reference count decrement of that argument. */
static void *pyObjectToPointer(PyObject *inputObject)
{
  if (!inputObject)
    return nullptr;

  PyGILState_STATE gilstate = PyGILState_Ensure();

  PyObject *encoded = PyUnicode_AsUTF8String(inputObject);
  char *result = PyBytes_AsString(encoded);

  Py_DECREF(inputObject);

  string str(result);
  istringstream in(str);
  void *dataPointer = nullptr;
  in >> dataPointer;

  Py_DECREF(encoded);

  PyGILState_Release(gilstate);
  return dataPointer;
}

/* Argument of this function may be a nullptr.
 * If it's not function will handle the reference count decrement of that argument. */
static double pyObjectToDouble(PyObject *inputObject)
{
  if (!inputObject)
    return 0.0;

  PyGILState_STATE gilstate = PyGILState_Ensure();

  /* Cannot use PyFloat_AsDouble() since its error check crashes.
   * Likely because of typedef 'Real' for 'float' types in Mantaflow. */
  double result = PyFloat_AS_DOUBLE(inputObject);
  Py_DECREF(inputObject);

  PyGILState_Release(gilstate);
  return result;
}

/* Argument of this function may be a nullptr.
 * If it's not function will handle the reference count decrement of that argument. */
static long pyObjectToLong(PyObject *inputObject)
{
  if (!inputObject)
    return 0;

  PyGILState_STATE gilstate = PyGILState_Ensure();

  long result = PyLong_AsLong(inputObject);
  Py_DECREF(inputObject);

  PyGILState_Release(gilstate);
  return result;
}

int MANTA::getFrame()
{
  if (with_debug)
    cout << "MANTA::getFrame()" << endl;

  string func = "frame";
  string id = to_string(mCurrentID);
  string solver = "s" + id;

  return pyObjectToLong(callPythonFunction(solver, func, true));
}

float MANTA::getTimestep()
{
  if (with_debug)
    cout << "MANTA::getTimestep()" << endl;

  string func = "timestep";
  string id = to_string(mCurrentID);
  string solver = "s" + id;

  return (float)pyObjectToDouble(callPythonFunction(solver, func, true));
}

bool MANTA::needsRealloc(FluidModifierData *mmd)
{
  FluidDomainSettings *mds = mmd->domain;
  return (mds->res[0] != mResX || mds->res[1] != mResY || mds->res[2] != mResZ);
}

void MANTA::adaptTimestep()
{
  if (with_debug)
    cout << "MANTA::adaptTimestep()" << endl;

  vector<string> pythonCommands;
  ostringstream ss;

  ss << "fluid_adapt_time_step_" << mCurrentID << "()";
  pythonCommands.push_back(ss.str());

  runPythonString(pythonCommands);
}

bool MANTA::updateMeshFromFile(string filename)
{
  string fname(filename);
  string::size_type idx;

  idx = fname.rfind('.');
  if (idx != string::npos) {
    string extension = fname.substr(idx + 1);

    if (extension.compare("gz") == 0)
      return updateMeshFromBobj(filename);
    else if (extension.compare("obj") == 0)
      return updateMeshFromObj(filename);
    else if (extension.compare("uni") == 0)
      return updateMeshFromUni(filename);
    else
      cerr << "Fluid Error -- updateMeshFromFile(): Invalid file extension in file: " << filename
           << endl;
  }
  else {
    cerr << "Fluid Error -- updateMeshFromFile(): Unable to open file: " << filename << endl;
  }
  return false;
}

bool MANTA::updateMeshFromBobj(string filename)
{
  if (with_debug)
    cout << "MANTA::updateMeshFromBobj()" << endl;

  gzFile gzf;

  gzf = (gzFile)BLI_gzopen(filename.c_str(), "rb1");  // do some compression
  if (!gzf) {
    cerr << "Fluid Error -- updateMeshFromBobj(): Unable to open file: " << filename << endl;
    return false;
  }

  int numBuffer = 0, readBytes = 0;

  // Num vertices
  readBytes = gzread(gzf, &numBuffer, sizeof(int));
  if (!readBytes) {
    cerr << "Fluid Error -- updateMeshFromBobj(): Unable to read number of mesh vertices from "
         << filename << endl;
    gzclose(gzf);
    return false;
  }

  if (with_debug)
    cout << "read mesh , num verts: " << numBuffer << " , in file: " << filename << endl;

  int numChunks = (int)(ceil((float)numBuffer / NODE_CHUNK));
  int readLen, readStart, readEnd, k;

  if (numBuffer) {
    // Vertices
    int todoVertices = numBuffer;
    float *bufferVerts = (float *)MEM_malloc_arrayN(
        NODE_CHUNK, sizeof(float) * 3, "fluid_mesh_vertices");

    mMeshNodes->resize(numBuffer);

    for (int i = 0; i < numChunks && todoVertices > 0; ++i) {
      readLen = NODE_CHUNK;
      if (todoVertices < NODE_CHUNK) {
        readLen = todoVertices;
      }

      readBytes = gzread(gzf, bufferVerts, readLen * sizeof(float) * 3);
      if (!readBytes) {
        cerr << "Fluid Error -- updateMeshFromBobj(): Unable to read mesh vertices from "
             << filename << endl;
        MEM_freeN(bufferVerts);
        gzclose(gzf);
        return false;
      }

      readStart = (numBuffer - todoVertices);
      CLAMP(readStart, 0, numBuffer);
      readEnd = readStart + readLen;
      CLAMP(readEnd, 0, numBuffer);

      k = 0;
      for (vector<MANTA::Node>::size_type j = readStart; j < readEnd; j++, k += 3) {
        mMeshNodes->at(j).pos[0] = bufferVerts[k];
        mMeshNodes->at(j).pos[1] = bufferVerts[k + 1];
        mMeshNodes->at(j).pos[2] = bufferVerts[k + 2];
      }
      todoVertices -= readLen;
    }
    MEM_freeN(bufferVerts);
  }

  // Num normals
  readBytes = gzread(gzf, &numBuffer, sizeof(int));
  if (!readBytes) {
    cerr << "Fluid Error -- updateMeshFromBobj(): Unable to read number of mesh normals from "
         << filename << endl;
    gzclose(gzf);
    return false;
  }

  if (with_debug)
    cout << "read mesh , num normals : " << numBuffer << " , in file: " << filename << endl;

  if (numBuffer) {
    // Normals
    int todoNormals = numBuffer;
    float *bufferNormals = (float *)MEM_malloc_arrayN(
        NODE_CHUNK, sizeof(float) * 3, "fluid_mesh_normals");

    if (!getNumVertices())
      mMeshNodes->resize(numBuffer);

    for (int i = 0; i < numChunks && todoNormals > 0; ++i) {
      readLen = NODE_CHUNK;
      if (todoNormals < NODE_CHUNK) {
        readLen = todoNormals;
      }

      readBytes = gzread(gzf, bufferNormals, readLen * sizeof(float) * 3);
      if (!readBytes) {
        cerr << "Fluid Error -- updateMeshFromBobj(): Unable to read mesh normals from "
             << filename << endl;
        MEM_freeN(bufferNormals);
        gzclose(gzf);
        return false;
      }

      readStart = (numBuffer - todoNormals);
      CLAMP(readStart, 0, numBuffer);
      readEnd = readStart + readLen;
      CLAMP(readEnd, 0, numBuffer);

      k = 0;
      for (vector<MANTA::Node>::size_type j = readStart; j < readEnd; j++, k += 3) {
        mMeshNodes->at(j).normal[0] = bufferNormals[k];
        mMeshNodes->at(j).normal[1] = bufferNormals[k + 1];
        mMeshNodes->at(j).normal[2] = bufferNormals[k + 2];
      }
      todoNormals -= readLen;
    }
    MEM_freeN(bufferNormals);
  }

  // Num triangles
  readBytes = gzread(gzf, &numBuffer, sizeof(int));
  if (!readBytes) {
    cerr << "Fluid Error -- updateMeshFromBobj(): Unable to read number of mesh triangles from "
         << filename << endl;
    gzclose(gzf);
    return false;
  }

  if (with_debug)
    cout << "Fluid: Read mesh , num triangles : " << numBuffer << " , in file: " << filename
         << endl;

  numChunks = (int)(ceil((float)numBuffer / TRIANGLE_CHUNK));

  if (numBuffer) {
    // Triangles
    int todoTriangles = numBuffer;
    int *bufferTriangles = (int *)MEM_malloc_arrayN(
        TRIANGLE_CHUNK, sizeof(int) * 3, "fluid_mesh_triangles");

    mMeshTriangles->resize(numBuffer);

    for (int i = 0; i < numChunks && todoTriangles > 0; ++i) {
      readLen = TRIANGLE_CHUNK;
      if (todoTriangles < TRIANGLE_CHUNK) {
        readLen = todoTriangles;
      }

      readBytes = gzread(gzf, bufferTriangles, readLen * sizeof(int) * 3);
      if (!readBytes) {
        cerr << "Fluid Error -- updateMeshFromBobj(): Unable to read mesh triangles from "
             << filename << endl;
        MEM_freeN(bufferTriangles);
        gzclose(gzf);
        return false;
      }

      readStart = (numBuffer - todoTriangles);
      CLAMP(readStart, 0, numBuffer);
      readEnd = readStart + readLen;
      CLAMP(readEnd, 0, numBuffer);

      k = 0;
      for (vector<MANTA::Triangle>::size_type j = readStart; j < readEnd; j++, k += 3) {
        mMeshTriangles->at(j).c[0] = bufferTriangles[k];
        mMeshTriangles->at(j).c[1] = bufferTriangles[k + 1];
        mMeshTriangles->at(j).c[2] = bufferTriangles[k + 2];
      }
      todoTriangles -= readLen;
    }
    MEM_freeN(bufferTriangles);
  }
  return (gzclose(gzf) == Z_OK);
}

bool MANTA::updateMeshFromObj(string filename)
{
  if (with_debug)
    cout << "MANTA::updateMeshFromObj()" << endl;

  ifstream ifs(filename);
  float fbuffer[3];
  int ibuffer[3];
  int cntVerts = 0, cntNormals = 0, cntTris = 0;

  if (!ifs.good()) {
    cerr << "Fluid Error -- updateMeshFromObj(): Unable to open file: " << filename << endl;
    return false;
  }

  while (ifs.good() && !ifs.eof()) {
    string id;
    ifs >> id;

    if (id[0] == '#') {
      // comment
      getline(ifs, id);
      continue;
    }
    if (id == "vt") {
      // tex coord, ignore
    }
    else if (id == "vn") {
      // normals
      if (getNumVertices() != cntVerts) {
        cerr << "Fluid Error -- updateMeshFromObj(): Invalid number of mesh nodes in file: "
             << filename << endl;
        return false;
      }

      ifs >> fbuffer[0] >> fbuffer[1] >> fbuffer[2];
      MANTA::Node *node = &mMeshNodes->at(cntNormals);
      (*node).normal[0] = fbuffer[0];
      (*node).normal[1] = fbuffer[1];
      (*node).normal[2] = fbuffer[2];
      cntNormals++;
    }
    else if (id == "v") {
      // vertex
      ifs >> fbuffer[0] >> fbuffer[1] >> fbuffer[2];
      MANTA::Node node;
      node.pos[0] = fbuffer[0];
      node.pos[1] = fbuffer[1];
      node.pos[2] = fbuffer[2];
      mMeshNodes->push_back(node);
      cntVerts++;
    }
    else if (id == "g") {
      // group
      string group;
      ifs >> group;
    }
    else if (id == "f") {
      // face
      string face;
      for (int i = 0; i < 3; i++) {
        ifs >> face;
        if (face.find('/') != string::npos)
          face = face.substr(0, face.find('/'));  // ignore other indices
        int idx = atoi(face.c_str()) - 1;
        if (idx < 0) {
          cerr << "Fluid Error -- updateMeshFromObj(): Invalid face encountered in file: "
               << filename << endl;
          return false;
        }
        ibuffer[i] = idx;
      }
      MANTA::Triangle triangle;
      triangle.c[0] = ibuffer[0];
      triangle.c[1] = ibuffer[1];
      triangle.c[2] = ibuffer[2];
      mMeshTriangles->push_back(triangle);
      cntTris++;
    }
    else {
      // whatever, ignore
    }
    // kill rest of line
    getline(ifs, id);
  }
  ifs.close();
  return true;
}

bool MANTA::updateMeshFromUni(string filename)
{
  if (with_debug)
    cout << "MANTA::updateMeshFromUni()" << endl;

  gzFile gzf;
  float fbuffer[4];
  int ibuffer[4];

  gzf = (gzFile)BLI_gzopen(filename.c_str(), "rb1");  // do some compression
  if (!gzf) {
    cerr << "Fluid Error -- updateMeshFromUni(): Unable to open file: " << filename << endl;
    return false;
  }

  int readBytes = 0;
  char file_magic[5] = {0, 0, 0, 0, 0};
  readBytes = gzread(gzf, file_magic, 4);
  if (!readBytes) {
    cerr << "Fluid Error -- updateMeshFromUni(): Unable to read header in file: " << filename
         << endl;
    gzclose(gzf);
    return false;
  }

  vector<pVel> *velocityPointer = mMeshVelocities;

  // mdata uni header
  const int STR_LEN_PDATA = 256;
  int elementType, bytesPerElement, numParticles;
  char info[STR_LEN_PDATA];      // mantaflow build information
  unsigned long long timestamp;  // creation time

  // read mesh header
  gzread(gzf, &ibuffer, sizeof(int) * 4);  // num particles, dimX, dimY, dimZ
  gzread(gzf, &elementType, sizeof(int));
  gzread(gzf, &bytesPerElement, sizeof(int));
  gzread(gzf, &info, sizeof(info));
  gzread(gzf, &timestamp, sizeof(unsigned long long));

  if (with_debug)
    cout << "Fluid: Read " << ibuffer[0] << " vertices in file: " << filename << endl;

  // Sanity checks
  const int meshSize = sizeof(float) * 3 + sizeof(int);
  if (!(bytesPerElement == meshSize) && (elementType == 0)) {
    cerr << "Fluid Error -- updateMeshFromUni(): Invalid header in file: " << filename << endl;
    gzclose(gzf);
    return false;
  }
  if (!ibuffer[0]) {  // Any vertices present?
    cerr << "Fluid Error -- updateMeshFromUni(): No vertices present in file: " << filename
         << endl;
    gzclose(gzf);
    return false;
  }

  // Reading mesh
  if (!strcmp(file_magic, "MB01")) {
    // TODO (sebbas): Future update could add uni mesh support
  }
  // Reading mesh data file v1 with vec3
  else if (!strcmp(file_magic, "MD01")) {
    numParticles = ibuffer[0];

    velocityPointer->resize(numParticles);
    MANTA::pVel *bufferPVel;
    for (vector<pVel>::iterator it = velocityPointer->begin(); it != velocityPointer->end();
         ++it) {
      gzread(gzf, fbuffer, sizeof(float) * 3);
      bufferPVel = (MANTA::pVel *)fbuffer;
      it->pos[0] = bufferPVel->pos[0];
      it->pos[1] = bufferPVel->pos[1];
      it->pos[2] = bufferPVel->pos[2];
    }
  }
  return (gzclose(gzf) == Z_OK);
}

bool MANTA::updateParticlesFromFile(string filename, bool isSecondarySys, bool isVelData)
{
  if (with_debug)
    cout << "MANTA::updateParticlesFromFile()" << endl;

  string fname(filename);
  string::size_type idx;

  idx = fname.rfind('.');
  if (idx != string::npos) {
    string extension = fname.substr(idx + 1);

    if (extension.compare("uni") == 0)
      return updateParticlesFromUni(filename, isSecondarySys, isVelData);
    else
      cerr << "Fluid Error -- updateParticlesFromFile(): Invalid file extension in file: "
           << filename << endl;
    return false;
  }
  else {
    cerr << "Fluid Error -- updateParticlesFromFile(): Unable to open file: " << filename << endl;
    return false;
  }
}

bool MANTA::updateParticlesFromUni(string filename, bool isSecondarySys, bool isVelData)
{
  if (with_debug)
    cout << "MANTA::updateParticlesFromUni()" << endl;

  gzFile gzf;
  int ibuffer[4];

  gzf = (gzFile)BLI_gzopen(filename.c_str(), "rb1");  // do some compression
  if (!gzf) {
    cerr << "Fluid Error -- updateParticlesFromUni(): Unable to open file: " << filename << endl;
    return false;
  }

  int readBytes = 0;
  char file_magic[5] = {0, 0, 0, 0, 0};
  readBytes = gzread(gzf, file_magic, 4);
  if (!readBytes) {
    cerr << "Fluid Error -- updateParticlesFromUni(): Unable to read header in file: " << filename
         << endl;
    gzclose(gzf);
    return false;
  }

  if (!strcmp(file_magic, "PB01")) {
    cerr << "Fluid Error -- updateParticlesFromUni(): Particle uni file format v01 not "
            "supported anymore."
         << endl;
    gzclose(gzf);
    return false;
  }

  // Pointer to FLIP system or to secondary particle system
  vector<pData> *dataPointer = nullptr;
  vector<pVel> *velocityPointer = nullptr;
  vector<float> *lifePointer = nullptr;

  if (isSecondarySys) {
    dataPointer = mSndParticleData;
    velocityPointer = mSndParticleVelocity;
    lifePointer = mSndParticleLife;
  }
  else {
    dataPointer = mFlipParticleData;
    velocityPointer = mFlipParticleVelocity;
  }

  // pdata uni header
  const int STR_LEN_PDATA = 256;
  int elementType, bytesPerElement, numParticles;
  char info[STR_LEN_PDATA];      // mantaflow build information
  unsigned long long timestamp;  // creation time

  // read particle header
  gzread(gzf, &ibuffer, sizeof(int) * 4);  // num particles, dimX, dimY, dimZ
  gzread(gzf, &elementType, sizeof(int));
  gzread(gzf, &bytesPerElement, sizeof(int));
  gzread(gzf, &info, sizeof(info));
  gzread(gzf, &timestamp, sizeof(unsigned long long));

  if (with_debug)
    cout << "Fluid: Read " << ibuffer[0] << " particles in file: " << filename << endl;

  // Sanity checks
  const int partSysSize = sizeof(float) * 3 + sizeof(int);
  if (!(bytesPerElement == partSysSize) && (elementType == 0)) {
    cerr << "Fluid Error -- updateParticlesFromUni(): Invalid header in file: " << filename
         << endl;
    gzclose(gzf);
    return false;
  }
  if (!ibuffer[0]) {  // Any particles present?
    if (with_debug)
      cout << "Fluid: No particles present in file: " << filename << endl;
    gzclose(gzf);
    return true;  // return true since having no particles in a cache file is valid
  }

  numParticles = ibuffer[0];

  const int numChunks = (int)(ceil((float)numParticles / PARTICLE_CHUNK));
  int todoParticles, readLen;
  int readStart, readEnd;

  // Reading base particle system file v2
  if (!strcmp(file_magic, "PB02")) {
    MANTA::pData *bufferPData;
    todoParticles = numParticles;
    bufferPData = (MANTA::pData *)MEM_malloc_arrayN(
        PARTICLE_CHUNK, sizeof(MANTA::pData), "fluid_particle_data");

    dataPointer->resize(numParticles);

    for (int i = 0; i < numChunks && todoParticles > 0; ++i) {
      readLen = PARTICLE_CHUNK;
      if (todoParticles < PARTICLE_CHUNK) {
        readLen = todoParticles;
      }

      readBytes = gzread(gzf, bufferPData, readLen * sizeof(pData));
      if (!readBytes) {
        cerr << "Fluid Error -- updateParticlesFromUni(): Unable to read particle data in file: "
             << filename << endl;
        MEM_freeN(bufferPData);
        gzclose(gzf);
        return false;
      }

      readStart = (numParticles - todoParticles);
      CLAMP(readStart, 0, numParticles);
      readEnd = readStart + readLen;
      CLAMP(readEnd, 0, numParticles);

      int k = 0;
      for (vector<MANTA::pData>::size_type j = readStart; j < readEnd; j++, k++) {
        dataPointer->at(j).pos[0] = bufferPData[k].pos[0];
        dataPointer->at(j).pos[1] = bufferPData[k].pos[1];
        dataPointer->at(j).pos[2] = bufferPData[k].pos[2];
        dataPointer->at(j).flag = bufferPData[k].flag;
      }
      todoParticles -= readLen;
    }
    MEM_freeN(bufferPData);
  }
  // Reading particle data file v1 with velocities
  else if (!strcmp(file_magic, "PD01") && isVelData) {
    MANTA::pVel *bufferPVel;
    todoParticles = numParticles;
    bufferPVel = (MANTA::pVel *)MEM_malloc_arrayN(
        PARTICLE_CHUNK, sizeof(MANTA::pVel), "fluid_particle_velocity");

    velocityPointer->resize(numParticles);

    for (int i = 0; i < numChunks && todoParticles > 0; ++i) {
      readLen = PARTICLE_CHUNK;
      if (todoParticles < PARTICLE_CHUNK) {
        readLen = todoParticles;
      }

      readBytes = gzread(gzf, bufferPVel, readLen * sizeof(pVel));
      if (!readBytes) {
        cerr << "Fluid Error -- updateParticlesFromUni(): Unable to read particle velocities "
                "in file: "
             << filename << endl;
        MEM_freeN(bufferPVel);
        gzclose(gzf);
        return false;
      }

      readStart = (numParticles - todoParticles);
      CLAMP(readStart, 0, numParticles);
      readEnd = readStart + readLen;
      CLAMP(readEnd, 0, numParticles);

      int k = 0;
      for (vector<MANTA::pVel>::size_type j = readStart; j < readEnd; j++, k++) {
        velocityPointer->at(j).pos[0] = bufferPVel[k].pos[0];
        velocityPointer->at(j).pos[1] = bufferPVel[k].pos[1];
        velocityPointer->at(j).pos[2] = bufferPVel[k].pos[2];
      }
      todoParticles -= readLen;
    }
    MEM_freeN(bufferPVel);
  }
  // Reading particle data file v1 with lifetime
  else if (!strcmp(file_magic, "PD01")) {
    float *bufferPLife;
    todoParticles = numParticles;
    bufferPLife = (float *)MEM_malloc_arrayN(PARTICLE_CHUNK, sizeof(float), "fluid_particle_life");

    lifePointer->resize(numParticles);

    for (int i = 0; i < numChunks && todoParticles > 0; ++i) {
      readLen = PARTICLE_CHUNK;
      if (todoParticles < PARTICLE_CHUNK) {
        readLen = todoParticles;
      }

      readBytes = gzread(gzf, bufferPLife, readLen * sizeof(float));
      if (!readBytes) {
        cerr << "Fluid Error -- updateParticlesFromUni(): Unable to read particle life in file: "
             << filename << endl;
        MEM_freeN(bufferPLife);
        gzclose(gzf);
        return false;
      }

      readStart = (numParticles - todoParticles);
      CLAMP(readStart, 0, numParticles);
      readEnd = readStart + readLen;
      CLAMP(readEnd, 0, numParticles);

      int k = 0;
      for (vector<float>::size_type j = readStart; j < readEnd; j++, k++) {
        lifePointer->at(j) = bufferPLife[k];
      }
      todoParticles -= readLen;
    }
    MEM_freeN(bufferPLife);
  }
  return (gzclose(gzf) == Z_OK);
}

bool MANTA::updateGridsFromFile(string filename, vector<GridItem> grids)
{
  if (with_debug)
    cout << "MANTA::updateGridsFromFile()" << endl;

  if (grids.empty()) {
    cerr << "Fluid Error -- updateGridsFromFile(): Cannot read into uninitialized grid vector."
         << endl;
    return false;
  }

  string fname(filename);
  string::size_type idx;

  idx = fname.rfind('.');
  if (idx != string::npos) {
    string extension = fname.substr(idx);

    if (extension.compare(FLUID_DOMAIN_EXTENSION_UNI) == 0) {
      return updateGridsFromUni(filename, grids);
    }
#if OPENVDB == 1
    else if (extension.compare(FLUID_DOMAIN_EXTENSION_OPENVDB) == 0) {
      return updateGridsFromVDB(filename, grids);
    }
#endif
    else if (extension.compare(FLUID_DOMAIN_EXTENSION_RAW) == 0) {
      return updateGridsFromRaw(filename, grids);
    }
    else {
      cerr << "Fluid Error -- updateGridsFromFile(): Invalid file extension in file: " << filename
           << endl;
    }
    return false;
  }
  else {
    cerr << "Fluid Error -- updateGridsFromFile(): Unable to open file: " << filename << endl;
    return false;
  }
}

bool MANTA::updateGridsFromUni(string filename, vector<GridItem> grids)
{
  if (with_debug)
    cout << "MANTA::updateGridsFromUni()" << endl;

  gzFile gzf;
  int expectedBytes = 0, readBytes = 0;
  int ibuffer[4];

  gzf = (gzFile)BLI_gzopen(filename.c_str(), "rb1");
  if (!gzf) {
    cerr << "Fluid Error -- updateGridsFromUni(): Unable to open file: " << filename << endl;
    return false;
  }

  char file_magic[5] = {0, 0, 0, 0, 0};
  readBytes = gzread(gzf, file_magic, 4);
  if (!readBytes) {
    cerr << "Fluid Error -- updateGridsFromUni(): Invalid header in file: " << filename << endl;
    gzclose(gzf);
    return false;
  }
  if (!strcmp(file_magic, "DDF2") || !strcmp(file_magic, "MNT1") || !strcmp(file_magic, "MNT2")) {
    cerr << "Fluid Error -- updateGridsFromUni(): Unsupported header in file: " << filename
         << endl;
    gzclose(gzf);
    return false;
  }

  if (!strcmp(file_magic, "MNT3")) {

    // grid uni header
    const int STR_LEN_GRID = 252;
    int elementType, bytesPerElement;  // data type info
    char info[STR_LEN_GRID];           // mantaflow build information
    int dimT;                          // optionally store forth dimension for 4d grids
    unsigned long long timestamp;      // creation time

    // read grid header
    gzread(gzf, &ibuffer, sizeof(int) * 4);  // dimX, dimY, dimZ, gridType
    gzread(gzf, &elementType, sizeof(int));
    gzread(gzf, &bytesPerElement, sizeof(int));
    gzread(gzf, &info, sizeof(info));
    gzread(gzf, &dimT, sizeof(int));
    gzread(gzf, &timestamp, sizeof(unsigned long long));

    if (with_debug)
      cout << "Fluid: Read " << ibuffer[3] << " grid type in file: " << filename << endl;

    for (vector<GridItem>::iterator gIter = grids.begin(); gIter != grids.end(); ++gIter) {
      GridItem gridItem = *gIter;
      void **pointerList = gridItem.pointer;
      int type = gridItem.type;
      int *res = gridItem.res;
      assert(pointerList[0]);
      assert(res[0] == res[0] && res[1] == res[1] && res[2] == res[2]);
      UNUSED_VARS(res);

      switch (type) {
        case FLUID_DOMAIN_GRID_VEC3F: {
          assert(pointerList[1] && pointerList[2]);
          float **fpointers = (float **)pointerList;
          expectedBytes = sizeof(float) * 3 * ibuffer[0] * ibuffer[1] * ibuffer[2];
          readBytes = 0;
          for (int i = 0; i < ibuffer[0] * ibuffer[1] * ibuffer[2]; ++i) {
            for (int j = 0; j < 3; ++j) {
              readBytes += gzread(gzf, fpointers[j], sizeof(float));
              ++fpointers[j];
            }
          }
          break;
        }
        case FLUID_DOMAIN_GRID_FLOAT: {
          float **fpointers = (float **)pointerList;
          expectedBytes = sizeof(float) * ibuffer[0] * ibuffer[1] * ibuffer[2];
          readBytes = gzread(
              gzf, fpointers[0], sizeof(float) * ibuffer[0] * ibuffer[1] * ibuffer[2]);
          break;
        }
        default: {
          cerr << "Fluid Error -- Unknown grid type" << endl;
        }
      }

      if (!readBytes) {
        cerr << "Fluid Error -- updateGridFromRaw(): Unable to read raw file: " << filename
             << endl;
        gzclose(gzf);
        return false;
      }
      assert(expectedBytes == readBytes);
      (void)expectedBytes;

      if (with_debug)
        cout << "Fluid: Read successfully: " << filename << endl;
    }
  }
  else {
    cerr << "Fluid Error -- updateGridsFromUni(): Unknown header in file: " << filename << endl;
    gzclose(gzf);
    return false;
  }

  return (gzclose(gzf) == Z_OK);
}

#if OPENVDB == 1
bool MANTA::updateGridsFromVDB(string filename, vector<GridItem> grids)
{
  if (with_debug)
    cout << "MANTA::updateGridsFromVDB()" << endl;

  openvdb::initialize();
  openvdb::io::File file(filename);
  try {
    file.open();
  }
  catch (const openvdb::IoError &) {
    cerr << "Fluid Error -- updateGridsFromVDB(): IOError, invalid OpenVDB file: " << filename
         << endl;
    return false;
  }
  if (grids.empty()) {
    cerr << "Fluid Error -- updateGridsFromVDB(): No grids found in grid vector" << endl;
    return false;
  }

  unordered_map<string, openvdb::FloatGrid::Accessor> floatAccessors;
  unordered_map<string, openvdb::Vec3SGrid::Accessor> vec3fAccessors;
  openvdb::GridBase::Ptr baseGrid;

  /* Get accessors to all grids in this OpenVDB file.*/
  for (vector<GridItem>::iterator gIter = grids.begin(); gIter != grids.end(); ++gIter) {
    GridItem gridItem = *gIter;
    string itemName = gridItem.name;
    int itemType = gridItem.type;

    for (openvdb::io::File::NameIterator nameIter = file.beginName(); nameIter != file.endName();
         ++nameIter) {
      string vdbName = nameIter.gridName();
      bool nameMatch = !itemName.compare(vdbName);

      /* Support for <= 2.83: If file has only one grid in it, use that grid. */
      openvdb::io::File::NameIterator peekNext = nameIter;
      bool onlyGrid = (++peekNext == file.endName());
      if (onlyGrid) {
        vdbName = itemName;
      }

      if (nameMatch || onlyGrid) {
        baseGrid = file.readGrid(nameIter.gridName());

        switch (itemType) {
          case FLUID_DOMAIN_GRID_VEC3F: {
            openvdb::Vec3SGrid::Ptr gridVDB = openvdb::gridPtrCast<openvdb::Vec3SGrid>(baseGrid);
            openvdb::Vec3SGrid::Accessor vdbAccessor = gridVDB->getAccessor();
            vec3fAccessors.emplace(vdbName, vdbAccessor);
            break;
          }
          case FLUID_DOMAIN_GRID_FLOAT: {
            openvdb::FloatGrid::Ptr gridVDB = openvdb::gridPtrCast<openvdb::FloatGrid>(baseGrid);
            openvdb::FloatGrid::Accessor vdbAccessor = gridVDB->getAccessor();
            floatAccessors.emplace(vdbName, vdbAccessor);
            break;
          }
          default: {
            cerr << "Fluid Error -- Unknown grid type" << endl;
          }
        }
      }
      else {
        cerr << "Fluid Error -- Could not read grid from file" << endl;
        return false;
      }
    }
  }
  file.close();

  size_t index = 0;

  /* Use res of first grid for grid loop. All grids must be same size anyways. */
  vector<GridItem>::iterator gIter = grids.begin();
  int *res = (*gIter).res;

  for (int z = 0; z < res[2]; ++z) {
    for (int y = 0; y < res[1]; ++y) {
      for (int x = 0; x < res[0]; ++x, ++index) {
        openvdb::Coord xyz(x, y, z);

        for (vector<GridItem>::iterator gIter = grids.begin(); gIter != grids.end(); ++gIter) {
          GridItem gridItem = *gIter;
          void **pointerList = gridItem.pointer;
          int type = gridItem.type;
          int *res = gridItem.res;
          assert(pointerList[0]);
          assert(res[0] == res[0] && res[1] == res[1] && res[2] == res[2]);
          UNUSED_VARS(res);

          switch (type) {
            case FLUID_DOMAIN_GRID_VEC3F: {
              unordered_map<string, openvdb::Vec3SGrid::Accessor>::iterator it;
              it = vec3fAccessors.find(gridItem.name);
              if (it == vec3fAccessors.end()) {
                cerr << "Fluid Error -- '" << gridItem.name << "' not in vdb grid map" << endl;
                return false;
              }
              openvdb::Vec3f v = it->second.getValue(xyz);

              assert(pointerList[1] && pointerList[2]);
              float **fpointers = (float **)pointerList;
              for (int j = 0; j < 3; ++j) {
                (fpointers[j])[index] = (float)v[j];
              }
              break;
            }
            case FLUID_DOMAIN_GRID_FLOAT: {
              unordered_map<string, openvdb::FloatGrid::Accessor>::iterator it;
              it = floatAccessors.find(gridItem.name);
              if (it == floatAccessors.end()) {
                cerr << "Fluid Error -- '" << gridItem.name << "' not in vdb grid map" << endl;
                return false;
              }
              float v = it->second.getValue(xyz);
              float **fpointers = (float **)pointerList;
              (fpointers[0])[index] = v;
              break;
            }
            default: {
              cerr << "Fluid Error -- Unknown grid type" << endl;
            }
          }
        }
      }
    }
  }
  if (with_debug)
    cout << "Fluid: Read successfully: " << filename << endl;

  return true;
}
#endif

bool MANTA::updateGridsFromRaw(string filename, vector<GridItem> grids)
{
  if (with_debug)
    cout << "MANTA::updateGridsFromRaw()" << endl;

  gzFile gzf;
  int expectedBytes, readBytes;

  gzf = (gzFile)BLI_gzopen(filename.c_str(), "rb");
  if (!gzf) {
    cout << "MANTA::updateGridsFromRaw(): unable to open file" << endl;
    return false;
  }

  for (vector<GridItem>::iterator gIter = grids.begin(); gIter != grids.end(); ++gIter) {
    GridItem gridItem = *gIter;
    void **pointerList = gridItem.pointer;
    int type = gridItem.type;
    int *res = gridItem.res;
    assert(pointerList[0]);
    assert(res[0] == res[0] && res[1] == res[1] && res[2] == res[2]);
    UNUSED_VARS(res);

    switch (type) {
      case FLUID_DOMAIN_GRID_VEC3F: {
        assert(pointerList[1] && pointerList[2]);
        float **fpointers = (float **)pointerList;
        expectedBytes = sizeof(float) * 3 * res[0] * res[1] * res[2];
        readBytes = 0;
        for (int i = 0; i < res[0] * res[1] * res[2]; ++i) {
          for (int j = 0; j < 3; ++j) {
            readBytes += gzread(gzf, fpointers[j], sizeof(float));
            ++fpointers[j];
          }
        }
        break;
      }
      case FLUID_DOMAIN_GRID_FLOAT: {
        float **fpointers = (float **)pointerList;
        expectedBytes = sizeof(float) * res[0] * res[1] * res[2];
        readBytes = gzread(gzf, fpointers[0], expectedBytes);
        break;
      }
      default: {
        cerr << "Fluid Error -- Unknown grid type" << endl;
      }
    }

    if (!readBytes) {
      cerr << "Fluid Error -- updateGridsFromRaw(): Unable to read raw file: " << filename << endl;
      gzclose(gzf);
      return false;
    }
    assert(expectedBytes == readBytes);

    if (with_debug)
      cout << "Fluid: Read successfully: " << filename << endl;
  }

  if (with_debug)
    cout << "Fluid: Read successfully: " << filename << endl;

  return (gzclose(gzf) == Z_OK);
}

void MANTA::updatePointers()
{
  if (with_debug)
    cout << "MANTA::updatePointers()" << endl;

  string func = "getDataPointer";
  string funcNodes = "getNodesDataPointer";
  string funcTris = "getTrisDataPointer";

  string id = to_string(mCurrentID);
  string solver = "s" + id;
  string parts = "pp" + id;
  string snd = "sp" + id;
  string mesh = "sm" + id;
  string mesh2 = "mesh" + id;
  string noise = "sn" + id;
  string solver_ext = "_" + solver;
  string parts_ext = "_" + parts;
  string snd_ext = "_" + snd;
  string mesh_ext = "_" + mesh;
  string mesh_ext2 = "_" + mesh2;
  string noise_ext = "_" + noise;

  mFlags = (int *)pyObjectToPointer(callPythonFunction("flags" + solver_ext, func));
  mPhiIn = (float *)pyObjectToPointer(callPythonFunction("phiIn" + solver_ext, func));
  mPhiStaticIn = (float *)pyObjectToPointer(callPythonFunction("phiSIn" + solver_ext, func));
  mVelocityX = (float *)pyObjectToPointer(callPythonFunction("x_vel" + solver_ext, func));
  mVelocityY = (float *)pyObjectToPointer(callPythonFunction("y_vel" + solver_ext, func));
  mVelocityZ = (float *)pyObjectToPointer(callPythonFunction("z_vel" + solver_ext, func));
  mForceX = (float *)pyObjectToPointer(callPythonFunction("x_force" + solver_ext, func));
  mForceY = (float *)pyObjectToPointer(callPythonFunction("y_force" + solver_ext, func));
  mForceZ = (float *)pyObjectToPointer(callPythonFunction("z_force" + solver_ext, func));

  if (mUsingOutflow) {
    mPhiOutIn = (float *)pyObjectToPointer(callPythonFunction("phiOutIn" + solver_ext, func));
    mPhiOutStaticIn = (float *)pyObjectToPointer(
        callPythonFunction("phiOutSIn" + solver_ext, func));
  }
  if (mUsingObstacle) {
    mPhiObsIn = (float *)pyObjectToPointer(callPythonFunction("phiObsIn" + solver_ext, func));
    mPhiObsStaticIn = (float *)pyObjectToPointer(
        callPythonFunction("phiObsSIn" + solver_ext, func));
    mObVelocityX = (float *)pyObjectToPointer(callPythonFunction("x_obvel" + solver_ext, func));
    mObVelocityY = (float *)pyObjectToPointer(callPythonFunction("y_obvel" + solver_ext, func));
    mObVelocityZ = (float *)pyObjectToPointer(callPythonFunction("z_obvel" + solver_ext, func));
    mNumObstacle = (float *)pyObjectToPointer(callPythonFunction("numObs" + solver_ext, func));
  }
  if (mUsingGuiding) {
    mPhiGuideIn = (float *)pyObjectToPointer(callPythonFunction("phiGuideIn" + solver_ext, func));
    mGuideVelocityX = (float *)pyObjectToPointer(
        callPythonFunction("x_guidevel" + solver_ext, func));
    mGuideVelocityY = (float *)pyObjectToPointer(
        callPythonFunction("y_guidevel" + solver_ext, func));
    mGuideVelocityZ = (float *)pyObjectToPointer(
        callPythonFunction("z_guidevel" + solver_ext, func));
    mNumGuide = (float *)pyObjectToPointer(callPythonFunction("numGuides" + solver_ext, func));
  }
  if (mUsingInvel) {
    mInVelocityX = (float *)pyObjectToPointer(callPythonFunction("x_invel" + solver_ext, func));
    mInVelocityY = (float *)pyObjectToPointer(callPythonFunction("y_invel" + solver_ext, func));
    mInVelocityZ = (float *)pyObjectToPointer(callPythonFunction("z_invel" + solver_ext, func));
  }
  if (mUsingSmoke) {
    mDensity = (float *)pyObjectToPointer(callPythonFunction("density" + solver_ext, func));
    mDensityIn = (float *)pyObjectToPointer(callPythonFunction("densityIn" + solver_ext, func));
    mShadow = (float *)pyObjectToPointer(callPythonFunction("shadow" + solver_ext, func));
    mEmissionIn = (float *)pyObjectToPointer(callPythonFunction("emissionIn" + solver_ext, func));
  }
  if (mUsingSmoke && mUsingHeat) {
    mHeat = (float *)pyObjectToPointer(callPythonFunction("heat" + solver_ext, func));
    mHeatIn = (float *)pyObjectToPointer(callPythonFunction("heatIn" + solver_ext, func));
  }
  if (mUsingSmoke && mUsingFire) {
    mFlame = (float *)pyObjectToPointer(callPythonFunction("flame" + solver_ext, func));
    mFuel = (float *)pyObjectToPointer(callPythonFunction("fuel" + solver_ext, func));
    mReact = (float *)pyObjectToPointer(callPythonFunction("react" + solver_ext, func));
    mFuelIn = (float *)pyObjectToPointer(callPythonFunction("fuelIn" + solver_ext, func));
    mReactIn = (float *)pyObjectToPointer(callPythonFunction("reactIn" + solver_ext, func));
  }
  if (mUsingSmoke && mUsingColors) {
    mColorR = (float *)pyObjectToPointer(callPythonFunction("color_r" + solver_ext, func));
    mColorG = (float *)pyObjectToPointer(callPythonFunction("color_g" + solver_ext, func));
    mColorB = (float *)pyObjectToPointer(callPythonFunction("color_b" + solver_ext, func));
    mColorRIn = (float *)pyObjectToPointer(callPythonFunction("color_r_in" + solver_ext, func));
    mColorGIn = (float *)pyObjectToPointer(callPythonFunction("color_g_in" + solver_ext, func));
    mColorBIn = (float *)pyObjectToPointer(callPythonFunction("color_b_in" + solver_ext, func));
  }
  if (mUsingSmoke && mUsingNoise) {
    mDensityHigh = (float *)pyObjectToPointer(callPythonFunction("density" + noise_ext, func));
    mTextureU = (float *)pyObjectToPointer(callPythonFunction("texture_u" + solver_ext, func));
    mTextureV = (float *)pyObjectToPointer(callPythonFunction("texture_v" + solver_ext, func));
    mTextureW = (float *)pyObjectToPointer(callPythonFunction("texture_w" + solver_ext, func));
    mTextureU2 = (float *)pyObjectToPointer(callPythonFunction("texture_u2" + solver_ext, func));
    mTextureV2 = (float *)pyObjectToPointer(callPythonFunction("texture_v2" + solver_ext, func));
    mTextureW2 = (float *)pyObjectToPointer(callPythonFunction("texture_w2" + solver_ext, func));
  }
  if (mUsingSmoke && mUsingNoise && mUsingFire) {
    mFlameHigh = (float *)pyObjectToPointer(callPythonFunction("flame" + noise_ext, func));
    mFuelHigh = (float *)pyObjectToPointer(callPythonFunction("fuel" + noise_ext, func));
    mReactHigh = (float *)pyObjectToPointer(callPythonFunction("react" + noise_ext, func));
  }
  if (mUsingSmoke && mUsingNoise && mUsingColors) {
    mColorRHigh = (float *)pyObjectToPointer(callPythonFunction("color_r" + noise_ext, func));
    mColorGHigh = (float *)pyObjectToPointer(callPythonFunction("color_g" + noise_ext, func));
    mColorBHigh = (float *)pyObjectToPointer(callPythonFunction("color_b" + noise_ext, func));
  }
  if (mUsingLiquid) {
    mPhi = (float *)pyObjectToPointer(callPythonFunction("phi" + solver_ext, func));
    mFlipParticleData = (vector<pData> *)pyObjectToPointer(
        callPythonFunction("pp" + solver_ext, func));
    mFlipParticleVelocity = (vector<pVel> *)pyObjectToPointer(
        callPythonFunction("pVel" + parts_ext, func));
  }
  if (mUsingLiquid && mUsingMesh) {
    mMeshNodes = (vector<Node> *)pyObjectToPointer(
        callPythonFunction("mesh" + mesh_ext, funcNodes));
    mMeshTriangles = (vector<Triangle> *)pyObjectToPointer(
        callPythonFunction("mesh" + mesh_ext, funcTris));
  }
  if (mUsingLiquid && mUsingMVel) {
    mMeshVelocities = (vector<pVel> *)pyObjectToPointer(
        callPythonFunction("mVel" + mesh_ext2, func));
  }
  if (mUsingLiquid && (mUsingDrops | mUsingBubbles | mUsingFloats | mUsingTracers)) {
    mSndParticleData = (vector<pData> *)pyObjectToPointer(
        callPythonFunction("ppSnd" + snd_ext, func));
    mSndParticleVelocity = (vector<pVel> *)pyObjectToPointer(
        callPythonFunction("pVelSnd" + parts_ext, func));
    mSndParticleLife = (vector<float> *)pyObjectToPointer(
        callPythonFunction("pLifeSnd" + parts_ext, func));
  }

  mFlipFromFile = false;
  mMeshFromFile = false;
  mParticlesFromFile = false;
  mSmokeFromFile = false;
  mNoiseFromFile = false;
}

bool MANTA::hasConfig(FluidModifierData *mmd, int framenr)
{
  string extension = FLUID_DOMAIN_EXTENSION_UNI;
  return BLI_exists(
      getFile(mmd, FLUID_DOMAIN_DIR_CONFIG, FLUID_FILENAME_CONFIG, extension, framenr).c_str());
}

bool MANTA::hasData(FluidModifierData *mmd, int framenr)
{
  string filename = (mUsingSmoke) ? FLUID_FILENAME_DENSITY : FLUID_FILENAME_PP;
  string extension = getCacheFileEnding(mmd->domain->cache_data_format);
  return BLI_exists(getFile(mmd, FLUID_DOMAIN_DIR_DATA, filename, extension, framenr).c_str());
}

bool MANTA::hasNoise(FluidModifierData *mmd, int framenr)
{
  string extension = getCacheFileEnding(mmd->domain->cache_noise_format);
  return BLI_exists(
      getFile(mmd, FLUID_DOMAIN_DIR_NOISE, FLUID_FILENAME_DENSITYNOISE, extension, framenr)
          .c_str());
}

bool MANTA::hasMesh(FluidModifierData *mmd, int framenr)
{
  string extension = getCacheFileEnding(mmd->domain->cache_mesh_format);
  return BLI_exists(
      getFile(mmd, FLUID_DOMAIN_DIR_MESH, FLUID_FILENAME_MESH, extension, framenr).c_str());
}

bool MANTA::hasParticles(FluidModifierData *mmd, int framenr)
{
  string extension = getCacheFileEnding(mmd->domain->cache_particle_format);
  return BLI_exists(
      getFile(mmd, FLUID_DOMAIN_DIR_PARTICLES, FLUID_FILENAME_PPSND, extension, framenr).c_str());
}

bool MANTA::hasGuiding(FluidModifierData *mmd, int framenr, bool sourceDomain)
{
  string subdirectory = (sourceDomain) ? FLUID_DOMAIN_DIR_DATA : FLUID_DOMAIN_DIR_GUIDE;
  string filename = (sourceDomain) ? FLUID_FILENAME_VELOCITY : FLUID_FILENAME_GUIDEVEL;
  string extension = getCacheFileEnding(mmd->domain->cache_data_format);
  return BLI_exists(getFile(mmd, subdirectory, filename, extension, framenr).c_str());
}

string MANTA::getDirectory(FluidModifierData *mmd, string subdirectory)
{
  char directory[FILE_MAX];
  BLI_path_join(
      directory, sizeof(directory), mmd->domain->cache_directory, subdirectory.c_str(), nullptr);
  BLI_path_make_safe(directory);
  return directory;
}

string MANTA::getFile(
    FluidModifierData *mmd, string subdirectory, string fname, string extension, int framenr)
{
  char targetFile[FILE_MAX];
  string path = getDirectory(mmd, subdirectory);
  string filename = fname + extension;
  BLI_join_dirfile(targetFile, sizeof(targetFile), path.c_str(), filename.c_str());
  BLI_path_frame(targetFile, framenr, 0);
  return targetFile;
}<|MERGE_RESOLUTION|>--- conflicted
+++ resolved
@@ -70,7 +70,6 @@
 MANTA::MANTA(int *res, FluidModifierData *mmd) : mCurrentID(++solverID)
 {
   if (with_debug)
-<<<<<<< HEAD
     cout << "FLUID: " << mCurrentID << " with res(" << res[0] << ", " << res[1] << ", " << res[2]
          << ")" << endl;
 
@@ -82,6 +81,7 @@
   mUsingNoise = (mds->flags & FLUID_DOMAIN_USE_NOISE) && mUsingSmoke;
   mUsingFractions = (mds->flags & FLUID_DOMAIN_USE_FRACTIONS) && mUsingLiquid;
   mUsingMesh = (mds->flags & FLUID_DOMAIN_USE_MESH) && mUsingLiquid;
+  mUsingDiffusion = (mds->flags & FLUID_DOMAIN_USE_DIFFUSION) && mUsingLiquid;
   mUsingMVel = (mds->flags & FLUID_DOMAIN_USE_SPEED_VECTORS) && mUsingLiquid;
   mUsingGuiding = (mds->flags & FLUID_DOMAIN_USE_GUIDE);
   mUsingDrops = (mds->particle_type & FLUID_DOMAIN_PARTICLE_SPRAY) && mUsingLiquid;
@@ -95,32 +95,6 @@
   mUsingObstacle = (mds->active_fields & FLUID_DOMAIN_ACTIVE_OBSTACLE);
   mUsingInvel = (mds->active_fields & FLUID_DOMAIN_ACTIVE_INVEL);
   mUsingOutflow = (mds->active_fields & FLUID_DOMAIN_ACTIVE_OUTFLOW);
-=======
-    std::cout << "FLUID: " << mCurrentID << " with res(" << res[0] << ", " << res[1] << ", "
-              << res[2] << ")" << std::endl;
-
-  mmd->domain->fluid = this;
-
-  mUsingLiquid = (mmd->domain->type == FLUID_DOMAIN_TYPE_LIQUID);
-  mUsingSmoke = (mmd->domain->type == FLUID_DOMAIN_TYPE_GAS);
-  mUsingNoise = (mmd->domain->flags & FLUID_DOMAIN_USE_NOISE) && mUsingSmoke;
-  mUsingFractions = (mmd->domain->flags & FLUID_DOMAIN_USE_FRACTIONS) && mUsingLiquid;
-  mUsingMesh = (mmd->domain->flags & FLUID_DOMAIN_USE_MESH) && mUsingLiquid;
-  mUsingDiffusion = (mmd->domain->flags & FLUID_DOMAIN_USE_DIFFUSION) && mUsingLiquid;
-  mUsingMVel = (mmd->domain->flags & FLUID_DOMAIN_USE_SPEED_VECTORS) && mUsingLiquid;
-  mUsingGuiding = (mmd->domain->flags & FLUID_DOMAIN_USE_GUIDE);
-  mUsingDrops = (mmd->domain->particle_type & FLUID_DOMAIN_PARTICLE_SPRAY) && mUsingLiquid;
-  mUsingBubbles = (mmd->domain->particle_type & FLUID_DOMAIN_PARTICLE_BUBBLE) && mUsingLiquid;
-  mUsingFloats = (mmd->domain->particle_type & FLUID_DOMAIN_PARTICLE_FOAM) && mUsingLiquid;
-  mUsingTracers = (mmd->domain->particle_type & FLUID_DOMAIN_PARTICLE_TRACER) && mUsingLiquid;
-
-  mUsingHeat = (mmd->domain->active_fields & FLUID_DOMAIN_ACTIVE_HEAT) && mUsingSmoke;
-  mUsingFire = (mmd->domain->active_fields & FLUID_DOMAIN_ACTIVE_FIRE) && mUsingSmoke;
-  mUsingColors = (mmd->domain->active_fields & FLUID_DOMAIN_ACTIVE_COLORS) && mUsingSmoke;
-  mUsingObstacle = (mmd->domain->active_fields & FLUID_DOMAIN_ACTIVE_OBSTACLE);
-  mUsingInvel = (mmd->domain->active_fields & FLUID_DOMAIN_ACTIVE_INVEL);
-  mUsingOutflow = (mmd->domain->active_fields & FLUID_DOMAIN_ACTIVE_OUTFLOW);
->>>>>>> 9bc7ea54
 
   // Simulation constants
   mTempAmb = 0;  // TODO: Maybe use this later for buoyancy calculation
@@ -258,7 +232,7 @@
     }
 
     if (mUsingDiffusion) {
-      initCurvature(mmd);
+      initCurvature();
     }
 
     if (mUsingGuiding) {
