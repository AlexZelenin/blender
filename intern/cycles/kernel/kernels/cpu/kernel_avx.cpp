--- conflicted
+++ resolved
@@ -17,19 +17,6 @@
 /* Optimized CPU kernel entry points. This file is compiled with AVX
  * optimization flags and nearly all functions inlined, while kernel.cpp
  * is compiled without for other CPU's. */
-<<<<<<< HEAD
- 
-/* SSE optimization disabled for now on 32 bit, see bug #36316 */
-#if !(defined(__GNUC__) && (defined(i386) || defined(_M_IX86)))
-#  define __KERNEL_SSE__
-#  define __KERNEL_SSE2__
-#  define __KERNEL_SSE3__
-#  define __KERNEL_SSSE3__
-#  define __KERNEL_SSE41__
-#  define __KERNEL_AVX__
-#endif
-=======
->>>>>>> 5e9132b3
 
 #include "util/util_optimization.h"
 
