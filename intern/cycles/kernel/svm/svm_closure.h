--- conflicted
+++ resolved
@@ -33,14 +33,6 @@
 			sc->data2 = 0.0f;
 			ccl_fetch(sd, flag) |= bsdf_reflection_setup(sc);
 		}
-<<<<<<< HEAD
-		else {
-			sc->data0 = 0.0f;
-			sc->data1 = 0.0f;
-			sd->flag |= bsdf_reflection_setup(sc);
-		}
-=======
->>>>>>> 0951ea2c
 	}
 	else if(type == CLOSURE_BSDF_MICROFACET_BECKMANN_GLASS_ID) {
 		sc->data0 = roughness;
@@ -402,12 +394,8 @@
 					sc->N = N;
 					sc->data0 = 0.0f;
 					sc->data1 = 0.0f;
-<<<<<<< HEAD
-					sd->flag |= bsdf_transparent_setup(sc);
-=======
 					sc->data2 = 0.0f;
 					ccl_fetch(sd, flag) |= bsdf_transparent_setup(sc);
->>>>>>> 0951ea2c
 				}
 			}
 			else {
@@ -559,12 +547,8 @@
 			if(sc) {
 				sc->data0 = param2; /* g */
 				sc->data1 = 0.0f;
-<<<<<<< HEAD
-				sd->flag |= volume_henyey_greenstein_setup(sc);
-=======
 				sc->data2 = 0.0f;
 				ccl_fetch(sd, flag) |= volume_henyey_greenstein_setup(sc);
->>>>>>> 0951ea2c
 			}
 			break;
 		}
