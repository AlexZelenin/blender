--- conflicted
+++ resolved
@@ -134,18 +134,6 @@
 #endif
 }
 
-<<<<<<< HEAD
-ccl_device_inline float3 bsdf_eval_sum(BsdfEval *eval, bool use_light_pass)
-{
-#ifdef __PASSES__
-	if(use_light_pass)
-		return eval->diffuse + eval->glossy + eval->transmission + eval->transparent + eval->subsurface + eval->scatter;
-	else
-		return eval->diffuse;
-#else
-	return eval->diffuse;
-#endif
-=======
 ccl_device_inline float3 bsdf_eval_sum(BsdfEval *eval)
 {
 #ifdef __PASSES__
@@ -155,7 +143,6 @@
 	else
 #endif
 	return eval->diffuse;
->>>>>>> a1aa3a8b
 }
 
 /* Path Radiance
