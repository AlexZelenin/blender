/*
 * Licensed under the Apache License, Version 2.0 (the "License");
 * you may not use this file except in compliance with the License.
 * You may obtain a copy of the License at
 *
 * http://www.apache.org/licenses/LICENSE-2.0
 *
 * Unless required by applicable law or agreed to in writing, software
 * distributed under the License is distributed on an "AS IS" BASIS,
 * WITHOUT WARRANTIES OR CONDITIONS OF ANY KIND, either express or implied.
 * See the License for the specific language governing permissions and
 * limitations under the License.
 */

/* Object Primitive
 *
 * All mesh and curve primitives are part of an object. The same mesh and curves
 * may be instanced multiple times by different objects.
 *
 * If the mesh is not instanced multiple times, the object will not be explicitly
 * stored as a primitive in the BVH, rather the bare triangles are curved are
 * directly primitives in the BVH with world space locations applied, and the object
 * ID is looked up afterwards. */

CCL_NAMESPACE_BEGIN

/* Object attributes, for now a fixed size and contents */

enum ObjectTransform {
	OBJECT_TRANSFORM = 0,
	OBJECT_INVERSE_TRANSFORM = 1,
};

enum ObjectVectorTransform {
	OBJECT_PASS_MOTION_PRE = 0,
	OBJECT_PASS_MOTION_POST = 1
};

/* Object to world space transformation */

ccl_device_inline Transform object_fetch_transform(KernelGlobals *kg, int object, enum ObjectTransform type)
{
	if(type == OBJECT_INVERSE_TRANSFORM) {
		return kernel_tex_fetch(__objects, object).itfm;
	}
	else {
		return kernel_tex_fetch(__objects, object).tfm;
	}
}

/* Lamp to world space transformation */

ccl_device_inline Transform lamp_fetch_transform(KernelGlobals *kg, int lamp, bool inverse)
{
	if(inverse) {
		return kernel_tex_fetch(__lights, lamp).itfm;
	}
	else {
		return kernel_tex_fetch(__lights, lamp).tfm;
	}
}

/* Object to world space transformation for motion vectors */

ccl_device_inline Transform object_fetch_motion_pass_transform(KernelGlobals *kg, int object, enum ObjectVectorTransform type)
{
	int offset = object*OBJECT_MOTION_PASS_SIZE + (int)type;
	return kernel_tex_fetch(__object_motion_pass, offset);
}

/* Motion blurred object transformations */

#ifdef __OBJECT_MOTION__
ccl_device_inline Transform object_fetch_transform_motion(KernelGlobals *kg, int object, float time)
{
	const uint motion_offset = kernel_tex_fetch(__objects, object).motion_offset;
	const ccl_global DecomposedTransform *motion = &kernel_tex_fetch(__object_motion, motion_offset);
	const uint num_steps = kernel_tex_fetch(__objects, object).numsteps * 2 + 1;

	Transform tfm;
<<<<<<< HEAD
#ifdef __EMBREE__
	if(kernel_data.bvh.scene) {
		transform_motion_interpolate_straight(&tfm, &motion, time);
	}
	else
#endif
	transform_motion_interpolate(&tfm, &motion, time);
=======
	transform_motion_array_interpolate(&tfm, motion, num_steps, time);
>>>>>>> 342a1828

	return tfm;
}

ccl_device_inline Transform object_fetch_transform_motion_test(KernelGlobals *kg, int object, float time, Transform *itfm)
{
	int object_flag = kernel_tex_fetch(__object_flag, object);
	if(object_flag & SD_OBJECT_MOTION) {
		/* if we do motion blur */
		Transform tfm = object_fetch_transform_motion(kg, object, time);

		if(itfm)
			*itfm = transform_quick_inverse(tfm);

		return tfm;
	}
	else {
		Transform tfm = object_fetch_transform(kg, object, OBJECT_TRANSFORM);
		if(itfm)
			*itfm = object_fetch_transform(kg, object, OBJECT_INVERSE_TRANSFORM);

		return tfm;
	}
}
#endif

/* Transform position from object to world space */

ccl_device_inline void object_position_transform(KernelGlobals *kg, const ShaderData *sd, float3 *P)
{
#ifdef __OBJECT_MOTION__
	*P = transform_point_auto(&sd->ob_tfm, *P);
#else
	Transform tfm = object_fetch_transform(kg, sd->object, OBJECT_TRANSFORM);
	*P = transform_point(&tfm, *P);
#endif
}

/* Transform position from world to object space */

ccl_device_inline void object_inverse_position_transform(KernelGlobals *kg, const ShaderData *sd, float3 *P)
{
#ifdef __OBJECT_MOTION__
	*P = transform_point_auto(&sd->ob_itfm, *P);
#else
	Transform tfm = object_fetch_transform(kg, sd->object, OBJECT_INVERSE_TRANSFORM);
	*P = transform_point(&tfm, *P);
#endif
}

/* Transform normal from world to object space */

ccl_device_inline void object_inverse_normal_transform(KernelGlobals *kg, const ShaderData *sd, float3 *N)
{
#ifdef __OBJECT_MOTION__
	if((sd->object != OBJECT_NONE) || (sd->type == PRIMITIVE_LAMP)) {
		*N = normalize(transform_direction_transposed_auto(&sd->ob_tfm, *N));
	}
#else
	if(sd->object != OBJECT_NONE) {
		Transform tfm = object_fetch_transform(kg, sd->object, OBJECT_TRANSFORM);
		*N = normalize(transform_direction_transposed(&tfm, *N));
	}
	else if(sd->type == PRIMITIVE_LAMP) {
		Transform tfm = lamp_fetch_transform(kg, sd->lamp, false);
		*N = normalize(transform_direction_transposed(&tfm, *N));
	}
#endif
}

/* Transform normal from object to world space */

ccl_device_inline void object_normal_transform(KernelGlobals *kg, const ShaderData *sd, float3 *N)
{
#ifdef __OBJECT_MOTION__
	*N = normalize(transform_direction_transposed_auto(&sd->ob_itfm, *N));
#else
	Transform tfm = object_fetch_transform(kg, sd->object, OBJECT_INVERSE_TRANSFORM);
	*N = normalize(transform_direction_transposed(&tfm, *N));
#endif
}

/* Transform direction vector from object to world space */

ccl_device_inline void object_dir_transform(KernelGlobals *kg, const ShaderData *sd, float3 *D)
{
#ifdef __OBJECT_MOTION__
	*D = transform_direction_auto(&sd->ob_tfm, *D);
#else
	Transform tfm = object_fetch_transform(kg, sd->object, OBJECT_TRANSFORM);
	*D = transform_direction(&tfm, *D);
#endif
}

/* Transform direction vector from world to object space */

ccl_device_inline void object_inverse_dir_transform(KernelGlobals *kg, const ShaderData *sd, float3 *D)
{
#ifdef __OBJECT_MOTION__
	*D = transform_direction_auto(&sd->ob_itfm, *D);
#else
	Transform tfm = object_fetch_transform(kg, sd->object, OBJECT_INVERSE_TRANSFORM);
	*D = transform_direction(&tfm, *D);
#endif
}

/* Object center position */

ccl_device_inline float3 object_location(KernelGlobals *kg, const ShaderData *sd)
{
	if(sd->object == OBJECT_NONE)
		return make_float3(0.0f, 0.0f, 0.0f);

#ifdef __OBJECT_MOTION__
	return make_float3(sd->ob_tfm.x.w, sd->ob_tfm.y.w, sd->ob_tfm.z.w);
#else
	Transform tfm = object_fetch_transform(kg, sd->object, OBJECT_TRANSFORM);
	return make_float3(tfm.x.w, tfm.y.w, tfm.z.w);
#endif
}

/* Total surface area of object */

ccl_device_inline float object_surface_area(KernelGlobals *kg, int object)
{
	return kernel_tex_fetch(__objects, object).surface_area;
}

/* Pass ID number of object */

ccl_device_inline float object_pass_id(KernelGlobals *kg, int object)
{
	if(object == OBJECT_NONE)
		return 0.0f;

	return kernel_tex_fetch(__objects, object).pass_id;
}

/* Per lamp random number for shader variation */

ccl_device_inline float lamp_random_number(KernelGlobals *kg, int lamp)
{
	if(lamp == LAMP_NONE)
		return 0.0f;

	return kernel_tex_fetch(__lights, lamp).random;
}

/* Per object random number for shader variation */

ccl_device_inline float object_random_number(KernelGlobals *kg, int object)
{
	if(object == OBJECT_NONE)
		return 0.0f;

	return kernel_tex_fetch(__objects, object).random_number;
}

/* Particle ID from which this object was generated */

ccl_device_inline int object_particle_id(KernelGlobals *kg, int object)
{
	if(object == OBJECT_NONE)
		return 0;

	return kernel_tex_fetch(__objects, object).particle_index;
}

/* Generated texture coordinate on surface from where object was instanced */

ccl_device_inline float3 object_dupli_generated(KernelGlobals *kg, int object)
{
	if(object == OBJECT_NONE)
		return make_float3(0.0f, 0.0f, 0.0f);

	const ccl_global KernelObject *kobject = &kernel_tex_fetch(__objects, object);
	return make_float3(kobject->dupli_generated[0],
	                   kobject->dupli_generated[1],
	                   kobject->dupli_generated[2]);
}

/* UV texture coordinate on surface from where object was instanced */

ccl_device_inline float3 object_dupli_uv(KernelGlobals *kg, int object)
{
	if(object == OBJECT_NONE)
		return make_float3(0.0f, 0.0f, 0.0f);

	const ccl_global KernelObject *kobject = &kernel_tex_fetch(__objects, object);
	return make_float3(kobject->dupli_uv[0],
	                   kobject->dupli_uv[1],
	                   0.0f);
}

/* Information about mesh for motion blurred triangles and curves */

ccl_device_inline void object_motion_info(KernelGlobals *kg, int object, int *numsteps, int *numverts, int *numkeys)
{
	if(numkeys) {
		*numkeys = kernel_tex_fetch(__objects, object).numkeys;
	}

	if(numsteps)
		*numsteps = kernel_tex_fetch(__objects, object).numsteps;
	if(numverts)
		*numverts = kernel_tex_fetch(__objects, object).numverts;
}

/* Offset to an objects patch map */

ccl_device_inline uint object_patch_map_offset(KernelGlobals *kg, int object)
{
	if(object == OBJECT_NONE)
		return 0;

	return kernel_tex_fetch(__objects, object).patch_map_offset;
}

/* Pass ID for shader */

ccl_device int shader_pass_id(KernelGlobals *kg, const ShaderData *sd)
{
	return kernel_tex_fetch(__shaders, (sd->shader & SHADER_MASK)).pass_id;
}

/* Particle data from which object was instanced */

ccl_device_inline uint particle_index(KernelGlobals *kg, int particle)
{
	return kernel_tex_fetch(__particles, particle).index;
}

ccl_device float particle_age(KernelGlobals *kg, int particle)
{
	return kernel_tex_fetch(__particles, particle).age;
}

ccl_device float particle_lifetime(KernelGlobals *kg, int particle)
{
	return kernel_tex_fetch(__particles, particle).lifetime;
}

ccl_device float particle_size(KernelGlobals *kg, int particle)
{
	return kernel_tex_fetch(__particles, particle).size;
}

ccl_device float4 particle_rotation(KernelGlobals *kg, int particle)
{
	return kernel_tex_fetch(__particles, particle).rotation;
}

ccl_device float3 particle_location(KernelGlobals *kg, int particle)
{
	return float4_to_float3(kernel_tex_fetch(__particles, particle).location);
}

ccl_device float3 particle_velocity(KernelGlobals *kg, int particle)
{
	return float4_to_float3(kernel_tex_fetch(__particles, particle).velocity);
}

ccl_device float3 particle_angular_velocity(KernelGlobals *kg, int particle)
{
	return float4_to_float3(kernel_tex_fetch(__particles, particle).angular_velocity);
}

/* Object intersection in BVH */

ccl_device_inline float3 bvh_clamp_direction(float3 dir)
{
	/* clamp absolute values by exp2f(-80.0f) to avoid division by zero when calculating inverse direction */
#if defined(__KERNEL_SSE__) && defined(__KERNEL_SSE2__)
	const ssef oopes(8.271806E-25f,8.271806E-25f,8.271806E-25f,0.0f);
	const ssef mask = _mm_cmpgt_ps(fabs(dir), oopes);
	const ssef signdir = signmsk(dir.m128) | oopes;
#  ifndef __KERNEL_AVX__
	ssef res = mask & ssef(dir);
	res = _mm_or_ps(res,_mm_andnot_ps(mask, signdir));
#  else
	ssef res = _mm_blendv_ps(signdir, dir, mask);
#  endif
	return float3(res);
#else  /* __KERNEL_SSE__ && __KERNEL_SSE2__ */
	const float ooeps = 8.271806E-25f;
	return make_float3((fabsf(dir.x) > ooeps)? dir.x: copysignf(ooeps, dir.x),
	                   (fabsf(dir.y) > ooeps)? dir.y: copysignf(ooeps, dir.y),
	                   (fabsf(dir.z) > ooeps)? dir.z: copysignf(ooeps, dir.z));
#endif  /* __KERNEL_SSE__ && __KERNEL_SSE2__ */
}

ccl_device_inline float3 bvh_inverse_direction(float3 dir)
{
	return rcp(dir);
}

/* Transform ray into object space to enter static object in BVH */

ccl_device_inline float bvh_instance_push(KernelGlobals *kg,
                                          int object,
                                          const Ray *ray,
                                          float3 *P,
                                          float3 *dir,
                                          float3 *idir,
                                          float t)
{
	Transform tfm = object_fetch_transform(kg, object, OBJECT_INVERSE_TRANSFORM);

	*P = transform_point(&tfm, ray->P);

	float len;
	*dir = bvh_clamp_direction(normalize_len(transform_direction(&tfm, ray->D), &len));
	*idir = bvh_inverse_direction(*dir);

	if(t != FLT_MAX) {
		t *= len;
	}

	return t;
}

#ifdef __QBVH__
/* Same as above, but optimized for QBVH scene intersection,
 * which needs to modify two max distances.
 *
 * TODO(sergey): Investigate if passing NULL instead of t1 gets optimized
 * so we can avoid having this duplication.
 */
ccl_device_inline void qbvh_instance_push(KernelGlobals *kg,
                                          int object,
                                          const Ray *ray,
                                          float3 *P,
                                          float3 *dir,
                                          float3 *idir,
                                          float *t,
                                          float *t1)
{
	Transform tfm = object_fetch_transform(kg, object, OBJECT_INVERSE_TRANSFORM);

	*P = transform_point(&tfm, ray->P);

	float len;
	*dir = bvh_clamp_direction(normalize_len(transform_direction(&tfm, ray->D), &len));
	*idir = bvh_inverse_direction(*dir);

	if(*t != FLT_MAX)
		*t *= len;

	if(*t1 != -FLT_MAX)
		*t1 *= len;
}
#endif

/* Transorm ray to exit static object in BVH */

ccl_device_inline float bvh_instance_pop(KernelGlobals *kg,
                                         int object,
                                         const Ray *ray,
                                         float3 *P,
                                         float3 *dir,
                                         float3 *idir,
                                         float t)
{
	if(t != FLT_MAX) {
		Transform tfm = object_fetch_transform(kg, object, OBJECT_INVERSE_TRANSFORM);
		t /= len(transform_direction(&tfm, ray->D));
	}

	*P = ray->P;
	*dir = bvh_clamp_direction(ray->D);
	*idir = bvh_inverse_direction(*dir);

	return t;
}

/* Same as above, but returns scale factor to apply to multiple intersection distances */

ccl_device_inline void bvh_instance_pop_factor(KernelGlobals *kg, int object, const Ray *ray, float3 *P, float3 *dir, float3 *idir, float *t_fac)
{
	Transform tfm = object_fetch_transform(kg, object, OBJECT_INVERSE_TRANSFORM);
	*t_fac = 1.0f / len(transform_direction(&tfm, ray->D));

	*P = ray->P;
	*dir = bvh_clamp_direction(ray->D);
	*idir = bvh_inverse_direction(*dir);
}


#ifdef __OBJECT_MOTION__
/* Transform ray into object space to enter motion blurred object in BVH */

ccl_device_inline float bvh_instance_motion_push(KernelGlobals *kg,
                                                int object,
                                                const Ray *ray,
                                                float3 *P,
                                                float3 *dir,
                                                float3 *idir,
                                                float t,
                                                Transform *itfm)
{
	object_fetch_transform_motion_test(kg, object, ray->time, itfm);

	*P = transform_point(itfm, ray->P);

	float len;
	*dir = bvh_clamp_direction(normalize_len(transform_direction(itfm, ray->D), &len));
	*idir = bvh_inverse_direction(*dir);

	if(t != FLT_MAX) {
		t *= len;
	}

	return t;
}

#ifdef __QBVH__
/* Same as above, but optimized for QBVH scene intersection,
 * which needs to modify two max distances.
 *
 * TODO(sergey): Investigate if passing NULL instead of t1 gets optimized
 * so we can avoid having this duplication.
 */
ccl_device_inline void qbvh_instance_motion_push(KernelGlobals *kg,
                                                 int object,
                                                 const Ray *ray,
                                                 float3 *P,
                                                 float3 *dir,
                                                 float3 *idir,
                                                 float *t,
                                                 float *t1,
                                                 Transform *itfm)
{
	object_fetch_transform_motion_test(kg, object, ray->time, itfm);

	*P = transform_point(itfm, ray->P);

	float len;
	*dir = bvh_clamp_direction(normalize_len(transform_direction(itfm, ray->D), &len));
	*idir = bvh_inverse_direction(*dir);

	if(*t != FLT_MAX)
		*t *= len;

	if(*t1 != -FLT_MAX)
		*t1 *= len;
}
#endif

/* Transorm ray to exit motion blurred object in BVH */

ccl_device_inline float bvh_instance_motion_pop(KernelGlobals *kg,
                                                int object,
                                                const Ray *ray,
                                                float3 *P,
                                                float3 *dir,
                                                float3 *idir,
                                                float t,
                                                Transform *itfm)
{
	if(t != FLT_MAX) {
		t /= len(transform_direction(itfm, ray->D));
	}

	*P = ray->P;
	*dir = bvh_clamp_direction(ray->D);
	*idir = bvh_inverse_direction(*dir);

	return t;
}

/* Same as above, but returns scale factor to apply to multiple intersection distances */

ccl_device_inline void bvh_instance_motion_pop_factor(KernelGlobals *kg,
                                                      int object,
                                                      const Ray *ray,
                                                      float3 *P,
                                                      float3 *dir,
                                                      float3 *idir,
                                                      float *t_fac,
                                                      Transform *itfm)
{
	*t_fac = 1.0f / len(transform_direction(itfm, ray->D));
	*P = ray->P;
	*dir = bvh_clamp_direction(ray->D);
	*idir = bvh_inverse_direction(*dir);
}

#endif

/* TODO(sergey): This is only for until we've got OpenCL 2.0
 * on all devices we consider supported. It'll be replaced with
 * generic address space.
 */

#ifdef __KERNEL_OPENCL__
ccl_device_inline void object_position_transform_addrspace(KernelGlobals *kg,
                                                         const ShaderData *sd,
                                                         ccl_addr_space float3 *P)
{
	float3 private_P = *P;
	object_position_transform(kg, sd, &private_P);
	*P = private_P;
}

ccl_device_inline void object_dir_transform_addrspace(KernelGlobals *kg,
                                                      const ShaderData *sd,
                                                      ccl_addr_space float3 *D)
{
	float3 private_D = *D;
	object_dir_transform(kg, sd, &private_D);
	*D = private_D;
}

ccl_device_inline void object_normal_transform_addrspace(KernelGlobals *kg,
                                                         const ShaderData *sd,
                                                         ccl_addr_space float3 *N)
{
	float3 private_N = *N;
	object_normal_transform(kg, sd, &private_N);
	*N = private_N;
}
#endif

#ifndef __KERNEL_OPENCL__
#  define object_position_transform_auto object_position_transform
#  define object_dir_transform_auto object_dir_transform
#  define object_normal_transform_auto object_normal_transform
#else
#  define object_position_transform_auto object_position_transform_addrspace
#  define object_dir_transform_auto object_dir_transform_addrspace
#  define object_normal_transform_auto object_normal_transform_addrspace
#endif

CCL_NAMESPACE_END
<|MERGE_RESOLUTION|>--- conflicted
+++ resolved
@@ -78,17 +78,13 @@
 	const uint num_steps = kernel_tex_fetch(__objects, object).numsteps * 2 + 1;
 
 	Transform tfm;
-<<<<<<< HEAD
 #ifdef __EMBREE__
 	if(kernel_data.bvh.scene) {
-		transform_motion_interpolate_straight(&tfm, &motion, time);
+		transform_motion_array_interpolate_straight(&tfm, motion, num_steps, time);
 	}
 	else
 #endif
-	transform_motion_interpolate(&tfm, &motion, time);
-=======
 	transform_motion_array_interpolate(&tfm, motion, num_steps, time);
->>>>>>> 342a1828
 
 	return tfm;
 }
