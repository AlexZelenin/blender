/*
 * Copyright 2011-2013 Blender Foundation
 *
 * Licensed under the Apache License, Version 2.0 (the "License");
 * you may not use this file except in compliance with the License.
 * You may obtain a copy of the License at
 *
 * http://www.apache.org/licenses/LICENSE-2.0
 *
 * Unless required by applicable law or agreed to in writing, software
 * distributed under the License is distributed on an "AS IS" BASIS,
 * WITHOUT WARRANTIES OR CONDITIONS OF ANY KIND, either express or implied.
 * See the License for the specific language governing permissions and
 * limitations under the License.
 */

#include "render/attribute.h"
#include "render/camera.h"
#include "render/curves.h"
#include "render/mesh.h"
#include "render/object.h"
#include "render/scene.h"

#include "blender/blender_sync.h"
#include "blender/blender_util.h"

#include "util/util_foreach.h"
#include "util/util_hash.h"
#include "util/util_logging.h"

CCL_NAMESPACE_BEGIN

ParticleCurveData::ParticleCurveData()
{
}

ParticleCurveData::~ParticleCurveData()
{
}

static void interp_weights(float t, float data[4])
{
	/* Cardinal curve interpolation */
	float t2 = t * t;
	float t3 = t2 * t;
	float fc = 0.71f;

	data[0] = -fc          * t3  + 2.0f * fc          * t2 - fc * t;
	data[1] =  (2.0f - fc) * t3  + (fc - 3.0f)        * t2 + 1.0f;
	data[2] =  (fc - 2.0f) * t3  + (3.0f - 2.0f * fc) * t2 + fc * t;
	data[3] =  fc          * t3  - fc * t2;
}

static void curveinterp_v3_v3v3v3v3(float3 *p,
                                    float3 *v1, float3 *v2, float3 *v3, float3 *v4,
                                    const float w[4])
{
	p->x = v1->x * w[0] + v2->x * w[1] + v3->x * w[2] + v4->x * w[3];
	p->y = v1->y * w[0] + v2->y * w[1] + v3->y * w[2] + v4->y * w[3];
	p->z = v1->z * w[0] + v2->z * w[1] + v3->z * w[2] + v4->z * w[3];
}

static float shaperadius(float shape, float root, float tip, float time)
{
	float radius = 1.0f - time;

	if(shape != 0.0f) {
		if(shape < 0.0f)
			radius = powf(radius, 1.0f + shape);
		else
			radius = powf(radius, 1.0f / (1.0f - shape));
	}
	return (radius * (root - tip)) + tip;
}

/* curve functions */

static void InterpolateKeySegments(int seg,
                                   int segno,
                                   int key,
                                   int curve,
                                   float3 *keyloc,
                                   float *time,
                                   ParticleCurveData *CData)
{
	float3 ckey_loc1 = CData->curvekey_co[key];
	float3 ckey_loc2 = ckey_loc1;
	float3 ckey_loc3 = CData->curvekey_co[key+1];
	float3 ckey_loc4 = ckey_loc3;

	if(key > CData->curve_firstkey[curve])
		ckey_loc1 = CData->curvekey_co[key - 1];

	if(key < CData->curve_firstkey[curve] + CData->curve_keynum[curve] - 2)
		ckey_loc4 = CData->curvekey_co[key + 2];

	float time1 = CData->curvekey_time[key]/CData->curve_length[curve];
	float time2 = CData->curvekey_time[key + 1]/CData->curve_length[curve];

	float dfra = (time2 - time1) / (float)segno;

	if(time)
		*time = (dfra * seg) + time1;

	float t[4];

	interp_weights((float)seg / (float)segno, t);

	if(keyloc)
		curveinterp_v3_v3v3v3v3(keyloc, &ckey_loc1, &ckey_loc2, &ckey_loc3, &ckey_loc4, t);
}

static void ObtainCacheDataFromParticleSystem(Mesh *mesh,
                                              BL::Object *b_ob,
                                              BL::ParticleSystemModifier *b_psmd,
                                              ParticleCurveData *CData,
                                              bool background,
                                              int *curvenum,
                                              int *keyno)
{
	BL::ParticleSystem b_psys((const PointerRNA)b_psmd->particle_system().ptr);
	BL::ParticleSettings b_part((const PointerRNA)b_psys.settings().ptr);

	Transform tfm = get_transform(b_ob->matrix_world());
	Transform itfm = transform_quick_inverse(tfm);

<<<<<<< HEAD
	if((b_part.type() != BL::ParticleSettings::type_HAIR) ||
	   (b_part.render_type() != BL::ParticleSettings::render_type_PATH))
	{
		return;
	}
	
	int shader = clamp(b_part.material()-1, 0, mesh->used_shaders.size()-1);
	int draw_step = background ? b_part.render_step() : b_part.draw_step();
	int totparts = b_psys.particles.length();
	int totchild = background ? b_psys.child_particles.length() : (int)((float)b_psys.child_particles.length() * (float)b_part.draw_percentage() / 100.0f);
	int totcurves = totchild;
	
	if(b_part.child_type() == 0 || totchild == 0)
		totcurves += totparts;
	
	if(totcurves == 0)
		return;
	
	int ren_step = (1 << draw_step) + 1;
	if(b_part.kink() == BL::ParticleSettings::kink_SPIRAL)
		ren_step += b_part.kink_extra_steps();
	
	CData->psys_firstcurve.push_back_slow(*curvenum);
	CData->psys_curvenum.push_back_slow(totcurves);
	CData->psys_shader.push_back_slow(shader);
	
	float radius = b_part.radius_scale() * 0.5f;
	
	CData->psys_rootradius.push_back_slow(radius * b_part.root_radius());
	CData->psys_tipradius.push_back_slow(radius * b_part.tip_radius());
	CData->psys_shape.push_back_slow(b_part.shape());
	CData->psys_closetip.push_back_slow(b_part.use_close_tip());
	
	int pa_no = 0;
	if(!(b_part.child_type() == 0) && totchild != 0)
		pa_no = totparts;
	
	int num_add = (totparts+totchild - pa_no);
	CData->curve_firstkey.reserve(CData->curve_firstkey.size() + num_add);
	CData->curve_keynum.reserve(CData->curve_keynum.size() + num_add);
	CData->curve_length.reserve(CData->curve_length.size() + num_add);
	CData->curvekey_co.reserve(CData->curvekey_co.size() + num_add*ren_step);
	CData->curvekey_time.reserve(CData->curvekey_time.size() + num_add*ren_step);
	
	for(; pa_no < totparts+totchild; pa_no++) {
		int keynum = 0;
		CData->curve_firstkey.push_back_slow(*keyno);
		
		float curve_length = 0.0f;
		float3 pcKey;
		for(int step_no = 0; step_no < ren_step; step_no++) {
			float nco[3];
			b_psys.co_hair(*b_ob, pa_no, step_no, nco);
			float3 cKey = make_float3(nco[0], nco[1], nco[2]);
			cKey = transform_point(&itfm, cKey);
			if(step_no > 0) {
				float step_length = len(cKey - pcKey);
				if(step_length == 0.0f)
					continue;
				curve_length += step_length;
=======
	BL::Object::modifiers_iterator b_mod;
	for(b_ob->modifiers.begin(b_mod); b_mod != b_ob->modifiers.end(); ++b_mod) {
		if((b_mod->type() == b_mod->type_PARTICLE_SYSTEM) && (background ? b_mod->show_render() : b_mod->show_viewport())) {
			BL::ParticleSystemModifier psmd((const PointerRNA)b_mod->ptr);
			BL::ParticleSystem b_psys((const PointerRNA)psmd.particle_system().ptr);
			BL::ParticleSettings b_part((const PointerRNA)b_psys.settings().ptr);

			if((b_part.render_type() == BL::ParticleSettings::render_type_PATH) && (b_part.type() == BL::ParticleSettings::type_HAIR)) {
				int shader = clamp(b_part.material()-1, 0, mesh->used_shaders.size()-1);
				int display_step = background ? b_part.render_step() : b_part.display_step();
				int totparts = b_psys.particles.length();
				int totchild = background ? b_psys.child_particles.length() : (int)((float)b_psys.child_particles.length() * (float)b_part.display_percentage() / 100.0f);
				int totcurves = totchild;

				if(b_part.child_type() == 0 || totchild == 0)
					totcurves += totparts;

				if(totcurves == 0)
					continue;

				int ren_step = (1 << display_step) + 1;
				if(b_part.kink() == BL::ParticleSettings::kink_SPIRAL)
					ren_step += b_part.kink_extra_steps();

				CData->psys_firstcurve.push_back_slow(curvenum);
				CData->psys_curvenum.push_back_slow(totcurves);
				CData->psys_shader.push_back_slow(shader);

				float radius = b_part.radius_scale() * 0.5f;

				CData->psys_rootradius.push_back_slow(radius * b_part.root_radius());
				CData->psys_tipradius.push_back_slow(radius * b_part.tip_radius());
				CData->psys_shape.push_back_slow(b_part.shape());
				CData->psys_closetip.push_back_slow(b_part.use_close_tip());

				int pa_no = 0;
				if(!(b_part.child_type() == 0) && totchild != 0)
					pa_no = totparts;

				int num_add = (totparts+totchild - pa_no);
				CData->curve_firstkey.reserve(CData->curve_firstkey.size() + num_add);
				CData->curve_keynum.reserve(CData->curve_keynum.size() + num_add);
				CData->curve_length.reserve(CData->curve_length.size() + num_add);
				CData->curvekey_co.reserve(CData->curvekey_co.size() + num_add*ren_step);
				CData->curvekey_time.reserve(CData->curvekey_time.size() + num_add*ren_step);

				for(; pa_no < totparts+totchild; pa_no++) {
					int keynum = 0;
					CData->curve_firstkey.push_back_slow(keyno);

					float curve_length = 0.0f;
					float3 pcKey;
					for(int step_no = 0; step_no < ren_step; step_no++) {
						float nco[3];
						b_psys.co_hair(*b_ob, pa_no, step_no, nco);
						float3 cKey = make_float3(nco[0], nco[1], nco[2]);
						cKey = transform_point(&itfm, cKey);
						if(step_no > 0) {
							float step_length = len(cKey - pcKey);
							if(step_length == 0.0f)
								continue;
							curve_length += step_length;
						}
						CData->curvekey_co.push_back_slow(cKey);
						CData->curvekey_time.push_back_slow(curve_length);
						pcKey = cKey;
						keynum++;
					}
					keyno += keynum;

					CData->curve_keynum.push_back_slow(keynum);
					CData->curve_length.push_back_slow(curve_length);
					curvenum++;
				}
>>>>>>> ed7f6b51
			}
			CData->curvekey_co.push_back_slow(cKey);
			CData->curvekey_time.push_back_slow(curve_length);
			pcKey = cKey;
			keynum++;
		}
		*keyno += keynum;
		
		CData->curve_keynum.push_back_slow(keynum);
		CData->curve_length.push_back_slow(curve_length);
		(*curvenum)++;
	}
}

static void ObtainCacheUVFromParticleSystem(BL::Mesh *b_mesh,
                                            BL::ParticleSystemModifier *b_psmd,
                                            ParticleCurveData *CData,
                                            bool background,
                                            int uv_num)
{
	BL::ParticleSystem b_psys((const PointerRNA)b_psmd->particle_system().ptr);
	BL::ParticleSettings b_part((const PointerRNA)b_psys.settings().ptr);

	if((b_part.type() != BL::ParticleSettings::type_HAIR) ||
	   (b_part.render_type() != BL::ParticleSettings::render_type_PATH))
	{
		return;
	}

	int totparts = b_psys.particles.length();
	int totchild = background ? b_psys.child_particles.length() : (int)((float)b_psys.child_particles.length() * (float)b_part.draw_percentage() / 100.0f);
	int totcurves = totchild;
	
	if(b_part.child_type() == 0 || totchild == 0)
		totcurves += totparts;
	
	if(totcurves == 0)
		return;
	
	int pa_no = 0;
	if(!(b_part.child_type() == 0) && totchild != 0)
		pa_no = totparts;
	
	int num_add = (totparts+totchild - pa_no);
	CData->curve_uv.reserve(CData->curve_uv.size() + num_add);
	
	BL::ParticleSystem::particles_iterator b_pa;
	b_psys.particles.begin(b_pa);
	for(; pa_no < totparts+totchild; pa_no++) {
		/* Add UVs */
		BL::Mesh::tessface_uv_textures_iterator l;
		b_mesh->tessface_uv_textures.begin(l);
		
		float3 uv = make_float3(0.0f, 0.0f, 0.0f);
		if(b_mesh->tessface_uv_textures.length())
			b_psys.uv_on_emitter(*b_psmd, *b_pa, pa_no, uv_num, &uv.x);
		CData->curve_uv.push_back_slow(uv);
		
		if(pa_no < totparts && b_pa != b_psys.particles.end())
			++b_pa;
	}
}

<<<<<<< HEAD
static void ObtainCacheVColFromParticleSystem(BL::Mesh *b_mesh,
                                              BL::ParticleSystemModifier *b_psmd,
                                              ParticleCurveData *CData,
                                              bool background,
                                              int vcol_num)
{
	BL::ParticleSystem b_psys((const PointerRNA)b_psmd->particle_system().ptr);
	BL::ParticleSettings b_part((const PointerRNA)b_psys.settings().ptr);
=======
			if((b_part.render_type() == BL::ParticleSettings::render_type_PATH) && (b_part.type() == BL::ParticleSettings::type_HAIR)) {
				int totparts = b_psys.particles.length();
				int totchild = background ? b_psys.child_particles.length() : (int)((float)b_psys.child_particles.length() * (float)b_part.display_percentage() / 100.0f);
				int totcurves = totchild;
>>>>>>> ed7f6b51

	if((b_part.type() != BL::ParticleSettings::type_HAIR) ||
	   (b_part.render_type() != BL::ParticleSettings::render_type_PATH))
	{
		return;
	}

	int totparts = b_psys.particles.length();
	int totchild = background ? b_psys.child_particles.length() : (int)((float)b_psys.child_particles.length() * (float)b_part.draw_percentage() / 100.0f);
	int totcurves = totchild;
	
	if(b_part.child_type() == 0 || totchild == 0)
		totcurves += totparts;
	
	if(totcurves == 0)
		return;
	
	int pa_no = 0;
	if(!(b_part.child_type() == 0) && totchild != 0)
		pa_no = totparts;
	
	int num_add = (totparts+totchild - pa_no);
	CData->curve_vcol.reserve(CData->curve_vcol.size() + num_add);
	
	BL::ParticleSystem::particles_iterator b_pa;
	b_psys.particles.begin(b_pa);
	for(; pa_no < totparts+totchild; pa_no++) {
		/* Add vertex colors */
		BL::Mesh::tessface_vertex_colors_iterator l;
		b_mesh->tessface_vertex_colors.begin(l);
		
		float3 vcol = make_float3(0.0f, 0.0f, 0.0f);
		if(b_mesh->tessface_vertex_colors.length())
			b_psys.mcol_on_emitter(*b_psmd, *b_pa, pa_no, vcol_num, &vcol.x);
		CData->curve_vcol.push_back_slow(vcol);
		
		if(pa_no < totparts && b_pa != b_psys.particles.end())
			++b_pa;
	}
}

static void ObtainCacheDataFromHairSystem(BL::Object *b_ob,
                                          BL::HairSystem *b_hsys,
                                          BL::Mesh *b_scalp,
                                          bool /*background*/,
                                          ParticleCurveData *CData,
                                          int *curvenum,
                                          int *keyno)
{
	Transform tfm = get_transform(b_ob->matrix_world());
	Transform itfm = transform_quick_inverse(tfm);
	
	void *hair_cache = BKE_hair_export_cache_new();
	BKE_hair_export_cache_update(hair_cache, b_hsys->ptr.data, 0, b_scalp->ptr.data, 0xFFFFFFFF);
	
	int totcurves, totverts;
	BKE_hair_render_get_buffer_size(hair_cache, &totcurves, &totverts);
	
	if(totcurves == 0)
	{
		BKE_hair_export_cache_free(hair_cache);
		return;
	}
	
	CData->psys_firstcurve.push_back_slow(*curvenum);
	CData->psys_curvenum.push_back_slow(totcurves);
	
	// Material
	// TODO
//	int shader = clamp(b_part.material()-1, 0, mesh->used_shaders.size()-1);
//	CData->psys_shader.push_back_slow(shader);

	{
		// Cycles settings
//		PointerRNA cpsys = RNA_pointer_get(&b_hsys->ptr, "cycles");
//		float radius = get_float(cpsys, "radius_scale") * 0.5f;
//		CData->psys_rootradius.push_back_slow(radius * get_float(cpsys, "root_width"));
//		CData->psys_tipradius.push_back_slow(radius * get_float(cpsys, "tip_width"));
//		CData->psys_shape.push_back_slow(get_float(cpsys, "shape"));
//		CData->psys_closetip.push_back_slow(get_boolean(cpsys, "use_closetip"));
		float radius = 0.01f * 0.5f;
		CData->psys_rootradius.push_back_slow(radius * 1.0f);
		CData->psys_tipradius.push_back_slow(radius * 0.0f);
		CData->psys_shape.push_back_slow(0.0f);
		CData->psys_closetip.push_back_slow(true);
	}
	
	// Allocate buffers
	int *firstkey_data;
	int *keynum_data;
	float *length_data;
	float3 *co_data;
	float *time_data;
	{
		const size_t firstkey_start = CData->curve_firstkey.size();
		const size_t keynum_start = CData->curve_keynum.size();
		const size_t length_start = CData->curve_length.size();
		const size_t co_start = CData->curvekey_co.size();
		const size_t time_start = CData->curvekey_time.size();
		CData->curve_firstkey.resize(firstkey_start + totcurves);
		CData->curve_keynum.resize(keynum_start + totcurves);
		CData->curve_length.resize(length_start + totcurves);
		CData->curvekey_co.resize(co_start + totverts);
		CData->curvekey_time.resize(time_start + totverts);
		firstkey_data = CData->curve_firstkey.data() + firstkey_start;
		keynum_data = CData->curve_keynum.data() + keynum_start;
		length_data = CData->curve_length.data() + length_start;
		co_data = CData->curvekey_co.data() + co_start;
		time_data = CData->curvekey_time.data() + time_start;
	}
	
	// Import render curves from hair system
	BKE_hair_render_fill_buffers(
	            hair_cache,
	            (int)sizeof(float3),
	            firstkey_data,
	            keynum_data,
	            (float*)co_data);
	
	// Compute curve length and key times
	for(int c = 0; c < totcurves; ++c) {
		const int firstkey = firstkey_data[c];
		const int keynum = keynum_data[c];
		
		float curve_length = 0.0f;
		float3 pcKey;
		for(int v = 0; v < keynum; v++) {
			float3 cKey = co_data[firstkey + v];
			cKey = transform_point(&itfm, cKey);
			if(v > 0) {
				float step_length = len(cKey - pcKey);
				if(step_length == 0.0f)
					continue;
				curve_length += step_length;
			}
			
			co_data[firstkey + v] = cKey;
			time_data[v] = curve_length;
			pcKey = cKey;
		}
		
		firstkey_data[c] = *keyno;
		length_data[c] = curve_length;
		*keyno += keynum;
	}
	*curvenum += totcurves;
	
	BKE_hair_export_cache_free(hair_cache);
}

static bool ObtainCacheDataFromObject(Mesh *mesh,
                                      BL::Object *b_ob,
                                      ParticleCurveData *CData,
                                      bool background)
{
	int curvenum = 0;
	int keyno = 0;

<<<<<<< HEAD
	if(!(mesh && b_ob && CData))
		return false;

	if(b_ob->type() == BL::Object::type_HAIR) {
		BL::HairSystem b_hsys(b_ob->data());
		
		BL::Mesh b_scalp(b_hsys.get_scalp_object(*b_ob).data());
		if (b_scalp) {
			ObtainCacheDataFromHairSystem(b_ob,
			                              &b_hsys,
			                              &b_scalp,
			                              background,
			                              CData,
			                              &curvenum,
			                              &keyno);
		}
	}
=======
				BL::ParticleSystem::particles_iterator b_pa;
				b_psys.particles.begin(b_pa);
				for(; pa_no < totparts+totchild; pa_no++) {
					/* Add UVs */
					BL::Mesh::uv_layers_iterator l;
					b_mesh->uv_layers.begin(l);

					float3 uv = make_float3(0.0f, 0.0f, 0.0f);
					if(b_mesh->uv_layers.length())
						b_psys.uv_on_emitter(psmd, *b_pa, pa_no, uv_num, &uv.x);
					CData->curve_uv.push_back_slow(uv);
>>>>>>> ed7f6b51

	BL::Object::modifiers_iterator b_mod;
	for(b_ob->modifiers.begin(b_mod); b_mod != b_ob->modifiers.end(); ++b_mod) {
		if (background ? b_mod->show_render() : b_mod->show_viewport())
		{
			if((b_mod->type() == b_mod->type_PARTICLE_SYSTEM)) {
				BL::ParticleSystemModifier b_psmd((const PointerRNA)b_mod->ptr);
				ObtainCacheDataFromParticleSystem(mesh,
				                                  b_ob,
				                                  &b_psmd,
				                                  CData,
				                                  background,
				                                  &curvenum,
				                                  &keyno);
			}
		}
	}

	return true;
}

static bool ObtainCacheUVFromObject(Mesh *mesh,
                                    BL::Mesh *b_mesh,
                                    BL::Object *b_ob,
                                    ParticleCurveData *CData,
                                    bool background,
                                    int uv_num)
{
	if(!(mesh && b_mesh && b_ob && CData))
		return false;

	CData->curve_uv.clear();

	BL::Object::modifiers_iterator b_mod;
	for(b_ob->modifiers.begin(b_mod); b_mod != b_ob->modifiers.end(); ++b_mod) {
<<<<<<< HEAD
		if (background ? b_mod->show_render() : b_mod->show_viewport())
		{
			if((b_mod->type() == b_mod->type_PARTICLE_SYSTEM)) {
				BL::ParticleSystemModifier b_psmd((const PointerRNA)b_mod->ptr);
				ObtainCacheUVFromParticleSystem(b_mesh, &b_psmd, CData, background, uv_num);
			}
		}
	}
=======
		if((b_mod->type() == b_mod->type_PARTICLE_SYSTEM) && (background ? b_mod->show_render() : b_mod->show_viewport())) {
			BL::ParticleSystemModifier psmd((const PointerRNA)b_mod->ptr);
			BL::ParticleSystem b_psys((const PointerRNA)psmd.particle_system().ptr);
			BL::ParticleSettings b_part((const PointerRNA)b_psys.settings().ptr);

			if((b_part.render_type() == BL::ParticleSettings::render_type_PATH) && (b_part.type() == BL::ParticleSettings::type_HAIR)) {
				int totparts = b_psys.particles.length();
				int totchild = background ? b_psys.child_particles.length() : (int)((float)b_psys.child_particles.length() * (float)b_part.display_percentage() / 100.0f);
				int totcurves = totchild;

				if(b_part.child_type() == 0 || totchild == 0)
					totcurves += totparts;

				if(totcurves == 0)
					continue;

				int pa_no = 0;
				if(!(b_part.child_type() == 0) && totchild != 0)
					pa_no = totparts;
>>>>>>> ed7f6b51

	return true;
}

<<<<<<< HEAD
static bool ObtainCacheVcolFromObject(Mesh *mesh,
                                      BL::Mesh *b_mesh,
                                      BL::Object *b_ob,
                                      ParticleCurveData *CData,
                                      bool background,
                                      int vcol_num)
{
	if(!(mesh && b_mesh && b_ob && CData))
		return false;

	CData->curve_vcol.clear();
=======
				BL::ParticleSystem::particles_iterator b_pa;
				b_psys.particles.begin(b_pa);
				for(; pa_no < totparts+totchild; pa_no++) {
					/* Add vertex colors */
					BL::Mesh::vertex_colors_iterator l;
					b_mesh->vertex_colors.begin(l);

					float3 vcol = make_float3(0.0f, 0.0f, 0.0f);
					if(b_mesh->vertex_colors.length())
						b_psys.mcol_on_emitter(psmd, *b_pa, pa_no, vcol_num, &vcol.x);
					CData->curve_vcol.push_back_slow(vcol);
>>>>>>> ed7f6b51

	BL::Object::modifiers_iterator b_mod;
	for(b_ob->modifiers.begin(b_mod); b_mod != b_ob->modifiers.end(); ++b_mod) {
		if (background ? b_mod->show_render() : b_mod->show_viewport())
		{
			if((b_mod->type() == b_mod->type_PARTICLE_SYSTEM))
			{
				BL::ParticleSystemModifier b_psmd((const PointerRNA)b_mod->ptr);
				ObtainCacheVColFromParticleSystem(b_mesh, &b_psmd, CData, background, vcol_num);
			}
		}
	}

	return true;
}

static void ExportCurveTrianglePlanes(Mesh *mesh, ParticleCurveData *CData,
                                      float3 RotCam, bool is_ortho)
{
	int vertexno = mesh->verts.size();
	int vertexindex = vertexno;
	int numverts = 0, numtris = 0;

	/* compute and reserve size of arrays */
	for(int sys = 0; sys < CData->psys_firstcurve.size(); sys++) {
		for(int curve = CData->psys_firstcurve[sys]; curve < CData->psys_firstcurve[sys] + CData->psys_curvenum[sys]; curve++) {
			if(CData->curve_keynum[curve] <= 1 || CData->curve_length[curve] == 0.0f)
				continue;

			numverts += 2 + (CData->curve_keynum[curve] - 1)*2;
			numtris += (CData->curve_keynum[curve] - 1)*2;
		}
	}

	mesh->reserve_mesh(mesh->verts.size() + numverts, mesh->num_triangles() + numtris);

	/* actually export */
	for(int sys = 0; sys < CData->psys_firstcurve.size(); sys++) {
		for(int curve = CData->psys_firstcurve[sys]; curve < CData->psys_firstcurve[sys] + CData->psys_curvenum[sys]; curve++) {
			if(CData->curve_keynum[curve] <= 1 || CData->curve_length[curve] == 0.0f)
				continue;

			float3 xbasis;
			float3 v1;
			float time = 0.0f;
			float3 ickey_loc = CData->curvekey_co[CData->curve_firstkey[curve]];
			float radius = shaperadius(CData->psys_shape[sys], CData->psys_rootradius[sys], CData->psys_tipradius[sys], 0.0f);
			v1 = CData->curvekey_co[CData->curve_firstkey[curve] + 1] - CData->curvekey_co[CData->curve_firstkey[curve]];
			if(is_ortho)
				xbasis = normalize(cross(RotCam, v1));
			else
				xbasis = normalize(cross(RotCam - ickey_loc, v1));
			float3 ickey_loc_shfl = ickey_loc - radius * xbasis;
			float3 ickey_loc_shfr = ickey_loc + radius * xbasis;
			mesh->add_vertex(ickey_loc_shfl);
			mesh->add_vertex(ickey_loc_shfr);
			vertexindex += 2;

			for(int curvekey = CData->curve_firstkey[curve] + 1; curvekey < CData->curve_firstkey[curve] + CData->curve_keynum[curve]; curvekey++) {
				ickey_loc = CData->curvekey_co[curvekey];

				if(curvekey == CData->curve_firstkey[curve] + CData->curve_keynum[curve] - 1)
					v1 = CData->curvekey_co[curvekey] - CData->curvekey_co[max(curvekey - 1, CData->curve_firstkey[curve])];
				else
					v1 = CData->curvekey_co[curvekey + 1] - CData->curvekey_co[curvekey - 1];

				time = CData->curvekey_time[curvekey]/CData->curve_length[curve];
				radius = shaperadius(CData->psys_shape[sys], CData->psys_rootradius[sys], CData->psys_tipradius[sys], time);

				if(curvekey == CData->curve_firstkey[curve] + CData->curve_keynum[curve] - 1)
					radius = shaperadius(CData->psys_shape[sys], CData->psys_rootradius[sys], CData->psys_tipradius[sys], 0.95f);

				if(CData->psys_closetip[sys] && (curvekey == CData->curve_firstkey[curve] + CData->curve_keynum[curve] - 1))
					radius = shaperadius(CData->psys_shape[sys], CData->psys_rootradius[sys], 0.0f, 0.95f);

				if(is_ortho)
					xbasis = normalize(cross(RotCam, v1));
				else
					xbasis = normalize(cross(RotCam - ickey_loc, v1));
				float3 ickey_loc_shfl = ickey_loc - radius * xbasis;
				float3 ickey_loc_shfr = ickey_loc + radius * xbasis;
				mesh->add_vertex(ickey_loc_shfl);
				mesh->add_vertex(ickey_loc_shfr);
				mesh->add_triangle(vertexindex-2, vertexindex, vertexindex-1, CData->psys_shader[sys], true);
				mesh->add_triangle(vertexindex+1, vertexindex-1, vertexindex, CData->psys_shader[sys], true);
				vertexindex += 2;
			}
		}
	}

	mesh->resize_mesh(mesh->verts.size(), mesh->num_triangles());
	mesh->attributes.remove(ATTR_STD_VERTEX_NORMAL);
	mesh->attributes.remove(ATTR_STD_FACE_NORMAL);
	mesh->add_face_normals();
	mesh->add_vertex_normals();
	mesh->attributes.remove(ATTR_STD_FACE_NORMAL);

	/* texture coords still needed */
}

static void ExportCurveTriangleGeometry(Mesh *mesh,
                                        ParticleCurveData *CData,
                                        int resolution)
{
	int vertexno = mesh->verts.size();
	int vertexindex = vertexno;
	int numverts = 0, numtris = 0;

	/* compute and reserve size of arrays */
	for(int sys = 0; sys < CData->psys_firstcurve.size(); sys++) {
		for(int curve = CData->psys_firstcurve[sys]; curve < CData->psys_firstcurve[sys] + CData->psys_curvenum[sys]; curve++) {
			if(CData->curve_keynum[curve] <= 1 || CData->curve_length[curve] == 0.0f)
				continue;

			numverts += (CData->curve_keynum[curve] - 1)*resolution + resolution;
			numtris += (CData->curve_keynum[curve] - 1)*2*resolution;
		}
	}

	mesh->reserve_mesh(mesh->verts.size() + numverts, mesh->num_triangles() + numtris);

	/* actually export */
	for(int sys = 0; sys < CData->psys_firstcurve.size(); sys++) {
		for(int curve = CData->psys_firstcurve[sys]; curve < CData->psys_firstcurve[sys] + CData->psys_curvenum[sys]; curve++) {
			if(CData->curve_keynum[curve] <= 1 || CData->curve_length[curve] == 0.0f)
				continue;

			float3 firstxbasis = cross(make_float3(1.0f,0.0f,0.0f),CData->curvekey_co[CData->curve_firstkey[curve]+1] - CData->curvekey_co[CData->curve_firstkey[curve]]);
			if(!is_zero(firstxbasis))
				firstxbasis = normalize(firstxbasis);
			else
				firstxbasis = normalize(cross(make_float3(0.0f,1.0f,0.0f),CData->curvekey_co[CData->curve_firstkey[curve]+1] - CData->curvekey_co[CData->curve_firstkey[curve]]));

			for(int curvekey = CData->curve_firstkey[curve]; curvekey < CData->curve_firstkey[curve] + CData->curve_keynum[curve] - 1; curvekey++) {
				float3 xbasis = firstxbasis;
				float3 v1;
				float3 v2;

				if(curvekey == CData->curve_firstkey[curve]) {
					v1 = CData->curvekey_co[min(curvekey+2,CData->curve_firstkey[curve] + CData->curve_keynum[curve] - 1)] - CData->curvekey_co[curvekey+1];
					v2 = CData->curvekey_co[curvekey+1] - CData->curvekey_co[curvekey];
				}
				else if(curvekey == CData->curve_firstkey[curve] + CData->curve_keynum[curve] - 1) {
					v1 = CData->curvekey_co[curvekey] - CData->curvekey_co[curvekey-1];
					v2 = CData->curvekey_co[curvekey-1] - CData->curvekey_co[max(curvekey-2,CData->curve_firstkey[curve])];
				}
				else {
					v1 = CData->curvekey_co[curvekey+1] - CData->curvekey_co[curvekey];
					v2 = CData->curvekey_co[curvekey] - CData->curvekey_co[curvekey-1];
				}

				xbasis = cross(v1, v2);

				if(len_squared(xbasis) >= 0.05f * len_squared(v1) * len_squared(v2)) {
					firstxbasis = normalize(xbasis);
					break;
				}
			}

			for(int curvekey = CData->curve_firstkey[curve]; curvekey < CData->curve_firstkey[curve] + CData->curve_keynum[curve] - 1; curvekey++) {
				int subv = 1;
				float3 xbasis;
				float3 ybasis;
				float3 v1;
				float3 v2;

				if(curvekey == CData->curve_firstkey[curve]) {
					subv = 0;
					v1 = CData->curvekey_co[min(curvekey+2,CData->curve_firstkey[curve] + CData->curve_keynum[curve] - 1)] - CData->curvekey_co[curvekey+1];
					v2 = CData->curvekey_co[curvekey+1] - CData->curvekey_co[curvekey];
				}
				else if(curvekey == CData->curve_firstkey[curve] + CData->curve_keynum[curve] - 1) {
					v1 = CData->curvekey_co[curvekey] - CData->curvekey_co[curvekey-1];
					v2 = CData->curvekey_co[curvekey-1] - CData->curvekey_co[max(curvekey-2,CData->curve_firstkey[curve])];
				}
				else {
					v1 = CData->curvekey_co[curvekey+1] - CData->curvekey_co[curvekey];
					v2 = CData->curvekey_co[curvekey] - CData->curvekey_co[curvekey-1];
				}

				xbasis = cross(v1, v2);

				if(len_squared(xbasis) >= 0.05f * len_squared(v1) * len_squared(v2)) {
					xbasis = normalize(xbasis);
					firstxbasis = xbasis;
				}
				else
					xbasis = firstxbasis;

				ybasis = normalize(cross(xbasis, v2));

				for(; subv <= 1; subv++) {
					float3 ickey_loc = make_float3(0.0f,0.0f,0.0f);
					float time = 0.0f;

					InterpolateKeySegments(subv, 1, curvekey, curve, &ickey_loc, &time, CData);

					float radius = shaperadius(CData->psys_shape[sys], CData->psys_rootradius[sys], CData->psys_tipradius[sys], time);

					if((curvekey == CData->curve_firstkey[curve] + CData->curve_keynum[curve] - 2) && (subv == 1))
						radius = shaperadius(CData->psys_shape[sys], CData->psys_rootradius[sys], CData->psys_tipradius[sys], 0.95f);

					if(CData->psys_closetip[sys] && (subv == 1) && (curvekey == CData->curve_firstkey[curve] + CData->curve_keynum[curve] - 2))
						radius = shaperadius(CData->psys_shape[sys], CData->psys_rootradius[sys], 0.0f, 0.95f);

					float angle = M_2PI_F / (float)resolution;
					for(int section = 0; section < resolution; section++) {
						float3 ickey_loc_shf = ickey_loc + radius * (cosf(angle * section) * xbasis + sinf(angle * section) * ybasis);
						mesh->add_vertex(ickey_loc_shf);
					}

					if(subv != 0) {
						for(int section = 0; section < resolution - 1; section++) {
							mesh->add_triangle(vertexindex - resolution + section, vertexindex + section, vertexindex - resolution + section + 1, CData->psys_shader[sys], true);
							mesh->add_triangle(vertexindex + section + 1, vertexindex - resolution + section + 1, vertexindex + section, CData->psys_shader[sys], true);
						}
						mesh->add_triangle(vertexindex-1, vertexindex + resolution - 1, vertexindex - resolution, CData->psys_shader[sys], true);
						mesh->add_triangle(vertexindex, vertexindex - resolution , vertexindex + resolution - 1, CData->psys_shader[sys], true);
					}
					vertexindex += resolution;
				}
			}
		}
	}

	mesh->resize_mesh(mesh->verts.size(), mesh->num_triangles());
	mesh->attributes.remove(ATTR_STD_VERTEX_NORMAL);
	mesh->attributes.remove(ATTR_STD_FACE_NORMAL);
	mesh->add_face_normals();
	mesh->add_vertex_normals();
	mesh->attributes.remove(ATTR_STD_FACE_NORMAL);

	/* texture coords still needed */
}

static void ExportCurveSegments(Scene *scene, Mesh *mesh, ParticleCurveData *CData)
{
	int num_keys = 0;
	int num_curves = 0;

	if(mesh->num_curves())
		return;

	Attribute *attr_intercept = NULL;
	Attribute *attr_random = NULL;

	if(mesh->need_attribute(scene, ATTR_STD_CURVE_INTERCEPT))
		attr_intercept = mesh->curve_attributes.add(ATTR_STD_CURVE_INTERCEPT);
	if(mesh->need_attribute(scene, ATTR_STD_CURVE_RANDOM))
		attr_random = mesh->curve_attributes.add(ATTR_STD_CURVE_RANDOM);

	/* compute and reserve size of arrays */
	for(int sys = 0; sys < CData->psys_firstcurve.size(); sys++) {
		for(int curve = CData->psys_firstcurve[sys]; curve < CData->psys_firstcurve[sys] + CData->psys_curvenum[sys]; curve++) {
			if(CData->curve_keynum[curve] <= 1 || CData->curve_length[curve] == 0.0f)
				continue;

			num_keys += CData->curve_keynum[curve];
			num_curves++;
		}
	}

	if(num_curves > 0) {
		VLOG(1) << "Exporting curve segments for mesh " << mesh->name;
	}

	mesh->reserve_curves(mesh->num_curves() + num_curves, mesh->curve_keys.size() + num_keys);

	num_keys = 0;
	num_curves = 0;

	/* actually export */
	for(int sys = 0; sys < CData->psys_firstcurve.size(); sys++) {
		for(int curve = CData->psys_firstcurve[sys]; curve < CData->psys_firstcurve[sys] + CData->psys_curvenum[sys]; curve++) {
			if(CData->curve_keynum[curve] <= 1 || CData->curve_length[curve] == 0.0f)
				continue;

			size_t num_curve_keys = 0;

			for(int curvekey = CData->curve_firstkey[curve]; curvekey < CData->curve_firstkey[curve] + CData->curve_keynum[curve]; curvekey++) {
				float3 ickey_loc = CData->curvekey_co[curvekey];
				float time = CData->curvekey_time[curvekey]/CData->curve_length[curve];
				float radius = shaperadius(CData->psys_shape[sys], CData->psys_rootradius[sys], CData->psys_tipradius[sys], time);

				if(CData->psys_closetip[sys] && (curvekey == CData->curve_firstkey[curve] + CData->curve_keynum[curve] - 1))
					radius = 0.0f;

				mesh->add_curve_key(ickey_loc, radius);
				if(attr_intercept)
					attr_intercept->add(time);

				num_curve_keys++;
			}

			if(attr_random != NULL) {
				attr_random->add(hash_int_01(num_curves));
			}

			mesh->add_curve(num_keys, CData->psys_shader[sys]);
			num_keys += num_curve_keys;
			num_curves++;
		}
	}

	/* check allocation */
	if((mesh->curve_keys.size() != num_keys) || (mesh->num_curves() != num_curves)) {
		VLOG(1) << "Allocation failed, clearing data";
		mesh->clear();
	}
}

static void ExportCurveSegmentsMotion(Mesh *mesh, ParticleCurveData *CData, int motion_step)
{
	VLOG(1) << "Exporting curve motion segments for mesh " << mesh->name
	        << ", motion step " << motion_step;

	/* find attribute */
	Attribute *attr_mP = mesh->curve_attributes.find(ATTR_STD_MOTION_VERTEX_POSITION);
	bool new_attribute = false;

	/* add new attribute if it doesn't exist already */
	if(!attr_mP) {
		VLOG(1) << "Creating new motion vertex position attribute";
		attr_mP = mesh->curve_attributes.add(ATTR_STD_MOTION_VERTEX_POSITION);
		new_attribute = true;
	}

	/* export motion vectors for curve keys */
	size_t numkeys = mesh->curve_keys.size();
	float4 *mP = attr_mP->data_float4() + motion_step*numkeys;
	bool have_motion = false;
	int i = 0;

	for(int sys = 0; sys < CData->psys_firstcurve.size(); sys++) {
		if(CData->psys_curvenum[sys] == 0)
			continue;

		for(int curve = CData->psys_firstcurve[sys]; curve < CData->psys_firstcurve[sys] + CData->psys_curvenum[sys]; curve++) {
			if(CData->curve_keynum[curve] <= 1 || CData->curve_length[curve] == 0.0f)
				continue;

			for(int curvekey = CData->curve_firstkey[curve]; curvekey < CData->curve_firstkey[curve] + CData->curve_keynum[curve]; curvekey++) {
				if(i < mesh->curve_keys.size()) {
					float3 ickey_loc = CData->curvekey_co[curvekey];
					float time = CData->curvekey_time[curvekey]/CData->curve_length[curve];
					float radius = shaperadius(CData->psys_shape[sys], CData->psys_rootradius[sys], CData->psys_tipradius[sys], time);

					if(CData->psys_closetip[sys] && (curvekey == CData->curve_firstkey[curve] + CData->curve_keynum[curve] - 1))
						radius = 0.0f;

					/* curve motion keys store both position and radius in float4 */
					mP[i] = float3_to_float4(ickey_loc);
					mP[i].w = radius;

					/* unlike mesh coordinates, these tend to be slightly different
					 * between frames due to particle transforms into/out of object
					 * space, so we use an epsilon to detect actual changes */
					float4 curve_key = float3_to_float4(mesh->curve_keys[i]);
					curve_key.w = mesh->curve_radius[i];
					if(len_squared(mP[i] - curve_key) > 1e-5f*1e-5f)
						have_motion = true;
				}

				i++;
			}
		}
	}

	/* in case of new attribute, we verify if there really was any motion */
	if(new_attribute) {
		if(i != numkeys || !have_motion) {
			/* No motion or hair "topology" changed, remove attributes again. */
			if(i != numkeys) {
				VLOG(1) << "Hair topology changed, removing attribute.";
			}
			else {
				VLOG(1) << "No motion, removing attribute.";
			}
			mesh->curve_attributes.remove(ATTR_STD_MOTION_VERTEX_POSITION);
		}
		else if(motion_step > 0) {
			VLOG(1) << "Filling in new motion vertex position for motion_step "
			        << motion_step;
			/* motion, fill up previous steps that we might have skipped because
			 * they had no motion, but we need them anyway now */
			for(int step = 0; step < motion_step; step++) {
				float4 *mP = attr_mP->data_float4() + step*numkeys;

				for(int key = 0; key < numkeys; key++) {
					mP[key] = float3_to_float4(mesh->curve_keys[key]);
					mP[key].w = mesh->curve_radius[key];
				}
			}
		}
	}
}

static void ExportCurveTriangleUV(ParticleCurveData *CData,
                                  int vert_offset,
                                  int resol,
                                  float3 *uvdata)
{
	if(uvdata == NULL)
		return;

	float time = 0.0f;
	float prevtime = 0.0f;

	int vertexindex = vert_offset;

	for(int sys = 0; sys < CData->psys_firstcurve.size(); sys++) {
		for(int curve = CData->psys_firstcurve[sys]; curve < CData->psys_firstcurve[sys] + CData->psys_curvenum[sys]; curve++) {
			if(CData->curve_keynum[curve] <= 1 || CData->curve_length[curve] == 0.0f)
				continue;

			for(int curvekey = CData->curve_firstkey[curve]; curvekey < CData->curve_firstkey[curve] + CData->curve_keynum[curve] - 1; curvekey++) {
				time = CData->curvekey_time[curvekey]/CData->curve_length[curve];

				for(int section = 0; section < resol; section++) {
					uvdata[vertexindex] = CData->curve_uv[curve];
					uvdata[vertexindex].z = prevtime;
					vertexindex++;
					uvdata[vertexindex] = CData->curve_uv[curve];
					uvdata[vertexindex].z = time;
					vertexindex++;
					uvdata[vertexindex] = CData->curve_uv[curve];
					uvdata[vertexindex].z = prevtime;
					vertexindex++;
					uvdata[vertexindex] = CData->curve_uv[curve];
					uvdata[vertexindex].z = time;
					vertexindex++;
					uvdata[vertexindex] = CData->curve_uv[curve];
					uvdata[vertexindex].z = prevtime;
					vertexindex++;
					uvdata[vertexindex] = CData->curve_uv[curve];
					uvdata[vertexindex].z = time;
					vertexindex++;
				}

				prevtime = time;
			}
		}
	}
}

static void ExportCurveTriangleVcol(ParticleCurveData *CData,
                                    int vert_offset,
                                    int resol,
                                    uchar4 *cdata)
{
	if(cdata == NULL)
		return;

	int vertexindex = vert_offset;

	for(int sys = 0; sys < CData->psys_firstcurve.size(); sys++) {
		for(int curve = CData->psys_firstcurve[sys]; curve < CData->psys_firstcurve[sys] + CData->psys_curvenum[sys]; curve++) {
			if(CData->curve_keynum[curve] <= 1 || CData->curve_length[curve] == 0.0f)
				continue;

			for(int curvekey = CData->curve_firstkey[curve]; curvekey < CData->curve_firstkey[curve] + CData->curve_keynum[curve] - 1; curvekey++) {
				for(int section = 0; section < resol; section++) {
					/* Encode vertex color using the sRGB curve. */
					cdata[vertexindex] = color_float_to_byte(color_srgb_to_linear_v3(CData->curve_vcol[curve]));
					vertexindex++;
					cdata[vertexindex] = color_float_to_byte(color_srgb_to_linear_v3(CData->curve_vcol[curve]));
					vertexindex++;
					cdata[vertexindex] = color_float_to_byte(color_srgb_to_linear_v3(CData->curve_vcol[curve]));
					vertexindex++;
					cdata[vertexindex] = color_float_to_byte(color_srgb_to_linear_v3(CData->curve_vcol[curve]));
					vertexindex++;
					cdata[vertexindex] = color_float_to_byte(color_srgb_to_linear_v3(CData->curve_vcol[curve]));
					vertexindex++;
					cdata[vertexindex] = color_float_to_byte(color_srgb_to_linear_v3(CData->curve_vcol[curve]));
					vertexindex++;
				}
			}
		}
	}
}

/* Hair Curve Sync */

void BlenderSync::sync_curve_settings()
{
	PointerRNA csscene = RNA_pointer_get(&b_scene.ptr, "cycles_curves");

	CurveSystemManager *curve_system_manager = scene->curve_system_manager;
	CurveSystemManager prev_curve_system_manager = *curve_system_manager;

	curve_system_manager->use_curves = get_boolean(csscene, "use_curves");
	curve_system_manager->minimum_width = get_float(csscene, "minimum_width");
	curve_system_manager->maximum_width = get_float(csscene, "maximum_width");

	curve_system_manager->primitive =
	        (CurvePrimitiveType)get_enum(csscene,
	                                     "primitive",
	                                     CURVE_NUM_PRIMITIVE_TYPES,
	                                     CURVE_LINE_SEGMENTS);
	curve_system_manager->curve_shape =
	        (CurveShapeType)get_enum(csscene,
	                                 "shape",
	                                 CURVE_NUM_SHAPE_TYPES,
	                                 CURVE_THICK);
	curve_system_manager->resolution = get_int(csscene, "resolution");
	curve_system_manager->subdivisions = get_int(csscene, "subdivisions");
	curve_system_manager->use_backfacing = !get_boolean(csscene, "cull_backfacing");

	/* Triangles */
	if(curve_system_manager->primitive == CURVE_TRIANGLES) {
		/* camera facing planes */
		if(curve_system_manager->curve_shape == CURVE_RIBBON) {
			curve_system_manager->triangle_method = CURVE_CAMERA_TRIANGLES;
			curve_system_manager->resolution = 1;
		}
		else if(curve_system_manager->curve_shape == CURVE_THICK) {
			curve_system_manager->triangle_method = CURVE_TESSELATED_TRIANGLES;
		}
	}
	/* Line Segments */
	else if(curve_system_manager->primitive == CURVE_LINE_SEGMENTS) {
		if(curve_system_manager->curve_shape == CURVE_RIBBON) {
			/* tangent shading */
			curve_system_manager->line_method = CURVE_UNCORRECTED;
			curve_system_manager->use_encasing = true;
			curve_system_manager->use_backfacing = false;
			curve_system_manager->use_tangent_normal_geometry = true;
		}
		else if(curve_system_manager->curve_shape == CURVE_THICK) {
			curve_system_manager->line_method = CURVE_ACCURATE;
			curve_system_manager->use_encasing = false;
			curve_system_manager->use_tangent_normal_geometry = false;
		}
	}
	/* Curve Segments */
	else if(curve_system_manager->primitive == CURVE_SEGMENTS) {
		if(curve_system_manager->curve_shape == CURVE_RIBBON) {
			curve_system_manager->primitive = CURVE_RIBBONS;
			curve_system_manager->use_backfacing = false;
		}
	}

	if(curve_system_manager->modified_mesh(prev_curve_system_manager)) {
		BL::BlendData::objects_iterator b_ob;

		for(b_data.objects.begin(b_ob); b_ob != b_data.objects.end(); ++b_ob) {
			if(object_is_mesh(*b_ob)) {
				BL::Object::particle_systems_iterator b_psys;
				for(b_ob->particle_systems.begin(b_psys); b_psys != b_ob->particle_systems.end(); ++b_psys) {
					if((b_psys->settings().render_type()==BL::ParticleSettings::render_type_PATH)&&(b_psys->settings().type()==BL::ParticleSettings::type_HAIR)) {
						BL::ID key = BKE_object_is_modified(*b_ob)? *b_ob: b_ob->data();
						mesh_map.set_recalc(key);
						object_map.set_recalc(*b_ob);
					}
				}
			}
		}
	}

	if(curve_system_manager->modified(prev_curve_system_manager))
		curve_system_manager->tag_update(scene);
}

void BlenderSync::sync_curves(Mesh *mesh,
                              BL::Mesh& b_mesh,
                              BL::Object& b_ob,
                              bool motion,
                              int motion_step)
{
	if(!motion) {
		/* Clear stored curve data */
		mesh->curve_keys.clear();
		mesh->curve_radius.clear();
		mesh->curve_first_key.clear();
		mesh->curve_shader.clear();
		mesh->curve_attributes.clear();
	}

	/* obtain general settings */
	const bool use_curves = scene->curve_system_manager->use_curves;

	if(!(use_curves && b_ob.mode() != b_ob.mode_PARTICLE_EDIT)) {
		if(!motion)
			mesh->compute_bounds();
		return;
	}

	const int primitive = scene->curve_system_manager->primitive;
	const int triangle_method = scene->curve_system_manager->triangle_method;
	const int resolution = scene->curve_system_manager->resolution;
	const size_t vert_num = mesh->verts.size();
	const size_t tri_num = mesh->num_triangles();
	int used_res = 1;

	/* extract particle hair data - should be combined with connecting to mesh later*/

	ParticleCurveData CData;

	ObtainCacheDataFromObject(mesh, &b_ob, &CData, !preview);

	/* add hair geometry to mesh */
	if(primitive == CURVE_TRIANGLES) {
		if(triangle_method == CURVE_CAMERA_TRIANGLES) {
			/* obtain camera parameters */
			float3 RotCam;
			Camera *camera = scene->camera;
			Transform &ctfm = camera->matrix;
			if(camera->type == CAMERA_ORTHOGRAPHIC) {
				RotCam = -make_float3(ctfm.x.z, ctfm.y.z, ctfm.z.z);
			}
			else {
				Transform tfm = get_transform(b_ob.matrix_world());
				Transform itfm = transform_quick_inverse(tfm);
				RotCam = transform_point(&itfm, make_float3(ctfm.x.w,
				                                            ctfm.y.w,
				                                            ctfm.z.w));
			}
			bool is_ortho = camera->type == CAMERA_ORTHOGRAPHIC;
			ExportCurveTrianglePlanes(mesh, &CData, RotCam, is_ortho);
		}
		else {
			ExportCurveTriangleGeometry(mesh, &CData, resolution);
			used_res = resolution;
		}
	}
	else {
		if(motion)
			ExportCurveSegmentsMotion(mesh, &CData, motion_step);
		else
			ExportCurveSegments(scene, mesh, &CData);
	}

	/* generated coordinates from first key. we should ideally get this from
	 * blender to handle deforming objects */
	if(b_mesh && !motion) {
		if(mesh->need_attribute(scene, ATTR_STD_GENERATED)) {
			float3 loc, size;
			mesh_texture_space(b_mesh, loc, size);

			if(primitive == CURVE_TRIANGLES) {
				Attribute *attr_generated = mesh->attributes.add(ATTR_STD_GENERATED);
				float3 *generated = attr_generated->data_float3();

				for(size_t i = vert_num; i < mesh->verts.size(); i++)
					generated[i] = mesh->verts[i]*size - loc;
			}
			else {
				Attribute *attr_generated = mesh->curve_attributes.add(ATTR_STD_GENERATED);
				float3 *generated = attr_generated->data_float3();

				for(size_t i = 0; i < mesh->num_curves(); i++) {
					float3 co = mesh->curve_keys[mesh->get_curve(i).first_key];
					generated[i] = co*size - loc;
				}
			}
		}
	}

	/* create vertex color attributes */
<<<<<<< HEAD
	if(b_mesh && !motion) {
		BL::Mesh::tessface_vertex_colors_iterator l;
=======
	if(!motion) {
		BL::Mesh::vertex_colors_iterator l;
>>>>>>> ed7f6b51
		int vcol_num = 0;

		for(b_mesh.vertex_colors.begin(l); l != b_mesh.vertex_colors.end(); ++l, vcol_num++) {
			if(!mesh->need_attribute(scene, ustring(l->name().c_str())))
				continue;

			ObtainCacheVcolFromObject(mesh, &b_mesh, &b_ob, &CData, !preview, vcol_num);

			if(primitive == CURVE_TRIANGLES) {
				Attribute *attr_vcol = mesh->attributes.add(
					ustring(l->name().c_str()), TypeDesc::TypeColor, ATTR_ELEMENT_CORNER_BYTE);

				uchar4 *cdata = attr_vcol->data_uchar4();

				ExportCurveTriangleVcol(&CData, tri_num * 3, used_res, cdata);
			}
			else {
				Attribute *attr_vcol = mesh->curve_attributes.add(
					ustring(l->name().c_str()), TypeDesc::TypeColor, ATTR_ELEMENT_CURVE);

				float3 *fdata = attr_vcol->data_float3();

				if(fdata) {
					size_t i = 0;

					/* Encode vertex color using the sRGB curve. */
					for(size_t curve = 0; curve < CData.curve_vcol.size(); curve++)
						if(!(CData.curve_keynum[curve] <= 1 || CData.curve_length[curve] == 0.0f))
							fdata[i++] = color_srgb_to_linear_v3(CData.curve_vcol[curve]);
				}
			}
		}
	}

	/* create UV attributes */
<<<<<<< HEAD
	if(b_mesh && !motion) {
		BL::Mesh::tessface_uv_textures_iterator l;
=======
	if(!motion) {
		BL::Mesh::uv_layers_iterator l;
>>>>>>> ed7f6b51
		int uv_num = 0;

		for(b_mesh.uv_layers.begin(l); l != b_mesh.uv_layers.end(); ++l, uv_num++) {
			bool active_render = l->active_render();
			AttributeStandard std = (active_render)? ATTR_STD_UV: ATTR_STD_NONE;
			ustring name = ustring(l->name().c_str());

			/* UV map */
			if(mesh->need_attribute(scene, name) || mesh->need_attribute(scene, std)) {
				Attribute *attr_uv;

				ObtainCacheUVFromObject(mesh, &b_mesh, &b_ob, &CData, !preview, uv_num);

				if(primitive == CURVE_TRIANGLES) {
					if(active_render)
						attr_uv = mesh->attributes.add(std, name);
					else
						attr_uv = mesh->attributes.add(name, TypeDesc::TypePoint, ATTR_ELEMENT_CORNER);

					float3 *uv = attr_uv->data_float3();

					ExportCurveTriangleUV(&CData, tri_num * 3, used_res, uv);
				}
				else {
					if(active_render)
						attr_uv = mesh->curve_attributes.add(std, name);
					else
						attr_uv = mesh->curve_attributes.add(name, TypeDesc::TypePoint,  ATTR_ELEMENT_CURVE);

					float3 *uv = attr_uv->data_float3();

					if(uv) {
						size_t i = 0;

						for(size_t curve = 0; curve < CData.curve_uv.size(); curve++)
							if(!(CData.curve_keynum[curve] <= 1 || CData.curve_length[curve] == 0.0f))
								uv[i++] = CData.curve_uv[curve];
					}
				}
			}
		}
	}

	mesh->compute_bounds();
}

CCL_NAMESPACE_END<|MERGE_RESOLUTION|>--- conflicted
+++ resolved
@@ -124,7 +124,6 @@
 	Transform tfm = get_transform(b_ob->matrix_world());
 	Transform itfm = transform_quick_inverse(tfm);
 
-<<<<<<< HEAD
 	if((b_part.type() != BL::ParticleSettings::type_HAIR) ||
 	   (b_part.render_type() != BL::ParticleSettings::render_type_PATH))
 	{
@@ -132,9 +131,9 @@
 	}
 	
 	int shader = clamp(b_part.material()-1, 0, mesh->used_shaders.size()-1);
-	int draw_step = background ? b_part.render_step() : b_part.draw_step();
+	int display_step = background ? b_part.render_step() : b_part.display_step();
 	int totparts = b_psys.particles.length();
-	int totchild = background ? b_psys.child_particles.length() : (int)((float)b_psys.child_particles.length() * (float)b_part.draw_percentage() / 100.0f);
+	int totchild = background ? b_psys.child_particles.length() : (int)((float)b_psys.child_particles.length() * (float)b_part.display_percentage() / 100.0f);
 	int totcurves = totchild;
 	
 	if(b_part.child_type() == 0 || totchild == 0)
@@ -143,7 +142,7 @@
 	if(totcurves == 0)
 		return;
 	
-	int ren_step = (1 << draw_step) + 1;
+	int ren_step = (1 << display_step) + 1;
 	if(b_part.kink() == BL::ParticleSettings::kink_SPIRAL)
 		ren_step += b_part.kink_extra_steps();
 	
@@ -185,82 +184,6 @@
 				if(step_length == 0.0f)
 					continue;
 				curve_length += step_length;
-=======
-	BL::Object::modifiers_iterator b_mod;
-	for(b_ob->modifiers.begin(b_mod); b_mod != b_ob->modifiers.end(); ++b_mod) {
-		if((b_mod->type() == b_mod->type_PARTICLE_SYSTEM) && (background ? b_mod->show_render() : b_mod->show_viewport())) {
-			BL::ParticleSystemModifier psmd((const PointerRNA)b_mod->ptr);
-			BL::ParticleSystem b_psys((const PointerRNA)psmd.particle_system().ptr);
-			BL::ParticleSettings b_part((const PointerRNA)b_psys.settings().ptr);
-
-			if((b_part.render_type() == BL::ParticleSettings::render_type_PATH) && (b_part.type() == BL::ParticleSettings::type_HAIR)) {
-				int shader = clamp(b_part.material()-1, 0, mesh->used_shaders.size()-1);
-				int display_step = background ? b_part.render_step() : b_part.display_step();
-				int totparts = b_psys.particles.length();
-				int totchild = background ? b_psys.child_particles.length() : (int)((float)b_psys.child_particles.length() * (float)b_part.display_percentage() / 100.0f);
-				int totcurves = totchild;
-
-				if(b_part.child_type() == 0 || totchild == 0)
-					totcurves += totparts;
-
-				if(totcurves == 0)
-					continue;
-
-				int ren_step = (1 << display_step) + 1;
-				if(b_part.kink() == BL::ParticleSettings::kink_SPIRAL)
-					ren_step += b_part.kink_extra_steps();
-
-				CData->psys_firstcurve.push_back_slow(curvenum);
-				CData->psys_curvenum.push_back_slow(totcurves);
-				CData->psys_shader.push_back_slow(shader);
-
-				float radius = b_part.radius_scale() * 0.5f;
-
-				CData->psys_rootradius.push_back_slow(radius * b_part.root_radius());
-				CData->psys_tipradius.push_back_slow(radius * b_part.tip_radius());
-				CData->psys_shape.push_back_slow(b_part.shape());
-				CData->psys_closetip.push_back_slow(b_part.use_close_tip());
-
-				int pa_no = 0;
-				if(!(b_part.child_type() == 0) && totchild != 0)
-					pa_no = totparts;
-
-				int num_add = (totparts+totchild - pa_no);
-				CData->curve_firstkey.reserve(CData->curve_firstkey.size() + num_add);
-				CData->curve_keynum.reserve(CData->curve_keynum.size() + num_add);
-				CData->curve_length.reserve(CData->curve_length.size() + num_add);
-				CData->curvekey_co.reserve(CData->curvekey_co.size() + num_add*ren_step);
-				CData->curvekey_time.reserve(CData->curvekey_time.size() + num_add*ren_step);
-
-				for(; pa_no < totparts+totchild; pa_no++) {
-					int keynum = 0;
-					CData->curve_firstkey.push_back_slow(keyno);
-
-					float curve_length = 0.0f;
-					float3 pcKey;
-					for(int step_no = 0; step_no < ren_step; step_no++) {
-						float nco[3];
-						b_psys.co_hair(*b_ob, pa_no, step_no, nco);
-						float3 cKey = make_float3(nco[0], nco[1], nco[2]);
-						cKey = transform_point(&itfm, cKey);
-						if(step_no > 0) {
-							float step_length = len(cKey - pcKey);
-							if(step_length == 0.0f)
-								continue;
-							curve_length += step_length;
-						}
-						CData->curvekey_co.push_back_slow(cKey);
-						CData->curvekey_time.push_back_slow(curve_length);
-						pcKey = cKey;
-						keynum++;
-					}
-					keyno += keynum;
-
-					CData->curve_keynum.push_back_slow(keynum);
-					CData->curve_length.push_back_slow(curve_length);
-					curvenum++;
-				}
->>>>>>> ed7f6b51
 			}
 			CData->curvekey_co.push_back_slow(cKey);
 			CData->curvekey_time.push_back_slow(curve_length);
@@ -291,7 +214,7 @@
 	}
 
 	int totparts = b_psys.particles.length();
-	int totchild = background ? b_psys.child_particles.length() : (int)((float)b_psys.child_particles.length() * (float)b_part.draw_percentage() / 100.0f);
+	int totchild = background ? b_psys.child_particles.length() : (int)((float)b_psys.child_particles.length() * (float)b_part.display_percentage() / 100.0f);
 	int totcurves = totchild;
 	
 	if(b_part.child_type() == 0 || totchild == 0)
@@ -311,11 +234,11 @@
 	b_psys.particles.begin(b_pa);
 	for(; pa_no < totparts+totchild; pa_no++) {
 		/* Add UVs */
-		BL::Mesh::tessface_uv_textures_iterator l;
-		b_mesh->tessface_uv_textures.begin(l);
+		BL::Mesh::uv_layers_iterator l;
+		b_mesh->uv_layers.begin(l);
 		
 		float3 uv = make_float3(0.0f, 0.0f, 0.0f);
-		if(b_mesh->tessface_uv_textures.length())
+		if(b_mesh->uv_layers.length())
 			b_psys.uv_on_emitter(*b_psmd, *b_pa, pa_no, uv_num, &uv.x);
 		CData->curve_uv.push_back_slow(uv);
 		
@@ -324,7 +247,6 @@
 	}
 }
 
-<<<<<<< HEAD
 static void ObtainCacheVColFromParticleSystem(BL::Mesh *b_mesh,
                                               BL::ParticleSystemModifier *b_psmd,
                                               ParticleCurveData *CData,
@@ -333,12 +255,6 @@
 {
 	BL::ParticleSystem b_psys((const PointerRNA)b_psmd->particle_system().ptr);
 	BL::ParticleSettings b_part((const PointerRNA)b_psys.settings().ptr);
-=======
-			if((b_part.render_type() == BL::ParticleSettings::render_type_PATH) && (b_part.type() == BL::ParticleSettings::type_HAIR)) {
-				int totparts = b_psys.particles.length();
-				int totchild = background ? b_psys.child_particles.length() : (int)((float)b_psys.child_particles.length() * (float)b_part.display_percentage() / 100.0f);
-				int totcurves = totchild;
->>>>>>> ed7f6b51
 
 	if((b_part.type() != BL::ParticleSettings::type_HAIR) ||
 	   (b_part.render_type() != BL::ParticleSettings::render_type_PATH))
@@ -347,7 +263,7 @@
 	}
 
 	int totparts = b_psys.particles.length();
-	int totchild = background ? b_psys.child_particles.length() : (int)((float)b_psys.child_particles.length() * (float)b_part.draw_percentage() / 100.0f);
+	int totchild = background ? b_psys.child_particles.length() : (int)((float)b_psys.child_particles.length() * (float)b_part.display_percentage() / 100.0f);
 	int totcurves = totchild;
 	
 	if(b_part.child_type() == 0 || totchild == 0)
@@ -367,11 +283,11 @@
 	b_psys.particles.begin(b_pa);
 	for(; pa_no < totparts+totchild; pa_no++) {
 		/* Add vertex colors */
-		BL::Mesh::tessface_vertex_colors_iterator l;
-		b_mesh->tessface_vertex_colors.begin(l);
+		BL::Mesh::vertex_colors_iterator l;
+		b_mesh->vertex_colors.begin(l);
 		
 		float3 vcol = make_float3(0.0f, 0.0f, 0.0f);
-		if(b_mesh->tessface_vertex_colors.length())
+		if(b_mesh->vertex_colors.length())
 			b_psys.mcol_on_emitter(*b_psmd, *b_pa, pa_no, vcol_num, &vcol.x);
 		CData->curve_vcol.push_back_slow(vcol);
 		
@@ -497,7 +413,6 @@
 	int curvenum = 0;
 	int keyno = 0;
 
-<<<<<<< HEAD
 	if(!(mesh && b_ob && CData))
 		return false;
 
@@ -515,19 +430,6 @@
 			                              &keyno);
 		}
 	}
-=======
-				BL::ParticleSystem::particles_iterator b_pa;
-				b_psys.particles.begin(b_pa);
-				for(; pa_no < totparts+totchild; pa_no++) {
-					/* Add UVs */
-					BL::Mesh::uv_layers_iterator l;
-					b_mesh->uv_layers.begin(l);
-
-					float3 uv = make_float3(0.0f, 0.0f, 0.0f);
-					if(b_mesh->uv_layers.length())
-						b_psys.uv_on_emitter(psmd, *b_pa, pa_no, uv_num, &uv.x);
-					CData->curve_uv.push_back_slow(uv);
->>>>>>> ed7f6b51
 
 	BL::Object::modifiers_iterator b_mod;
 	for(b_ob->modifiers.begin(b_mod); b_mod != b_ob->modifiers.end(); ++b_mod) {
@@ -563,7 +465,6 @@
 
 	BL::Object::modifiers_iterator b_mod;
 	for(b_ob->modifiers.begin(b_mod); b_mod != b_ob->modifiers.end(); ++b_mod) {
-<<<<<<< HEAD
 		if (background ? b_mod->show_render() : b_mod->show_viewport())
 		{
 			if((b_mod->type() == b_mod->type_PARTICLE_SYSTEM)) {
@@ -572,32 +473,10 @@
 			}
 		}
 	}
-=======
-		if((b_mod->type() == b_mod->type_PARTICLE_SYSTEM) && (background ? b_mod->show_render() : b_mod->show_viewport())) {
-			BL::ParticleSystemModifier psmd((const PointerRNA)b_mod->ptr);
-			BL::ParticleSystem b_psys((const PointerRNA)psmd.particle_system().ptr);
-			BL::ParticleSettings b_part((const PointerRNA)b_psys.settings().ptr);
-
-			if((b_part.render_type() == BL::ParticleSettings::render_type_PATH) && (b_part.type() == BL::ParticleSettings::type_HAIR)) {
-				int totparts = b_psys.particles.length();
-				int totchild = background ? b_psys.child_particles.length() : (int)((float)b_psys.child_particles.length() * (float)b_part.display_percentage() / 100.0f);
-				int totcurves = totchild;
-
-				if(b_part.child_type() == 0 || totchild == 0)
-					totcurves += totparts;
-
-				if(totcurves == 0)
-					continue;
-
-				int pa_no = 0;
-				if(!(b_part.child_type() == 0) && totchild != 0)
-					pa_no = totparts;
->>>>>>> ed7f6b51
 
 	return true;
 }
 
-<<<<<<< HEAD
 static bool ObtainCacheVcolFromObject(Mesh *mesh,
                                       BL::Mesh *b_mesh,
                                       BL::Object *b_ob,
@@ -609,19 +488,6 @@
 		return false;
 
 	CData->curve_vcol.clear();
-=======
-				BL::ParticleSystem::particles_iterator b_pa;
-				b_psys.particles.begin(b_pa);
-				for(; pa_no < totparts+totchild; pa_no++) {
-					/* Add vertex colors */
-					BL::Mesh::vertex_colors_iterator l;
-					b_mesh->vertex_colors.begin(l);
-
-					float3 vcol = make_float3(0.0f, 0.0f, 0.0f);
-					if(b_mesh->vertex_colors.length())
-						b_psys.mcol_on_emitter(psmd, *b_pa, pa_no, vcol_num, &vcol.x);
-					CData->curve_vcol.push_back_slow(vcol);
->>>>>>> ed7f6b51
 
 	BL::Object::modifiers_iterator b_mod;
 	for(b_ob->modifiers.begin(b_mod); b_mod != b_ob->modifiers.end(); ++b_mod) {
@@ -1281,13 +1147,8 @@
 	}
 
 	/* create vertex color attributes */
-<<<<<<< HEAD
 	if(b_mesh && !motion) {
-		BL::Mesh::tessface_vertex_colors_iterator l;
-=======
-	if(!motion) {
 		BL::Mesh::vertex_colors_iterator l;
->>>>>>> ed7f6b51
 		int vcol_num = 0;
 
 		for(b_mesh.vertex_colors.begin(l); l != b_mesh.vertex_colors.end(); ++l, vcol_num++) {
@@ -1323,13 +1184,8 @@
 	}
 
 	/* create UV attributes */
-<<<<<<< HEAD
 	if(b_mesh && !motion) {
-		BL::Mesh::tessface_uv_textures_iterator l;
-=======
-	if(!motion) {
 		BL::Mesh::uv_layers_iterator l;
->>>>>>> ed7f6b51
 		int uv_num = 0;
 
 		for(b_mesh.uv_layers.begin(l); l != b_mesh.uv_layers.end(); ++l, uv_num++) {
