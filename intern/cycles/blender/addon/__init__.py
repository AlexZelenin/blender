#
# Copyright 2011-2013 Blender Foundation
#
# Licensed under the Apache License, Version 2.0 (the "License");
# you may not use this file except in compliance with the License.
# You may obtain a copy of the License at
#
# http://www.apache.org/licenses/LICENSE-2.0
#
# Unless required by applicable law or agreed to in writing, software
# distributed under the License is distributed on an "AS IS" BASIS,
# WITHOUT WARRANTIES OR CONDITIONS OF ANY KIND, either express or implied.
# See the License for the specific language governing permissions and
# limitations under the License.
#

# <pep8 compliant>

bl_info = {
    "name": "Cycles Render Engine",
    "author": "",
    "blender": (2, 70, 0),
    "location": "Info header, render engine menu",
    "description": "Cycles Render Engine integration",
    "warning": "",
    "wiki_url": "http://wiki.blender.org/index.php/Doc:2.6/Manual/Render/Cycles",
    "tracker_url": "",
    "support": 'OFFICIAL',
    "category": "Render"}

import bpy

<<<<<<< HEAD
from . import engine
=======
from . import (
        engine,
        version_update,
        )
>>>>>>> de80e687


class CyclesRender(bpy.types.RenderEngine):
    bl_idname = 'CYCLES'
    bl_label = "Cycles Render"
    bl_use_shading_nodes = True
    bl_use_preview = True
    bl_use_exclude_layers = True
    bl_use_save_buffers = True

    def __init__(self):
        self.session = None

    def __del__(self):
        engine.free(self)

    # final render
    def update(self, data, scene):
        if not self.session:
            if self.is_preview:
                cscene = bpy.context.scene.cycles
                use_osl = cscene.shading_system and cscene.device == 'CPU'

                engine.create(self, data, scene,
                              None, None, None, use_osl)
            else:
                engine.create(self, data, scene)
        else:
            engine.reset(self, data, scene)

    def render(self, scene):
        engine.render(self)

    def bake(self, scene, obj, pass_type, object_id, pixel_array, num_pixels, depth, result):
        engine.bake(self, obj, pass_type, object_id, pixel_array, num_pixels, depth, result)

    # viewport render
    def view_update(self, context):
        if not self.session:
            engine.create(self, context.blend_data, context.scene,
                          context.region, context.space_data, context.region_data)
        engine.update(self, context.blend_data, context.scene)

    def view_draw(self, context):
        engine.draw(self, context.region, context.space_data, context.region_data)

    def update_script_node(self, node):
        if engine.with_osl():
            from . import osl
            osl.update_script_node(node, self.report)
        else:
            self.report({'ERROR'}, "OSL support disabled in this build.")


def register():
    from . import camera_nodes
    from . import ui
    from . import properties
    from . import presets
    from . import version_update

    engine.init()

    properties.register()
    ui.register()
    presets.register()
    camera_nodes.register()
    bpy.utils.register_module(__name__)

    bpy.app.handlers.version_update.append(version_update.do_versions)


def unregister():
    from . import camera_nodes
    from . import ui
    from . import properties
    from . import presets
    from . import version_update

    bpy.app.handlers.version_update.remove(version_update.do_versions)

    ui.unregister()
    properties.unregister()
    presets.unregister()
    camera_nodes.unregister()
    bpy.utils.unregister_module(__name__)<|MERGE_RESOLUTION|>--- conflicted
+++ resolved
@@ -30,14 +30,7 @@
 
 import bpy
 
-<<<<<<< HEAD
 from . import engine
-=======
-from . import (
-        engine,
-        version_update,
-        )
->>>>>>> de80e687
 
 
 class CyclesRender(bpy.types.RenderEngine):
