/*
 * Copyright 2011-2013 Blender Foundation
 *
 * Licensed under the Apache License, Version 2.0 (the "License");
 * you may not use this file except in compliance with the License.
 * You may obtain a copy of the License at
 *
 * http://www.apache.org/licenses/LICENSE-2.0
 *
 * Unless required by applicable law or agreed to in writing, software
 * distributed under the License is distributed on an "AS IS" BASIS,
 * WITHOUT WARRANTIES OR CONDITIONS OF ANY KIND, either express or implied.
 * See the License for the specific language governing permissions and
 * limitations under the License.
 */

#include "render/background.h"
#include "render/camera.h"
#include "render/curves.h"
#include "render/film.h"
#include "render/graph.h"
#include "render/integrator.h"
#include "render/light.h"
#include "render/mesh.h"
#include "render/nodes.h"
#include "render/object.h"
#include "render/procedural.h"
#include "render/scene.h"
#include "render/shader.h"

#include "device/device.h"

#include "blender/blender_device.h"
#include "blender/blender_session.h"
#include "blender/blender_sync.h"
#include "blender/blender_util.h"

#include "util/util_debug.h"
#include "util/util_foreach.h"
#include "util/util_hash.h"
#include "util/util_logging.h"
#include "util/util_opengl.h"
#include "util/util_openimagedenoise.h"

CCL_NAMESPACE_BEGIN

static const char *cryptomatte_prefix = "Crypto";

/* Constructor */

BlenderSync::BlenderSync(BL::RenderEngine &b_engine,
                         BL::BlendData &b_data,
                         BL::Scene &b_scene,
                         Scene *scene,
                         bool preview,
                         bool use_developer_ui,
                         Progress &progress)
    : b_engine(b_engine),
      b_data(b_data),
      b_scene(b_scene),
      shader_map(scene),
      object_map(scene),
      geometry_map(scene),
      light_map(scene),
      particle_system_map(scene),
      world_map(NULL),
      world_recalc(false),
      scene(scene),
      preview(preview),
      experimental(false),
      use_developer_ui(use_developer_ui),
      dicing_rate(1.0f),
      max_subdivisions(12),
      progress(progress),
      has_updates_(true)
{
  PointerRNA cscene = RNA_pointer_get(&b_scene.ptr, "cycles");
  dicing_rate = preview ? RNA_float_get(&cscene, "preview_dicing_rate") :
                          RNA_float_get(&cscene, "dicing_rate");
  max_subdivisions = RNA_int_get(&cscene, "max_subdivisions");
}

BlenderSync::~BlenderSync()
{
}

void BlenderSync::reset(BL::BlendData &b_data, BL::Scene &b_scene)
{
  /* Update data and scene pointers in case they change in session reset,
   * for example after undo.
   * Note that we do not modify the `has_updates_` flag here because the sync
   * reset is also used during viewport navigation. */
  this->b_data = b_data;
  this->b_scene = b_scene;
}

/* Sync */

void BlenderSync::sync_recalc(BL::Depsgraph &b_depsgraph, BL::SpaceView3D &b_v3d)
{
  /* Sync recalc flags from blender to cycles. Actual update is done separate,
   * so we can do it later on if doing it immediate is not suitable. */

  if (experimental) {
    /* Mark all meshes as needing to be exported again if dicing changed. */
    PointerRNA cscene = RNA_pointer_get(&b_scene.ptr, "cycles");
    bool dicing_prop_changed = false;

    float updated_dicing_rate = preview ? RNA_float_get(&cscene, "preview_dicing_rate") :
                                          RNA_float_get(&cscene, "dicing_rate");

    if (dicing_rate != updated_dicing_rate) {
      dicing_rate = updated_dicing_rate;
      dicing_prop_changed = true;
    }

    int updated_max_subdivisions = RNA_int_get(&cscene, "max_subdivisions");

    if (max_subdivisions != updated_max_subdivisions) {
      max_subdivisions = updated_max_subdivisions;
      dicing_prop_changed = true;
    }

    if (dicing_prop_changed) {
      has_updates_ = true;

      for (const pair<const GeometryKey, Geometry *> &iter : geometry_map.key_to_scene_data()) {
        Geometry *geom = iter.second;
        if (geom->is_mesh()) {
          Mesh *mesh = static_cast<Mesh *>(geom);
          if (mesh->get_subdivision_type() != Mesh::SUBDIVISION_NONE) {
            PointerRNA id_ptr;
            RNA_id_pointer_create((::ID *)iter.first.id, &id_ptr);
            geometry_map.set_recalc(BL::ID(id_ptr));
          }
        }
      }
    }
  }

  /* Iterate over all IDs in this depsgraph. */
  for (BL::DepsgraphUpdate &b_update : b_depsgraph.updates) {
    /* TODO(sergey): Can do more selective filter here. For example, ignore changes made to
     * screen datablock. Note that sync_data() needs to be called after object deletion, and
     * currently this is ensured by the scene ID tagged for update, which sets the `has_updates_`
     * flag. */
    has_updates_ = true;

    BL::ID b_id(b_update.id());

    /* Material */
    if (b_id.is_a(&RNA_Material)) {
      BL::Material b_mat(b_id);
      shader_map.set_recalc(b_mat);
    }
    /* Light */
    else if (b_id.is_a(&RNA_Light)) {
      BL::Light b_light(b_id);
      shader_map.set_recalc(b_light);
    }
    /* Object */
    else if (b_id.is_a(&RNA_Object)) {
      BL::Object b_ob(b_id);
      const bool is_geometry = object_is_geometry(b_ob);
      const bool is_light = !is_geometry && object_is_light(b_ob);

      if (b_ob.is_instancer() && b_update.is_updated_shading()) {
        /* Needed for e.g. object color updates on instancer. */
        object_map.set_recalc(b_ob);
      }

      if (is_geometry || is_light) {
        const bool updated_geometry = b_update.is_updated_geometry();

        /* Geometry (mesh, hair, volume). */
        if (is_geometry) {
          if (b_update.is_updated_transform() || b_update.is_updated_shading()) {
            object_map.set_recalc(b_ob);
          }

          if (updated_geometry ||
              (object_subdivision_type(b_ob, preview, experimental) != Mesh::SUBDIVISION_NONE)) {
            BL::ID key = BKE_object_is_modified(b_ob) ? b_ob : b_ob.data();
            geometry_map.set_recalc(key);
          }

          if (updated_geometry) {
            BL::Object::particle_systems_iterator b_psys;
            for (b_ob.particle_systems.begin(b_psys); b_psys != b_ob.particle_systems.end();
                 ++b_psys) {
              particle_system_map.set_recalc(b_ob);
            }
          }
        }
        /* Light */
        else if (is_light) {
          if (b_update.is_updated_transform() || b_update.is_updated_shading()) {
            object_map.set_recalc(b_ob);
            light_map.set_recalc(b_ob);
          }

          if (updated_geometry) {
            light_map.set_recalc(b_ob);
          }
        }
      }
    }
    /* Mesh */
    else if (b_id.is_a(&RNA_Mesh)) {
      BL::Mesh b_mesh(b_id);
      geometry_map.set_recalc(b_mesh);
    }
    /* World */
    else if (b_id.is_a(&RNA_World)) {
      BL::World b_world(b_id);
      if (world_map == b_world.ptr.data) {
        world_recalc = true;
      }
    }
    /* Volume */
    else if (b_id.is_a(&RNA_Volume)) {
      BL::Volume b_volume(b_id);
      geometry_map.set_recalc(b_volume);
    }
  }

  if (b_v3d) {
    BlenderViewportParameters new_viewport_parameters(b_v3d);
    if (viewport_parameters.modified(new_viewport_parameters)) {
      world_recalc = true;
    }
  }
}

void BlenderSync::sync_data(BL::RenderSettings &b_render,
                            BL::Depsgraph &b_depsgraph,
                            BL::SpaceView3D &b_v3d,
                            BL::Object &b_override,
                            int width,
                            int height,
                            void **python_thread_state)
{
  if (!has_updates_) {
    return;
  }

  scoped_timer timer;

  BL::ViewLayer b_view_layer = b_depsgraph.view_layer_eval();

  /* TODO(sergey): This feels weak to pass view layer to the integrator, and even weaker to have an
   * implicit check on whether it is a background render or not. What is the nicer thing here? */
  const bool background = !b_v3d;

  sync_view_layer(b_v3d, b_view_layer);
  sync_integrator(b_view_layer, background);
  sync_film(b_v3d);
  sync_shaders(b_depsgraph, b_v3d);
  sync_images();

  geometry_synced.clear(); /* use for objects and motion sync */

  if (scene->need_motion() == Scene::MOTION_PASS || scene->need_motion() == Scene::MOTION_NONE ||
      scene->camera->get_motion_position() == Camera::MOTION_POSITION_CENTER) {
    sync_objects(b_depsgraph, b_v3d);
  }
  sync_motion(b_render, b_depsgraph, b_v3d, b_override, width, height, python_thread_state);

  geometry_synced.clear();

  /* Shader sync done at the end, since object sync uses it.
   * false = don't delete unused shaders, not supported. */
  shader_map.post_sync(false);

  free_data_after_sync(b_depsgraph);

  VLOG(1) << "Total time spent synchronizing data: " << timer.get_time();

  has_updates_ = false;
}

/* Integrator */

void BlenderSync::sync_integrator(BL::ViewLayer &b_view_layer, bool background)
{
  BL::RenderSettings r = b_scene.render();
  PointerRNA cscene = RNA_pointer_get(&b_scene.ptr, "cycles");

  experimental = (get_enum(cscene, "feature_set") != 0);

  Integrator *integrator = scene->integrator;

  integrator->set_min_bounce(get_int(cscene, "min_light_bounces"));
  integrator->set_max_bounce(get_int(cscene, "max_bounces"));

  integrator->set_max_diffuse_bounce(get_int(cscene, "diffuse_bounces"));
  integrator->set_max_glossy_bounce(get_int(cscene, "glossy_bounces"));
  integrator->set_max_transmission_bounce(get_int(cscene, "transmission_bounces"));
  integrator->set_max_volume_bounce(get_int(cscene, "volume_bounces"));

  integrator->set_transparent_min_bounce(get_int(cscene, "min_transparent_bounces"));
  integrator->set_transparent_max_bounce(get_int(cscene, "transparent_max_bounces"));

  integrator->set_volume_max_steps(get_int(cscene, "volume_max_steps"));
  float volume_step_rate = (preview) ? get_float(cscene, "volume_preview_step_rate") :
                                       get_float(cscene, "volume_step_rate");
  integrator->set_volume_step_rate(volume_step_rate);

  integrator->set_caustics_reflective(get_boolean(cscene, "caustics_reflective"));
  integrator->set_caustics_refractive(get_boolean(cscene, "caustics_refractive"));
  integrator->set_filter_glossy(get_float(cscene, "blur_glossy"));

  int seed = get_int(cscene, "seed");
  if (get_boolean(cscene, "use_animated_seed")) {
    seed = hash_uint2(b_scene.frame_current(), get_int(cscene, "seed"));
    if (b_scene.frame_subframe() != 0.0f) {
      /* TODO(sergey): Ideally should be some sort of hash_merge,
       * but this is good enough for now.
       */
      seed += hash_uint2((int)(b_scene.frame_subframe() * (float)INT_MAX),
                         get_int(cscene, "seed"));
    }
  }

  integrator->set_seed(seed);

  integrator->set_sample_clamp_direct(get_float(cscene, "sample_clamp_direct"));
  integrator->set_sample_clamp_indirect(get_float(cscene, "sample_clamp_indirect"));
  if (!preview) {
    integrator->set_motion_blur(r.use_motion_blur());
  }

  integrator->set_light_sampling_threshold(get_float(cscene, "light_sampling_threshold"));

  const bool use_adaptive_sampling = RNA_boolean_get(&cscene, "use_adaptive_sampling");

  SamplingPattern sampling_pattern = (SamplingPattern)get_enum(
      cscene, "sampling_pattern", SAMPLING_NUM_PATTERNS, SAMPLING_PATTERN_SOBOL);
  if (use_adaptive_sampling) {
    sampling_pattern = SAMPLING_PATTERN_PMJ;
  }
  integrator->set_sampling_pattern(sampling_pattern);

  integrator->set_use_adaptive_sampling(use_adaptive_sampling);
  integrator->set_adaptive_threshold(get_float(cscene, "adaptive_threshold"));

  int adaptive_min_samples = get_int(cscene, "adaptive_min_samples");
  if (get_boolean(cscene, "use_square_samples")) {
    adaptive_min_samples = min(adaptive_min_samples * adaptive_min_samples, INT_MAX);
  }
  integrator->set_adaptive_min_samples(adaptive_min_samples);

  if (get_boolean(cscene, "use_fast_gi")) {
    if (preview) {
      integrator->set_ao_bounces(get_int(cscene, "ao_bounces"));
    }
    else {
      integrator->set_ao_bounces(get_int(cscene, "ao_bounces_render"));
    }
  }
  else {
    integrator->set_ao_bounces(0);
  }

  const DenoiseParams denoise_params = get_denoise_params(b_scene, b_view_layer, background);
  integrator->set_use_denoise(denoise_params.use);

  /* Only update denoiser parameters if the denoiser is actually used. This allows to tweak
   * denoiser parameters before enabling it without render resetting on every change. The downside
   * is that the interface and the integrator are technically out of sync. */
  if (denoise_params.use) {
    integrator->set_denoise_store_passes(denoise_params.store_passes);
    integrator->set_denoiser_type(denoise_params.type);
    integrator->set_denoise_start_sample(denoise_params.start_sample);
    integrator->set_use_denoise_pass_albedo(denoise_params.use_pass_albedo);
    integrator->set_use_denoise_pass_normal(denoise_params.use_pass_normal);
  }

  /* UPDATE_NONE as we don't want to tag the integrator as modified (this was done by the
   * set calls above), but we need to make sure that the dependent things are tagged. */
  integrator->tag_update(scene, Integrator::UPDATE_NONE);
}

/* Film */

void BlenderSync::sync_film(BL::SpaceView3D &b_v3d)
{
  PointerRNA cscene = RNA_pointer_get(&b_scene.ptr, "cycles");

  Film *film = scene->film;

  if (b_v3d) {
    film->set_display_pass(BlenderViewportParameters::get_render_pass(b_v3d));

    if (use_developer_ui) {
      film->set_show_active_pixels(BlenderViewportParameters::get_show_active_pixels(b_v3d));
    }
    else {
      film->set_show_active_pixels(false);
    }
  }

  film->set_exposure(get_float(cscene, "film_exposure"));
  film->set_filter_type(
      (FilterType)get_enum(cscene, "pixel_filter_type", FILTER_NUM_TYPES, FILTER_BLACKMAN_HARRIS));
  float filter_width = (film->get_filter_type() == FILTER_BOX) ? 1.0f :
                                                                 get_float(cscene, "filter_width");
  film->set_filter_width(filter_width);

  if (b_scene.world()) {
    BL::WorldMistSettings b_mist = b_scene.world().mist_settings();

    film->set_mist_start(b_mist.start());
    film->set_mist_depth(b_mist.depth());

    switch (b_mist.falloff()) {
      case BL::WorldMistSettings::falloff_QUADRATIC:
        film->set_mist_falloff(2.0f);
        break;
      case BL::WorldMistSettings::falloff_LINEAR:
        film->set_mist_falloff(1.0f);
        break;
      case BL::WorldMistSettings::falloff_INVERSE_QUADRATIC:
        film->set_mist_falloff(0.5f);
        break;
    }
  }
}

/* Render Layer */

void BlenderSync::sync_view_layer(BL::SpaceView3D & /*b_v3d*/, BL::ViewLayer &b_view_layer)
{
  view_layer.name = b_view_layer.name();

  /* Filter. */
  view_layer.use_background_shader = b_view_layer.use_sky();
  view_layer.use_background_ao = b_view_layer.use_ao();
  /* Always enable surfaces for baking, otherwise there is nothing to bake to. */
  view_layer.use_surfaces = b_view_layer.use_solid() || scene->bake_manager->get_baking();
  view_layer.use_hair = b_view_layer.use_strand();
  view_layer.use_volumes = b_view_layer.use_volumes();

  /* Material override. */
  view_layer.material_override = b_view_layer.material_override();

  /* Sample override. */
  PointerRNA cscene = RNA_pointer_get(&b_scene.ptr, "cycles");
  int use_layer_samples = get_enum(cscene, "use_layer_samples");

  view_layer.bound_samples = (use_layer_samples == 1);
  view_layer.samples = 0;

  if (use_layer_samples != 2) {
    int samples = b_view_layer.samples();
    if (get_boolean(cscene, "use_square_samples"))
      view_layer.samples = samples * samples;
    else
      view_layer.samples = samples;
  }
}

/* Images */
void BlenderSync::sync_images()
{
  /* Sync is a convention for this API, but currently it frees unused buffers. */

  const bool is_interface_locked = b_engine.render() && b_engine.render().use_lock_interface();
  if (is_interface_locked == false && BlenderSession::headless == false) {
    /* If interface is not locked, it's possible image is needed for
     * the display.
     */
    return;
  }
  /* Free buffers used by images which are not needed for render. */
  for (BL::Image &b_image : b_data.images) {
    /* TODO(sergey): Consider making it an utility function to check
     * whether image is considered builtin.
     */
    const bool is_builtin = b_image.packed_file() ||
                            b_image.source() == BL::Image::source_GENERATED ||
                            b_image.source() == BL::Image::source_MOVIE || b_engine.is_preview();
    if (is_builtin == false) {
      b_image.buffers_free();
    }
    /* TODO(sergey): Free builtin images not used by any shader. */
  }
}

/* Passes */
PassType BlenderSync::get_pass_type(BL::RenderPass &b_pass)
{
  string name = b_pass.name();
#define MAP_PASS(passname, passtype) \
  if (name == passname) { \
    return passtype; \
  } \
  ((void)0)
  /* NOTE: Keep in sync with defined names from DNA_scene_types.h */
  MAP_PASS("Combined", PASS_COMBINED);
  MAP_PASS("Depth", PASS_DEPTH);
  MAP_PASS("Mist", PASS_MIST);
  MAP_PASS("Normal", PASS_NORMAL);
  MAP_PASS("IndexOB", PASS_OBJECT_ID);
  MAP_PASS("UV", PASS_UV);
  MAP_PASS("Vector", PASS_MOTION);
  MAP_PASS("IndexMA", PASS_MATERIAL_ID);

  MAP_PASS("DiffDir", PASS_DIFFUSE_DIRECT);
  MAP_PASS("GlossDir", PASS_GLOSSY_DIRECT);
  MAP_PASS("TransDir", PASS_TRANSMISSION_DIRECT);
  MAP_PASS("VolumeDir", PASS_VOLUME_DIRECT);

  MAP_PASS("DiffInd", PASS_DIFFUSE_INDIRECT);
  MAP_PASS("GlossInd", PASS_GLOSSY_INDIRECT);
  MAP_PASS("TransInd", PASS_TRANSMISSION_INDIRECT);
  MAP_PASS("VolumeInd", PASS_VOLUME_INDIRECT);

  MAP_PASS("DiffCol", PASS_DIFFUSE_COLOR);
  MAP_PASS("GlossCol", PASS_GLOSSY_COLOR);
  MAP_PASS("TransCol", PASS_TRANSMISSION_COLOR);

  MAP_PASS("Emit", PASS_EMISSION);
  MAP_PASS("Env", PASS_BACKGROUND);
  MAP_PASS("AO", PASS_AO);
  MAP_PASS("Shadow", PASS_SHADOW);

  MAP_PASS("BakePrimitive", PASS_BAKE_PRIMITIVE);
  MAP_PASS("BakeDifferential", PASS_BAKE_DIFFERENTIAL);

#ifdef __KERNEL_DEBUG__
  MAP_PASS("Debug BVH Traversed Nodes", PASS_BVH_TRAVERSED_NODES);
  MAP_PASS("Debug BVH Traversed Instances", PASS_BVH_TRAVERSED_INSTANCES);
  MAP_PASS("Debug BVH Intersections", PASS_BVH_INTERSECTIONS);
  MAP_PASS("Debug Ray Bounces", PASS_RAY_BOUNCES);
#endif

  MAP_PASS("Noisy Image", PASS_DENOISING_COLOR);
  MAP_PASS("Denoising Normal", PASS_DENOISING_NORMAL);
  MAP_PASS("Denoising Albedo", PASS_DENOISING_ALBEDO);

  MAP_PASS("Shadow Catcher", PASS_SHADOW_CATCHER);

  MAP_PASS("Debug Render Time", PASS_RENDER_TIME);

  MAP_PASS("AdaptiveAuxBuffer", PASS_ADAPTIVE_AUX_BUFFER);
  MAP_PASS("Debug Sample Count", PASS_SAMPLE_COUNT);

  if (string_startswith(name, cryptomatte_prefix)) {
    return PASS_CRYPTOMATTE;
  }

#undef MAP_PASS

  return PASS_NONE;
}

void BlenderSync::sync_render_passes(BL::RenderLayer &b_rlay, BL::ViewLayer &b_view_layer)
{
  PointerRNA cscene = RNA_pointer_get(&b_scene.ptr, "cycles");

  vector<Pass> passes;

  /* loop over passes */
  for (BL::RenderPass &b_pass : b_rlay.passes) {
    PassType pass_type = get_pass_type(b_pass);

    if (pass_type == PASS_MOTION && b_scene.render().use_motion_blur())
      continue;
    if (pass_type != PASS_NONE)
      Pass::add(pass_type, passes, b_pass.name().c_str());
  }

  PointerRNA crl = RNA_pointer_get(&b_view_layer.ptr, "cycles");

  if (get_boolean(crl, "denoising_store_passes")) {
    b_engine.add_pass("Noisy Image", 4, "RGBA", b_view_layer.name().c_str());
    Pass::add(PASS_DENOISING_COLOR, passes, "Noisy Image");

    b_engine.add_pass("Denoising Normal", 3, "XYZ", b_view_layer.name().c_str());
    Pass::add(PASS_DENOISING_NORMAL, passes, "Denoising Normal");

    b_engine.add_pass("Denoising Albedo", 3, "RGB", b_view_layer.name().c_str());
    Pass::add(PASS_DENOISING_ALBEDO, passes, "Denoising Albedo");
  }
  else if (get_boolean(cscene, "use_denoising")) {
    b_engine.add_pass("Noisy Image", 4, "RGBA", b_view_layer.name().c_str());
    Pass::add(PASS_DENOISING_COLOR, passes, "Noisy Image");
  }

#ifdef __KERNEL_DEBUG__
  if (get_boolean(crl, "pass_debug_bvh_traversed_nodes")) {
    b_engine.add_pass("Debug BVH Traversed Nodes", 1, "X", b_view_layer.name().c_str());
    Pass::add(PASS_BVH_TRAVERSED_NODES, passes, "Debug BVH Traversed Nodes");
  }
  if (get_boolean(crl, "pass_debug_bvh_traversed_instances")) {
    b_engine.add_pass("Debug BVH Traversed Instances", 1, "X", b_view_layer.name().c_str());
    Pass::add(PASS_BVH_TRAVERSED_INSTANCES, passes, "Debug BVH Traversed Instances");
  }
  if (get_boolean(crl, "pass_debug_bvh_intersections")) {
    b_engine.add_pass("Debug BVH Intersections", 1, "X", b_view_layer.name().c_str());
    Pass::add(PASS_BVH_INTERSECTIONS, passes, "Debug BVH Intersections");
  }
  if (get_boolean(crl, "pass_debug_ray_bounces")) {
    b_engine.add_pass("Debug Ray Bounces", 1, "X", b_view_layer.name().c_str());
    Pass::add(PASS_RAY_BOUNCES, passes, "Debug Ray Bounces");
  }
#endif
  if (get_boolean(crl, "pass_debug_render_time")) {
    b_engine.add_pass("Debug Render Time", 1, "X", b_view_layer.name().c_str());
    Pass::add(PASS_RENDER_TIME, passes, "Debug Render Time");
  }
  if (get_boolean(crl, "pass_debug_sample_count")) {
    b_engine.add_pass("Debug Sample Count", 1, "X", b_view_layer.name().c_str());
    Pass::add(PASS_SAMPLE_COUNT, passes, "Debug Sample Count");
  }
  if (get_boolean(crl, "use_pass_volume_direct")) {
    b_engine.add_pass("VolumeDir", 3, "RGB", b_view_layer.name().c_str());
    Pass::add(PASS_VOLUME_DIRECT, passes, "VolumeDir");
  }
  if (get_boolean(crl, "use_pass_volume_indirect")) {
    b_engine.add_pass("VolumeInd", 3, "RGB", b_view_layer.name().c_str());
    Pass::add(PASS_VOLUME_INDIRECT, passes, "VolumeInd");
  }

  if (get_boolean(crl, "use_pass_shadow_catcher")) {
    b_engine.add_pass("Shadow Catcher", 4, "RGBA", b_view_layer.name().c_str());
    Pass::add(PASS_SHADOW_CATCHER, passes, "Shadow Catcher");
  }

  /* Cryptomatte stores two ID/weight pairs per RGBA layer.
   * User facing parameter is the number of pairs. */
  int crypto_depth = divide_up(min(16, b_view_layer.pass_cryptomatte_depth()), 2);
  scene->film->set_cryptomatte_depth(crypto_depth);
  CryptomatteType cryptomatte_passes = CRYPT_NONE;
  if (b_view_layer.use_pass_cryptomatte_object()) {
    for (int i = 0; i < crypto_depth; i++) {
      string passname = cryptomatte_prefix + string_printf("Object%02d", i);
      b_engine.add_pass(passname.c_str(), 4, "RGBA", b_view_layer.name().c_str());
      Pass::add(PASS_CRYPTOMATTE, passes, passname.c_str());
    }
    cryptomatte_passes = (CryptomatteType)(cryptomatte_passes | CRYPT_OBJECT);
  }
  if (b_view_layer.use_pass_cryptomatte_material()) {
    for (int i = 0; i < crypto_depth; i++) {
      string passname = cryptomatte_prefix + string_printf("Material%02d", i);
      b_engine.add_pass(passname.c_str(), 4, "RGBA", b_view_layer.name().c_str());
      Pass::add(PASS_CRYPTOMATTE, passes, passname.c_str());
    }
    cryptomatte_passes = (CryptomatteType)(cryptomatte_passes | CRYPT_MATERIAL);
  }
  if (b_view_layer.use_pass_cryptomatte_asset()) {
    for (int i = 0; i < crypto_depth; i++) {
      string passname = cryptomatte_prefix + string_printf("Asset%02d", i);
      b_engine.add_pass(passname.c_str(), 4, "RGBA", b_view_layer.name().c_str());
      Pass::add(PASS_CRYPTOMATTE, passes, passname.c_str());
    }
    cryptomatte_passes = (CryptomatteType)(cryptomatte_passes | CRYPT_ASSET);
  }
  if (b_view_layer.use_pass_cryptomatte_accurate() && cryptomatte_passes != CRYPT_NONE) {
    cryptomatte_passes = (CryptomatteType)(cryptomatte_passes | CRYPT_ACCURATE);
  }
  scene->film->set_cryptomatte_passes(cryptomatte_passes);

  BL::ViewLayer::aovs_iterator b_aov_iter;
  for (b_view_layer.aovs.begin(b_aov_iter); b_aov_iter != b_view_layer.aovs.end(); ++b_aov_iter) {
    BL::AOV b_aov(*b_aov_iter);
    if (!b_aov.is_valid()) {
      continue;
    }

    string name = b_aov.name();
    bool is_color = b_aov.type() == BL::AOV::type_COLOR;

    if (is_color) {
      b_engine.add_pass(name.c_str(), 4, "RGBA", b_view_layer.name().c_str());
      Pass::add(PASS_AOV_COLOR, passes, name.c_str());
    }
    else {
      b_engine.add_pass(name.c_str(), 1, "X", b_view_layer.name().c_str());
      Pass::add(PASS_AOV_VALUE, passes, name.c_str());
    }
  }

  scene->film->set_pass_alpha_threshold(b_view_layer.pass_alpha_threshold());
  scene->film->assign_and_tag_passes_update(scene, passes);
  scene->integrator->tag_update(scene, Integrator::UPDATE_ALL);
}

void BlenderSync::free_data_after_sync(BL::Depsgraph &b_depsgraph)
{
  /* When viewport display is not needed during render we can force some
   * caches to be releases from blender side in order to reduce peak memory
   * footprint during synchronization process.
   */

  const bool is_interface_locked = b_engine.render() && b_engine.render().use_lock_interface();
  const bool is_persistent_data = b_engine.render() && b_engine.render().use_persistent_data();
  const bool can_free_caches =
      (BlenderSession::headless || is_interface_locked) &&
      /* Baking re-uses the depsgraph multiple times, clearing crashes
       * reading un-evaluated mesh data which isn't aligned with the
       * geometry we're baking, see T71012. */
      !scene->bake_manager->get_baking() &&
      /* Persistent data must main caches for performance and correctness. */
      !is_persistent_data;

  if (!can_free_caches) {
    return;
  }
  /* TODO(sergey): We can actually remove the whole dependency graph,
   * but that will need some API support first.
   */
  for (BL::Object &b_ob : b_depsgraph.objects) {
    b_ob.cache_release();
  }
}

/* Scene Parameters */

SceneParams BlenderSync::get_scene_params(BL::Scene &b_scene, bool background)
{
  SceneParams params;
  PointerRNA cscene = RNA_pointer_get(&b_scene.ptr, "cycles");
  const bool shadingsystem = RNA_boolean_get(&cscene, "shading_system");

  if (shadingsystem == 0)
    params.shadingsystem = SHADINGSYSTEM_SVM;
  else if (shadingsystem == 1)
    params.shadingsystem = SHADINGSYSTEM_OSL;

  if (background || DebugFlags().viewport_static_bvh)
    params.bvh_type = BVH_TYPE_STATIC;
  else
    params.bvh_type = BVH_TYPE_DYNAMIC;

  params.use_bvh_spatial_split = RNA_boolean_get(&cscene, "debug_use_spatial_splits");
  params.use_bvh_unaligned_nodes = RNA_boolean_get(&cscene, "debug_use_hair_bvh");
  params.num_bvh_time_steps = RNA_int_get(&cscene, "debug_bvh_time_steps");

  PointerRNA csscene = RNA_pointer_get(&b_scene.ptr, "cycles_curves");
  params.hair_subdivisions = get_int(csscene, "subdivisions");
  params.hair_shape = (CurveShapeType)get_enum(
      csscene, "shape", CURVE_NUM_SHAPE_TYPES, CURVE_THICK);

  int texture_limit;
  if (background) {
    texture_limit = RNA_enum_get(&cscene, "texture_limit_render");
  }
  else {
    texture_limit = RNA_enum_get(&cscene, "texture_limit");
  }
  if (texture_limit > 0 && b_scene.render().use_simplify()) {
    params.texture_limit = 1 << (texture_limit + 6);
  }
  else {
    params.texture_limit = 0;
  }

  params.bvh_layout = DebugFlags().cpu.bvh_layout;

  params.background = background;

  return params;
}

/* Session Parameters */

bool BlenderSync::get_session_pause(BL::Scene &b_scene, bool background)
{
  PointerRNA cscene = RNA_pointer_get(&b_scene.ptr, "cycles");
  return (background) ? false : get_boolean(cscene, "preview_pause");
}

SessionParams BlenderSync::get_session_params(BL::RenderEngine &b_engine,
                                              BL::Preferences &b_preferences,
                                              BL::Scene &b_scene,
                                              bool background)
{
  SessionParams params;
  PointerRNA cscene = RNA_pointer_get(&b_scene.ptr, "cycles");

  /* feature set */
  params.experimental = (get_enum(cscene, "feature_set") != 0);

  /* Headless and background rendering. */
  params.headless = BlenderSession::headless;
  params.background = background;

  /* Device */
  params.threads = blender_device_threads(b_scene);
  params.device = blender_device_info(b_preferences, b_scene, params.background);

  /* samples */
  int samples = get_int(cscene, "samples");
  int preview_samples = get_int(cscene, "preview_samples");

  if (get_boolean(cscene, "use_square_samples")) {
    samples = samples * samples;
    preview_samples = preview_samples * preview_samples;
  }

  if (background) {
    params.samples = samples;
  }
  else {
    params.samples = preview_samples;
    if (params.samples == 0)
      params.samples = INT_MAX;
  }

  /* Clamp samples. */
  params.samples = min(params.samples, Integrator::MAX_SAMPLES);

<<<<<<< HEAD
=======
  /* Adaptive sampling. */
  params.adaptive_sampling = RNA_boolean_get(&cscene, "use_adaptive_sampling");

  /* tiles */
  const bool is_cpu = (params.device.type == DEVICE_CPU);
  if (!is_cpu && !background) {
    /* currently GPU could be much slower than CPU when using tiles,
     * still need to be investigated, but meanwhile make it possible
     * to work in viewport smoothly
     */
    int debug_tile_size = get_int(cscene, "debug_tile_size");

    params.tile_size = make_int2(debug_tile_size, debug_tile_size);
  }
  else {
    int tile_x = b_engine.tile_x();
    int tile_y = b_engine.tile_y();

    params.tile_size = make_int2(tile_x, tile_y);
  }

  if ((BlenderSession::headless == false) && background) {
    params.tile_order = (TileOrder)get_enum(cscene, "tile_order");
  }
  else {
    params.tile_order = TILE_BOTTOM_TO_TOP;
  }

  /* Denoising */
  params.denoising = get_denoise_params(b_scene, b_view_layer, background);

  if (params.denoising.use) {
    /* Add additional denoising devices if we are rendering and denoising
     * with different devices. */
    params.device.add_denoising_devices(params.denoising.type);

    /* Check if denoiser is supported by device. */
    if (!(params.device.denoisers & params.denoising.type)) {
      params.denoising.use = false;
    }
  }

>>>>>>> 97f1e478
  /* Viewport Performance */
  params.pixel_size = b_engine.get_preview_pixel_size(b_scene);

<<<<<<< HEAD
=======
  /* other parameters */
  params.cancel_timeout = (double)get_float(cscene, "debug_cancel_timeout");
  params.reset_timeout = (double)get_float(cscene, "debug_reset_timeout");
  params.text_timeout = (double)get_float(cscene, "debug_text_timeout");

  /* progressive refine */
  BL::RenderSettings b_r = b_scene.render();
  params.progressive_refine = b_engine.is_preview() ||
                              get_boolean(cscene, "use_progressive_refine");
  if (b_r.use_save_buffers() || params.adaptive_sampling)
    params.progressive_refine = false;

>>>>>>> 97f1e478
  if (background) {
    params.pixel_size = 1;
  }

  /* shading system - scene level needs full refresh */
  const bool shadingsystem = RNA_boolean_get(&cscene, "shading_system");

  if (shadingsystem == 0)
    params.shadingsystem = SHADINGSYSTEM_SVM;
  else if (shadingsystem == 1)
    params.shadingsystem = SHADINGSYSTEM_OSL;

  params.use_profiling = params.device.has_profiling && !b_engine.is_preview() && background &&
                         BlenderSession::print_render_stats;

  return params;
}

DenoiseParams BlenderSync::get_denoise_params(BL::Scene &b_scene,
                                              BL::ViewLayer &b_view_layer,
                                              bool background)
{
  enum DenoiserInput {
    DENOISER_INPUT_RGB = 1,
    DENOISER_INPUT_RGB_ALBEDO = 2,
    DENOISER_INPUT_RGB_ALBEDO_NORMAL = 3,

    DENOISER_INPUT_NUM,
  };

  DenoiseParams denoising;
  PointerRNA cscene = RNA_pointer_get(&b_scene.ptr, "cycles");

  int input_passes = -1;

  if (background) {
    /* Final Render Denoising */
    denoising.use = get_boolean(cscene, "use_denoising");
    denoising.type = (DenoiserType)get_enum(cscene, "denoiser", DENOISER_NUM, DENOISER_NONE);

    if (b_view_layer) {
      PointerRNA clayer = RNA_pointer_get(&b_view_layer.ptr, "cycles");
      if (!get_boolean(clayer, "use_denoising")) {
        denoising.use = false;
      }

      input_passes = (DenoiserInput)get_enum(clayer,
                                             (denoising.type == DENOISER_OPTIX) ?
                                                 "denoising_optix_input_passes" :
                                                 "denoising_openimagedenoise_input_passes",
                                             DENOISER_INPUT_NUM,
                                             DENOISER_INPUT_RGB_ALBEDO_NORMAL);

      denoising.store_passes = get_boolean(clayer, "denoising_store_passes");
    }
  }
  else {
    /* Viewport Denoising */
    denoising.use = get_boolean(cscene, "use_preview_denoising");
    denoising.type = (DenoiserType)get_enum(
        cscene, "preview_denoiser", DENOISER_NUM, DENOISER_NONE);
    denoising.start_sample = get_int(cscene, "preview_denoising_start_sample");

    input_passes = (DenoiserInput)get_enum(
        cscene, "preview_denoising_input_passes", DENOISER_INPUT_NUM, DENOISER_INPUT_RGB_ALBEDO);

    /* Auto select fastest denoiser. */
    if (denoising.type == DENOISER_NONE) {
      if (!Device::available_devices(DEVICE_MASK_OPTIX).empty()) {
        denoising.type = DENOISER_OPTIX;
      }
      else if (openimagedenoise_supported()) {
        denoising.type = DENOISER_OPENIMAGEDENOISE;
      }
      else {
        denoising.use = false;
      }
    }
  }

  switch (input_passes) {
    case DENOISER_INPUT_RGB:
      denoising.use_pass_albedo = false;
      denoising.use_pass_normal = false;
      break;

    case DENOISER_INPUT_RGB_ALBEDO:
      denoising.use_pass_albedo = true;
      denoising.use_pass_normal = false;
      break;

    case DENOISER_INPUT_RGB_ALBEDO_NORMAL:
      denoising.use_pass_albedo = true;
      denoising.use_pass_normal = true;
      break;

    default:
      LOG(ERROR) << "Unhandled input passes enum " << input_passes;
      break;
  }

  return denoising;
}

CCL_NAMESPACE_END<|MERGE_RESOLUTION|>--- conflicted
+++ resolved
@@ -812,69 +812,9 @@
   /* Clamp samples. */
   params.samples = min(params.samples, Integrator::MAX_SAMPLES);
 
-<<<<<<< HEAD
-=======
-  /* Adaptive sampling. */
-  params.adaptive_sampling = RNA_boolean_get(&cscene, "use_adaptive_sampling");
-
-  /* tiles */
-  const bool is_cpu = (params.device.type == DEVICE_CPU);
-  if (!is_cpu && !background) {
-    /* currently GPU could be much slower than CPU when using tiles,
-     * still need to be investigated, but meanwhile make it possible
-     * to work in viewport smoothly
-     */
-    int debug_tile_size = get_int(cscene, "debug_tile_size");
-
-    params.tile_size = make_int2(debug_tile_size, debug_tile_size);
-  }
-  else {
-    int tile_x = b_engine.tile_x();
-    int tile_y = b_engine.tile_y();
-
-    params.tile_size = make_int2(tile_x, tile_y);
-  }
-
-  if ((BlenderSession::headless == false) && background) {
-    params.tile_order = (TileOrder)get_enum(cscene, "tile_order");
-  }
-  else {
-    params.tile_order = TILE_BOTTOM_TO_TOP;
-  }
-
-  /* Denoising */
-  params.denoising = get_denoise_params(b_scene, b_view_layer, background);
-
-  if (params.denoising.use) {
-    /* Add additional denoising devices if we are rendering and denoising
-     * with different devices. */
-    params.device.add_denoising_devices(params.denoising.type);
-
-    /* Check if denoiser is supported by device. */
-    if (!(params.device.denoisers & params.denoising.type)) {
-      params.denoising.use = false;
-    }
-  }
-
->>>>>>> 97f1e478
   /* Viewport Performance */
   params.pixel_size = b_engine.get_preview_pixel_size(b_scene);
 
-<<<<<<< HEAD
-=======
-  /* other parameters */
-  params.cancel_timeout = (double)get_float(cscene, "debug_cancel_timeout");
-  params.reset_timeout = (double)get_float(cscene, "debug_reset_timeout");
-  params.text_timeout = (double)get_float(cscene, "debug_text_timeout");
-
-  /* progressive refine */
-  BL::RenderSettings b_r = b_scene.render();
-  params.progressive_refine = b_engine.is_preview() ||
-                              get_boolean(cscene, "use_progressive_refine");
-  if (b_r.use_save_buffers() || params.adaptive_sampling)
-    params.progressive_refine = false;
-
->>>>>>> 97f1e478
   if (background) {
     params.pixel_size = 1;
   }
