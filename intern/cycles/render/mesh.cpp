--- conflicted
+++ resolved
@@ -30,10 +30,7 @@
 
 #include "osl_globals.h"
 
-<<<<<<< HEAD
-=======
 #include "subd_split.h"
->>>>>>> d41dfe36
 #include "subd_patch_table.h"
 
 #include "util_foreach.h"
@@ -176,10 +173,7 @@
 	num_ngons = 0;
 
 	subdivision_type = SUBDIVISION_NONE;
-<<<<<<< HEAD
-=======
 	subd_params = NULL;
->>>>>>> d41dfe36
 
 	patch_table = NULL;
 }
@@ -188,10 +182,7 @@
 {
 	delete bvh;
 	delete patch_table;
-<<<<<<< HEAD
-=======
 	delete subd_params;
->>>>>>> d41dfe36
 }
 
 void Mesh::resize_mesh(int numverts, int numtris)
