--- conflicted
+++ resolved
@@ -1928,12 +1928,8 @@
 
     size_t i = 0;
     foreach (Geometry *geom, scene->geometry) {
-<<<<<<< HEAD
-      if (geom->is_modified()) {
+      if (geom->is_modified() || geom->need_update_bvh_for_offset) {
         need_update_scene_bvh = true;
-=======
-      if (geom->is_modified() || geom->need_update_bvh_for_offset) {
->>>>>>> 2217719f
         pool.push(function_bind(
             &Geometry::compute_bvh, geom, device, dscene, &scene->params, &progress, i, num_bvh));
         if (geom->need_build_bvh(bvh_layout)) {
