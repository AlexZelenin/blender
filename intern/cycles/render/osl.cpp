--- conflicted
+++ resolved
@@ -1101,10 +1101,6 @@
 		if(shader->graph_bump) {
 			shader->graph_bump->finalize(scene,
 			                             true,
-<<<<<<< HEAD
-			                             true,
-=======
->>>>>>> 5e9132b3
 			                             shader->has_integrator_dependency,
 			                             shader->displacement_method == DISPLACE_BOTH);
 		}
