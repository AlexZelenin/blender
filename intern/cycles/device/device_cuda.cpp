--- conflicted
+++ resolved
@@ -22,11 +22,8 @@
 
 #include "device.h"
 #include "device_intern.h"
-<<<<<<< HEAD
 #include "device_denoising.h"
-=======
 #include "device_split_kernel.h"
->>>>>>> bcc8c04d
 
 #include "buffers.h"
 
@@ -302,11 +299,8 @@
 	 * kernel sources md5 and only depends on compiler or compilation settings.
 	 */
 	string compile_kernel_get_common_cflags(
-<<<<<<< HEAD
-	        const DeviceRequestedFeatures* requested_features)
-=======
-	        const DeviceRequestedFeatures& requested_features, bool split=false)
->>>>>>> bcc8c04d
+	        const DeviceRequestedFeatures& requested_features,
+	        bool filter=false, bool split=false)
 	{
 		const int cuda_version = cuewCompilerVersion();
 		const int machine = system_cpu_bits();
@@ -321,8 +315,8 @@
 		                              machine,
 		                              cuda_version,
 		                              include.c_str());
-		if(requested_features && use_adaptive_compilation()) {
-			cflags += " " + requested_features->get_build_options();
+		if(!filter && use_adaptive_compilation()) {
+			cflags += " " + requested_features.get_build_options();
 		}
 		const char *extra_cflags = getenv("CYCLES_CUDA_EXTRA_CFLAGS");
 		if(extra_cflags) {
@@ -369,14 +363,22 @@
 		return true;
 	}
 
-<<<<<<< HEAD
-	string compile_kernel(const DeviceRequestedFeatures& requested_features, bool filter)
-=======
-	string compile_kernel(const DeviceRequestedFeatures& requested_features, bool split=false)
->>>>>>> bcc8c04d
-	{
-		const char *name = filter? "kernel_filter" : "kernel";
-		const char *source = filter? "filter.cu" : "kernel.cu";
+	string compile_kernel(const DeviceRequestedFeatures& requested_features,
+	                      bool filter=false, bool split=false)
+	{
+		const char *name, *source;
+		if(filter) {
+			name = "kernel_filter";
+			source = "filter.cu";
+		}
+		else if(split) {
+			name = "kernel_split";
+			source = "kernel_split.cu";
+		}
+		else {
+			name = "kernel";
+			source = "kernel.cu";
+		}
 		/* Compute cubin name. */
 		int major, minor;
 		cuDeviceGetAttribute(&major, CU_DEVICE_ATTRIBUTE_COMPUTE_CAPABILITY_MAJOR, cuDevId);
@@ -384,14 +386,8 @@
 
 		/* Attempt to use kernel provided with Blender. */
 		if(!use_adaptive_compilation()) {
-<<<<<<< HEAD
 			const string cubin = path_get(string_printf("lib/%s_sm_%d%d.cubin",
 			                                            name, major, minor));
-=======
-			const string cubin = path_get(string_printf(split ? "lib/kernel_split_sm_%d%d.cubin"
-			                                                  : "lib/kernel_sm_%d%d.cubin",
-			                                            major, minor));
->>>>>>> bcc8c04d
 			VLOG(1) << "Testing for pre-compiled kernel " << cubin << ".";
 			if(path_exists(cubin)) {
 				VLOG(1) << "Using precompiled kernel.";
@@ -400,11 +396,7 @@
 		}
 
 		const string common_cflags =
-<<<<<<< HEAD
-		        compile_kernel_get_common_cflags(filter? NULL : &requested_features);
-=======
-		        compile_kernel_get_common_cflags(requested_features, split);
->>>>>>> bcc8c04d
+		        compile_kernel_get_common_cflags(requested_features, filter, split);
 
 		/* Try to use locally compiled kernel. */
 		const string kernel_path = path_get("kernel");
@@ -415,14 +407,8 @@
 		 */
 		const string cubin_md5 = util_md5_string(kernel_md5 + common_cflags);
 
-<<<<<<< HEAD
 		const string cubin_file = string_printf("cycles_%s_sm%d%d_%s.cubin",
 		                                        name, major, minor,
-=======
-		const string cubin_file = string_printf(split ? "cycles_kernel_split_sm%d%d_%s.cubin"
-		                                              : "cycles_kernel_sm%d%d_%s.cubin",
-		                                        major, minor,
->>>>>>> bcc8c04d
 		                                        cubin_md5.c_str());
 		const string cubin = path_cache_get(path_join("kernels", cubin_file));
 		VLOG(1) << "Testing for locally compiled kernel " << cubin << ".";
@@ -456,11 +442,7 @@
 		const char *nvcc = cuewCompilerPath();
 		const string kernel = path_join(kernel_path,
 		                          path_join("kernels",
-<<<<<<< HEAD
 		                                    path_join("cuda", source)));
-=======
-		                                    path_join("cuda", split ? "kernel_split.cu" : "kernel.cu")));
->>>>>>> bcc8c04d
 		double starttime = time_dt();
 		printf("Compiling CUDA kernel ...\n");
 
@@ -508,16 +490,11 @@
 			return false;
 
 		/* get kernel */
-<<<<<<< HEAD
-		string cubin = compile_kernel(requested_features, false);
-=======
-		string cubin = compile_kernel(requested_features, use_split_kernel());
-
->>>>>>> bcc8c04d
+		string cubin = compile_kernel(requested_features, false, use_split_kernel());
 		if(cubin == "")
 			return false;
 
-		string filter_cubin = compile_kernel(requested_features, true);
+		string filter_cubin = compile_kernel(requested_features, true, false);
 		if(filter_cubin == "")
 			return false;
 
@@ -1701,15 +1678,10 @@
 			/* Upload Bindless Mapping */
 			load_bindless_mapping();
 
-<<<<<<< HEAD
-			/* keep rendering tiles until done */
-			while(task->acquire_tile(this, tile)) {
-				if(tile.task == RenderTile::PATH_TRACE) {
-=======
 			if(!use_split_kernel()) {
 				/* keep rendering tiles until done */
 				while(task->acquire_tile(this, tile)) {
->>>>>>> bcc8c04d
+				if(tile.task == RenderTile::PATH_TRACE) {
 					int start_sample = tile.start_sample;
 					int end_sample = tile.start_sample + tile.num_samples;
 
@@ -1718,7 +1690,6 @@
 							if(task->need_finish_queue == false)
 								break;
 						}
-<<<<<<< HEAD
 
 						path_trace(tile, sample, branched);
 
@@ -1735,13 +1706,6 @@
 					int sample = tile.start_sample + tile.num_samples;
 					denoise(tile, *task, sample);
 					tile.sample = sample;
-=======
-
-						path_trace(tile, sample, branched);
-
-						tile.sample = sample + 1;
-
-						task->update_progress(&tile, tile.w*tile.h);
 					}
 
 					task->release_tile(tile);
@@ -1751,7 +1715,6 @@
 				DeviceRequestedFeatures requested_features;
 				if(!use_adaptive_compilation()) {
 					requested_features.max_closure = 64;
->>>>>>> bcc8c04d
 				}
 
 				CUDASplitKernel split_kernel(this);
@@ -1919,7 +1882,7 @@
 	cuda_assert(cuLaunchKernel(state_buffer_size,
 	                           1, 1, 1,
 	                           1, 1, 1,
-	                           0, 0, &args, 0));
+	                           0, 0, (void**) &args, 0));
 
 	device->cuda_pop_context();
 
