--- conflicted
+++ resolved
@@ -70,19 +70,6 @@
     OSL_INTERNAL = (1 << 3),
     INTERNAL = (1 << 2) | (1 << 3),
 
-<<<<<<< HEAD
-		LINK_TEXTURE_GENERATED = (1 << 4),
-		LINK_TEXTURE_NORMAL    = (1 << 5),
-		LINK_TEXTURE_UV        = (1 << 6),
-		LINK_INCOMING          = (1 << 7),
-		LINK_NORMAL            = (1 << 8),
-		LINK_POSITION          = (1 << 9),
-		LINK_TANGENT           = (1 << 10),
-		LINK_TEXTURE_DX        = (1 << 11),
-		LINK_TEXTURE_DY        = (1 << 12),
-		DEFAULT_LINK_MASK      = (1 << 4) | (1 << 5) | (1 << 6) | (1 << 7) | (1 << 8) | (1 << 9) | (1 << 10) | (1 << 11) | (1 << 12)
-	};
-=======
     LINK_TEXTURE_GENERATED = (1 << 4),
     LINK_TEXTURE_NORMAL = (1 << 5),
     LINK_TEXTURE_UV = (1 << 6),
@@ -90,9 +77,11 @@
     LINK_NORMAL = (1 << 8),
     LINK_POSITION = (1 << 9),
     LINK_TANGENT = (1 << 10),
-    DEFAULT_LINK_MASK = (1 << 4) | (1 << 5) | (1 << 6) | (1 << 7) | (1 << 8) | (1 << 9) | (1 << 10)
+    LINK_TEXTURE_DX = (1 << 11),
+    LINK_TEXTURE_DY = (1 << 12),
+    DEFAULT_LINK_MASK = (1 << 4) | (1 << 5) | (1 << 6) | (1 << 7) | (1 << 8) | (1 << 9) |
+                        (1 << 10) | (1 << 11) | (1 << 12)
   };
->>>>>>> 3076d95b
 
   ustring name;
   Type type;
