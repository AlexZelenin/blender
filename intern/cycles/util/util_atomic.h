--- conflicted
+++ resolved
@@ -34,14 +34,11 @@
 
 #define atomic_add_and_fetch_float(p, x) atomic_add_and_fetch_fl((p), (x))
 
-<<<<<<< HEAD
-=======
 #define atomic_fetch_and_inc_uint32(p) atomic_fetch_and_add_uint32((p), 1)
 
 #define CCL_LOCAL_MEM_FENCE 0
 #define ccl_barrier(flags) (void)0
 
->>>>>>> bcc8c04d
 #else  /* __KERNEL_GPU__ */
 
 #ifdef __KERNEL_OPENCL__
@@ -79,9 +76,6 @@
 
 #ifdef __KERNEL_CUDA__
 
-<<<<<<< HEAD
-#define atomic_add_and_fetch_float(p, x) atomicAdd((p), (x))
-=======
 #define atomic_add_and_fetch_float(p, x) (atomicAdd((float*)(p), (float)(x)) + (float)(x))
 
 #define atomic_fetch_and_add_uint32(p, x) atomicAdd((unsigned int*)(p), (unsigned int)(x))
@@ -89,7 +83,6 @@
 
 #define CCL_LOCAL_MEM_FENCE
 #define ccl_barrier(flags) __syncthreads()
->>>>>>> bcc8c04d
 
 #endif  /* __KERNEL_CUDA__ */
 
