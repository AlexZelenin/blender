# ***** BEGIN GPL LICENSE BLOCK *****
#
# This program is free software; you can redistribute it and/or
# modify it under the terms of the GNU General Public License
# as published by the Free Software Foundation; either version 2
# of the License, or (at your option) any later version.
#
# This program is distributed in the hope that it will be useful,
# but WITHOUT ANY WARRANTY; without even the implied warranty of
# MERCHANTABILITY or FITNESS FOR A PARTICULAR PURPOSE.  See the
# GNU General Public License for more details.
#
# You should have received a copy of the GNU General Public License
# along with this program; if not, write to the Free Software Foundation,
# Inc., 51 Franklin Street, Fifth Floor, Boston, MA 02110-1301, USA.
#
# The Original Code is Copyright (C) 2006, Blender Foundation
# All rights reserved.
#
# ***** END GPL LICENSE BLOCK *****

#-----------------------------------------------------------------------------
# We don't allow in-source builds. This causes no end of troubles because
# all out-of-source builds will use the CMakeCache.txt file there and even
# build the libs and objects in it.

if(${CMAKE_SOURCE_DIR} STREQUAL ${CMAKE_BINARY_DIR})
  if(NOT DEFINED WITH_IN_SOURCE_BUILD)
    message(FATAL_ERROR
      "CMake generation for blender is not allowed within the source directory!"
      "\n Remove \"${CMAKE_SOURCE_DIR}/CMakeCache.txt\" and try again from another folder, e.g.:"
      "\n "
      "\n rm CMakeCache.txt"
      "\n cd .."
      "\n mkdir cmake-make"
      "\n cd cmake-make"
      "\n cmake ../blender"
      "\n "
      "\n Alternately define WITH_IN_SOURCE_BUILD to force this option (not recommended!)"
    )
  endif()
endif()

cmake_minimum_required(VERSION 3.5)

# Prever LEGACY OpenGL to eb compatible with all the existing releases and
# platforms which don't hare GLVND yet. Only do it if preference was not set
# externally.
if(NOT DEFINED OpenGL_GL_PREFERENCE)
  set(OpenGL_GL_PREFERENCE "LEGACY")
endif()

if(NOT EXECUTABLE_OUTPUT_PATH)
  set(FIRST_RUN TRUE)
else()
  set(FIRST_RUN FALSE)
endif()

# this starts out unset
list(APPEND CMAKE_MODULE_PATH "${CMAKE_SOURCE_DIR}/build_files/cmake/Modules")
list(APPEND CMAKE_MODULE_PATH "${CMAKE_SOURCE_DIR}/build_files/cmake/platform")

# avoid having empty buildtype
if(NOT DEFINED CMAKE_BUILD_TYPE_INIT)
  set(CMAKE_BUILD_TYPE_INIT "Release")
endif()

# Omit superfluous "Up-to-date" messages.
if(NOT DEFINED CMAKE_INSTALL_MESSAGE)
  set(CMAKE_INSTALL_MESSAGE "LAZY")
endif()

# quiet output for Makefiles, 'make -s' helps too
# set_property(GLOBAL PROPERTY RULE_MESSAGES OFF)

# global compile definitions since add_definitions() adds for all.
set_property(DIRECTORY APPEND PROPERTY COMPILE_DEFINITIONS
  $<$<CONFIG:Debug>:DEBUG;_DEBUG>
  $<$<CONFIG:Release>:NDEBUG>
  $<$<CONFIG:MinSizeRel>:NDEBUG>
  $<$<CONFIG:RelWithDebInfo>:NDEBUG>
)

#-----------------------------------------------------------------------------
# Set policy

# see "cmake --help-policy CMP0003"
# So library linking is more sane
cmake_policy(SET CMP0003 NEW)

# So BUILDINFO and BLENDERPATH strings are automatically quoted
cmake_policy(SET CMP0005 NEW)

# So syntax problems are errors
cmake_policy(SET CMP0010 NEW)

# Input directories must have CMakeLists.txt
cmake_policy(SET CMP0014 NEW)

# Silence draco warning on macOS, new policy works fine.
if(POLICY CMP0068)
  cmake_policy(SET CMP0068 NEW)
endif()

#-----------------------------------------------------------------------------
# Load some macros.
include(build_files/cmake/macros.cmake)


#-----------------------------------------------------------------------------
# Initialize project.

blender_project_hack_pre()

project(Blender)

blender_project_hack_post()

enable_testing()

#-----------------------------------------------------------------------------
# Redirect output files

set(EXECUTABLE_OUTPUT_PATH ${CMAKE_BINARY_DIR}/bin CACHE INTERNAL "" FORCE)
set(LIBRARY_OUTPUT_PATH ${CMAKE_BINARY_DIR}/lib CACHE INTERNAL "" FORCE)
if(MSVC)
  set(TESTS_OUTPUT_DIR ${EXECUTABLE_OUTPUT_PATH}/tests/$<CONFIG>/ CACHE INTERNAL "" FORCE)
else()
  set(TESTS_OUTPUT_DIR ${EXECUTABLE_OUTPUT_PATH}/tests/ CACHE INTERNAL "" FORCE)
endif()

#-----------------------------------------------------------------------------
# Set default config options

get_blender_version()


#-----------------------------------------------------------------------------
# Options

# Blender internal features
option(WITH_BLENDER "Build blender (disable to build only the blender player)" ON)
mark_as_advanced(WITH_BLENDER)

option(WITH_INTERNATIONAL "Enable I18N (International fonts and text)" ON)

option(WITH_PYTHON        "Enable Embedded Python API  (only disable for development)" ON)
option(WITH_PYTHON_SECURITY "Disables execution of scripts within blend files by default" ON)
mark_as_advanced(WITH_PYTHON)  # don't want people disabling this unless they really know what they are doing.
mark_as_advanced(WITH_PYTHON_SECURITY)  # some distributions see this as a security issue, rather than have them patch it, make a build option.

option(WITH_PYTHON_SAFETY "Enable internal API error checking to track invalid data to prevent crash on access (at the expense of some efficiency, only enable for development)." OFF)
mark_as_advanced(WITH_PYTHON_SAFETY)
option(WITH_PYTHON_MODULE "Enable building as a python module which runs without a user interface, like running regular blender in background mode (experimental, only enable for development), installs to PYTHON_SITE_PACKAGES (or CMAKE_INSTALL_PREFIX if WITH_INSTALL_PORTABLE is enabled)." OFF)
if(APPLE)
  option(WITH_PYTHON_FRAMEWORK "Enable building using the Python available in the framework (OSX only)" OFF)
endif()

option(WITH_BUILDINFO     "Include extra build details (only disable for development & faster builds)" ON)
if(${CMAKE_VERSION} VERSION_LESS 2.8.8)
  # add_library OBJECT arg unsupported
  set(WITH_BUILDINFO OFF)
endif()
set(BUILDINFO_OVERRIDE_DATE "" CACHE STRING "Use instead of the current date for reproducible builds (empty string disables this option)")
set(BUILDINFO_OVERRIDE_TIME "" CACHE STRING "Use instead of the current time for reproducible builds (empty string disables this option)")
set(CPACK_OVERRIDE_PACKAGENAME "" CACHE STRING "Use instead of the standard packagename (empty string disables this option)")
mark_as_advanced(CPACK_OVERRIDE_PACKAGENAME)
mark_as_advanced(BUILDINFO_OVERRIDE_DATE)
mark_as_advanced(BUILDINFO_OVERRIDE_TIME)

option(WITH_IK_ITASC      "Enable ITASC IK solver (only disable for development & for incompatible C++ compilers)" ON)
option(WITH_IK_SOLVER     "Enable Legacy IK solver (only disable for development)" ON)
option(WITH_FFTW3         "Enable FFTW3 support (Used for smoke, ocean sim, and audio effects)" ON)
option(WITH_BULLET        "Enable Bullet (Physics Engine)" ON)
option(WITH_SYSTEM_BULLET "Use the systems bullet library (currently unsupported due to missing features in upstream!)" )
mark_as_advanced(WITH_SYSTEM_BULLET)
option(WITH_OPENCOLORIO   "Enable OpenColorIO color management" ON)
if(APPLE)
  # There's no OpenXR runtime in sight for macOS, neither is code well
  # tested there -> disable it by default.
  option(WITH_XR_OPENXR   "Enable VR features through the OpenXR specification" OFF)
  mark_as_advanced(WITH_XR_OPENXR)
else()
  option(WITH_XR_OPENXR   "Enable VR features through the OpenXR specification" ON)
endif()

# Compositor
option(WITH_COMPOSITOR         "Enable the tile based nodal compositor" ON)
option(WITH_OPENIMAGEDENOISE   "Enable the OpenImageDenoise compositing node" ON)

option(WITH_OPENSUBDIV    "Enable OpenSubdiv for surface subdivision" ON)

option(WITH_OPENVDB       "Enable features relying on OpenVDB" ON)
option(WITH_OPENVDB_BLOSC "Enable blosc compression for OpenVDB, only enable if OpenVDB was built with blosc support" ON)
option(WITH_OPENVDB_3_ABI_COMPATIBLE "Assume OpenVDB library has been compiled with version 3 ABI compatibility" OFF)
mark_as_advanced(WITH_OPENVDB_3_ABI_COMPATIBLE)

# GHOST Windowing Library Options
option(WITH_GHOST_DEBUG   "Enable debugging output for the GHOST library" OFF)
mark_as_advanced(WITH_GHOST_DEBUG)

option(WITH_GHOST_SDL    "Enable building Blender against SDL for windowing rather than the native APIs" OFF)
mark_as_advanced(WITH_GHOST_SDL)

if(UNIX AND NOT (APPLE OR HAIKU))
  option(WITH_GHOST_X11 "Enable building Blender against X11 for windowing" ON)
  mark_as_advanced(WITH_GHOST_X11)

  option(WITH_GHOST_WAYLAND "Enable building Blender against Wayland for windowing (under development)" OFF)
  mark_as_advanced(WITH_GHOST_WAYLAND)
endif()

if(WITH_GHOST_X11)
  option(WITH_GHOST_XDND    "Enable drag'n'drop support on X11 using XDND protocol" ON)
endif()

# Misc...
option(WITH_HEADLESS      "Build without graphical support (renderfarm, server mode only)" OFF)
mark_as_advanced(WITH_HEADLESS)

option(WITH_QUADRIFLOW    "Build with quadriflow remesher support" ON)

option(WITH_AUDASPACE    "Build with blenders audio library (only disable if you know what you're doing!)" ON)
option(WITH_SYSTEM_AUDASPACE "Build with external audaspace library installed on the system (only enable if you know what you're doing!)" OFF)
mark_as_advanced(WITH_AUDASPACE)
mark_as_advanced(WITH_SYSTEM_AUDASPACE)

if(NOT WITH_AUDASPACE)
  set(WITH_SYSTEM_AUDASPACE OFF)
endif()

option(WITH_OPENMP        "Enable OpenMP (has to be supported by the compiler)" ON)
if(UNIX AND NOT APPLE)
  option(WITH_OPENMP_STATIC "Link OpenMP statically (only used by the release environment)" OFF)
  mark_as_advanced(WITH_OPENMP_STATIC)
endif()

if(WITH_GHOST_X11)
  option(WITH_X11_XINPUT    "Enable X11 Xinput (tablet support and unicode input)"  ON)
  option(WITH_X11_XF86VMODE "Enable X11 video mode switching"                       ON)
  option(WITH_X11_XFIXES    "Enable X11 XWayland cursor warping workaround"         ON)
  option(WITH_X11_ALPHA     "Enable X11 transparent background"                     ON)
endif()

if(UNIX AND NOT APPLE)
  option(WITH_SYSTEM_GLEW "Use GLEW OpenGL wrapper library provided by the operating system" OFF)
  option(WITH_SYSTEM_GLES "Use OpenGL ES library provided by the operating system"           ON)
else()
  # not an option for other OS's
  set(WITH_SYSTEM_GLEW OFF)
  set(WITH_SYSTEM_GLES OFF)
endif()


if(UNIX AND NOT APPLE)
  option(WITH_SYSTEM_EIGEN3 "Use the systems Eigen3 library" OFF)
endif()


# Modifiers
option(WITH_MOD_FLUID           "Enable Mantaflow Fluid Simulation Framework" ON)
option(WITH_MOD_REMESH          "Enable Remesh Modifier" ON)
option(WITH_MOD_OCEANSIM        "Enable Ocean Modifier" ON)

# Image format support
option(WITH_OPENIMAGEIO         "Enable OpenImageIO Support (http://www.openimageio.org)" ON)
option(WITH_IMAGE_OPENEXR       "Enable OpenEXR Support (http://www.openexr.com)" ON)
option(WITH_IMAGE_OPENJPEG      "Enable OpenJpeg Support (http://www.openjpeg.org)" ON)
option(WITH_IMAGE_TIFF          "Enable LibTIFF Support" ON)
option(WITH_IMAGE_DDS           "Enable DDS Image Support" ON)
option(WITH_IMAGE_CINEON        "Enable CINEON and DPX Image Support" ON)
option(WITH_IMAGE_HDR           "Enable HDR Image Support" ON)

# Audio/Video format support
option(WITH_CODEC_AVI           "Enable Blenders own AVI file support (raw/jpeg)" ON)
option(WITH_CODEC_FFMPEG        "Enable FFMPeg Support (http://ffmpeg.org)" ON)
option(WITH_CODEC_SNDFILE       "Enable libsndfile Support (http://www.mega-nerd.com/libsndfile)" ON)

# Alembic support
option(WITH_ALEMBIC             "Enable Alembic Support" ON)

# Universal Scene Description support
option(WITH_USD                 "Enable Universal Scene Description (USD) Support" ON)

# 3D format support
# Disable opencollada when we don't have precompiled libs
option(WITH_OPENCOLLADA   "Enable OpenCollada Support (http://www.opencollada.org)" ON)

# Sound output
option(WITH_SDL           "Enable SDL for sound and joystick support" ON)
option(WITH_OPENAL        "Enable OpenAL Support (http://www.openal.org)" ON)
if(NOT WIN32)
  option(WITH_JACK          "Enable JACK Support (http://www.jackaudio.org)" ON)
  if(UNIX AND NOT APPLE)
    option(WITH_JACK_DYNLOAD  "Enable runtime dynamic JACK libraries loading" OFF)
  endif()
endif()
if(UNIX AND NOT APPLE)
  option(WITH_SDL_DYNLOAD  "Enable runtime dynamic SDL libraries loading" OFF)
endif()

# Compression
option(WITH_LZO           "Enable fast LZO compression (used for pointcache)" ON)
option(WITH_LZMA          "Enable best LZMA compression, (used for pointcache)" ON)
if(UNIX AND NOT APPLE)
  option(WITH_SYSTEM_LZO    "Use the system LZO library" OFF)
endif()
option(WITH_DRACO         "Enable Draco mesh compression Python module (used for glTF)" ON)

# Camera/motion tracking
option(WITH_LIBMV         "Enable Libmv structure from motion library" ON)
option(WITH_LIBMV_SCHUR_SPECIALIZATIONS "Enable fixed-size schur specializations." ON)
mark_as_advanced(WITH_LIBMV_SCHUR_SPECIALIZATIONS)

# Logging/unbit test libraries.
option(WITH_SYSTEM_GFLAGS   "Use system-wide Gflags instead of a bundled one" OFF)
option(WITH_SYSTEM_GLOG     "Use system-wide Glog instead of a bundled one" OFF)
mark_as_advanced(WITH_SYSTEM_GFLAGS)
mark_as_advanced(WITH_SYSTEM_GLOG)

# Freestyle
option(WITH_FREESTYLE     "Enable Freestyle (advanced edges rendering)" ON)

<<<<<<< HEAD
# LANPR
option(WITH_LANPR     "Enable LANPR (more advanced edges rendering)" ON)

# New object types
option(WITH_NEW_OBJECT_TYPES "Enable new hair and pointcloud objects (use for development only, don't save in files)" OFF)
mark_as_advanced(WITH_NEW_OBJECT_TYPES)

# New simulation data block
option(WITH_NEW_SIMULATION_TYPE "Enable simulation data block (use for development only, don't save in files)" OFF)
mark_as_advanced(WITH_NEW_SIMULATION_TYPE)

=======
>>>>>>> ec776f18
# Misc
if(WIN32)
  option(WITH_INPUT_IME "Enable Input Method Editor (IME) for complex Asian character input" ON)
endif()
option(WITH_INPUT_NDOF "Enable NDOF input devices (SpaceNavigator and friends)" ON)
if(UNIX AND NOT APPLE)
  option(WITH_INSTALL_PORTABLE "Install redistributeable runtime, otherwise install into CMAKE_INSTALL_PREFIX" ON)
  option(WITH_STATIC_LIBS "Try to link with static libraries, as much as possible, to make blender more portable across distributions" OFF)
  if(WITH_STATIC_LIBS)
    option(WITH_BOOST_ICU "Boost uses ICU library (required for linking with static Boost built with libicu)." OFF)
    mark_as_advanced(WITH_BOOST_ICU)
  endif()
endif()

option(WITH_PYTHON_INSTALL       "Copy system python into the blender install folder" ON)
if(WIN32 OR APPLE)
  # Windows and macOS have this bundled with Python libraries.
elseif(WITH_PYTHON_INSTALL OR (WITH_AUDASPACE AND NOT WITH_SYSTEM_AUDASPACE))
  set(PYTHON_NUMPY_PATH            "" CACHE PATH "Path to python site-packages or dist-packages containing 'numpy' module")
  mark_as_advanced(PYTHON_NUMPY_PATH)
  set(PYTHON_NUMPY_INCLUDE_DIRS ${PYTHON_NUMPY_PATH}/numpy/core/include CACHE PATH "Path to the include directory of the numpy module")
  mark_as_advanced(PYTHON_NUMPY_INCLUDE_DIRS)
endif()
if(WITH_PYTHON_INSTALL)
  option(WITH_PYTHON_INSTALL_NUMPY "Copy system numpy into the blender install folder"  ON)

  if(UNIX AND NOT APPLE)
    option(WITH_PYTHON_INSTALL_REQUESTS "Copy system requests into the blender install folder" ON)
    set(PYTHON_REQUESTS_PATH "" CACHE PATH "Path to python site-packages or dist-packages containing 'requests' module")
    mark_as_advanced(PYTHON_REQUESTS_PATH)
  endif()
endif()

option(WITH_CPU_SSE              "Enable SIMD instruction if they're detected on the host machine" ON)
mark_as_advanced(WITH_CPU_SSE)

# Cycles
option(WITH_CYCLES                  "Enable Cycles Render Engine" ON)
option(WITH_CYCLES_STANDALONE       "Build Cycles standalone application" OFF)
option(WITH_CYCLES_STANDALONE_GUI   "Build Cycles standalone with GUI" OFF)
option(WITH_CYCLES_OSL              "Build Cycles with OSL support" ON)
option(WITH_CYCLES_EMBREE           "Build Cycles with Embree support" ON)
option(WITH_CYCLES_CUDA_BINARIES    "Build Cycles CUDA binaries" OFF)
option(WITH_CYCLES_CUBIN_COMPILER   "Build cubins with nvrtc based compiler instead of nvcc" OFF)
option(WITH_CYCLES_CUDA_BUILD_SERIAL "Build cubins one after another (useful on machines with limited RAM)" OFF)
mark_as_advanced(WITH_CYCLES_CUDA_BUILD_SERIAL)
set(CYCLES_CUDA_BINARIES_ARCH sm_30 sm_35 sm_37 sm_50 sm_52 sm_60 sm_61 sm_70 sm_75 CACHE STRING "CUDA architectures to build binaries for")
mark_as_advanced(CYCLES_CUDA_BINARIES_ARCH)
unset(PLATFORM_DEFAULT)
option(WITH_CYCLES_LOGGING  "Build Cycles with logging support" ON)
option(WITH_CYCLES_DEBUG    "Build Cycles with extra debug capabilities" OFF)
option(WITH_CYCLES_NATIVE_ONLY  "Build Cycles with native kernel only (which fits current CPU, use for development only)" OFF)
option(WITH_CYCLES_KERNEL_ASAN  "Build Cycles kernels with address sanitizer when WITH_COMPILER_ASAN is on, even if it's very slow" OFF)
mark_as_advanced(WITH_CYCLES_KERNEL_ASAN)
mark_as_advanced(WITH_CYCLES_CUBIN_COMPILER)
mark_as_advanced(WITH_CYCLES_LOGGING)
mark_as_advanced(WITH_CYCLES_DEBUG)
mark_as_advanced(WITH_CYCLES_NATIVE_ONLY)

option(WITH_CYCLES_DEVICE_CUDA              "Enable Cycles CUDA compute support" ON)
option(WITH_CYCLES_DEVICE_OPTIX             "Enable Cycles OptiX support" OFF)
option(WITH_CYCLES_DEVICE_OPENCL            "Enable Cycles OpenCL compute support" ON)
option(WITH_CYCLES_NETWORK              "Enable Cycles compute over network support (EXPERIMENTAL and unfinished)" OFF)
mark_as_advanced(WITH_CYCLES_DEVICE_CUDA)
mark_as_advanced(WITH_CYCLES_DEVICE_OPENCL)
mark_as_advanced(WITH_CYCLES_NETWORK)

option(WITH_CUDA_DYNLOAD "Dynamically load CUDA libraries at runtime" ON)
mark_as_advanced(WITH_CUDA_DYNLOAD)

# LLVM
option(WITH_LLVM                    "Use LLVM" OFF)
if(APPLE)
  option(LLVM_STATIC                  "Link with LLVM static libraries" ON) # we prefer static llvm build on Apple, dyn build possible though
else()
  option(LLVM_STATIC                  "Link with LLVM static libraries" OFF)
endif()
mark_as_advanced(LLVM_STATIC)

# disable for now, but plan to support on all platforms eventually
option(WITH_MEM_JEMALLOC   "Enable malloc replacement (http://www.canonware.com/jemalloc)" ON)
mark_as_advanced(WITH_MEM_JEMALLOC)

# currently only used for BLI_mempool
option(WITH_MEM_VALGRIND "Enable extended valgrind support for better reporting" OFF)
mark_as_advanced(WITH_MEM_VALGRIND)

# Debug
option(WITH_CXX_GUARDEDALLOC "Enable GuardedAlloc for C++ memory allocation tracking (only enable for development)" OFF)
mark_as_advanced(WITH_CXX_GUARDEDALLOC)

option(WITH_ASSERT_ABORT "Call abort() when raising an assertion through BLI_assert()" ON)
mark_as_advanced(WITH_ASSERT_ABORT)

option(WITH_BOOST "Enable features depending on boost" ON)
option(WITH_TBB   "Enable features depending on TBB (OpenVDB, OpenImageDenoise, sculpt multithreading)" ON)

# TBB malloc is only supported on for windows currently
if(WIN32)
  option(WITH_TBB_MALLOC_PROXY "Enable the TBB malloc replacement" ON)
endif()

# Unit testsing
option(WITH_GTESTS "Enable GTest unit testing" OFF)
option(WITH_OPENGL_RENDER_TESTS "Enable OpenGL render related unit testing (Experimental)" OFF)
option(WITH_OPENGL_DRAW_TESTS "Enable OpenGL UI drawing related unit testing (Experimental)" OFF)
set(TEST_PYTHON_EXE "" CACHE PATH "Python executable to run unit tests")
mark_as_advanced(TEST_PYTHON_EXE)

# Documentation
if(UNIX AND NOT APPLE)
  option(WITH_DOC_MANPAGE "Create a manual page (Unix manpage)" OFF)
endif()


# OpenGL

option(WITH_OPENGL              "When off limits visibility of the opengl headers to just bf_gpu and gawain (temporary option for development purposes)" ON)
option(WITH_GLEW_ES             "Switches to experimental copy of GLEW that has support for OpenGL ES. (temporary option for development purposes)" OFF)
option(WITH_GL_EGL              "Use the EGL OpenGL system library instead of the platform specific OpenGL system library (CGL, glX, or WGL)"       OFF)
option(WITH_GL_PROFILE_ES20     "Support using OpenGL ES 2.0. (through either EGL or the AGL/WGL/XGL 'es20' profile)"                               OFF)

mark_as_advanced(
  WITH_OPENGL
  WITH_GLEW_ES
  WITH_GL_EGL
  WITH_GL_PROFILE_ES20
)

if(WIN32)
  option(WITH_GL_ANGLE "Link with the ANGLE library, an OpenGL ES 2.0 implementation based on Direct3D, instead of the system OpenGL library." OFF)
  mark_as_advanced(WITH_GL_ANGLE)
endif()

if(WITH_GLEW_ES AND WITH_SYSTEM_GLEW)
  message(WARNING Ignoring WITH_SYSTEM_GLEW and using WITH_GLEW_ES)
  set(WITH_SYSTEM_GLEW OFF)
endif()

if(WIN32)
  getDefaultWindowsPrefixBase(CMAKE_GENERIC_PROGRAM_FILES)
  set(CPACK_INSTALL_PREFIX ${CMAKE_GENERIC_PROGRAM_FILES}/${})
endif()

# Compiler toolchain
if(CMAKE_COMPILER_IS_GNUCC)
  option(WITH_LINKER_GOLD "Use ld.gold linker which is usually faster than ld.bfd" ON)
  mark_as_advanced(WITH_LINKER_GOLD)
  option(WITH_LINKER_LLD "Use ld.lld linker which is usually faster than ld.gold" OFF)
  mark_as_advanced(WITH_LINKER_LLD)
endif()

if(CMAKE_COMPILER_IS_GNUCC OR CMAKE_C_COMPILER_ID MATCHES "Clang")
  option(WITH_COMPILER_ASAN "Build and link against address sanitizer (only for Debug & RelWithDebInfo targets)." OFF)
  mark_as_advanced(WITH_COMPILER_ASAN)

  if(WITH_COMPILER_ASAN)
    set(_asan_defaults "\
-fsanitize=address \
-fsanitize=bool \
-fsanitize=bounds \
-fsanitize=enum \
-fsanitize=float-cast-overflow \
-fsanitize=float-divide-by-zero \
-fsanitize=nonnull-attribute \
-fsanitize=returns-nonnull-attribute \
-fsanitize=signed-integer-overflow \
-fsanitize=undefined \
-fsanitize=vla-bound \
-fno-sanitize=alignment \
")

    if(NOT MSVC) # not all sanitizers are supported with clang-cl, these two however are very vocal about it
      set(_asan_defaults "${_asan_defaults} -fsanitize=leak -fsanitize=object-size" )
    endif()
    set(COMPILER_ASAN_CFLAGS "${_asan_defaults}" CACHE STRING "C flags for address sanitizer")
    mark_as_advanced(COMPILER_ASAN_CFLAGS)
    set(COMPILER_ASAN_CXXFLAGS "${_asan_defaults}" CACHE STRING "C++ flags for address sanitizer")
    mark_as_advanced(COMPILER_ASAN_CXXFLAGS)

    unset(_asan_defaults)

    if(NOT MSVC)
      find_library(COMPILER_ASAN_LIBRARY asan ${CMAKE_C_IMPLICIT_LINK_DIRECTORIES})
    else()
      find_library(
        COMPILER_ASAN_LIBRARY NAMES clang_rt.asan-x86_64
        PATHS
        [HKEY_LOCAL_MACHINE\\SOFTWARE\\Wow6432Node\\LLVM\\LLVM;]/lib/clang/7.0.0/lib/windows
        [HKEY_LOCAL_MACHINE\\SOFTWARE\\Wow6432Node\\LLVM\\LLVM;]/lib/clang/6.0.0/lib/windows
      )
    endif()
    mark_as_advanced(COMPILER_ASAN_LIBRARY)
  endif()
endif()

if(WIN32)
  # Use hardcoded paths or find_package to find externals
  option(WITH_WINDOWS_FIND_MODULES "Use find_package to locate libraries" OFF)
  mark_as_advanced(WITH_WINDOWS_FIND_MODULES)

  option(WINDOWS_USE_VISUAL_STUDIO_PROJECT_FOLDERS "Organize the visual studio projects according to source folder structure." ON)
  mark_as_advanced(WINDOWS_USE_VISUAL_STUDIO_PROJECT_FOLDERS)

  option(WINDOWS_USE_VISUAL_STUDIO_SOURCE_FOLDERS "Organize the source files in filters matching the source folders." ON)
  mark_as_advanced(WINDOWS_USE_VISUAL_STUDIO_SOURCE_FOLDERS)

  option(WINDOWS_PYTHON_DEBUG "Include the files needed for debugging python scripts with visual studio 2017+." OFF)
  mark_as_advanced(WINDOWS_PYTHON_DEBUG)

  option(WITH_WINDOWS_BUNDLE_CRT "Bundle the C runtime for install free distribution." ON)
  mark_as_advanced(WITH_WINDOWS_BUNDLE_CRT)

  option(WITH_WINDOWS_SCCACHE "Use sccache to speed up builds (Ninja builder only)" OFF)
  mark_as_advanced(WITH_WINDOWS_SCCACHE)

  option(WITH_WINDOWS_PDB "Generate a pdb file for client side stacktraces" ON)
  mark_as_advanced(WITH_WINDOWS_PDB)

  option(WITH_WINDOWS_STRIPPED_PDB "Use a stripped PDB file" On)
  mark_as_advanced(WITH_WINDOWS_STRIPPED_PDB)

endif()

# The following only works with the Ninja generator in CMake >= 3.0.
if("${CMAKE_GENERATOR}" MATCHES "Ninja")
  option(WITH_NINJA_POOL_JOBS
         "Enable Ninja pools of jobs, to try to ease building on machines with 16GB of RAM or less (if not yet defined, will try to set best values based on detected machine specifications)."
         OFF)
  mark_as_advanced(WITH_NINJA_POOL_JOBS)
endif()

if(UNIX AND NOT APPLE)
  option(WITH_CXX11_ABI "Use native C++11 ABI of compiler" ON)
  mark_as_advanced(WITH_CXX11_ABI)
endif()

# Installation process.
option(POSTINSTALL_SCRIPT "Run given CMake script after installation process" OFF)
mark_as_advanced(POSTINSTALL_SCRIPT)

# end option(...)



# By default we want to install to the directory we are compiling our executables
# unless specified otherwise, which we currently do not allow
if(CMAKE_INSTALL_PREFIX_INITIALIZED_TO_DEFAULT)
  if(WIN32)
    set(CMAKE_INSTALL_PREFIX ${EXECUTABLE_OUTPUT_PATH}/\${BUILD_TYPE} CACHE PATH "default install path" FORCE)
  elseif(APPLE)
    set(CMAKE_INSTALL_PREFIX ${EXECUTABLE_OUTPUT_PATH}/\${BUILD_TYPE} CACHE PATH "default install path" FORCE)
  else()
    if(WITH_INSTALL_PORTABLE)
      set(CMAKE_INSTALL_PREFIX ${EXECUTABLE_OUTPUT_PATH} CACHE PATH "default install path" FORCE)
    endif()
  endif()
endif()



# Apple

if(APPLE)
  include(platform_apple_xcode)
endif()


#-----------------------------------------------------------------------------
# Check for conflicting/unsupported configurations

if(NOT WITH_BLENDER AND NOT WITH_CYCLES_STANDALONE)
  message(FATAL_ERROR
    "At least one of WITH_BLENDER or WITH_CYCLES_STANDALONE "
    "must be enabled, nothing to do!"
  )
endif()

if(NOT WITH_AUDASPACE)
  if(WITH_OPENAL)
    message(WARNING "WITH_OPENAL requires WITH_AUDASPACE which is disabled")
    set(WITH_OPENAL OFF)
  endif()
  if(WITH_JACK)
    message(WARNING "WITH_JACK requires WITH_AUDASPACE which is disabled")
    set(WITH_JACK OFF)
  endif()
endif()

if(NOT WITH_SDL AND WITH_GHOST_SDL)
  message(FATAL_ERROR "WITH_GHOST_SDL requires WITH_SDL")
endif()

# python module, needs some different options
if(WITH_PYTHON_MODULE AND WITH_PYTHON_INSTALL)
  message(FATAL_ERROR "WITH_PYTHON_MODULE requires WITH_PYTHON_INSTALL to be OFF")
endif()

if(NOT WITH_PYTHON)
  set(WITH_CYCLES OFF)
  set(WITH_DRACO OFF)
endif()

if(WITH_DRACO AND NOT WITH_PYTHON_INSTALL)
  message(STATUS "WITH_DRACO requires WITH_PYTHON_INSTALL to be ON, disabling WITH_DRACO for now")
  set(WITH_DRACO OFF)
endif()

# enable boost for cycles, audaspace or i18n
# otherwise if the user disabled

set_and_warn_dependency(WITH_BOOST WITH_CYCLES         OFF)
set_and_warn_dependency(WITH_BOOST WITH_INTERNATIONAL  OFF)
set_and_warn_dependency(WITH_BOOST WITH_OPENVDB        OFF)
set_and_warn_dependency(WITH_BOOST WITH_OPENCOLORIO    OFF)
set_and_warn_dependency(WITH_BOOST WITH_QUADRIFLOW     OFF)
set_and_warn_dependency(WITH_BOOST WITH_USD            OFF)
set_and_warn_dependency(WITH_BOOST WITH_ALEMBIC        OFF)

if(WITH_BOOST AND NOT (WITH_CYCLES OR WITH_OPENIMAGEIO OR WITH_INTERNATIONAL OR
   WITH_OPENVDB OR WITH_OPENCOLORIO OR WITH_USD OR WITH_ALEMBIC))
  message(STATUS "No dependencies need 'WITH_BOOST' forcing WITH_BOOST=OFF")
  set(WITH_BOOST OFF)
endif()

set_and_warn_dependency(WITH_TBB WITH_CYCLES            OFF)
set_and_warn_dependency(WITH_TBB WITH_USD               OFF)
set_and_warn_dependency(WITH_TBB WITH_OPENIMAGEDENOISE  OFF)
set_and_warn_dependency(WITH_TBB WITH_OPENVDB           OFF)
set_and_warn_dependency(WITH_TBB WITH_MOD_FLUID         OFF)

# OpenVDB uses 'half' type from OpenEXR & fails to link without OpenEXR enabled.
set_and_warn_dependency(WITH_IMAGE_OPENEXR WITH_OPENVDB OFF)

# auto enable openimageio for cycles
if(WITH_CYCLES)
  set(WITH_OPENIMAGEIO ON)

  # auto enable llvm for cycles_osl
  if(WITH_CYCLES_OSL)
    set(WITH_LLVM ON CACHE BOOL "" FORCE)
  endif()
else()
  set(WITH_CYCLES_OSL OFF)
endif()

# auto enable openimageio linking dependencies
if(WITH_OPENIMAGEIO)
  set(WITH_IMAGE_OPENEXR ON)
  set(WITH_IMAGE_TIFF ON)
endif()

# auto enable alembic linking dependencies
if(WITH_ALEMBIC)
  set(WITH_IMAGE_OPENEXR ON)
endif()

# don't store paths to libs for portable distribution
if(WITH_INSTALL_PORTABLE)
  set(CMAKE_SKIP_BUILD_RPATH TRUE)
endif()

if(WITH_GHOST_SDL OR WITH_HEADLESS)
  set(WITH_GHOST_WAYLAND OFF)
  set(WITH_GHOST_X11     OFF)
  set(WITH_X11_XINPUT    OFF)
  set(WITH_X11_XF86VMODE OFF)
  set(WITH_X11_XFIXES    OFF)
  set(WITH_X11_ALPHA     OFF)
  set(WITH_GHOST_XDND    OFF)
  set(WITH_INPUT_IME     OFF)
  set(WITH_XR_OPENXR     OFF)
endif()

if(WITH_CPU_SSE)
  TEST_SSE_SUPPORT(COMPILER_SSE_FLAG COMPILER_SSE2_FLAG)
else()
  message(STATUS "SSE and SSE2 optimizations are DISABLED!")
  set(COMPILER_SSE_FLAG)
  set(COMPILER_SSE2_FLAG)
endif()

if(WITH_BUILDINFO)
  find_package(Git)
  if(NOT GIT_FOUND)
    message(WARNING "Git was not found, disabling WITH_BUILDINFO")
    set(WITH_BUILDINFO OFF)
  endif()
endif()

if(WITH_AUDASPACE)
  if(NOT WITH_SYSTEM_AUDASPACE)
    set(AUDASPACE_C_INCLUDE_DIRS "${CMAKE_SOURCE_DIR}/extern/audaspace/bindings/C" "${CMAKE_BINARY_DIR}/extern/audaspace")
    set(AUDASPACE_PY_INCLUDE_DIRS "${CMAKE_SOURCE_DIR}/extern/audaspace/bindings")
  endif()
endif()

# Auto-enable CUDA dynload if toolkit is not found.
if(NOT WITH_CUDA_DYNLOAD)
  find_package(CUDA)
  if(NOT CUDA_FOUND)
    message("CUDA toolkit not found, using dynamic runtime loading of libraries instead")
    set(WITH_CUDA_DYNLOAD ON)
  endif()
endif()

#-----------------------------------------------------------------------------
# Check check if submodules are cloned

if(WITH_INTERNATIONAL)
  file(GLOB RESULT "${CMAKE_SOURCE_DIR}/release/datafiles/locale")
  list(LENGTH RESULT DIR_LEN)
  if(DIR_LEN EQUAL 0)
    message(WARNING
      "Translation path '${CMAKE_SOURCE_DIR}/release/datafiles/locale' is missing, "
      "This is a 'git submodule', which are known not to work with bridges to other version "
      "control systems, disabling 'WITH_INTERNATIONAL'."
    )
    set(WITH_INTERNATIONAL OFF)
  endif()
endif()

if(WITH_PYTHON)
  # While we have this as an '#error' in 'bpy_capi_utils.h',
  # upgrading Python tends to cause confusion for users who build.
  # Give the error message early to make this more obvious.
  #
  # Do this before main 'platform_*' checks,
  # because UNIX will search for the old Python paths which may not exist.
  # giving errors about missing paths before this case is met.
  if(DEFINED PYTHON_VERSION AND "${PYTHON_VERSION}" VERSION_LESS "3.7")
    message(FATAL_ERROR "At least Python 3.7 is required to build")
  endif()

  file(GLOB RESULT "${CMAKE_SOURCE_DIR}/release/scripts/addons")
  list(LENGTH RESULT DIR_LEN)
  if(DIR_LEN EQUAL 0)
    message(WARNING
      "Addons path '${CMAKE_SOURCE_DIR}/release/scripts/addons' is missing, "
      "This is a 'git submodule', which are known not to work with bridges to other version "
      "control systems: * CONTINUING WITHOUT ADDONS *"
    )
  endif()
endif()

#-----------------------------------------------------------------------------
# Initialize un-cached vars, avoid unused warning

# linux only, not cached
set(WITH_BINRELOC OFF)

# MACOSX only, set to avoid uninitialized
set(EXETYPE "")

# C/C++ flags
set(PLATFORM_CFLAGS)

# these are added to later on.
set(C_WARNINGS)
set(CXX_WARNINGS)

# for gcc -Wno-blah-blah
set(C_REMOVE_STRICT_FLAGS)
set(CXX_REMOVE_STRICT_FLAGS)

# libraries to link the binary with passed to target_link_libraries()
# known as LLIBS to scons
set(PLATFORM_LINKLIBS "")

# Added to linker flags in setup_liblinks
# - CMAKE_EXE_LINKER_FLAGS
# - CMAKE_EXE_LINKER_FLAGS_DEBUG
set(PLATFORM_LINKFLAGS "")
set(PLATFORM_LINKFLAGS_DEBUG "")

if(NOT CMAKE_BUILD_TYPE MATCHES "Release")
  if(WITH_COMPILER_ASAN)
    set(CMAKE_C_FLAGS_DEBUG "${CMAKE_C_FLAGS_DEBUG} ${COMPILER_ASAN_CFLAGS}")
    set(CMAKE_C_FLAGS_RELWITHDEBINFO "${CMAKE_C_FLAGS_RELWITHDEBINFO} ${COMPILER_ASAN_CFLAGS}")

    set(CMAKE_CXX_FLAGS_DEBUG "${CMAKE_CXX_FLAGS_DEBUG} ${COMPILER_ASAN_CXXFLAGS}")
    set(CMAKE_CXX_FLAGS_RELWITHDEBINFO "${CMAKE_CXX_FLAGS_RELWITHDEBINFO} ${COMPILER_ASAN_CXXFLAGS}")
    if(MSVC)
      set(COMPILER_ASAN_LINKER_FLAGS "/FUNCTIONPADMIN:6")
    endif()
    if(COMPILER_ASAN_LIBRARY)
      set(PLATFORM_LINKLIBS "${PLATFORM_LINKLIBS};${COMPILER_ASAN_LIBRARY}")
      set(PLATFORM_LINKFLAGS "${COMPILER_ASAN_LIBRARY} ${COMPILER_ASAN_LINKER_FLAGS}")
      set(PLATFORM_LINKFLAGS_DEBUG "${COMPILER_ASAN_LIBRARY} ${COMPILER_ASAN_LINKER_FLAGS}")
    endif()
  endif()
endif()

# ----------------------------------------------------------------------------
# Main Platform Checks
#
# - UNIX
# - WIN32
# - APPLE

if(UNIX AND NOT APPLE)
  include(platform_unix)
elseif(WIN32)
  include(platform_win32)
elseif(APPLE)
  include(platform_apple)
endif()

#-----------------------------------------------------------------------------
# Common.

if(NOT WITH_FFTW3 AND WITH_MOD_OCEANSIM)
  message(FATAL_ERROR "WITH_MOD_OCEANSIM requires WITH_FFTW3 to be ON")
endif()

if(WITH_CYCLES)
  if(NOT WITH_OPENIMAGEIO)
    message(FATAL_ERROR
      "Cycles requires WITH_OPENIMAGEIO, the library may not have been found. "
      "Configure OIIO or disable WITH_CYCLES"
    )
  endif()
  if(NOT WITH_BOOST)
    message(FATAL_ERROR
      "Cycles requires WITH_BOOST, the library may not have been found. "
      "Configure BOOST or disable WITH_CYCLES"
    )
  endif()

  if(WITH_CYCLES_OSL)
    if(NOT WITH_LLVM)
      message(FATAL_ERROR
        "Cycles OSL requires WITH_LLVM, the library may not have been found. "
        "Configure LLVM or disable WITH_CYCLES_OSL"
      )
    endif()
  endif()
endif()

if(WITH_INTERNATIONAL)
  if(NOT WITH_BOOST)
    message(FATAL_ERROR
      "Internationalization requires WITH_BOOST, the library may not have been found. "
      "Configure BOOST or disable WITH_INTERNATIONAL"
    )
  endif()
endif()

# See TEST_SSE_SUPPORT() for how this is defined.

# Do it globally, SSE2 is required for quite some time now.
# Doing it now allows to use SSE/SSE2 in inline headers.
if(SUPPORT_SSE_BUILD)
  set(PLATFORM_CFLAGS " ${COMPILER_SSE_FLAG} ${PLATFORM_CFLAGS}")
  add_definitions(-D__SSE__ -D__MMX__)
endif()
if(SUPPORT_SSE2_BUILD)
  set(PLATFORM_CFLAGS " ${PLATFORM_CFLAGS} ${COMPILER_SSE2_FLAG}")
  add_definitions(-D__SSE2__)
  if(NOT SUPPORT_SSE_BUILD) # don't double up
    add_definitions(-D__MMX__)
  endif()
endif()


# set the endian define
if(MSVC)
  # for some reason this fails on msvc
  add_definitions(-D__LITTLE_ENDIAN__)

  # OSX-Note: as we do cross-compiling with specific set architecture,
  # endianess-detection and auto-setting is counterproductive
  # so we just set endianness according CMAKE_OSX_ARCHITECTURES

elseif(CMAKE_OSX_ARCHITECTURES MATCHES i386 OR CMAKE_OSX_ARCHITECTURES MATCHES x86_64)
  add_definitions(-D__LITTLE_ENDIAN__)
elseif(CMAKE_OSX_ARCHITECTURES MATCHES ppc OR CMAKE_OSX_ARCHITECTURES MATCHES ppc64)
  add_definitions(-D__BIG_ENDIAN__)

else()
  include(TestBigEndian)
  test_big_endian(_SYSTEM_BIG_ENDIAN)
  if(_SYSTEM_BIG_ENDIAN)
    add_definitions(-D__BIG_ENDIAN__)
  else()
    add_definitions(-D__LITTLE_ENDIAN__)
  endif()
  unset(_SYSTEM_BIG_ENDIAN)
endif()
if(WITH_IMAGE_OPENJPEG)
  # Special handling of Windows platform where openjpeg is always static.
  if(WIN32)
    set(OPENJPEG_DEFINES "-DOPJ_STATIC")
  else()
    set(OPENJPEG_DEFINES "")
  endif()
endif()

if(NOT WITH_SYSTEM_EIGEN3)
  set(EIGEN3_INCLUDE_DIRS ${CMAKE_SOURCE_DIR}/extern/Eigen3)
endif()

if(WITH_OPENVDB)
  list(APPEND OPENVDB_DEFINITIONS -DWITH_OPENVDB)

  if(WITH_OPENVDB_3_ABI_COMPATIBLE)
    list(APPEND OPENVDB_DEFINITIONS -DOPENVDB_3_ABI_COMPATIBLE)
  endif()

  list(APPEND OPENVDB_INCLUDE_DIRS
    ${BOOST_INCLUDE_DIR}
    ${TBB_INCLUDE_DIRS}
    ${OPENEXR_INCLUDE_DIRS})

  list(APPEND OPENVDB_LIBRARIES ${OPENEXR_LIBRARIES} ${ZLIB_LIBRARIES})

  if(WITH_OPENVDB_BLOSC)
    list(APPEND OPENVDB_DEFINITIONS -DWITH_OPENVDB_BLOSC)
    list(APPEND OPENVDB_LIBRARIES ${BLOSC_LIBRARIES} ${ZLIB_LIBRARIES})
  endif()

  list(APPEND OPENVDB_LIBRARIES ${BOOST_LIBRARIES} ${TBB_LIBRARIES})
endif()

#-----------------------------------------------------------------------------
# Configure OpenGL.

find_package(OpenGL)
blender_include_dirs_sys("${OPENGL_INCLUDE_DIR}")

if(WITH_OPENGL)
  add_definitions(-DWITH_OPENGL)
endif()

if(WITH_SYSTEM_GLES)
  find_package_wrapper(OpenGLES)
endif()

if(WITH_GL_PROFILE_ES20)
  if(WITH_SYSTEM_GLES)
    if(NOT OPENGLES_LIBRARY)
      message(FATAL_ERROR
        "Unable to find OpenGL ES libraries. "
        "Install them or disable WITH_SYSTEM_GLES."
      )
    endif()

    list(APPEND BLENDER_GL_LIBRARIES "${OPENGLES_LIBRARY}")

  else()
    set(OPENGLES_LIBRARY "" CACHE FILEPATH "OpenGL ES 2.0 library file")
    mark_as_advanced(OPENGLES_LIBRARY)

    list(APPEND BLENDER_GL_LIBRARIES "${OPENGLES_LIBRARY}")

    if(NOT OPENGLES_LIBRARY)
      message(FATAL_ERROR
        "To compile WITH_GL_EGL you need to set OPENGLES_LIBRARY "
        "to the file path of an OpenGL ES 2.0 library."
      )
    endif()

  endif()

  if(WIN32)
    # Setup paths to files needed to install and redistribute Windows Blender with OpenGL ES

    set(OPENGLES_DLL "" CACHE FILEPATH "OpenGL ES 2.0 redistributable DLL file")
    mark_as_advanced(OPENGLES_DLL)

    if(NOT OPENGLES_DLL)
      message(FATAL_ERROR
        "To compile WITH_GL_PROFILE_ES20 you need to set OPENGLES_DLL to the file "
        "path of an OpenGL ES 2.0 runtime dynamic link library (DLL)."
      )
    endif()

    if(WITH_GL_ANGLE)
      list(APPEND GL_DEFINITIONS -DWITH_ANGLE)

      set(D3DCOMPILER_DLL "" CACHE FILEPATH "Direct3D Compiler redistributable DLL file (needed by ANGLE)")

      get_filename_component(D3DCOMPILER_FILENAME "${D3DCOMPILER_DLL}" NAME)
      list(APPEND GL_DEFINITIONS "-DD3DCOMPILER=\"\\\"${D3DCOMPILER_FILENAME}\\\"\"")

      mark_as_advanced(D3DCOMPILER_DLL)

      if(D3DCOMPILER_DLL STREQUAL "")
        message(FATAL_ERROR
          "To compile WITH_GL_ANGLE you need to set D3DCOMPILER_DLL to the file "
          "path of a copy of the DirectX redistributable DLL file: D3DCompiler_46.dll"
        )
      endif()

    endif()

  endif()

else()
  if(OpenGL_GL_PREFERENCE STREQUAL "LEGACY" AND OPENGL_gl_LIBRARY)
    list(APPEND BLENDER_GL_LIBRARIES ${OPENGL_gl_LIBRARY})
  else()
    list(APPEND BLENDER_GL_LIBRARIES ${OPENGL_opengl_LIBRARY} ${OPENGL_glx_LIBRARY})
  endif()
endif()

if(WITH_GL_EGL)
  find_package(OpenGL REQUIRED EGL)
  list(APPEND BLENDER_GL_LIBRARIES OpenGL::EGL)

  list(APPEND GL_DEFINITIONS -DWITH_GL_EGL -DGLEW_EGL -DGLEW_INC_EGL)

  if(WITH_SYSTEM_GLES)
    if(NOT OPENGLES_EGL_LIBRARY)
      message(FATAL_ERROR
        "Unable to find OpenGL ES libraries. "
        "Install them or disable WITH_SYSTEM_GLES."
      )
    endif()

    list(APPEND BLENDER_GL_LIBRARIES ${OPENGLES_EGL_LIBRARY})

  else()
    set(OPENGLES_EGL_LIBRARY "" CACHE FILEPATH "EGL library file")
    mark_as_advanced(OPENGLES_EGL_LIBRARY)

    list(APPEND BLENDER_GL_LIBRARIES "${OPENGLES_LIBRARY}" "${OPENGLES_EGL_LIBRARY}")

    if(NOT OPENGLES_EGL_LIBRARY)
      message(FATAL_ERROR
        "To compile WITH_GL_EGL you need to set OPENGLES_EGL_LIBRARY "
        "to the file path of an EGL library."
      )
    endif()

  endif()

  if(WIN32)
    # Setup paths to files needed to install and redistribute Windows Blender with OpenGL ES

    set(OPENGLES_EGL_DLL "" CACHE FILEPATH "EGL redistributable DLL file")
    mark_as_advanced(OPENGLES_EGL_DLL)

    if(NOT OPENGLES_EGL_DLL)
      message(FATAL_ERROR
        "To compile WITH_GL_EGL you need to set OPENGLES_EGL_DLL "
        "to the file path of an EGL runtime dynamic link library (DLL)."
      )
    endif()

  endif()

endif()

if(WITH_GL_PROFILE_ES20)
  list(APPEND GL_DEFINITIONS -DWITH_GL_PROFILE_ES20)
else()
  list(APPEND GL_DEFINITIONS -DWITH_GL_PROFILE_CORE)
endif()

#-----------------------------------------------------------------------------
# Configure OpenMP.
if(WITH_OPENMP)
  if(NOT OPENMP_CUSTOM)
    find_package(OpenMP)
  endif()

  if(OPENMP_FOUND)
    if(NOT WITH_OPENMP_STATIC)
      set(CMAKE_C_FLAGS "${CMAKE_C_FLAGS} ${OpenMP_C_FLAGS}")
      set(CMAKE_CXX_FLAGS "${CMAKE_CXX_FLAGS} ${OpenMP_CXX_FLAGS}")
    else()
      # Typically avoid adding flags as defines but we can't
      # pass OpenMP flags to the linker for static builds, meaning
      # we can't add any OpenMP related flags to CFLAGS variables
      # since they're passed to the linker as well.
      add_definitions("${OpenMP_C_FLAGS}")

      find_library_static(OpenMP_LIBRARIES gomp ${CMAKE_CXX_IMPLICIT_LINK_DIRECTORIES})
    endif()
  else()
    set(WITH_OPENMP OFF)
  endif()

  mark_as_advanced(
    OpenMP_C_FLAGS
    OpenMP_CXX_FLAGS
  )
endif()

#-----------------------------------------------------------------------------
# Configure GLEW

if(WITH_SYSTEM_GLEW)
  find_package(GLEW)

  # Note: There is an assumption here that the system GLEW is not a static library.

  if(NOT GLEW_FOUND)
    message(FATAL_ERROR "GLEW is required to build Blender. Install it or disable WITH_SYSTEM_GLEW.")
  endif()

  set(GLEW_INCLUDE_PATH "${GLEW_INCLUDE_DIR}")
  set(BLENDER_GLEW_LIBRARIES ${GLEW_LIBRARY})
else()
  if(WITH_GLEW_ES)
    set(GLEW_INCLUDE_PATH "${CMAKE_SOURCE_DIR}/extern/glew-es/include")

    list(APPEND GL_DEFINITIONS -DGLEW_STATIC -DWITH_GLEW_ES)

    # These definitions remove APIs from glew.h, making GLEW smaller, and catching unguarded API usage
    if(WITH_GL_PROFILE_ES20)
      list(APPEND GL_DEFINITIONS -DGLEW_ES_ONLY)
    else()
      # No ES functions are needed
      list(APPEND GL_DEFINITIONS -DGLEW_NO_ES)
    endif()

    if(WITH_GL_PROFILE_ES20)
      if(WITH_GL_EGL)
        list(APPEND GL_DEFINITIONS -DGLEW_USE_LIB_ES20)
      endif()

      # ToDo: This is an experiment to eliminate ES 1 symbols,
      # GLEW doesn't really properly provide this level of control
      # (for example, without modification it eliminates too many symbols)
      # so there are lots of modifications to GLEW to make this work,
      # and no attempt to make it work beyond Blender at this point.
      list(APPEND GL_DEFINITIONS -DGL_ES_VERSION_1_0=0 -DGL_ES_VERSION_CL_1_1=0 -DGL_ES_VERSION_CM_1_1=0)
    endif()

    set(BLENDER_GLEW_LIBRARIES extern_glew_es bf_intern_glew_mx)

  else()
    set(GLEW_INCLUDE_PATH "${CMAKE_SOURCE_DIR}/extern/glew/include")

    list(APPEND GL_DEFINITIONS -DGLEW_STATIC)

    # This won't affect the non-experimental glew library,
    # but is used for conditional compilation elsewhere.
    list(APPEND GL_DEFINITIONS -DGLEW_NO_ES)

    set(BLENDER_GLEW_LIBRARIES extern_glew)

  endif()

endif()

list(APPEND GL_DEFINITIONS -DGLEW_NO_GLU)

#-----------------------------------------------------------------------------
# Configure Bullet

if(WITH_BULLET AND WITH_SYSTEM_BULLET)
  find_package(Bullet)
  if(NOT BULLET_FOUND)
    set(WITH_BULLET OFF)
  endif()
else()
  set(BULLET_INCLUDE_DIRS "${CMAKE_SOURCE_DIR}/extern/bullet2/src")
  # set(BULLET_LIBRARIES "")
endif()

#-----------------------------------------------------------------------------
# Configure Python.

if(WITH_PYTHON_MODULE)
  add_definitions(-DPy_ENABLE_SHARED)
endif()

#-----------------------------------------------------------------------------
# Configure GLog/GFlags

if(WITH_LIBMV OR WITH_GTESTS OR (WITH_CYCLES AND WITH_CYCLES_LOGGING))
  if(WITH_SYSTEM_GFLAGS)
    find_package(Gflags)
    if(NOT GFLAGS_FOUND)
      message(FATAL_ERROR "System wide Gflags is requested but was not found")
    endif()
    # FindGflags does not define this, and we are not even sure what to use here.
    set(GFLAGS_DEFINES)
  else()
    set(GFLAGS_DEFINES
      -DGFLAGS_DLL_DEFINE_FLAG=
      -DGFLAGS_DLL_DECLARE_FLAG=
      -DGFLAGS_DLL_DECL=
    )
    set(GFLAGS_NAMESPACE "gflags")
    set(GFLAGS_LIBRARIES extern_gflags)
    set(GFLAGS_INCLUDE_DIRS "${PROJECT_SOURCE_DIR}/extern/gflags/src")
  endif()

  if(WITH_SYSTEM_GLOG)
    find_package(Glog)
    if(NOT GLOG_FOUND)
      message(FATAL_ERROR "System wide Glog is requested but was not found")
    endif()
    # FindGlog does not define this, and we are not even sure what to use here.
    set(GLOG_DEFINES)
  else()
    set(GLOG_DEFINES
      -DGOOGLE_GLOG_DLL_DECL=
    )
    set(GLOG_LIBRARIES extern_glog)
    if(WIN32)
      set(GLOG_INCLUDE_DIRS ${CMAKE_SOURCE_DIR}/extern/glog/src/windows)
    else()
      set(GLOG_INCLUDE_DIRS ${CMAKE_SOURCE_DIR}/extern/glog/include)
    endif()
  endif()
endif()

#-----------------------------------------------------------------------------
# Configure Ceres

if(WITH_LIBMV)
  # We always have C++11 which includes unordered_map.
  set(CERES_DEFINES "-DCERES_STD_UNORDERED_MAP;-DCERES_USE_CXX_THREADS")
endif()

#-----------------------------------------------------------------------------
# Extra limits to number of jobs running in parallel for some kind os tasks.
# Only supported by Ninja build system currently.
if("${CMAKE_GENERATOR}" MATCHES "Ninja" AND WITH_NINJA_POOL_JOBS)
  if(NOT NINJA_MAX_NUM_PARALLEL_COMPILE_JOBS AND
     NOT NINJA_MAX_NUM_PARALLEL_COMPILE_HEAVY_JOBS AND
     NOT NINJA_MAX_NUM_PARALLEL_LINK_JOBS)
    # Try to define good default values.
    # Max mem of heavy cpp files compilation: about 2.5GB
    # Max mem during linking: about 3.3GB
    cmake_host_system_information(RESULT _NUM_CORES QUERY NUMBER_OF_LOGICAL_CORES)
    # Note: this gives mem in MB.
    cmake_host_system_information(RESULT _TOT_MEM QUERY TOTAL_PHYSICAL_MEMORY)

    # Heuristics... the more cores we have, the more free mem we have to keep for the non-heavy tasks too.
    if(${_TOT_MEM} LESS 8000 AND ${_NUM_CORES} GREATER 2)
      set(_compile_heavy_jobs "1")
    elseif(${_TOT_MEM} LESS 16000 AND ${_NUM_CORES} GREATER 4)
      set(_compile_heavy_jobs "2")
    elseif(${_TOT_MEM} LESS 24000 AND ${_NUM_CORES} GREATER 8)
      set(_compile_heavy_jobs "3")
    elseif(${_TOT_MEM} LESS 32000 AND ${_NUM_CORES} GREATER 16)
      set(_compile_heavy_jobs "4")
    elseif(${_TOT_MEM} LESS 64000 AND ${_NUM_CORES} GREATER 32)
      set(_compile_heavy_jobs "8")
    else()
      set(_compile_heavy_jobs "")
    endif()

    set(NINJA_MAX_NUM_PARALLEL_COMPILE_HEAVY_JOBS "${_compile_heavy_jobs}" CACHE STRING
        "Define the maximum number of concurrent heavy compilation jobs, for ninja build system (used for some targets which cpp files can take several GB each during compilation)." FORCE)
    mark_as_advanced(NINJA_MAX_NUM_PARALLEL_COMPILE_HEAVY_JOBS)
    set(_compile_heavy_jobs)

    # Only set regular compile jobs if we set heavy jobs, otherwise default (using all cores) if fine.
    if(NINJA_MAX_NUM_PARALLEL_COMPILE_HEAVY_JOBS)
      math(EXPR _compile_jobs "${_NUM_CORES} - 1")
    else()
      set(_compile_jobs "")
    endif()
    set(NINJA_MAX_NUM_PARALLEL_COMPILE_JOBS "${_compile_jobs}" CACHE STRING
        "Define the maximum number of concurrent compilation jobs, for ninja build system." FORCE)
    mark_as_advanced(NINJA_MAX_NUM_PARALLEL_COMPILE_JOBS)
    set(_compile_jobs)

    # In practice, even when there is RAM available, this proves to be quicker than running in parallel
    # (due to slow disks accesses).
    set(NINJA_MAX_NUM_PARALLEL_LINK_JOBS "1" CACHE STRING
        "Define the maximum number of concurrent link jobs, for ninja build system." FORCE)
    mark_as_advanced(NINJA_MAX_NUM_PARALLEL_LINK_JOBS)

    set(_NUM_CORES)
    set(_TOT_MEM)
  endif()

  if(NINJA_MAX_NUM_PARALLEL_COMPILE_JOBS)
    set_property(GLOBAL APPEND PROPERTY JOB_POOLS compile_job_pool=${NINJA_MAX_NUM_PARALLEL_COMPILE_JOBS})
    set(CMAKE_JOB_POOL_COMPILE compile_job_pool)
  endif()

  if(NINJA_MAX_NUM_PARALLEL_COMPILE_HEAVY_JOBS)
    set_property(GLOBAL APPEND PROPERTY JOB_POOLS compile_heavy_job_pool=${NINJA_MAX_NUM_PARALLEL_COMPILE_HEAVY_JOBS})
  endif()

  if(NINJA_MAX_NUM_PARALLEL_LINK_JOBS)
    set_property(GLOBAL APPEND PROPERTY JOB_POOLS link_job_pool=${NINJA_MAX_NUM_PARALLEL_LINK_JOBS})
    set(CMAKE_JOB_POOL_LINK link_job_pool)
  endif()
endif()

#-----------------------------------------------------------------------------
# Extra compile flags

if(CMAKE_COMPILER_IS_GNUCC)

  ADD_CHECK_C_COMPILER_FLAG(C_WARNINGS C_WARN_ALL -Wall)
  ADD_CHECK_C_COMPILER_FLAG(C_WARNINGS C_WARN_CAST_ALIGN -Wcast-align)
  ADD_CHECK_C_COMPILER_FLAG(C_WARNINGS C_WARN_ERROR_IMPLICIT_FUNCTION_DECLARATION -Werror=implicit-function-declaration)
  ADD_CHECK_C_COMPILER_FLAG(C_WARNINGS C_WARN_ERROR_RETURN_TYPE  -Werror=return-type)
  ADD_CHECK_C_COMPILER_FLAG(C_WARNINGS C_WARN_ERROR_VLA -Werror=vla)
  # system headers sometimes do this, disable for now, was: -Werror=strict-prototypes
  ADD_CHECK_C_COMPILER_FLAG(C_WARNINGS C_WARN_STRICT_PROTOTYPES  -Wstrict-prototypes)
  ADD_CHECK_C_COMPILER_FLAG(C_WARNINGS C_WARN_MISSING_PROTOTYPES -Wmissing-prototypes)
  ADD_CHECK_C_COMPILER_FLAG(C_WARNINGS C_WARN_NO_CHAR_SUBSCRIPTS -Wno-char-subscripts)
  ADD_CHECK_C_COMPILER_FLAG(C_WARNINGS C_WARN_NO_UNKNOWN_PRAGMAS -Wno-unknown-pragmas)
  ADD_CHECK_C_COMPILER_FLAG(C_WARNINGS C_WARN_POINTER_ARITH -Wpointer-arith)
  ADD_CHECK_C_COMPILER_FLAG(C_WARNINGS C_WARN_UNUSED_PARAMETER -Wunused-parameter)
  ADD_CHECK_C_COMPILER_FLAG(C_WARNINGS C_WARN_WRITE_STRINGS -Wwrite-strings)
  ADD_CHECK_C_COMPILER_FLAG(C_WARNINGS C_WARN_LOGICAL_OP -Wlogical-op)
  ADD_CHECK_C_COMPILER_FLAG(C_WARNINGS C_WARN_UNDEF -Wundef)
  ADD_CHECK_C_COMPILER_FLAG(C_WARNINGS C_WARN_INIT_SELF -Winit-self)  # needs -Wuninitialized
  ADD_CHECK_C_COMPILER_FLAG(C_WARNINGS C_WARN_MISSING_INCLUDE_DIRS -Wmissing-include-dirs)
  ADD_CHECK_C_COMPILER_FLAG(C_WARNINGS C_WARN_NO_DIV_BY_ZERO -Wno-div-by-zero)
  ADD_CHECK_C_COMPILER_FLAG(C_WARNINGS C_WARN_TYPE_LIMITS -Wtype-limits)
  ADD_CHECK_C_COMPILER_FLAG(C_WARNINGS C_WARN_FORMAT_SIGN -Wformat-signedness)
  ADD_CHECK_C_COMPILER_FLAG(C_WARNINGS C_WARN_RESTRICT -Wrestrict)

  # C-only.
  ADD_CHECK_C_COMPILER_FLAG(C_WARNINGS C_WARN_NO_NULL -Wnonnull)
  ADD_CHECK_C_COMPILER_FLAG(C_WARNINGS C_WARN_ABSOLUTE_VALUE -Wabsolute-value)

  # gcc 4.2 gives annoying warnings on every file with this
  if(NOT "${CMAKE_C_COMPILER_VERSION}" VERSION_LESS "4.3")
    ADD_CHECK_C_COMPILER_FLAG(C_WARNINGS C_WARN_UNINITIALIZED -Wuninitialized)
  endif()

  # versions before gcc4.6 give many BLI_math warnings
  if(NOT "${CMAKE_C_COMPILER_VERSION}" VERSION_LESS "4.6")
    ADD_CHECK_C_COMPILER_FLAG(C_WARNINGS C_WARN_REDUNDANT_DECLS       -Wredundant-decls)
    ADD_CHECK_CXX_COMPILER_FLAG(CXX_WARNINGS CXX_WARN_REDUNDANT_DECLS -Wredundant-decls)
  endif()

  # versions before gcc4.8 include global name-space.
  if(NOT "${CMAKE_C_COMPILER_VERSION}" VERSION_LESS "4.8")
    ADD_CHECK_C_COMPILER_FLAG(C_WARNINGS C_WARN_SHADOW -Wshadow)
  endif()

  # disable because it gives warnings for printf() & friends.
  # ADD_CHECK_C_COMPILER_FLAG(C_WARNINGS C_WARN_DOUBLE_PROMOTION -Wdouble-promotion -Wno-error=double-promotion)

  if(NOT APPLE)
    ADD_CHECK_C_COMPILER_FLAG(C_WARNINGS C_WARN_NO_ERROR_UNUSED_BUT_SET_VARIABLE -Wno-error=unused-but-set-variable)
  endif()

  ADD_CHECK_CXX_COMPILER_FLAG(CXX_WARNINGS CXX_WARN_ALL -Wall)
  ADD_CHECK_CXX_COMPILER_FLAG(CXX_WARNINGS CXX_WARN_NO_INVALID_OFFSETOF -Wno-invalid-offsetof)
  ADD_CHECK_CXX_COMPILER_FLAG(CXX_WARNINGS CXX_WARN_NO_SIGN_COMPARE -Wno-sign-compare)
  ADD_CHECK_CXX_COMPILER_FLAG(CXX_WARNINGS CXX_WARN_LOGICAL_OP -Wlogical-op)
  ADD_CHECK_CXX_COMPILER_FLAG(CXX_WARNINGS CXX_WARN_INIT_SELF -Winit-self)  # needs -Wuninitialized
  ADD_CHECK_CXX_COMPILER_FLAG(CXX_WARNINGS CXX_WARN_MISSING_INCLUDE_DIRS -Wmissing-include-dirs)
  ADD_CHECK_CXX_COMPILER_FLAG(CXX_WARNINGS CXX_WARN_NO_DIV_BY_ZERO -Wno-div-by-zero)
  ADD_CHECK_CXX_COMPILER_FLAG(CXX_WARNINGS CXX_WARN_TYPE_LIMITS -Wtype-limits)
  ADD_CHECK_CXX_COMPILER_FLAG(CXX_WARNINGS CXX_WARN_ERROR_RETURN_TYPE  -Werror=return-type)
  ADD_CHECK_CXX_COMPILER_FLAG(CXX_WARNINGS CXX_WARN_NO_CHAR_SUBSCRIPTS -Wno-char-subscripts)
  ADD_CHECK_CXX_COMPILER_FLAG(CXX_WARNINGS CXX_WARN_NO_UNKNOWN_PRAGMAS -Wno-unknown-pragmas)
  ADD_CHECK_CXX_COMPILER_FLAG(CXX_WARNINGS CXX_WARN_POINTER_ARITH -Wpointer-arith)
  ADD_CHECK_CXX_COMPILER_FLAG(CXX_WARNINGS CXX_WARN_UNUSED_PARAMETER -Wunused-parameter)
  ADD_CHECK_CXX_COMPILER_FLAG(CXX_WARNINGS CXX_WARN_WRITE_STRINGS -Wwrite-strings)
  ADD_CHECK_CXX_COMPILER_FLAG(CXX_WARNINGS CXX_WARN_UNDEF -Wundef)
  ADD_CHECK_CXX_COMPILER_FLAG(CXX_WARNINGS CXX_WARN_FORMAT_SIGN -Wformat-signedness)
  ADD_CHECK_CXX_COMPILER_FLAG(CXX_WARNINGS CXX_WARN_RESTRICT -Wrestrict)

  # gcc 4.2 gives annoying warnings on every file with this
  if(NOT "${CMAKE_C_COMPILER_VERSION}" VERSION_LESS "4.3")
    ADD_CHECK_CXX_COMPILER_FLAG(CXX_WARNINGS CXX_WARN_UNINITIALIZED -Wuninitialized)
  endif()

  # causes too many warnings
  if(NOT APPLE)
    ADD_CHECK_CXX_COMPILER_FLAG(CXX_WARNINGS CXX_WARN_UNDEF -Wundef)
    ADD_CHECK_CXX_COMPILER_FLAG(CXX_WARNINGS CXX_WARN_MISSING_DECLARATIONS -Wmissing-declarations)
  endif()

  # Use 'ATTR_FALLTHROUGH' macro to suppress.
  if(CMAKE_COMPILER_IS_GNUCC AND (NOT "${CMAKE_C_COMPILER_VERSION}" VERSION_LESS "7.0"))
    ADD_CHECK_C_COMPILER_FLAG(C_WARNINGS C_WARN_IMPLICIT_FALLTHROUGH -Wimplicit-fallthrough=5)
    ADD_CHECK_CXX_COMPILER_FLAG(CXX_WARNINGS CXX_WARN_IMPLICIT_FALLTHROUGH -Wimplicit-fallthrough=5)
  endif()

  # flags to undo strict flags
  ADD_CHECK_C_COMPILER_FLAG(C_REMOVE_STRICT_FLAGS C_WARN_NO_DEPRECATED_DECLARATIONS -Wno-deprecated-declarations)
  ADD_CHECK_C_COMPILER_FLAG(C_REMOVE_STRICT_FLAGS C_WARN_NO_UNUSED_PARAMETER        -Wno-unused-parameter)
  ADD_CHECK_C_COMPILER_FLAG(C_REMOVE_STRICT_FLAGS C_WARN_NO_UNUSED_FUNCTION         -Wno-unused-function)
  ADD_CHECK_C_COMPILER_FLAG(C_REMOVE_STRICT_FLAGS C_WARN_NO_TYPE_LIMITS             -Wno-type-limits)
  ADD_CHECK_C_COMPILER_FLAG(C_REMOVE_STRICT_FLAGS C_WARN_NO_INT_IN_BOOL_CONTEXT     -Wno-int-in-bool-context)
  ADD_CHECK_C_COMPILER_FLAG(C_REMOVE_STRICT_FLAGS C_WARN_NO_FORMAT                  -Wno-format)
  ADD_CHECK_C_COMPILER_FLAG(C_REMOVE_STRICT_FLAGS C_WARN_NO_SWITCH                  -Wno-switch)

  ADD_CHECK_CXX_COMPILER_FLAG(CXX_REMOVE_STRICT_FLAGS CXX_WARN_NO_CLASS_MEMACCESS     -Wno-class-memaccess)
  ADD_CHECK_CXX_COMPILER_FLAG(CXX_REMOVE_STRICT_FLAGS CXX_WARN_NO_COMMENT             -Wno-comment)
  ADD_CHECK_CXX_COMPILER_FLAG(CXX_REMOVE_STRICT_FLAGS CXX_WARN_NO_UNUSED_TYPEDEFS     -Wno-unused-local-typedefs)

  if(CMAKE_COMPILER_IS_GNUCC AND (NOT "${CMAKE_C_COMPILER_VERSION}" VERSION_LESS "7.0"))
    ADD_CHECK_C_COMPILER_FLAG(C_REMOVE_STRICT_FLAGS C_WARN_NO_IMPLICIT_FALLTHROUGH    -Wno-implicit-fallthrough)
  endif()

  if(NOT APPLE)
    ADD_CHECK_C_COMPILER_FLAG(C_REMOVE_STRICT_FLAGS C_WARN_NO_ERROR_UNUSED_BUT_SET_VARIABLE -Wno-error=unused-but-set-variable)
  endif()

elseif(CMAKE_C_COMPILER_ID MATCHES "Clang")

  # strange, clang complains these are not supported, but then uses them.
  ADD_CHECK_C_COMPILER_FLAG(C_WARNINGS C_WARN_ALL -Wall)
  ADD_CHECK_C_COMPILER_FLAG(C_WARNINGS C_WARN_ERROR_IMPLICIT_FUNCTION_DECLARATION -Werror=implicit-function-declaration)
  ADD_CHECK_C_COMPILER_FLAG(C_WARNINGS C_WARN_ERROR_RETURN_TYPE  -Werror=return-type)
  ADD_CHECK_C_COMPILER_FLAG(C_WARNINGS C_WARN_NO_AUTOLOGICAL_COMPARE -Wno-tautological-compare)
  ADD_CHECK_C_COMPILER_FLAG(C_WARNINGS C_WARN_NO_UNKNOWN_PRAGMAS -Wno-unknown-pragmas)
  ADD_CHECK_C_COMPILER_FLAG(C_WARNINGS C_WARN_NO_CHAR_SUBSCRIPTS -Wno-char-subscripts)
  ADD_CHECK_C_COMPILER_FLAG(C_WARNINGS C_WARN_STRICT_PROTOTYPES  -Wstrict-prototypes)
  ADD_CHECK_C_COMPILER_FLAG(C_WARNINGS C_WARN_MISSING_PROTOTYPES -Wmissing-prototypes)
  ADD_CHECK_C_COMPILER_FLAG(C_WARNINGS C_WARN_UNUSED_PARAMETER -Wunused-parameter)

  ADD_CHECK_CXX_COMPILER_FLAG(CXX_WARNINGS CXX_WARN_ALL -Wall)
  ADD_CHECK_CXX_COMPILER_FLAG(CXX_WARNINGS CXX_WARN_NO_AUTOLOGICAL_COMPARE -Wno-tautological-compare)
  ADD_CHECK_CXX_COMPILER_FLAG(CXX_WARNINGS CXX_WARN_NO_UNKNOWN_PRAGMAS     -Wno-unknown-pragmas)
  ADD_CHECK_CXX_COMPILER_FLAG(CXX_WARNINGS CXX_WARN_NO_CHAR_SUBSCRIPTS     -Wno-char-subscripts)
  ADD_CHECK_CXX_COMPILER_FLAG(CXX_WARNINGS CXX_WARN_NO_OVERLOADED_VIRTUAL  -Wno-overloaded-virtual)  # we get a lot of these, if its a problem a dev needs to look into it.
  ADD_CHECK_CXX_COMPILER_FLAG(CXX_WARNINGS CXX_WARN_NO_SIGN_COMPARE        -Wno-sign-compare)
  ADD_CHECK_CXX_COMPILER_FLAG(CXX_WARNINGS CXX_WARN_NO_INVALID_OFFSETOF    -Wno-invalid-offsetof)

  # gives too many unfixable warnings
  # ADD_CHECK_C_COMPILER_FLAG(C_WARNINGS C_WARN_UNUSED_MACROS      -Wunused-macros)
  # ADD_CHECK_CXX_COMPILER_FLAG(CXX_WARNINGS CXX_WARN_UNUSED_MACROS          -Wunused-macros)

  # flags to undo strict flags
  ADD_CHECK_C_COMPILER_FLAG(C_REMOVE_STRICT_FLAGS C_WARN_NO_UNUSED_PARAMETER -Wno-unused-parameter)
  ADD_CHECK_C_COMPILER_FLAG(C_REMOVE_STRICT_FLAGS C_WARN_NO_UNUSED_VARIABLE  -Wno-unused-variable)
  ADD_CHECK_C_COMPILER_FLAG(C_REMOVE_STRICT_FLAGS C_WARN_NO_UNUSED_MACROS    -Wno-unused-macros)

  ADD_CHECK_C_COMPILER_FLAG(C_REMOVE_STRICT_FLAGS C_WARN_NO_MISSING_VARIABLE_DECLARATIONS -Wno-missing-variable-declarations)
  ADD_CHECK_C_COMPILER_FLAG(C_REMOVE_STRICT_FLAGS C_WARN_NO_INCOMPAT_PTR_DISCARD_QUAL -Wno-incompatible-pointer-types-discards-qualifiers)
  ADD_CHECK_C_COMPILER_FLAG(C_REMOVE_STRICT_FLAGS C_WARN_NO_UNUSED_FUNCTION -Wno-unused-function)
  ADD_CHECK_C_COMPILER_FLAG(C_REMOVE_STRICT_FLAGS C_WARN_NO_INT_TO_VOID_POINTER_CAST -Wno-int-to-void-pointer-cast)
  ADD_CHECK_C_COMPILER_FLAG(C_REMOVE_STRICT_FLAGS C_WARN_NO_MISSING_PROTOTYPES -Wno-missing-prototypes)
  ADD_CHECK_C_COMPILER_FLAG(C_REMOVE_STRICT_FLAGS C_WARN_NO_DUPLICATE_ENUM -Wno-duplicate-enum)
  ADD_CHECK_C_COMPILER_FLAG(C_REMOVE_STRICT_FLAGS C_WARN_NO_UNDEF -Wno-undef)
  ADD_CHECK_C_COMPILER_FLAG(C_REMOVE_STRICT_FLAGS C_WARN_NO_MISSING_NORETURN -Wno-missing-noreturn)

  ADD_CHECK_CXX_COMPILER_FLAG(CXX_REMOVE_STRICT_FLAGS CXX_WARN_NO_UNUSED_PRIVATE_FIELD -Wno-unused-private-field)
  ADD_CHECK_CXX_COMPILER_FLAG(CXX_REMOVE_STRICT_FLAGS CXX_WARN_NO_CXX11_NARROWING -Wno-c++11-narrowing)
  ADD_CHECK_CXX_COMPILER_FLAG(CXX_REMOVE_STRICT_FLAGS CXX_WARN_NO_NON_VIRTUAL_DTOR -Wno-non-virtual-dtor)
  ADD_CHECK_CXX_COMPILER_FLAG(CXX_REMOVE_STRICT_FLAGS CXX_WARN_NO_UNUSED_MACROS -Wno-unused-macros)
  ADD_CHECK_CXX_COMPILER_FLAG(CXX_REMOVE_STRICT_FLAGS CXX_WARN_NO_REORDER -Wno-reorder)
  ADD_CHECK_CXX_COMPILER_FLAG(CXX_REMOVE_STRICT_FLAGS CXX_WARN_NO_COMMENT -Wno-comment)
  ADD_CHECK_CXX_COMPILER_FLAG(CXX_REMOVE_STRICT_FLAGS CXX_WARN_NO_UNUSED_TYPEDEFS -Wno-unused-local-typedefs)
  ADD_CHECK_CXX_COMPILER_FLAG(CXX_REMOVE_STRICT_FLAGS CXX_WARN_NO_UNDEFINED_VAR_TEMPLATE -Wno-undefined-var-template)
  ADD_CHECK_CXX_COMPILER_FLAG(CXX_REMOVE_STRICT_FLAGS CXX_WARN_NO_INSTANTIATION_AFTER_SPECIALIZATION -Wno-instantiation-after-specialization)

elseif(CMAKE_C_COMPILER_ID MATCHES "Intel")

  ADD_CHECK_C_COMPILER_FLAG(C_WARNINGS C_WARN_ALL -Wall)
  ADD_CHECK_C_COMPILER_FLAG(C_WARNINGS C_WARN_POINTER_ARITH -Wpointer-arith)
  ADD_CHECK_C_COMPILER_FLAG(C_WARNINGS C_WARN_NO_UNKNOWN_PRAGMAS -Wno-unknown-pragmas)

  ADD_CHECK_CXX_COMPILER_FLAG(CXX_WARNINGS CXX_WARN_ALL -Wall)
  ADD_CHECK_CXX_COMPILER_FLAG(CXX_WARNINGS CXX_WARN_NO_INVALID_OFFSETOF -Wno-invalid-offsetof)
  ADD_CHECK_CXX_COMPILER_FLAG(CXX_WARNINGS CXX_WARN_NO_SIGN_COMPARE -Wno-sign-compare)

  # disable numbered, false positives
  set(C_WARNINGS "${C_WARNINGS} -wd188,186,144,913,556,858,597,177,1292,167,279,592,94,2722,3199")
  set(CXX_WARNINGS "${CXX_WARNINGS} -wd188,186,144,913,556,858,597,177,1292,167,279,592,94,2722,3199")
elseif(CMAKE_C_COMPILER_ID MATCHES "MSVC")
  # most msvc warnings are C & C++
  set(_WARNINGS
    # warning level:
    "/W3"
    "/w34062"  # switch statement contains 'default' but no 'case' labels
    "/w34115"  # 'type' : named type definition in parentheses
    "/w34189"  # local variable is initialized but not referenced
    # disable:
    "/wd4018"  # signed/unsigned mismatch
    "/wd4146"  # unary minus operator applied to unsigned type, result still unsigned
    "/wd4065"  # switch statement contains 'default' but no 'case' labels
    "/wd4127"  # conditional expression is constant
    "/wd4181"  # qualifier applied to reference type; ignored
    "/wd4200"  # zero-sized array in struct/union
    "/wd4244"  # conversion from 'type1' to 'type2', possible loss of data
    "/wd4267"  # conversion from 'size_t' to 'type', possible loss of data
    "/wd4305"  # truncation from 'type1' to 'type2'
    "/wd4800"  # forcing value to bool 'true' or 'false'
    "/wd4828"  # The file contains a character that is illegal
    "/wd4996"  # identifier was declared deprecated
    "/wd4661"  # no suitable definition provided for explicit template instantiation request
    # errors:
    "/we4013"  # 'function' undefined; assuming extern returning int
    "/we4133"  # incompatible pointer types
    "/we4431"  # missing type specifier - int assumed
  )

  if(MSVC_VERSION GREATER_EQUAL 1911)
    # see https://docs.microsoft.com/en-us/cpp/error-messages/compiler-warnings/c5038?view=vs-2017
    set(_WARNINGS "${_WARNINGS} /w35038") # order of initialization in c++ constructors
  endif()

  string(REPLACE ";" " " _WARNINGS "${_WARNINGS}")
  set(C_WARNINGS "${_WARNINGS}")
  set(CXX_WARNINGS "${_WARNINGS}")
  unset(_WARNINGS)
endif()

# ensure python header is found since detection can fail, this could happen
# with _any_ library but since we used a fixed python version this tends to
# be most problematic.
if(WITH_PYTHON)
  if(NOT EXISTS "${PYTHON_INCLUDE_DIR}/Python.h")
    message(FATAL_ERROR
      "Missing: \"${PYTHON_INCLUDE_DIR}/Python.h\",\n"
      "Set the cache entry 'PYTHON_INCLUDE_DIR' to point "
      "to a valid python include path. Containing "
      "Python.h for python version \"${PYTHON_VERSION}\""
    )
  endif()

  if(WIN32 OR APPLE)
    # Windows and macOS have this bundled with Python libraries.
  elseif((WITH_PYTHON_INSTALL AND WITH_PYTHON_INSTALL_NUMPY) OR (WITH_AUDASPACE AND NOT WITH_SYSTEM_AUDASPACE))
    if(("${PYTHON_NUMPY_PATH}" STREQUAL "") OR (${PYTHON_NUMPY_PATH} MATCHES NOTFOUND))
      find_python_package(numpy)
      unset(PYTHON_NUMPY_INCLUDE_DIRS CACHE)
      set(PYTHON_NUMPY_INCLUDE_DIRS ${PYTHON_NUMPY_PATH}/numpy/core/include CACHE PATH "Path to the include directory of the numpy module")
      mark_as_advanced(PYTHON_NUMPY_INCLUDE_DIRS)
    endif()
  endif()

  if(WIN32 OR APPLE)
    # pass, we have this in lib/python/site-packages
  elseif(WITH_PYTHON_INSTALL_REQUESTS)
    find_python_package(requests)
  endif()
endif()

if(MSVC)
  set(CMAKE_CXX_FLAGS "${CMAKE_CXX_FLAGS} /std:c++17")
elseif(
  CMAKE_COMPILER_IS_GNUCC OR
  CMAKE_C_COMPILER_ID MATCHES "Clang" OR
  CMAKE_C_COMPILER_ID MATCHES "Intel"
)
  set(CMAKE_CXX_FLAGS "${CMAKE_CXX_FLAGS} -std=c++17")
else()
  message(FATAL_ERROR "Unknown compiler ${CMAKE_C_COMPILER_ID}, can't enable C++17 build")
endif()

# Visual Studio has all standards it supports available by default
# Clang on windows copies this behavior and does not support these switches
if(
  CMAKE_COMPILER_IS_GNUCC OR
  (CMAKE_C_COMPILER_ID MATCHES "Clang" AND (NOT MSVC)) OR
  (CMAKE_C_COMPILER_ID MATCHES "Intel")
)
  # Use C11 + GNU extensions, works with GCC, Clang, ICC
  set(CMAKE_C_FLAGS "${CMAKE_C_FLAGS} -std=gnu11")
endif()

if(UNIX AND NOT APPLE)
  if(NOT WITH_CXX11_ABI)
    set(PLATFORM_CFLAGS "${PLATFORM_CFLAGS} -D_GLIBCXX_USE_CXX11_ABI=0")
  endif()
endif()

# Include warnings first, so its possible to disable them with user defined flags
# eg: -Wno-uninitialized
set(CMAKE_C_FLAGS "${C_WARNINGS} ${CMAKE_C_FLAGS} ${PLATFORM_CFLAGS}")
set(CMAKE_CXX_FLAGS "${CXX_WARNINGS} ${CMAKE_CXX_FLAGS} ${PLATFORM_CFLAGS}")

# defined above, platform specific but shared names
mark_as_advanced(
  CYCLES_OSL
  OSL_LIB_EXEC
  OSL_COMPILER
  OSL_LIB_COMP
  OSL_LIB_QUERY
  OSL_INCLUDE_DIR
)

mark_as_advanced(
  LLVM_CONFIG
  LLVM_ROOT_DIR
  LLVM_LIBRARY
  LLVM_VERSION
)

#-------------------------------------------------------------------------------
# Global Defines

# better not set includes here but this debugging option is off by default.
if(WITH_CXX_GUARDEDALLOC)
  include_directories(${CMAKE_SOURCE_DIR}/intern/guardedalloc)
  add_definitions(-DWITH_CXX_GUARDEDALLOC)
endif()

if(WITH_ASSERT_ABORT)
  add_definitions(-DWITH_ASSERT_ABORT)
endif()

# message(STATUS "Using CFLAGS: ${CMAKE_C_FLAGS}")
# message(STATUS "Using CXXFLAGS: ${CMAKE_CXX_FLAGS}")

#-----------------------------------------------------------------------------
# Libraries

if(WITH_GTESTS)
  include(GTestTesting)
endif()

if(WITH_BLENDER)
  add_subdirectory(intern)
  add_subdirectory(extern)

  # source after intern and extern to gather all
  # internal and external library information first, for test linking
  add_subdirectory(source)
elseif(WITH_CYCLES_STANDALONE)
  add_subdirectory(intern/cycles)
  add_subdirectory(extern/clew)
  if(WITH_CUDA_DYNLOAD)
    add_subdirectory(extern/cuew)
  endif()
  if(NOT WITH_SYSTEM_GLEW)
    add_subdirectory(extern/glew)
  endif()
endif()

#-----------------------------------------------------------------------------
# Blender Application
if(WITH_BLENDER)
  add_subdirectory(source/creator)
endif()


#-----------------------------------------------------------------------------
# Testing
add_subdirectory(tests)


#-----------------------------------------------------------------------------
# Define 'heavy' submodules (for Ninja builder when using pools).
setup_heavy_lib_pool()


#-----------------------------------------------------------------------------
# CPack for generating packages
include(build_files/cmake/packaging.cmake)

#-----------------------------------------------------------------------------
# Use dynamic loading for OpenMP
if(WITH_BLENDER)
  openmp_delayload(blender)
endif()

#-----------------------------------------------------------------------------
# Print Final Configuration

if(FIRST_RUN)

  set(_config_msg "\nBlender Configuration\n=====================")

  function(info_cfg_option
    _setting
    )

    set(_msg "  - ${_setting}")
    string(LENGTH "${_msg}" _len)
    while("32" GREATER "${_len}")
      set(_msg "${_msg} ")
      math(EXPR _len "${_len} + 1")
    endwhile()

    set(_config_msg "${_config_msg}\n${_msg}${${_setting}}" PARENT_SCOPE)
  endfunction()

  function(info_cfg_text
    _text
    )

    set(_config_msg "${_config_msg}\n\n  ${_text}" PARENT_SCOPE)
  endfunction()

  message(STATUS "C Compiler:   \"${CMAKE_C_COMPILER_ID}\"")
  message(STATUS "C++ Compiler: \"${CMAKE_CXX_COMPILER_ID}\"")

  info_cfg_text("Build Options:")
  info_cfg_option(WITH_BULLET)
  info_cfg_option(WITH_IK_SOLVER)
  info_cfg_option(WITH_IK_ITASC)
  info_cfg_option(WITH_OPENCOLLADA)
  info_cfg_option(WITH_FFTW3)
  info_cfg_option(WITH_INTERNATIONAL)
  info_cfg_option(WITH_INPUT_NDOF)
  info_cfg_option(WITH_CYCLES)
  info_cfg_option(WITH_FREESTYLE)
  info_cfg_option(WITH_LANPR)
  info_cfg_option(WITH_OPENCOLORIO)
  info_cfg_option(WITH_XR_OPENXR)
  info_cfg_option(WITH_OPENIMAGEDENOISE)
  info_cfg_option(WITH_OPENVDB)
  info_cfg_option(WITH_ALEMBIC)
  info_cfg_option(WITH_QUADRIFLOW)
  info_cfg_option(WITH_USD)
  info_cfg_option(WITH_TBB)

  info_cfg_text("Compiler Options:")
  info_cfg_option(WITH_BUILDINFO)
  info_cfg_option(WITH_OPENMP)

  info_cfg_text("System Options:")
  info_cfg_option(WITH_INSTALL_PORTABLE)
  info_cfg_option(WITH_X11_ALPHA)
  info_cfg_option(WITH_X11_XF86VMODE)
  info_cfg_option(WITH_X11_XFIXES)
  info_cfg_option(WITH_X11_XINPUT)
  info_cfg_option(WITH_MEM_JEMALLOC)
  info_cfg_option(WITH_MEM_VALGRIND)
  info_cfg_option(WITH_SYSTEM_GLEW)

  info_cfg_text("Image Formats:")
  info_cfg_option(WITH_OPENIMAGEIO)
  info_cfg_option(WITH_IMAGE_CINEON)
  info_cfg_option(WITH_IMAGE_DDS)
  info_cfg_option(WITH_IMAGE_HDR)
  info_cfg_option(WITH_IMAGE_OPENEXR)
  info_cfg_option(WITH_IMAGE_OPENJPEG)
  info_cfg_option(WITH_IMAGE_TIFF)

  info_cfg_text("Audio:")
  info_cfg_option(WITH_OPENAL)
  info_cfg_option(WITH_SDL)
  info_cfg_option(WITH_SDL_DYNLOAD)
  info_cfg_option(WITH_JACK)
  info_cfg_option(WITH_JACK_DYNLOAD)
  info_cfg_option(WITH_CODEC_AVI)
  info_cfg_option(WITH_CODEC_FFMPEG)
  info_cfg_option(WITH_CODEC_SNDFILE)

  info_cfg_text("Compression:")
  info_cfg_option(WITH_LZMA)
  info_cfg_option(WITH_LZO)

  info_cfg_text("Python:")
  info_cfg_option(WITH_PYTHON_INSTALL)
  info_cfg_option(WITH_PYTHON_INSTALL_NUMPY)
  info_cfg_option(WITH_PYTHON_MODULE)
  info_cfg_option(WITH_PYTHON_SAFETY)
  if(APPLE)
    info_cfg_option(WITH_PYTHON_FRAMEWORK)
  endif()

  info_cfg_text("Modifiers:")
  info_cfg_option(WITH_MOD_REMESH)
  info_cfg_option(WITH_MOD_FLUID)
  info_cfg_option(WITH_MOD_OCEANSIM)

  info_cfg_text("OpenGL:")
  info_cfg_option(WITH_GLEW_ES)
  info_cfg_option(WITH_GL_EGL)
  info_cfg_option(WITH_GL_PROFILE_ES20)
  if(WIN32)
    info_cfg_option(WITH_GL_ANGLE)
  endif()

  info_cfg_text("")

  message("${_config_msg}")
endif()

if(0)
  print_all_vars()
endif()<|MERGE_RESOLUTION|>--- conflicted
+++ resolved
@@ -321,20 +321,9 @@
 # Freestyle
 option(WITH_FREESTYLE     "Enable Freestyle (advanced edges rendering)" ON)
 
-<<<<<<< HEAD
 # LANPR
 option(WITH_LANPR     "Enable LANPR (more advanced edges rendering)" ON)
 
-# New object types
-option(WITH_NEW_OBJECT_TYPES "Enable new hair and pointcloud objects (use for development only, don't save in files)" OFF)
-mark_as_advanced(WITH_NEW_OBJECT_TYPES)
-
-# New simulation data block
-option(WITH_NEW_SIMULATION_TYPE "Enable simulation data block (use for development only, don't save in files)" OFF)
-mark_as_advanced(WITH_NEW_SIMULATION_TYPE)
-
-=======
->>>>>>> ec776f18
 # Misc
 if(WIN32)
   option(WITH_INPUT_IME "Enable Input Method Editor (IME) for complex Asian character input" ON)
