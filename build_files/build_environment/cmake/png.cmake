--- conflicted
+++ resolved
@@ -29,11 +29,7 @@
 ExternalProject_Add(external_png
   URL ${PNG_URI}
   DOWNLOAD_DIR ${DOWNLOAD_DIR}
-<<<<<<< HEAD
-  URL_HASH MD5=${PNG_HASH}
-=======
   URL_HASH SHA256=${PNG_HASH}
->>>>>>> 0e280b96
   PREFIX ${BUILD_DIR}/png
   CMAKE_ARGS -DCMAKE_INSTALL_PREFIX=${LIBDIR}/png ${DEFAULT_CMAKE_FLAGS} ${PNG_EXTRA_ARGS}
   INSTALL_DIR ${LIBDIR}/png
