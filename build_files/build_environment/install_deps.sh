--- conflicted
+++ resolved
@@ -2811,19 +2811,7 @@
       LLVM_VERSION_FOUND=$LLVM_VERSION
       clean_LLVM
     else
-<<<<<<< HEAD
-      #~ check_package_version_ge_DEB llvm-dev $LLVM_VERSION_MIN
-      #~ if [ $? -eq 0 ]; then
-        #~ install_packages_DEB llvm-dev clang
-        #~ have_llvm=true
-        #~ LLVM_VERSION_FOUND=""  # Using default one, no need to specify it!
-        #~ clean_LLVM
-      #~ else
       _do_compile_llvm=true
-      #~ fi
-=======
-      _do_compile_llvm=true
->>>>>>> 4bb1e224
     fi
   fi
 
@@ -3363,36 +3351,10 @@
     INFO "Forced LLVM building, as requested..."
     _do_compile_llvm=true
   else
-<<<<<<< HEAD
-    # Problem compiling with LLVM 3.2 so match version 3.1 ...
-    if [ "$RPM" = "SUSE" ]; then
-      check_package_version_match_RPM llvm-clang-devel $LLVM_VERSION
-      if [ $? -eq 0 ]; then
-        install_packages_RPM llvm-devel llvm-clang-devel
-        have_llvm=true
-        LLVM_VERSION_FOUND=$LLVM_VERSION
-        clean_LLVM
-      else
-        # Better to compile it than use minimum version from repo...
-        _do_compile_llvm=true
-      fi
-    else
-      check_package_version_match_RPM clang-devel $LLVM_VERSION
-      if [ $? -eq 0 ]; then
-        install_packages_RPM llvm-devel clang-devel
-        have_llvm=true
-        LLVM_VERSION_FOUND=$LLVM_VERSION
-        clean_LLVM
-      else
-        # Better to compile it than use minimum version from repo...
-        _do_compile_llvm=true
-      fi
-=======
     if [ "$RPM" = "SUSE" ]; then
       CLANG_DEV="llvm-clang-devel"
     else
       CLANG_DEV="clang-devel"
->>>>>>> 4bb1e224
     fi
     # XXX RHEL has 3.4 in repo but OSL complains about not finding MCJIT_LIBRARY, so compile for now...
     #check_package_version_match_RPM $CLANG_DEV $LLVM_VERSION
@@ -3799,19 +3761,11 @@
     INFO "Forced LLVM building, as requested..."
     _do_compile_llvm=true
   else
-<<<<<<< HEAD
-    check_package_version_match_ARCH clang $LLVM_VERSION
-=======
     check_package_version_match_ARCH llvm35 $LLVM_VERSION_MIN
->>>>>>> 4bb1e224
     if [ $? -eq 0 ]; then
       install_packages_ARCH llvm35 clang35
       have_llvm=true
-<<<<<<< HEAD
-      LLVM_VERSION=`check_package_version_ge_ARCH clang $LLVM_VERSION_MIN`
-=======
       LLVM_VERSION=`get_package_version_ARCH llvm35`
->>>>>>> 4bb1e224
       LLVM_VERSION_FOUND=$LLVM_VERSION
       clean_LLVM
     else
