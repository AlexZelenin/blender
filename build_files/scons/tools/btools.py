import os
import os.path
import SCons.Options

import SCons.Variables
try:
    import subprocess
except ImportError:
    pass
import string
import shutil
import sys

Variables = SCons.Variables
BoolVariable = SCons.Variables.BoolVariable

def get_command_output(*popenargs, **kwargs):
    if hasattr(subprocess, "check_output"):
        return subprocess.check_output(*popenargs, **kwargs)
    if 'stdout' in kwargs:
        raise ValueError('stdout argument not allowed, it will be overridden.')
    process = subprocess.Popen(stdout=subprocess.PIPE, *popenargs, **kwargs)
    output, unused_err = process.communicate()
    retcode = process.poll()
    if retcode:
        cmd = kwargs.get("args")
        if cmd is None:
            cmd = popenargs[0]
        raise subprocess.CalledProcessError(retcode, cmd)
    return output

def get_version():
    import re

    fname = os.path.join(os.path.dirname(__file__), "..", "..", "..", "source", "blender", "blenkernel", "BKE_blender.h")
    ver_base = None
    ver_char = None
    ver_cycle = None

    re_ver = re.compile("^#\s*define\s+BLENDER_VERSION\s+([0-9]+)")
    re_ver_char = re.compile("^#\s*define\s+BLENDER_VERSION_CHAR\s*(\S*)") # optional arg
    re_ver_cycle = re.compile("^#\s*define\s+BLENDER_VERSION_CYCLE\s*(\S*)") # optional arg

    for l in open(fname, "r"):
        match = re_ver.match(l)
        if match:
            ver = int(match.group(1))
            ver_base = "%d.%d" % (ver / 100, ver % 100)

        match = re_ver_char.match(l)
        if match:
            ver_char = match.group(1)
            if ver_char == "BLENDER_CHAR_VERSION":
                ver_char = ""

        match = re_ver_cycle.match(l)
        if match:
            ver_cycle = match.group(1)
            if ver_cycle == "BLENDER_CYCLE_VERSION":
                ver_cycle = ""

        if (ver_base is not None) and (ver_char is not None) and (ver_cycle is not None):
            # eg '2.56a-beta'
            if ver_cycle != "release":
                ver_display = "%s%s-%s" % (ver_base, ver_char, ver_cycle)
            else:
                ver_display = "%s%s" % (ver_base, ver_char)

            return ver_base, ver_display, ver_cycle

    raise Exception("%s: missing version string" % fname)

def get_hash():
    try:
        build_hash = get_command_output(['git', 'rev-parse', '--short', 'HEAD']).strip()
    except OSError:
        build_hash = None
        print("WARNING: could not use git to retrieve current Blender repository hash...")
    except subprocess.CalledProcessError as e:
        build_hash = None
        print("WARNING: git errored while retrieving current Blender repository hash (%d)..." % e.returncode)
    if build_hash == '' or build_hash == None:
        build_hash = 'UNKNOWN'

    return build_hash


def checkEndian():
    return sys.byteorder


# This is used in creating the local config directories
VERSION, VERSION_DISPLAY, VERSION_RELEASE_CYCLE = get_version()
HASH = get_hash()
ENDIAN = checkEndian()


def print_arguments(args, bc):
    if len(args):
        for k,v in args.iteritems():
            if type(v)==list:
                v = ' '.join(v)
            print '\t'+bc.OKBLUE+k+bc.ENDC+' = '+bc.OKGREEN + v + bc.ENDC
    else:
        print '\t'+bc.WARNING+'No  command-line arguments given'+bc.ENDC

def validate_arguments(args, bc):
    opts_list = [
            'WITH_BF_FREESTYLE', 'WITH_BF_PYTHON', 'WITH_BF_PYTHON_SAFETY', 'WITH_BF_PYTHON_SECURITY', 'BF_PYTHON', 'BF_PYTHON_VERSION', 'BF_PYTHON_INC', 'BF_PYTHON_BINARY', 'BF_PYTHON_LIB', 'BF_PYTHON_LIBPATH', 'BF_PYTHON_LIBPATH_ARCH', 'WITH_BF_STATICPYTHON', 'WITH_OSX_STATICPYTHON', 'BF_PYTHON_LIB_STATIC', 'BF_PYTHON_DLL', 'BF_PYTHON_ABI_FLAGS',
            'WITH_BF_OPENAL', 'BF_OPENAL', 'BF_OPENAL_INC', 'BF_OPENAL_LIB', 'BF_OPENAL_LIBPATH', 'WITH_BF_STATICOPENAL', 'BF_OPENAL_LIB_STATIC',
            'WITH_BF_SDL', 'BF_SDL', 'BF_SDL_INC', 'BF_SDL_LIB', 'BF_SDL_LIBPATH', 'WITH_BF_SDL_DYNLOAD',
            'WITH_BF_JACK', 'BF_JACK', 'BF_JACK_INC', 'BF_JACK_LIB', 'BF_JACK_LIBPATH', 'WITH_BF_JACK_DYNLOAD',
            'WITH_BF_SNDFILE', 'BF_SNDFILE', 'BF_SNDFILE_INC', 'BF_SNDFILE_LIB', 'BF_SNDFILE_LIBPATH', 'WITH_BF_STATICSNDFILE', 'BF_SNDFILE_LIB_STATIC',
            'BF_PTHREADS', 'BF_PTHREADS_INC', 'BF_PTHREADS_LIB', 'BF_PTHREADS_LIBPATH',
            'WITH_BF_OPENEXR', 'BF_OPENEXR', 'BF_OPENEXR_INC', 'BF_OPENEXR_LIB', 'BF_OPENEXR_LIBPATH', 'WITH_BF_STATICOPENEXR', 'BF_OPENEXR_LIB_STATIC',
            'WITH_BF_DDS', 'WITH_BF_CINEON', 'WITH_BF_HDR',
            'WITH_BF_FFMPEG', 'BF_FFMPEG_LIB','BF_FFMPEG_EXTRA', 'BF_FFMPEG',  'BF_FFMPEG_INC', 'BF_FFMPEG_DLL',
            'WITH_BF_STATICFFMPEG', 'BF_FFMPEG_LIB_STATIC',
            'WITH_BF_OGG', 'BF_OGG', 'BF_OGG_LIB',
            'WITH_BF_FRAMESERVER',
            'WITH_BF_COMPOSITOR',
            'WITH_BF_JPEG', 'BF_JPEG', 'BF_JPEG_INC', 'BF_JPEG_LIB', 'BF_JPEG_LIBPATH', 'WITH_BF_STATICJPEG', 'BF_JPEG_LIB_STATIC',
            'WITH_BF_OPENJPEG', 'BF_OPENJPEG', 'BF_OPENJPEG_INC', 'BF_OPENJPEG_LIB', 'BF_OPENJPEG_LIBPATH',
            'WITH_BF_REDCODE', 'BF_REDCODE', 'BF_REDCODE_INC', 'BF_REDCODE_LIB', 'BF_REDCODE_LIBPATH',
            'WITH_BF_PNG', 'BF_PNG', 'BF_PNG_INC', 'BF_PNG_LIB', 'BF_PNG_LIBPATH', 'WITH_BF_STATICPNG', 'BF_PNG_LIB_STATIC',
            'WITH_BF_TIFF', 'BF_TIFF', 'BF_TIFF_INC', 'BF_TIFF_LIB', 'BF_TIFF_LIBPATH', 'WITH_BF_STATICTIFF', 'BF_TIFF_LIB_STATIC',
            'WITH_BF_ZLIB', 'BF_ZLIB', 'BF_ZLIB_INC', 'BF_ZLIB_LIB', 'BF_ZLIB_LIBPATH', 'WITH_BF_STATICZLIB', 'BF_ZLIB_LIB_STATIC',
            'WITH_BF_INTERNATIONAL',
            'WITH_BF_ICONV', 'BF_ICONV', 'BF_ICONV_INC', 'BF_ICONV_LIB', 'BF_ICONV_LIBPATH',
            'WITH_BF_GAMEENGINE',
            'WITH_BF_BULLET', 'BF_BULLET', 'BF_BULLET_INC', 'BF_BULLET_LIB',
            # 'WITH_BF_ELTOPO',  # now only available in a branch
            'BF_LAPACK', 'BF_LAPACK_LIB', 'BF_LAPACK_LIBPATH', 'BF_LAPACK_LIB_STATIC',
            'BF_WINTAB', 'BF_WINTAB_INC',
            'BF_FREETYPE', 'BF_FREETYPE_INC', 'BF_FREETYPE_LIB', 'BF_FREETYPE_LIBPATH', 'BF_FREETYPE_LIB_STATIC', 'WITH_BF_FREETYPE_STATIC',
            'WITH_BF_QUICKTIME', 'BF_QUICKTIME', 'BF_QUICKTIME_INC', 'BF_QUICKTIME_LIB', 'BF_QUICKTIME_LIBPATH',
            'WITH_BF_FFTW3', 'BF_FFTW3', 'BF_FFTW3_INC', 'BF_FFTW3_LIB', 'BF_FFTW3_LIBPATH', 'WITH_BF_STATICFFTW3', 'BF_FFTW3_LIB_STATIC',
            'WITH_BF_STATICOPENGL', 'BF_OPENGL', 'BF_OPENGL_INC', 'BF_OPENGL_LIB', 'BF_OPENGL_LIBPATH', 'BF_OPENGL_LIB_STATIC',
            'WITH_BF_EGL', 'WITH_BF_GLEW_ES', 'BF_GLEW_INC', 'WITH_BF_GL_PROFILE_CORE', 'WITH_BF_GL_PROFILE_COMPAT', 'WITH_BF_GL_PROFILE_ES20',
            'WITH_BF_GLEW_MX', 'WITH_BF_GL_EGL', 'WITH_BF_GL_ANGLE',

            'WITH_BF_COLLADA', 'BF_COLLADA', 'BF_COLLADA_INC', 'BF_COLLADA_LIB', 'BF_OPENCOLLADA', 'BF_OPENCOLLADA_INC', 'BF_OPENCOLLADA_LIB', 'BF_OPENCOLLADA_LIBPATH', 'BF_PCRE', 'BF_PCRE_LIB', 'BF_PCRE_LIBPATH', 'BF_EXPAT', 'BF_EXPAT_LIB', 'BF_EXPAT_LIBPATH',
            'WITH_BF_STATICOPENCOLLADA', 'BF_OPENCOLLADA_LIB_STATIC',
            'WITH_BF_PLAYER',
            'WITH_BF_NOBLENDER',
            'WITH_BF_BINRELOC',
            'WITH_BF_LZO', 'WITH_BF_LZMA',
            'LCGDIR',
            'BF_CXX', 'WITH_BF_STATICCXX', 'BF_CXX_LIB_STATIC',
            'BF_TWEAK_MODE', 'BF_SPLIT_SRC',
            'WITHOUT_BF_INSTALL',
            'WITHOUT_BF_PYTHON_INSTALL', 'WITHOUT_BF_PYTHON_UNPACK',
            'WITH_BF_PYTHON_INSTALL_NUMPY', 'WITH_BF_PYTHON_INSTALL_REQUESTS',
            'WITHOUT_BF_OVERWRITE_INSTALL',
            'WITH_BF_OPENMP', 'BF_OPENMP', 'BF_OPENMP_LIBPATH', 'WITH_BF_STATICOPENMP', 'BF_OPENMP_STATIC_STATIC',
            'WITH_GHOST_SDL',
            'WITH_GHOST_XDND',
            'WITH_X11_XINPUT',
            'WITH_X11_XF86VMODE',
            'BF_GHOST_DEBUG',
            'BF_FANCY', 'BF_QUIET', 'BF_LINE_OVERWRITE',
            'BF_X264_CONFIG',
            'BF_XVIDCORE_CONFIG',
            'WITH_BF_DOCS',
            'BF_NUMJOBS',
            'BF_MSVS',
            'WITH_BF_RAYOPTIMIZATION',
            'BF_RAYOPTIMIZATION_SSE_FLAGS',
            'WITH_BF_FLUID',
            'WITH_BF_BOOLEAN',
            'WITH_BF_REMESH',
            'WITH_BF_OCEANSIM',
            'WITH_BF_SMOKE',
            'WITH_BF_CXX_GUARDEDALLOC',
            'WITH_BF_JEMALLOC', 'WITH_BF_STATICJEMALLOC', 'BF_JEMALLOC', 'BF_JEMALLOC_INC', 'BF_JEMALLOC_LIBPATH', 'BF_JEMALLOC_LIB', 'BF_JEMALLOC_LIB_STATIC',
            'BUILDBOT_BRANCH',
            'WITH_BF_IME',
            'WITH_BF_3DMOUSE', 'WITH_BF_STATIC3DMOUSE', 'BF_3DMOUSE', 'BF_3DMOUSE_INC', 'BF_3DMOUSE_LIB', 'BF_3DMOUSE_LIBPATH', 'BF_3DMOUSE_LIB_STATIC',
            'WITH_BF_CYCLES', 'WITH_BF_CYCLES_CUDA_BINARIES', 'BF_CYCLES_CUDA_NVCC', 'BF_CYCLES_CUDA_NVCC', 'WITH_BF_CYCLES_CUDA_THREADED_COMPILE', 'BF_CYCLES_CUDA_ENV',
            'WITH_BF_OIIO', 'WITH_BF_STATICOIIO', 'BF_OIIO', 'BF_OIIO_INC', 'BF_OIIO_LIB', 'BF_OIIO_LIB_STATIC', 'BF_OIIO_LIBPATH',
            'WITH_BF_OCIO', 'WITH_BF_STATICOCIO', 'BF_OCIO', 'BF_OCIO_INC', 'BF_OCIO_LIB', 'BF_OCIO_LIB_STATIC', 'BF_OCIO_LIBPATH',
            'WITH_BF_BOOST', 'WITH_BF_STATICBOOST', 'BF_BOOST', 'BF_BOOST_INC', 'BF_BOOST_LIB', 'BF_BOOST_LIB_INTERNATIONAL', 'BF_BOOST_LIB_STATIC', 'BF_BOOST_LIBPATH',
            'WITH_BF_LIBMV', 'WITH_BF_LIBMV_SCHUR_SPECIALIZATIONS',
            'WITH_BF_CYCLES_OSL', 'WITH_BF_STATICOSL', 'BF_OSL', 'BF_OSL_INC', 'BF_OSL_LIB', 'BF_OSL_LIBPATH', 'BF_OSL_LIB_STATIC', 'BF_OSL_COMPILER',
            'WITH_BF_LLVM', 'WITH_BF_STATICLLVM', 'BF_LLVM', 'BF_LLVM_LIB', 'BF_LLVM_LIBPATH', 'BF_LLVM_LIB_STATIC', 'BF_PROGRAM_LINKFLAGS'
            ]

    # Have options here that scons expects to be lists
    opts_list_split = [
            'BF_PYTHON_LINKFLAGS',
            'BF_OPENGL_LINKFLAGS',
            'BF_GL_DEFINITIONS',
            'CFLAGS', 'CCFLAGS', 'CXXFLAGS', 'CPPFLAGS',
            'REL_CFLAGS', 'REL_CCFLAGS', 'REL_CXXFLAGS',
            'BGE_CXXFLAGS',
            'BF_PROFILE_CFLAGS', 'BF_PROFILE_CCFLAGS', 'BF_PROFILE_CXXFLAGS', 'BF_PROFILE_LINKFLAGS',
            'BF_DEBUG_CFLAGS', 'BF_DEBUG_CCFLAGS', 'BF_DEBUG_CXXFLAGS',
            'C_WARN', 'CC_WARN', 'CXX_WARN',
            'LLIBS', 'PLATFORM_LINKFLAGS', 'MACOSX_ARCHITECTURE', 'MACOSX_SDK', 'XCODE_CUR_VER', 'C_COMPILER_ID',
            'BF_CYCLES_CUDA_BINARIES_ARCH', 'BF_PROGRAM_LINKFLAGS', 'MACOSX_DEPLOYMENT_TARGET',
<<<<<<< HEAD
            'WITH_BF_CYCLES_DEBUG', 'WITH_BF_CYCLES_LOGGING', 'WITH_BF_LEGACY_DEPSGRAPH', 'WITH_BF_OGDF'
=======
            'WITH_BF_CYCLES_DEBUG', 'WITH_BF_CYCLES_LOGGING',
            'WITH_BF_CPP11'
>>>>>>> 30527e3e
    ]


    arg_list = ['BF_DEBUG', 'BF_QUIET', 'BF_CROSS', 'BF_UPDATE',
            'BF_INSTALLDIR', 'BF_TOOLSET', 'BF_BINNAME',
            'BF_BUILDDIR', 'BF_FANCY', 'BF_QUICK', 'BF_PROFILE', 'BF_LINE_OVERWRITE',
            'BF_BSC', 'BF_CONFIG',
            'BF_PRIORITYLIST', 'BF_BUILDINFO','CC', 'CXX', 'BF_QUICKDEBUG',
            'BF_LISTDEBUG', 'LCGDIR', 'BF_X264_CONFIG', 'BF_XVIDCORE_CONFIG',
            'BF_UNIT_TEST', 'BF_BITNESS', 'MSVS_VERSION']

    okdict = {}

    for k,v in args.iteritems():
        if (k in opts_list) or (k in arg_list):
            okdict[k] = v
        elif k in opts_list_split:
            okdict[k] = v.split() # "" have already been stripped
        else:
            print '\t'+bc.WARNING+'Invalid argument: '+bc.ENDC+k+'='+v

    return okdict

def print_targets(targs, bc):
    if len(targs)>0:
        for t in targs:
            print '\t'+bc.OKBLUE+t+bc.ENDC
    else:
        print '\t'+bc.WARNING+'No targets given, using '+bc.ENDC+bc.OKGREEN+'default'+bc.ENDC

def validate_targets(targs, bc):
    valid_list = ['.', 'blender', 'blenderstatic', 'blenderplayer', 'webplugin',
            'blendernogame', 'blenderstaticnogame', 'blenderlite', 'release',
            'everything', 'clean', 'install-bin', 'install', 'nsis','buildslave',
            'cudakernels']
    oklist = []
    for t in targs:
        if t in valid_list:
            oklist.append(t)
        else:
            print '\t'+bc.WARNING+'Invalid target: '+bc.ENDC+t
    return oklist

class OurSpawn:
    def ourspawn(self, sh, escape, cmd, args, env):
        newargs = " ".join(args[1:])
        cmdline = cmd + " " + newargs
        startupinfo = subprocess.STARTUPINFO()
        proc = subprocess.Popen(cmdline, stdin=subprocess.PIPE, stdout=subprocess.PIPE,
            stderr=subprocess.PIPE, startupinfo=startupinfo, shell = False, env=env)
        data, err = proc.communicate()
        rv = proc.wait()
        if err:
            print(err)
        return rv

def SetupSpawn( env ):
    buf = OurSpawn()
    env['SPAWN'] = buf.ourspawn


def read_opts(env, cfg, args):
    localopts = Variables.Variables(cfg, args)
    localopts.AddVariables(
        ('LCGDIR', 'Location of SVN lib dir'),
        ('LIBDIR', 'Root dir of libs'),
        (BoolVariable('WITH_BF_PYTHON', 'Compile with python', True)),
        (BoolVariable('WITH_BF_PYTHON_SAFETY', 'Internal API error checking to track invalid data to prevent crash on access (at the expense of some effeciency)', False)),
        (BoolVariable('WITH_BF_PYTHON_SECURITY', 'Disables execution of scripts within blend files by default', True)),
        ('BF_PYTHON', 'Base path for python', ''),
        ('BF_PYTHON_VERSION', 'Python version to use', ''),
        ('BF_PYTHON_INC', 'Include path for Python headers', ''),
        ('BF_PYTHON_BINARY', 'Path to the Python interpreter', ''),
        ('BF_PYTHON_LIB', 'Python library', ''),
        ('BF_PYTHON_LIBPATH_ARCH', 'Additional Python library under some linux flavors (arch-dependent)', ''),
        ('BF_PYTHON_DLL', 'Python dll - used on Windows only', ''),
        ('BF_PYTHON_LIB_STATIC', 'Python static libraries', ''),
        ('BF_PYTHON_LIBPATH', 'Library path', ''),
        ('BF_PYTHON_LINKFLAGS', 'Python link flags', ''),
        (BoolVariable('WITH_BF_STATICPYTHON', 'Staticly link to python', False)),
        (BoolVariable('WITH_OSX_STATICPYTHON', 'Staticly link to python', True)),
        ('BF_PYTHON_ABI_FLAGS', 'Python ABI flags (suffix in library version: m, mu, etc)', ''),

        (BoolVariable('WITH_BF_FLUID', 'Build with Fluid simulation (Elbeem)', True)),
        (BoolVariable('WITH_BF_BOOLEAN', 'Build with boolean modifier', True)),
        (BoolVariable('WITH_BF_REMESH', 'Build with remesh modifier', True)),
        (BoolVariable('WITH_BF_OCEANSIM', 'Build with ocean simulation', False)),
        (BoolVariable('WITH_BF_SMOKE', 'Build with smoke simulation', True)),
        ('BF_PROFILE_FLAGS', 'Profiling compiler flags', ''),
        (BoolVariable('WITH_BF_OPENAL', 'Use OpenAL if true', False)),
        ('BF_OPENAL', 'Base path for OpenAL', ''),
        ('BF_OPENAL_INC', 'Include path for python headers', ''),
        ('BF_OPENAL_LIB', 'Path to OpenAL library', ''),
        ('BF_OPENAL_LIB_STATIC', 'Path to OpenAL static library', ''),
        ('BF_OPENAL_LIBPATH', 'Path to OpenAL library', ''),
        (BoolVariable('WITH_BF_STATICOPENAL', 'Staticly link to openal', False)),

        (BoolVariable('WITH_BF_SDL', 'Use SDL if true', False)),
        ('BF_SDL', 'SDL base path', ''),
        ('BF_SDL_INC', 'SDL include path', ''),
        ('BF_SDL_LIB', 'SDL library', ''),
        ('BF_SDL_LIBPATH', 'SDL library path', ''),
        (BoolVariable('WITH_BF_SDL_DYNLOAD', 'Enable runtime dynamic SDL libraries loading (works only on Linux)', False)),

        (BoolVariable('WITH_BF_JACK', 'Enable jack support if true', True)),
        ('BF_JACK', 'jack base path', ''),
        ('BF_JACK_INC', 'jack include path', ''),
        ('BF_JACK_LIB', 'jack library', ''),
        ('BF_JACK_LIBPATH', 'jack library path', ''),
        (BoolVariable('WITH_BF_JACK_DYNLOAD', 'Enable runtime dynamic Jack libraries loading (works only on Linux)', False)),

        (BoolVariable('WITH_BF_SNDFILE', 'Enable sndfile support if true', True)),
        ('BF_SNDFILE', 'sndfile base path', ''),
        ('BF_SNDFILE_INC', 'sndfile include path', ''),
        ('BF_SNDFILE_LIB', 'sndfile library', ''),
        ('BF_SNDFILE_LIB_STATIC', 'Path to sndfile static library', ''),
        ('BF_SNDFILE_LIBPATH', 'sndfile library path', ''),
        (BoolVariable('WITH_BF_STATICSNDFILE', 'Staticly link to sndfile', False)),

        ('BF_PTHREADS', 'Pthreads base path', ''),
        ('BF_PTHREADS_INC', 'Pthreads include path', ''),
        ('BF_PTHREADS_LIB', 'Pthreads library', ''),
        ('BF_PTHREADS_LIBPATH', 'Pthreads library path', ''),

        (BoolVariable('WITH_BF_OPENEXR', 'Use OPENEXR if true', True)),
        (BoolVariable('WITH_BF_STATICOPENEXR', 'Staticly link to OpenEXR', False)),
        ('BF_OPENEXR', 'OPENEXR base path', ''),
        ('BF_OPENEXR_INC', 'OPENEXR include path', ''),
        ('BF_OPENEXR_LIB', 'OPENEXR library', ''),
        ('BF_OPENEXR_LIBPATH', 'OPENEXR library path', ''),
        ('BF_OPENEXR_LIB_STATIC', 'OPENEXR static library', ''),

        (BoolVariable('WITH_BF_DDS', 'Support DDS image format if true', True)),

        (BoolVariable('WITH_BF_CINEON', 'Support CINEON and DPX image formats if true', True)),

        (BoolVariable('WITH_BF_HDR', 'Support HDR image formats if true', True)),

        (BoolVariable('WITH_BF_FRAMESERVER', 'Support export to a frameserver', True)),

        (BoolVariable('WITH_BF_FFMPEG', 'Use FFMPEG if true', False)),
        ('BF_FFMPEG', 'FFMPEG base path', ''),
        ('BF_FFMPEG_LIB', 'FFMPEG library', ''),
        ('BF_FFMPEG_DLL', 'FFMPEG dll libraries to be installed', ''),
        ('BF_FFMPEG_EXTRA', 'FFMPEG flags that must be preserved', ''),

        ('BF_FFMPEG_INC', 'FFMPEG includes', ''),
        ('BF_FFMPEG_LIBPATH', 'FFMPEG library path', ''),
        (BoolVariable('WITH_BF_STATICFFMPEG', 'Use static FFMPEG if true', False)),
        ('BF_FFMPEG_LIB_STATIC', 'Static FFMPEG libraries', ''),

        (BoolVariable('WITH_BF_OGG', 'Link OGG, THEORA, VORBIS with FFMPEG if true',
                    False)),
        ('BF_OGG', 'OGG base path', ''),
        ('BF_OGG_LIB', 'OGG library', ''),

        (BoolVariable('WITH_BF_JPEG', 'Use JPEG if true', True)),
        (BoolVariable('WITH_BF_STATICJPEG', 'Staticly link to JPEG', False)),
        ('BF_JPEG', 'JPEG base path', ''),
        ('BF_JPEG_INC', 'JPEG include path', ''),
        ('BF_JPEG_LIB', 'JPEG library', ''),
        ('BF_JPEG_LIBPATH', 'JPEG library path', ''),
        ('BF_JPEG_LIB_STATIC', 'JPEG static library', ''),

        (BoolVariable('WITH_BF_OPENJPEG', 'Use OPENJPEG if true', False)),
        ('BF_OPENJPEG', 'OPENJPEG base path', ''),
        ('BF_OPENJPEG_INC', 'OPENJPEG include path', ''),
        ('BF_OPENJPEG_LIB', 'OPENJPEG library', ''),
        ('BF_OPENJPEG_LIBPATH', 'OPENJPEG library path', ''),

        (BoolVariable('WITH_BF_REDCODE', 'Use REDCODE if true', False)),
        ('BF_REDCODE', 'REDCODE base path', ''),
        ('BF_REDCODE_INC', 'REDCODE include path', ''),
        ('BF_REDCODE_LIB', 'REDCODE library', ''),
        ('BF_REDCODE_LIBPATH', 'REDCODE library path', ''),

        (BoolVariable('WITH_BF_PNG', 'Use PNG if true', True)),
        (BoolVariable('WITH_BF_STATICPNG', 'Staticly link to PNG', False)),
        ('BF_PNG', 'PNG base path', ''),
        ('BF_PNG_INC', 'PNG include path', ''),
        ('BF_PNG_LIB', 'PNG library', ''),
        ('BF_PNG_LIBPATH', 'PNG library path', ''),
        ('BF_PNG_LIB_STATIC', 'PNG static library', ''),

        (BoolVariable('WITH_BF_TIFF', 'Use TIFF if true', True)),
        (BoolVariable('WITH_BF_STATICTIFF', 'Staticly link to TIFF', False)),
        ('BF_TIFF', 'TIFF base path', ''),
        ('BF_TIFF_INC', 'TIFF include path', ''),
        ('BF_TIFF_LIB', 'TIFF library', ''),
        ('BF_TIFF_LIBPATH', 'TIFF library path', ''),
        ('BF_TIFF_LIB_STATIC', 'TIFF static library', ''),

        (BoolVariable('WITH_BF_ZLIB', 'Use ZLib if true', True)),
        (BoolVariable('WITH_BF_STATICZLIB', 'Staticly link to ZLib', False)),
        ('BF_ZLIB', 'ZLib base path', ''),
        ('BF_ZLIB_INC', 'ZLib include path', ''),
        ('BF_ZLIB_LIB', 'ZLib library', ''),
        ('BF_ZLIB_LIBPATH', 'ZLib library path', ''),
        ('BF_ZLIB_LIB_STATIC', 'ZLib static library', ''),

        (BoolVariable('WITH_BF_INTERNATIONAL', 'Use Boost::locale if true', True)),

        (BoolVariable('WITH_BF_ICONV', 'Use iconv if true', True)),
        ('BF_ICONV', 'iconv base path', ''),
        ('BF_ICONV_INC', 'iconv include path', ''),
        ('BF_ICONV_LIB', 'iconv library', ''),
        ('BF_ICONV_LIBPATH', 'iconv library path', ''),

        (BoolVariable('WITH_BF_FREESTYLE', 'Compile with freestyle', True)),

        (BoolVariable('WITH_BF_GAMEENGINE', 'Build with gameengine' , False)),

        (BoolVariable('WITH_BF_BULLET', 'Use Bullet if true', True)),
        # (BoolVariable('WITH_BF_ELTOPO', 'Use Eltopo collision library if true', False)),  # this is now only available in a branch
        ('BF_LAPACK', 'LAPACK base path', ''),
        ('BF_LAPACK_LIB', 'LAPACK library', ''),
        ('BF_LAPACK_LIB_STATIC', 'LAPACK library', ''),
        ('BF_LAPACK_LIBPATH', 'LAPACK library path', ''),
        (BoolVariable('WITH_BF_STATICLAPACK', 'Staticly link to LAPACK', False)),

        ('BF_BULLET', 'Bullet base dir', ''),
        ('BF_BULLET_INC', 'Bullet include path', ''),
        ('BF_BULLET_LIB', 'Bullet library', ''),

        ('BF_WINTAB', 'WinTab base dir', ''),
        ('BF_WINTAB_INC', 'WinTab include dir', ''),
        ('BF_CXX', 'c++ base path for libstdc++, only used when static linking', ''),
        (BoolVariable('WITH_BF_STATICCXX', 'static link to stdc++', False)),
        ('BF_CXX_LIB_STATIC', 'static library path for stdc++', ''),

        ('BF_FREETYPE', 'Freetype base path', ''),
        ('BF_FREETYPE_INC', 'Freetype include path', ''),
        ('BF_FREETYPE_LIB', 'Freetype library', ''),
        ('BF_FREETYPE_LIBPATH', 'Freetype library path', ''),
        (BoolVariable('WITH_BF_FREETYPE_STATIC', 'Use Static Freetype if true', False)),
        ('BF_FREETYPE_LIB_STATIC', 'Static Freetype library', ''),

        (BoolVariable('WITH_BF_OPENMP', 'Use OpenMP if true', False)),
        (BoolVariable('WITH_BF_STATICOPENMP', 'Staticly link to OpenMP', False)),
        ('BF_OPENMP', 'Base path to OpenMP (used when cross-compiling with older versions of WinGW)', ''),
        ('BF_OPENMP_INC', 'Path to OpenMP includes (used when cross-compiling with older versions of WinGW)', ''),
        ('BF_OPENMP_LIBPATH', 'Path to OpenMP libraries (used when cross-compiling with older versions of WinGW)', ''),
        (BoolVariable('WITH_GHOST_SDL', 'Enable building blender against SDL for windowing rather then the native APIs', False)),
        (BoolVariable('WITH_X11_XINPUT', 'Enable X11 Xinput (tablet support and unicode input)', True)),
        (BoolVariable('WITH_X11_XF86VMODE', 'Enable X11 video mode switching', True)),
        ('BF_OPENMP_LIB_STATIC', 'OpenMP static library', ''),

        (BoolVariable('WITH_BF_QUICKTIME', 'Use QuickTime if true', False)),
        ('BF_QUICKTIME', 'QuickTime base path', ''),
        ('BF_QUICKTIME_INC', 'QuickTime include path', ''),
        ('BF_QUICKTIME_LIB', 'QuickTime library', ''),
        ('BF_QUICKTIME_LIBPATH', 'QuickTime library path', ''),

        (BoolVariable('WITH_BF_FFTW3', 'Use FFTW3 if true', False)),
        ('BF_FFTW3', 'FFTW3 base path', ''),
        ('BF_FFTW3_INC', 'FFTW3 include path', ''),
        ('BF_FFTW3_LIB', 'FFTW3 library', ''),
        ('BF_FFTW3_LIB_STATIC', 'FFTW3 static libraries', ''),
        ('BF_FFTW3_LIBPATH', 'FFTW3 library path', ''),
        (BoolVariable('WITH_BF_STATICFFTW3', 'Staticly link to FFTW3', False)),

        (BoolVariable('WITH_BF_STATICOPENGL', 'Use MESA if true', True)),
        ('BF_OPENGL', 'OpenGL base path', ''),
        ('BF_OPENGL_INC', 'OpenGL include path', ''),
        ('BF_OPENGL_LIB', 'OpenGL libraries', ''),
        ('BF_OPENGL_LIBPATH', 'OpenGL library path', ''),
        ('BF_OPENGL_LIB_STATIC', 'OpenGL static libraries', ''),
        ('BF_OPENGL_LINKFLAGS', 'OpenGL link flags', ''),

        (BoolVariable('WITH_BF_GLEW_MX', '', False)),
        (BoolVariable('WITH_BF_GLEW_ES', '', False)),
        (BoolVariable('WITH_BF_GL_EGL', '', False)),
        (BoolVariable('WITH_BF_GL_PROFILE_COMPAT', '', True)),
        (BoolVariable('WITH_BF_GL_PROFILE_CORE', '', False)),
        (BoolVariable('WITH_BF_GL_PROFILE_ES20', '', False)),
        (BoolVariable('WITH_BF_GL_ANGLE', '', False)),
        ('BF_GL_DEFINITIONS', '', []),
        ('BF_GLEW_INC', '', ''),
    ) # end of opts.AddVariables()

    localopts.AddVariables(
        (BoolVariable('WITH_BF_COLLADA', 'Build COLLADA import/export module if true', False)),
        (BoolVariable('WITH_BF_STATICOPENCOLLADA', 'Staticly link to OpenCollada', False)),
        ('BF_COLLADA', 'COLLADA base path', ''),
        ('BF_COLLADA_INC', 'COLLADA include path', ''),
        ('BF_COLLADA_LIB', 'COLLADA library', ''),
        ('BF_OPENCOLLADA', 'OpenCollada base path', ''),
        ('BF_OPENCOLLADA_INC', 'OpenCollada base include path', ''),
        ('BF_OPENCOLLADA_LIB', 'OpenCollada library', ''),
        ('BF_OPENCOLLADA_LIBPATH', 'OpenCollada library path', ''),
        ('BF_PCRE', 'PCRE base path', ''),
        ('BF_PCRE_LIB', 'PCRE library', ''),
        ('BF_PCRE_LIBPATH', 'PCRE library path', ''),
        ('BF_EXPAT', 'Expat base path', ''),
        ('BF_EXPAT_LIB', 'Expat library', ''),
        ('BF_EXPAT_LIBPATH', 'Expat library path', ''),
        ('BF_OPENCOLLADA_LIB_STATIC', 'OpenCollada static library', ''),

        (BoolVariable('WITH_BF_JEMALLOC', 'Use jemalloc if true', False)),
        (BoolVariable('WITH_BF_STATICJEMALLOC', 'Staticly link to jemalloc', False)),
        ('BF_JEMALLOC', 'jemalloc base path', ''),
        ('BF_JEMALLOC_INC', 'jemalloc include path', ''),
        ('BF_JEMALLOC_LIB', 'jemalloc library', ''),
        ('BF_JEMALLOC_LIBPATH', 'jemalloc library path', ''),
        ('BF_JEMALLOC_LIB_STATIC', 'jemalloc static library', ''),

        (BoolVariable('WITH_BF_PLAYER', 'Build blenderplayer if true', False)),
        (BoolVariable('WITH_BF_NOBLENDER', 'Do not build blender if true', False)),

        (BoolVariable('WITH_BF_IME', 'Enable Input Method Editor (IME) for complex Asian character input', False)),

        (BoolVariable('WITH_BF_3DMOUSE', 'Build blender with support of 3D mouses', False)),
        (BoolVariable('WITH_BF_STATIC3DMOUSE', 'Staticly link to 3d mouse library', False)),
        ('BF_3DMOUSE', '3d mouse library base path', ''),
        ('BF_3DMOUSE_INC', '3d mouse library include path', ''),
        ('BF_3DMOUSE_LIB', '3d mouse library', ''),
        ('BF_3DMOUSE_LIBPATH', '3d mouse library path', ''),
        ('BF_3DMOUSE_LIB_STATIC', '3d mouse static library', ''),

        ('CFLAGS', 'C only flags', []),
        ('CCFLAGS', 'Generic C and C++ flags', []),
        ('CXXFLAGS', 'C++ only flags', []),
        ('BGE_CXXFLAGS', 'C++ only flags for BGE', []),
        ('CPPFLAGS', 'Defines', []),
        ('REL_CFLAGS', 'C only release flags', []),
        ('REL_CCFLAGS', 'Generic C and C++ release flags', []),
        ('REL_CXXFLAGS', 'C++ only release flags', []),

        ('C_WARN', 'C warning flags', []),
        ('CC_WARN', 'Generic C and C++ warning flags', []),
        ('CXX_WARN', 'C++ only warning flags', []),

        ('LLIBS', 'Platform libs', []),
        ('PLATFORM_LINKFLAGS', 'Platform linkflags', []),
        ('MACOSX_ARCHITECTURE', 'python_arch.zip select', ''),
        ('MACOSX_SDK', 'Set OS X SDK', ''),
        ('XCODE_CUR_VER', 'Detect XCode version', ''),
        ('MACOSX_DEPLOYMENT_TARGET', 'Detect OS X target version', ''),
        ('C_COMPILER_ID', 'Detect the resolved compiler', ''),

        (BoolVariable('BF_PROFILE', 'Add profiling information if true', False)),
        ('BF_PROFILE_CFLAGS', 'C only profiling flags', []),
        ('BF_PROFILE_CCFLAGS', 'C and C++ profiling flags', []),
        ('BF_PROFILE_CXXFLAGS', 'C++ only profiling flags', []),
        ('BF_PROFILE_LINKFLAGS', 'Profile linkflags', []),

        (BoolVariable('BF_DEBUG', 'Add debug flags if true', False)),
        ('BF_DEBUG_CFLAGS', 'C only debug flags', []),
        ('BF_DEBUG_CCFLAGS', 'C and C++ debug flags', []),
        ('BF_DEBUG_CXXFLAGS', 'C++ only debug flags', []),

        (BoolVariable('BF_BSC', 'Create .bsc files (msvc only)', False)),

        ('BF_BUILDDIR', 'Build dir', ''),
        ('BF_INSTALLDIR', 'Installation dir', ''),

        ('CC', 'C compiler to use', env['CC']),
        ('CXX', 'C++ compiler to use', env['CXX']),

        (BoolVariable('BF_BUILDINFO', 'Buildtime in splash if true', True)),

        (BoolVariable('BF_TWEAK_MODE', 'Enable tweak mode if true', False)),
        (BoolVariable('BF_SPLIT_SRC', 'Split src lib into several chunks if true', False)),
        (BoolVariable('WITHOUT_BF_INSTALL', 'dont install if true', False)),
        (BoolVariable('WITHOUT_BF_PYTHON_INSTALL', 'dont install Python modules if true', False)),
        (BoolVariable('WITH_BF_PYTHON_INSTALL_NUMPY', 'install Python numpy module', False)),
        (BoolVariable('WITH_BF_PYTHON_INSTALL_REQUESTS', 'install Python requests module', False)),
        (BoolVariable('WITHOUT_BF_PYTHON_UNPACK', 'dont remove and unpack Python modules everytime if true', False)),
        (BoolVariable('WITHOUT_BF_OVERWRITE_INSTALL', 'dont remove existing files before breating the new install directory (set to False when making packages for others)', False)),
        (BoolVariable('BF_FANCY', 'Enable fancy output if true', True)),
        (BoolVariable('BF_QUIET', 'Enable silent output if true', True)),
        (BoolVariable('BF_LINE_OVERWRITE', 'Enable overwriting of compile line in BF_QUIET mode if true', False)),
        (BoolVariable('WITH_BF_BINRELOC', 'Enable relocatable binary (linux only)', False)),

        (BoolVariable('WITH_BF_LZO', 'Enable fast LZO pointcache compression', True)),
        (BoolVariable('WITH_BF_LZMA', 'Enable best LZMA pointcache compression', True)),

        (BoolVariable('WITH_BF_LIBMV', 'Enable libmv structure from motion library', True)),
        (BoolVariable('WITH_BF_LIBMV_SCHUR_SPECIALIZATIONS', 'Enable fixed-size schur specializations', True)),

        (BoolVariable('WITH_BF_COMPOSITOR', 'Enable the tile based nodal compositor', True)),
    ) # end of opts.AddOptions()

    localopts.AddVariables(
        ('BF_X264_CONFIG', 'configuration flags for x264', ''),
        ('BF_XVIDCORE_CONFIG', 'configuration flags for xvidcore', ''),
#        (BoolVariable('WITH_BF_DOCS', 'Generate API documentation', False)),

        ('BF_CONFIG', 'SCons python config file used to set default options', 'user_config.py'),
        ('BF_NUMJOBS', 'Number of build processes to spawn', '1'),
        ('BF_MSVS', 'Generate MSVS project files and solution', False),

        (BoolVariable('BF_UNIT_TEST', 'Build with unit test support.', False)),

        (BoolVariable('BF_GHOST_DEBUG', 'Make GHOST print events and info to stdout. (very verbose)', False)),

        (BoolVariable('WITH_BF_RAYOPTIMIZATION', 'Enable raytracer SSE/SIMD optimization.', False)),
        ('BF_RAYOPTIMIZATION_SSE_FLAGS', 'SSE flags', ''),
        (BoolVariable('WITH_BF_CXX_GUARDEDALLOC', 'Enable GuardedAlloc for C++ memory allocation tracking.', False)),

        ('BUILDBOT_BRANCH', 'Buildbot branch name', ''),

        (BoolVariable('WITH_BF_CYCLES', 'Build with the Cycles engine', True)),
        (BoolVariable('WITH_BF_CYCLES_CUDA_BINARIES', 'Build with precompiled CUDA binaries', False)),
        (BoolVariable('WITH_BF_CYCLES_CUDA_THREADED_COMPILE', 'Build several render kernels at once (using BF_NUMJOBS)', False)),
        ('BF_CYCLES_CUDA_NVCC', 'CUDA nvcc compiler path', ''),
        ('BF_CYCLES_CUDA_ENV', 'preset environement nvcc will execute in', ''),
        ('BF_CYCLES_CUDA_BINARIES_ARCH', 'CUDA architectures to compile binaries for', []),
        (BoolVariable('WITH_BF_CYCLES_DEBUG', 'Build Cycles engine with extra debugging capabilities', False)),
        (BoolVariable('WITH_BF_CYCLES_LOGGING', 'Build Cycles engine with logging support', True)),

        (BoolVariable('WITH_BF_OIIO', 'Build with OpenImageIO', False)),
        (BoolVariable('WITH_BF_STATICOIIO', 'Statically link to OpenImageIO', False)),
        ('BF_OIIO', 'OIIO root path', ''),
        ('BF_OIIO_INC', 'OIIO include path', ''),
        ('BF_OIIO_LIB', 'OIIO library', ''),
        ('BF_OIIO_LIBPATH', 'OIIO library path', ''),
        ('BF_OIIO_LIB_STATIC', 'OIIO static library', ''),

        (BoolVariable('WITH_BF_OCIO', 'Build with OpenColorIO', False)),
        (BoolVariable('WITH_BF_STATICOCIO', 'Staticly link to OpenColorIO', False)),
        ('BF_OCIO', 'OCIO root path', ''),
        ('BF_OCIO_INC', 'OCIO include path', ''),
        ('BF_OCIO_LIB', 'OCIO library', ''),
        ('BF_OCIO_LIBPATH', 'OCIO library path', ''),
        ('BF_OCIO_LIB_STATIC', 'OCIO static library', ''),

        (BoolVariable('WITH_BF_BOOST', 'Build with Boost', False)),
        (BoolVariable('WITH_BF_STATICBOOST', 'Staticly link to boost', False)),
        ('BF_BOOST', 'Boost root path', ''),
        ('BF_BOOST_INC', 'Boost include path', ''),
        ('BF_BOOST_LIB', 'Boost library', ''),
        ('BF_BOOST_LIB_INTERNATIONAL', 'Boost library', ''),
        ('BF_BOOST_LIBPATH', 'Boost library path', ''),
        ('BF_BOOST_LIB_STATIC', 'Boost static library', ''),

        (BoolVariable('WITH_GHOST_XDND', 'Build with drag-n-drop support on Linux platforms using XDND protocol', True)),

        (BoolVariable('WITH_BF_CYCLES_OSL', 'Build with OSL sypport in Cycles', False)),
        (BoolVariable('WITH_BF_STATICOSL', 'Staticly link to OSL', False)),
        ('BF_OSL', 'OSL root path', ''),
        ('BF_OSL_INC', 'OSL include path', ''),
        ('BF_OSL_LIB', 'OSL library', ''),
        ('BF_OSL_LIBPATH', 'OSL library path', ''),
        ('BF_OSL_LIB_STATIC', 'OSL static library', ''),
        ('BF_OSL_COMPILER', 'OSL compiler', ''),

        (BoolVariable('WITH_BF_LLVM', 'Build with LLVM sypport (required for OSL)', False)),
        (BoolVariable('WITH_BF_STATICLLVM', 'Staticly link to LLVM', False)),
        ('BF_LLVM', 'LLVM root path', ''),
        ('BF_LLVM_LIB', 'LLVM library', ''),
        ('BF_LLVM_LIBPATH', 'LLVM library path', ''),
        ('BF_LLVM_LIB_STATIC', 'LLVM static library', ''),

        ('BF_PROGRAM_LINKFLAGS', 'Link flags applied only to final binaries (blender and blenderplayer, not makesrna/makesdna)', ''),

<<<<<<< HEAD
        (BoolVariable('WITH_BF_LEGACY_DEPSGRAPH', 'Build Blender with legacy dependency graph', True)),
        (BoolVariable('WITH_BF_OGDF', 'Build Blender with OGDF for debugging depsgraph', True)),
=======
        (BoolVariable('WITH_BF_CPP11', '"Build with C++11 standard enabled, for development use only!', False)),
>>>>>>> 30527e3e
    ) # end of opts.AddOptions()

    return localopts

def buildbot_zip(src, dest, package_name, extension):
    import zipfile
    ln = len(src)+1 # one extra to remove leading os.sep when cleaning root for package_root
    flist = list()

    # create list of tuples containing file and archive name
    for root, dirs, files in os.walk(src):
        package_root = os.path.join(package_name, root[ln:])
        flist.extend([(os.path.join(root, file), os.path.join(package_root, file)) for file in files])

    if extension == '.zip':
        package = zipfile.ZipFile(dest, 'w', zipfile.ZIP_DEFLATED)
        package.comment = package_name + ' is a zip-file containing the Blender software. Visit http://www.blender.org for more information.'
        for entry in flist:
            package.write(entry[0], entry[1])
        package.close()
    else:
        import tarfile
        package = tarfile.open(dest, 'w:bz2')
        for entry in flist:
            package.add(entry[0], entry[1], recursive=False)
        package.close()
    bb_zip_name = os.path.normpath(src + os.sep + '..' + os.sep + 'buildbot_upload.zip')
    print("creating %s" % (bb_zip_name))
    bb_zip = zipfile.ZipFile(bb_zip_name, 'w', zipfile.ZIP_DEFLATED)
    print("writing %s to %s" % (dest, bb_zip_name))
    bb_zip.write(dest, os.path.split(dest)[1])
    bb_zip.close()
    print("removing unneeded packed file %s (to keep install directory clean)" % (dest))
    os.remove(dest)
    print("done.")

def buildslave_print(target, source, env):
    return "Running buildslave target"

def buildslave(target=None, source=None, env=None):
    """
    Builder for buildbot integration. Used by buildslaves of http://builder.blender.org only.
    """

    if env['OURPLATFORM'] in ('win32-vc', 'win64-vc', 'win32-mingw', 'darwin', 'win64-mingw'):
        extension = '.zip'
    else:
        extension = '.tar.bz2'

    if env['OURPLATFORM'] == 'win32-mingw':
        platform = 'mingw32'
    elif env['OURPLATFORM'] == 'win64-mingw':
        platform = 'mingw64'
    else:
        platform = env['OURPLATFORM'].split('-')[0]

    if platform == 'linux':
        import platform

        if "glibc27" in env['BF_INSTALLDIR']:
            glibc = "glibc27"
        elif "glibc211" in env['BF_INSTALLDIR']:
            glibc = "glibc211"

        bitness = platform.architecture()[0]
        if bitness == '64bit':
            platform = 'linux-' + glibc + '-x86_64'
        elif bitness == '32bit':
            platform = 'linux-' + glibc + '-i686'
    if platform == 'darwin':
        platform = 'OSX-' + env['MACOSX_DEPLOYMENT_TARGET'] + '-' + env['MACOSX_ARCHITECTURE']


    branch = env['BUILDBOT_BRANCH']

    outdir = os.path.abspath(env['BF_INSTALLDIR'])
    package_name = 'blender-' + VERSION+'-'+HASH + '-' + platform
    if branch != '':
        package_name = branch + '-' + package_name
    package_dir = os.path.normpath(outdir + os.sep + '..' + os.sep + package_name)
    package_archive = os.path.normpath(outdir + os.sep + '..' + os.sep + package_name + extension)

    try:
        if os.path.exists(package_archive):
            os.remove(package_archive)
        if os.path.exists(package_dir):
            shutil.rmtree(package_dir)
    except Exception, ex:
        sys.stderr.write('Failed to clean up old package files: ' + str(ex) + '\n')
        return 1

    buildbot_zip(outdir, package_archive, package_name, extension)

    return 0

def NSIS_print(target, source, env):
    return "Creating NSIS installer for Blender"

def NSIS_Installer(target=None, source=None, env=None):
    print "="*35

    if env['OURPLATFORM'] not in ('win32-vc', 'win32-mingw', 'win64-vc', 'win64-mingw'):
        print "NSIS installer is only available on Windows."
        exit()
    if env['OURPLATFORM'] in ('win32-vc', 'win32-mingw'):
        bitness = '32'
    elif env['OURPLATFORM'] in ('win64-vc', 'win64-mingw'):
        bitness = '64'

    start_dir = os.getcwd()
    rel_dir = os.path.join(start_dir,'release','windows','installer')
    install_base_dir = start_dir + os.sep

    bf_installdir = os.path.join(os.getcwd(),env['BF_INSTALLDIR'])
    bf_installdir = os.path.normpath(bf_installdir)

    doneroot = False
    rootdirconts = []
    datafiles = ''
    deldatafiles = ''
    deldatadirs = ''
    l = len(bf_installdir)

    for dp,dn,df in os.walk(bf_installdir):
        # install
        if not doneroot:
            for f in df:
                rootdirconts.append(os.path.join(dp,f))
            doneroot = True
        else:
            if len(df)>0:
                datafiles += "\n" +r'SetOutPath $INSTDIR'+dp[l:]+"\n\n"

                for f in df:
                    outfile = os.path.join(dp,f)
                    datafiles += '  File '+outfile + "\n"

        # uninstall
        deldir = dp[l+1:]

        if len(deldir)>0:
            deldatadirs = "RMDir $INSTDIR\\" + deldir + "\n" + deldatadirs
            deldatadirs = "RMDir /r $INSTDIR\\" + deldir + "\\__pycache__\n" + deldatadirs

            for f in df:
                deldatafiles += 'Delete \"$INSTDIR\\' + os.path.join(deldir, f) + "\"\n"

    #### change to suit install dir ####
    inst_dir = install_base_dir + env['BF_INSTALLDIR']

    os.chdir(rel_dir)

    ns = open("00.sconsblender.nsi","r")

    ns_cnt = str(ns.read())
    ns.close()

    # var replacements
    ns_cnt = string.replace(ns_cnt, "[DISTDIR]", os.path.normpath(inst_dir+os.sep))
    ns_cnt = string.replace(ns_cnt, "[VERSION]", VERSION_DISPLAY)
    ns_cnt = string.replace(ns_cnt, "[SHORTVERSION]", VERSION)
    ns_cnt = string.replace(ns_cnt, "[RELDIR]", os.path.normpath(rel_dir))
    ns_cnt = string.replace(ns_cnt, "[BITNESS]", bitness)

    # do root
    rootlist = []
    for rootitem in rootdirconts:
        rootlist.append("File \"" + rootitem + "\"")
    rootstring = string.join(rootlist, "\n  ")
    rootstring = rootstring
    rootstring += "\n\n"
    ns_cnt = string.replace(ns_cnt, "[ROOTDIRCONTS]", rootstring)


    # do delete items
    delrootlist = []
    for rootitem in rootdirconts:
        delrootlist.append("Delete $INSTDIR\\" + rootitem[l+1:])
    delrootstring = string.join(delrootlist, "\n ")
    delrootstring += "\n"
    ns_cnt = string.replace(ns_cnt, "[DELROOTDIRCONTS]", delrootstring)

    ns_cnt = string.replace(ns_cnt, "[DODATAFILES]", datafiles)
    ns_cnt = string.replace(ns_cnt, "[DELDATAFILES]", deldatafiles)
    ns_cnt = string.replace(ns_cnt, "[DELDATADIRS]", deldatadirs)

    tmpnsi = os.path.normpath(install_base_dir+os.sep+env['BF_BUILDDIR']+os.sep+"00.blender_tmp.nsi")
    new_nsis = open(tmpnsi, 'w')
    new_nsis.write(ns_cnt)
    new_nsis.close()
    print "NSIS Installer script created"

    os.chdir(start_dir)
    print "Launching 'makensis'"

    cmdline = "makensis " + "\""+tmpnsi+"\""

    startupinfo = subprocess.STARTUPINFO()
    #startupinfo.dwFlags |= subprocess.STARTF_USESHOWWINDOW
    proc = subprocess.Popen(cmdline, stdin=subprocess.PIPE, stdout=subprocess.PIPE,
        stderr=subprocess.PIPE, startupinfo=startupinfo, shell = True)
    data, err = proc.communicate()
    rv = proc.wait()

    if rv != 0:
        print
        print data.strip().split("\n")[-1]
    return rv

def cudakernels_print(target, source, env):
    return "Running cudakernels target"

def cudakernels(target=None, source=None, env=None):
    """
    Builder for cuda kernels compilation. Used by release build environment only
    """

    # Currently nothing to do, everything is handled by a dependency resolver

    pass

def check_environ():
    problematic_envvars = ""
    for i in os.environ:
        try:
            os.environ[i].decode('ascii')
        except UnicodeDecodeError:
            problematic_envvars = problematic_envvars + "%s = %s\n" % (i, os.environ[i])
    if len(problematic_envvars)>0:
        print("================\n\n")
        print("@@ ABORTING BUILD @@\n")
        print("PROBLEM DETECTED WITH ENVIRONMENT")
        print("---------------------------------\n\n")
        print("A problem with one or more environment variable was found")
        print("Their value contain non-ascii characters. Check the below")
        print("list and override them locally to be ASCII-clean by doing")
        print("'set VARNAME=cleanvalue' on the command-line prior to")
        print("starting the build process:\n")
        print(problematic_envvars)
        return False
    else:
        return True<|MERGE_RESOLUTION|>--- conflicted
+++ resolved
@@ -198,12 +198,8 @@
             'C_WARN', 'CC_WARN', 'CXX_WARN',
             'LLIBS', 'PLATFORM_LINKFLAGS', 'MACOSX_ARCHITECTURE', 'MACOSX_SDK', 'XCODE_CUR_VER', 'C_COMPILER_ID',
             'BF_CYCLES_CUDA_BINARIES_ARCH', 'BF_PROGRAM_LINKFLAGS', 'MACOSX_DEPLOYMENT_TARGET',
-<<<<<<< HEAD
-            'WITH_BF_CYCLES_DEBUG', 'WITH_BF_CYCLES_LOGGING', 'WITH_BF_LEGACY_DEPSGRAPH', 'WITH_BF_OGDF'
-=======
             'WITH_BF_CYCLES_DEBUG', 'WITH_BF_CYCLES_LOGGING',
-            'WITH_BF_CPP11'
->>>>>>> 30527e3e
+            'WITH_BF_CPP11', 'WITH_BF_LEGACY_DEPSGRAPH', 'WITH_BF_OGDF',
     ]
 
 
@@ -660,12 +656,10 @@
 
         ('BF_PROGRAM_LINKFLAGS', 'Link flags applied only to final binaries (blender and blenderplayer, not makesrna/makesdna)', ''),
 
-<<<<<<< HEAD
+        (BoolVariable('WITH_BF_CPP11', '"Build with C++11 standard enabled, for development use only!', False)),
+
         (BoolVariable('WITH_BF_LEGACY_DEPSGRAPH', 'Build Blender with legacy dependency graph', True)),
         (BoolVariable('WITH_BF_OGDF', 'Build Blender with OGDF for debugging depsgraph', True)),
-=======
-        (BoolVariable('WITH_BF_CPP11', '"Build with C++11 standard enabled, for development use only!', False)),
->>>>>>> 30527e3e
     ) # end of opts.AddOptions()
 
     return localopts
