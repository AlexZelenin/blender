--- conflicted
+++ resolved
@@ -56,11 +56,7 @@
 				string(REGEX REPLACE "[\r\n]+" ";" _git_contains_branches "${_git_contains_branches}")
 				string(REGEX REPLACE ";[ \t]+" ";" _git_contains_branches "${_git_contains_branches}")
 				foreach(_branch ${_git_contains_branches})
-<<<<<<< HEAD
-					if (NOT "${_branch}" MATCHES "\\(HEAD.*")
-=======
 					if(NOT "${_branch}" MATCHES "\\(HEAD.*")
->>>>>>> 5e9132b3
 						set(MY_WC_BRANCH "${_branch}")
 						break()
 					endif()
