
import bpy

class DataButtonsPanel(bpy.types.Panel):
	__space_type__ = "BUTTONS_WINDOW"
	__region_type__ = "WINDOW"
	__context__ = "data"
	
	def poll(self, context):
		return (context.lamp != None)
		
class DATA_PT_preview(DataButtonsPanel):
	__idname__= "DATA_PT_preview"
	__label__ = "Preview"

	def draw(self, context):
		layout = self.layout

		lamp = context.lamp
		layout.template_preview(lamp)
	
class DATA_PT_context_lamp(DataButtonsPanel):
	__idname__ = "DATA_PT_context_lamp"
	__no_header__ = True
	
<<<<<<< HEAD
	def poll(self, context):
		return (context.object.type == 'LAMP')

=======
>>>>>>> a7287165
	def draw(self, context):
		layout = self.layout
		
		ob = context.object
		lamp = context.lamp
		space = context.space_data

		split = layout.split(percentage=0.65)

		if ob:
			split.template_ID(ob, "data")
			split.itemS()
		elif lamp:
			split.template_ID(space, "pin_id")
			split.itemS()

class DATA_PT_lamp(DataButtonsPanel):
	__idname__ = "DATA_PT_lamp"
	__label__ = "Lamp"

	def draw(self, context):
		layout = self.layout
		
		lamp = context.lamp

		layout.itemR(lamp, "type")
		
		split = layout.split()
		
		sub = split.column()
		sub.itemR(lamp, "color")
		sub.itemR(lamp, "energy")
		sub.itemR(lamp, "distance")
		sub.itemR(lamp, "negative")
	
		sub = split.column()
		sub.itemR(lamp, "layer", text="This Layer Only")
		sub.itemR(lamp, "specular")
		sub.itemR(lamp, "diffuse")
		
		if lamp.type in ('POINT', 'SPOT'):
			sub.itemR(lamp, "falloff_type")
			sub.itemR(lamp, "sphere")
			
			if (lamp.falloff_type == 'LINEAR_QUADRATIC_WEIGHTED'):
				sub.itemR(lamp, "linear_attenuation")
				sub.itemR(lamp, "quadratic_attenuation")
			
		if lamp.type == 'AREA':
			sub.column()
			sub.itemR(lamp, "gamma")
			sub.itemR(lamp, "shape")
			if (lamp.shape == 'SQUARE'):
				sub.itemR(lamp, "size")
			if (lamp.shape == 'RECTANGLE'):
				sub.itemR(lamp, "size", text="Size X")
				sub.itemR(lamp, "size_y")
				
class DATA_PT_sunsky(DataButtonsPanel):
	__idname__ = "DATA_PT_sunsky"
	__label__ = "Sun/Sky"
	
	def poll(self, context):
		lamp = context.lamp
		return (lamp and lamp.type == 'SUN')

	def draw(self, context):
		layout = self.layout
		lamp = context.lamp.sky

		row = layout.row()
		row.itemR(lamp, "sky")
		row.itemR(lamp, "atmosphere")
		
		row = layout.row()
		row.active = lamp.sky or lamp.atmosphere
		row.itemR(lamp, "atmosphere_turbidity", text="Turbidity")
			
		split = layout.split()

		col = split.column()
		sub = col.column()
		sub.active = lamp.sky
		sub.itemR(lamp, "sky_blend_type", text="Blend Type")
		sub.itemR(lamp, "sky_blend")
		sub.itemR(lamp, "sky_color_space", text="Color Space")
		sub.itemR(lamp, "sky_exposure")
		sub.itemR(lamp, "horizon_brightness", text="Hor Bright")
		sub.itemR(lamp, "spread", text="Hor Spread")
		sub.itemR(lamp, "sun_brightness", text="Sun Bright")
		sub.itemR(lamp, "sun_size")
		sub.itemR(lamp, "backscattered_light", text="Back Light")
				
		sub = split.column()
		sub.active = lamp.atmosphere
		sub.itemR(lamp, "sun_intensity", text="Sun Intens")
		sub.itemR(lamp, "atmosphere_inscattering", text="Inscattering")
		sub.itemR(lamp, "atmosphere_extinction", text="Extinction")
		sub.itemR(lamp, "atmosphere_distance_factor", text="Distance")
				
class DATA_PT_shadow(DataButtonsPanel):
	__idname__ = "DATA_PT_shadow"
	__label__ = "Shadow"
	
	def poll(self, context):
		lamp = context.lamp
		return (lamp and lamp.type in ('POINT','SUN', 'SPOT', 'AREA'))

	def draw(self, context):
		layout = self.layout
		lamp = context.lamp

		layout.itemR(lamp, "shadow_method", expand=True)
		
		if lamp.shadow_method in ('BUFFER_SHADOW', 'RAY_SHADOW'):
		
			split = layout.split()
			
			sub = split.column()
			sub.itemR(lamp, "shadow_color")
			
			sub = split.column()
			sub.itemR(lamp, "shadow_layer", text="This Layer Only")
			sub.itemR(lamp, "only_shadow")
		
		if lamp.shadow_method == 'RAY_SHADOW':
		
			col = layout.column()
			col.itemL(text="Sampling:")
			col.row().itemR(lamp, "shadow_ray_sampling_method", expand=True)
				
			if lamp.type in ('POINT', 'SUN', 'SPOT'):
				flow = layout.column_flow()
				flow.itemR(lamp, "shadow_soft_size", text="Soft Size")
				flow.itemR(lamp, "shadow_ray_samples", text="Samples")
				if lamp.shadow_ray_sampling_method == 'ADAPTIVE_QMC':
					flow.itemR(lamp, "shadow_adaptive_threshold", text="Threshold")
						
			if lamp.type == 'AREA':
				flow = layout.column_flow()
				flow.itemR(lamp, "shadow_ray_samples_x", text="Samples")
				if lamp.shadow_ray_sampling_method == 'ADAPTIVE_QMC':
					flow.itemR(lamp, "shadow_adaptive_threshold", text="Threshold")
				if lamp.shadow_ray_sampling_method == 'CONSTANT_JITTERED':
					flow.itemR(lamp, "umbra")
					flow.itemR(lamp, "dither")
					flow.itemR(lamp, "jitter")	
	
		if lamp.shadow_method == 'BUFFER_SHADOW':
			col = layout.column()
			col.itemL(text="Buffer Type:")
			col.row().itemR(lamp, "shadow_buffer_type", expand=True)

			if lamp.shadow_buffer_type in ('REGULAR', 'HALFWAY'):
				flow = layout.column_flow()
				flow.itemL(text="Sample Buffers:")
				flow.itemR(lamp, "shadow_sample_buffers", text="")
				flow.itemL(text="Filter Type:")
				flow.itemR(lamp, "shadow_filter_type", text="")
				
				flow = layout.column_flow()
				flow.itemR(lamp, "shadow_buffer_size", text="Size")
				flow.itemR(lamp, "shadow_buffer_samples", text="Samples")
				flow.itemR(lamp, "shadow_buffer_bias", text="Bias")
				flow.itemR(lamp, "shadow_buffer_soft", text="Soft")
				
			if (lamp.shadow_buffer_type == 'IRREGULAR'):
				row = layout.row()
				row.itemR(lamp, "shadow_buffer_bias", text="Bias")
			
			row = layout.row()
			row.itemR(lamp, "auto_clip_start", text="Autoclip Start")
			if not (lamp.auto_clip_start):
				row.itemR(lamp, "shadow_buffer_clip_start", text="Clip Start")
			row = layout.row()
			row.itemR(lamp, "auto_clip_end", text="Autoclip End")
			if not (lamp.auto_clip_end):
				row.itemR(lamp, "shadow_buffer_clip_end", text=" Clip End")

class DATA_PT_spot(DataButtonsPanel):
	__idname__ = "DATA_PT_spot"
	__label__ = "Spot"
	
	def poll(self, context):
		lamp = context.lamp
		return (lamp and lamp.type == 'SPOT')

	def draw(self, context):
		layout = self.layout
		lamp = context.lamp

		split = layout.split()
		
		sub = split.column()
		sub.itemR(lamp, "spot_size", text="Size")
		sub.itemR(lamp, "spot_blend", text="Blend")
		sub.itemR(lamp, "square")
		
		col = split.column()
		col.itemR(lamp, "halo")
		colsub = col.column()
		colsub.active = lamp.halo
		colsub.itemR(lamp, "halo_intensity", text="Intensity")
		if lamp.shadow_method == 'BUFFER_SHADOW':
			colsub.itemR(lamp, "halo_step", text="Step")

class DATA_PT_falloff_curve(DataButtonsPanel):
	__idname__ = "DATA_PT_falloff_curve"
	__label__ = "Falloff Curve"
	
	def poll(self, context):
		lamp = context.lamp

		if lamp and lamp.type in ('POINT', 'SPOT'):
			if lamp.falloff_type == 'CUSTOM_CURVE':
				return True

		return False

	def draw(self, context):
		layout = self.layout
		lamp = context.lamp

		layout.template_curve_mapping(lamp.falloff_curve)

bpy.types.register(DATA_PT_context_lamp)
bpy.types.register(DATA_PT_preview)
bpy.types.register(DATA_PT_lamp)
bpy.types.register(DATA_PT_shadow)
bpy.types.register(DATA_PT_sunsky)
bpy.types.register(DATA_PT_spot)
bpy.types.register(DATA_PT_falloff_curve)
<|MERGE_RESOLUTION|>--- conflicted
+++ resolved
@@ -23,12 +23,6 @@
 	__idname__ = "DATA_PT_context_lamp"
 	__no_header__ = True
 	
-<<<<<<< HEAD
-	def poll(self, context):
-		return (context.object.type == 'LAMP')
-
-=======
->>>>>>> a7287165
 	def draw(self, context):
 		layout = self.layout
 		
