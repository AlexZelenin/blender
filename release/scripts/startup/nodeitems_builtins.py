--- conflicted
+++ resolved
@@ -490,15 +490,12 @@
         NodeItem("GeometryNodeEdgeSplit"),
         NodeItem("GeometryNodeTransform"),
         NodeItem("GeometryNodeBoolean"),
-<<<<<<< HEAD
+        NodeItem("GeometryNodeSubdivisionSurface"),
     ]),
     GeometryNodeCategory("GEO_ATTRIBUTES", "Attributes", items=[
         NodeItem("GeometryNodeCreateAttribute"),
         NodeItem("GeometryNodeRandomAttribute"),
         NodeItem("GeometryNodeAttributeMath"),
-=======
-        NodeItem("GeometryNodeSubdivisionSurface"),
->>>>>>> 5177c354
     ]),
     GeometryNodeCategory("GEO_SCATTERING", "Scattering", items=[
         NodeItem("GeometryNodePointDistribute"),
