--- conflicted
+++ resolved
@@ -678,12 +678,9 @@
 
 
 class DOPESHEET_PT_gpencil_mode(LayersDopeSheetPanel, Panel):
-<<<<<<< HEAD
-=======
     # bl_space_type = 'DOPESHEET_EDITOR'
     # bl_region_type = 'UI'
     # bl_category = "View"
->>>>>>> fff50bb3
     bl_label = "Layer"
 
     def draw(self, context):
