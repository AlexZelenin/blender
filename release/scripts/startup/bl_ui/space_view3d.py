--- conflicted
+++ resolved
@@ -4147,39 +4147,6 @@
             col.prop(overlay, "show_paint_wire")
 
 
-<<<<<<< HEAD
-class VIEW3D_PT_overlay_gpencil_paper(Panel):
-    bl_space_type = 'VIEW_3D'
-    bl_region_type = 'HEADER'
-    bl_parent_id = 'VIEW3D_PT_overlay'
-    bl_label = ""
-
-    @classmethod
-    def poll(cls, context):
-        return context.mode in {'GPENCIL_PAINT', 'GPENCIL_SCULPT'}
-
-    def draw_header(self, context):
-        view = context.space_data
-        self.layout.prop(view, "use_gpencil_paper", text="Drawing Paper")
-
-    def draw(self, context):
-        layout = self.layout
-        view = context.space_data
-        layout.active = view.use_gpencil_paper
-
-        row = layout.row()
-        row.prop(view, "gp_paper_color", text="Color")
-        row = layout.row()
-        row.prop(view, "gp_paper_opacity", text="Opacity")
-
-        row = layout.row(align=False)
-        row.prop(view, "use_gpencil_grid", text="Display Grid")
-
-        row = layout.row(align=False)
-        col = row.column(align=True)
-        col.enabled = view.use_gpencil_grid
-        col.prop(view, "gpencil_grid_size", text="")
-=======
 class VIEW3D_PT_pivot_point(Panel):
     bl_space_type = 'VIEW_3D'
     bl_region_type = 'HEADER'
@@ -4270,7 +4237,39 @@
             row = layout.row(align=False)
             row.prop(orientation, "name", text="")
             row.operator("transform.delete_orientation", text="", icon='X', emboss=False)
->>>>>>> 16878072
+
+
+class VIEW3D_PT_overlay_gpencil_paper(Panel):
+    bl_space_type = 'VIEW_3D'
+    bl_region_type = 'HEADER'
+    bl_parent_id = 'VIEW3D_PT_overlay'
+    bl_label = ""
+
+    @classmethod
+    def poll(cls, context):
+        return context.mode in {'GPENCIL_PAINT', 'GPENCIL_SCULPT'}
+
+    def draw_header(self, context):
+        view = context.space_data
+        self.layout.prop(view, "use_gpencil_paper", text="Drawing Paper")
+
+    def draw(self, context):
+        layout = self.layout
+        view = context.space_data
+        layout.active = view.use_gpencil_paper
+
+        row = layout.row()
+        row.prop(view, "gp_paper_color", text="Color")
+        row = layout.row()
+        row.prop(view, "gp_paper_opacity", text="Opacity")
+
+        row = layout.row(align=False)
+        row.prop(view, "use_gpencil_grid", text="Display Grid")
+
+        row = layout.row(align=False)
+        col = row.column(align=True)
+        col.enabled = view.use_gpencil_grid
+        col.prop(view, "gpencil_grid_size", text="")
 
 
 class VIEW3D_PT_quad_view(Panel):
@@ -4557,13 +4556,10 @@
     VIEW3D_PT_overlay_pose,
     VIEW3D_PT_overlay_paint,
     VIEW3D_PT_overlay_sculpt,
-<<<<<<< HEAD
-    VIEW3D_PT_overlay_gpencil_paper,
-=======
     VIEW3D_PT_pivot_point,
     VIEW3D_PT_snapping,
     VIEW3D_PT_transform_orientations,
->>>>>>> 16878072
+    VIEW3D_PT_overlay_gpencil_paper,
     VIEW3D_PT_context_properties,
 )
 
