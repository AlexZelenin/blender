# ##### BEGIN GPL LICENSE BLOCK #####
#
#  This program is free software; you can redistribute it and/or
#  modify it under the terms of the GNU General Public License
#  as published by the Free Software Foundation; either version 2
#  of the License, or (at your option) any later version.
#
#  This program is distributed in the hope that it will be useful,
#  but WITHOUT ANY WARRANTY; without even the implied warranty of
#  MERCHANTABILITY or FITNESS FOR A PARTICULAR PURPOSE.  See the
#  GNU General Public License for more details.
#
#  You should have received a copy of the GNU General Public License
#  along with this program; if not, write to the Free Software Foundation,
#  Inc., 51 Franklin Street, Fifth Floor, Boston, MA 02110-1301, USA.
#
# ##### END GPL LICENSE BLOCK #####

# <pep8 compliant>

import bpy

from bpy.types import Header, Panel, Menu, UIList

from bpy_extras import (
    asset_utils,
)


class FILEBROWSER_HT_header(Header):
    bl_space_type = 'FILE_BROWSER'

    def draw_asset_browser_buttons(self, context):
        layout = self.layout

        space_data = context.space_data
        params = space_data.params

        row = layout.row(align=True)
        row.prop(params, "asset_library_ref", text="")
        # External libraries don't auto-refresh, add refresh button.
        if params.asset_library_ref != 'LOCAL':
            row.operator("file.refresh", text="", icon='FILE_REFRESH')

        layout.separator_spacer()

        layout.prop(params, "import_type", text="")

        layout.separator_spacer()

        # Uses prop_with_popover() as popover() only adds the triangle icon in headers.
        layout.prop_with_popover(
            params,
            "display_type",
            panel="ASSETBROWSER_PT_display",
            text="",
            icon_only=True,
        )

        layout.prop(params, "filter_search", text="", icon='VIEWZOOM')

        layout.operator(
            "screen.region_toggle",
            text="",
            icon='PREFERENCES',
            depress=is_option_region_visible(context, space_data)
        ).region_type = 'TOOL_PROPS'

    def draw(self, context):
        from bpy_extras.asset_utils import SpaceAssetInfo

        layout = self.layout

        space_data = context.space_data

        if space_data.active_operator is None:
            layout.template_header()

        if SpaceAssetInfo.is_asset_browser(space_data):
            ASSETBROWSER_MT_editor_menus.draw_collapsible(context, layout)
            layout.separator()
            self.draw_asset_browser_buttons(context)
        else:
            FILEBROWSER_MT_editor_menus.draw_collapsible(context, layout)
            layout.separator_spacer()

        if not context.screen.show_statusbar:
            layout.template_running_jobs()


class FileBrowserPanel:
    bl_space_type = 'FILE_BROWSER'

    @classmethod
    def poll(cls, context):
        space_data = context.space_data

        # can be None when save/reload with a file selector open
        if space_data.params is None:
            return False

        return space_data and space_data.type == 'FILE_BROWSER' and space_data.browse_mode == 'FILES'


class FILEBROWSER_PT_display(FileBrowserPanel, Panel):
    bl_region_type = 'HEADER'
    bl_label = "Display Settings"  # Shows as tooltip in popover
    bl_ui_units_x = 10

    def draw(self, context):
        layout = self.layout

        space = context.space_data
        params = space.params

        layout.use_property_split = True
        layout.use_property_decorate = False  # No animation.

        if params.display_type == 'THUMBNAIL':
            layout.prop(params, "display_size", text="Size")
        else:
            col = layout.column(heading="Columns", align=True)
            col.prop(params, "show_details_size", text="Size")
            col.prop(params, "show_details_datetime", text="Date")

        layout.prop(params, "recursion_level", text="Recursions")

        layout.column().prop(params, "sort_method", text="Sort By", expand=True)
        layout.prop(params, "use_sort_invert")


class FILEBROWSER_PT_filter(FileBrowserPanel, Panel):
    bl_region_type = 'HEADER'
    bl_label = "Filter Settings"  # Shows as tooltip in popover
    bl_ui_units_x = 8

    def draw(self, context):
        layout = self.layout

        space = context.space_data
        params = space.params
        is_lib_browser = params.use_library_browsing

        col = layout.column()
        col.active = params.use_filter

        row = col.row()
        row.label(icon='FILE_FOLDER')
        row.prop(params, "use_filter_folder", text="Folders", toggle=False)

        if params.filter_glob:
            col.label(text=params.filter_glob)
        else:
            row = col.row()
            row.label(icon='FILE_BLEND')
            row.prop(params, "use_filter_blender",
                     text=".blend Files", toggle=False)
            row = col.row()
            row.label(icon='FILE_BACKUP')
            row.prop(params, "use_filter_backup",
                     text="Backup .blend Files", toggle=False)
            row = col.row()
            row.label(icon='FILE_IMAGE')
            row.prop(params, "use_filter_image", text="Image Files", toggle=False)
            row = col.row()
            row.label(icon='FILE_MOVIE')
            row.prop(params, "use_filter_movie", text="Movie Files", toggle=False)
            row = col.row()
            row.label(icon='FILE_SCRIPT')
            row.prop(params, "use_filter_script",
                     text="Script Files", toggle=False)
            row = col.row()
            row.label(icon='FILE_FONT')
            row.prop(params, "use_filter_font", text="Font Files", toggle=False)
            row = col.row()
            row.label(icon='FILE_SOUND')
            row.prop(params, "use_filter_sound", text="Sound Files", toggle=False)
            row = col.row()
            row.label(icon='FILE_TEXT')
            row.prop(params, "use_filter_text", text="Text Files", toggle=False)
            row = col.row()
            row.label(icon='FILE_VOLUME')
            row.prop(params, "use_filter_volume", text="Volume Files", toggle=False)

        col.separator()

        if is_lib_browser:
            row = col.row()
            row.label(icon='BLANK1')  # Indentation
            row.prop(params, "use_filter_blendid",
                     text="Blender IDs", toggle=False)
            if params.use_filter_blendid:
                row = col.row()
                row.label(icon='BLANK1')  # Indentation

                sub = row.column(align=True)

                if context.preferences.experimental.use_extended_asset_browser:
                    sub.prop(params, "use_filter_asset_only")

                filter_id = params.filter_id
                for identifier in dir(filter_id):
                    if identifier.startswith("category_"):
                        sub.prop(filter_id, identifier, toggle=True)

                col.separator()

        layout.prop(params, "show_hidden")


def panel_poll_is_upper_region(region):
    # The upper region is left-aligned, the lower is split into it then.
    # Note that after "Flip Regions" it's right-aligned.
    return region.alignment in {'LEFT', 'RIGHT'}


def panel_poll_is_asset_browsing(context):
    from bpy_extras.asset_utils import SpaceAssetInfo
    return SpaceAssetInfo.is_asset_browser_poll(context)


class FILEBROWSER_UL_dir(UIList):
    def draw_item(self, _context, layout, _data, item, icon, _active_data, _active_propname, _index):
        direntry = item
        # space = context.space_data

        if self.layout_type in {'DEFAULT', 'COMPACT'}:
            row = layout.row(align=True)
            row.enabled = direntry.is_valid
            # Non-editable entries would show grayed-out, which is bad in this specific case, so switch to mere label.
            if direntry.is_property_readonly("name"):
                row.label(text=direntry.name, icon_value=icon)
            else:
                row.prop(direntry, "name", text="", emboss=False, icon_value=icon)

        elif self.layout_type == 'GRID':
            layout.alignment = 'CENTER'
            layout.prop(direntry, "path", text="")


class FILEBROWSER_PT_bookmarks_volumes(Panel):
    bl_space_type = 'FILE_BROWSER'
    bl_region_type = 'TOOLS'
    bl_category = "Bookmarks"
    bl_label = "Volumes"

    @classmethod
    def poll(cls, context):
        return panel_poll_is_upper_region(context.region) and not panel_poll_is_asset_browsing(context)

    def draw(self, context):
        layout = self.layout
        space = context.space_data

        if space.system_folders:
            row = layout.row()
            row.template_list("FILEBROWSER_UL_dir", "system_folders", space, "system_folders",
                              space, "system_folders_active", item_dyntip_propname="path", rows=1, maxrows=10)


class FILEBROWSER_PT_bookmarks_system(Panel):
    bl_space_type = 'FILE_BROWSER'
    bl_region_type = 'TOOLS'
    bl_category = "Bookmarks"
    bl_label = "System"

    @classmethod
    def poll(cls, context):
        return (
            context.preferences.filepaths.show_system_bookmarks and
            panel_poll_is_upper_region(context.region) and
            not panel_poll_is_asset_browsing(context)
        )

    def draw(self, context):
        layout = self.layout
        space = context.space_data

        if space.system_bookmarks:
            row = layout.row()
            row.template_list("FILEBROWSER_UL_dir", "system_bookmarks", space, "system_bookmarks",
                              space, "system_bookmarks_active", item_dyntip_propname="path", rows=1, maxrows=10)


class FILEBROWSER_MT_bookmarks_context_menu(Menu):
    bl_label = "Bookmarks Specials"

    def draw(self, _context):
        layout = self.layout
        layout.operator("file.bookmark_cleanup", icon='X', text="Cleanup")

        layout.separator()
        layout.operator("file.bookmark_move", icon='TRIA_UP_BAR',
                        text="Move to Top").direction = 'TOP'
        layout.operator("file.bookmark_move", icon='TRIA_DOWN_BAR',
                        text="Move to Bottom").direction = 'BOTTOM'


class FILEBROWSER_PT_bookmarks_favorites(FileBrowserPanel, Panel):
    bl_space_type = 'FILE_BROWSER'
    bl_region_type = 'TOOLS'
    bl_category = "Bookmarks"
    bl_label = "Bookmarks"

    @classmethod
    def poll(cls, context):
        return (
            panel_poll_is_upper_region(context.region) and
            not panel_poll_is_asset_browsing(context)
        )

    def draw(self, context):
        layout = self.layout
        space = context.space_data

        if space.bookmarks:
            row = layout.row()
            num_rows = len(space.bookmarks)
            row.template_list("FILEBROWSER_UL_dir", "bookmarks", space, "bookmarks",
                              space, "bookmarks_active", item_dyntip_propname="path",
                              rows=(2 if num_rows < 2 else 4), maxrows=10)

            col = row.column(align=True)
            col.operator("file.bookmark_add", icon='ADD', text="")
            col.operator("file.bookmark_delete", icon='REMOVE', text="")
            col.menu("FILEBROWSER_MT_bookmarks_context_menu",
                     icon='DOWNARROW_HLT', text="")

            if num_rows > 1:
                col.separator()
                col.operator("file.bookmark_move", icon='TRIA_UP',
                             text="").direction = 'UP'
                col.operator("file.bookmark_move", icon='TRIA_DOWN',
                             text="").direction = 'DOWN'
        else:
            layout.operator("file.bookmark_add", icon='ADD')


class FILEBROWSER_PT_bookmarks_recents(Panel):
    bl_space_type = 'FILE_BROWSER'
    bl_region_type = 'TOOLS'
    bl_category = "Bookmarks"
    bl_label = "Recent"

    @classmethod
    def poll(cls, context):
        return (
            context.preferences.filepaths.show_recent_locations and
            panel_poll_is_upper_region(context.region) and
            not panel_poll_is_asset_browsing(context)
        )

    def draw(self, context):
        layout = self.layout
        space = context.space_data

        if space.recent_folders:
            row = layout.row()
            row.template_list("FILEBROWSER_UL_dir", "recent_folders", space, "recent_folders",
                              space, "recent_folders_active", item_dyntip_propname="path", rows=1, maxrows=10)

            col = row.column(align=True)
            col.operator("file.reset_recent", icon='X', text="")


class FILEBROWSER_PT_advanced_filter(Panel):
    bl_space_type = 'FILE_BROWSER'
    bl_region_type = 'TOOLS'
    bl_category = "Filter"
    bl_label = "Advanced Filter"

    @classmethod
    def poll(cls, context):
        # only useful in append/link (library) context currently...
        return (
            context.space_data.params and
            context.space_data.params.use_library_browsing and
            panel_poll_is_upper_region(context.region) and
            not panel_poll_is_asset_browsing(context)
        )

    def draw(self, context):
        layout = self.layout
        space = context.space_data
        params = space.params

        layout.prop(params, "use_filter_blendid")
        if params.use_filter_blendid:
            layout.separator()
            col = layout.column(align=True)

            col.prop(params, "use_filter_asset_only")

            filter_id = params.filter_id
            for identifier in dir(filter_id):
                if identifier.startswith("filter_"):
                    col.prop(filter_id, identifier, toggle=True)


def is_option_region_visible(context, space):
    if not space.active_operator:
        return False

    for region in context.area.regions:
        if region.type == 'TOOL_PROPS' and region.width <= 1:
            return False

    return True


class FILEBROWSER_PT_directory_path(Panel):
    bl_space_type = 'FILE_BROWSER'
    bl_region_type = 'UI'
    bl_label = "Directory Path"
    bl_category = "Attributes"
    bl_options = {'HIDE_HEADER'}

    def is_header_visible(self, context):
        for region in context.area.regions:
            if region.type == 'HEADER' and region.height <= 1:
                return False

        return True

    @classmethod
    def poll(cls, context):
        return context.space_data.params

    def draw(self, context):
        layout = self.layout
        space = context.space_data
        params = space.params

        layout.scale_x = 1.3
        layout.scale_y = 1.3

        row = layout.row()
        flow = row.grid_flow(row_major=True, columns=0, even_columns=False, even_rows=False, align=False)

        subrow = flow.row()

        subsubrow = subrow.row(align=True)
        subsubrow.operator("file.previous", text="", icon='BACK')
        subsubrow.operator("file.next", text="", icon='FORWARD')
        subsubrow.operator("file.parent", text="", icon='FILE_PARENT')
        subsubrow.operator("file.refresh", text="", icon='FILE_REFRESH')

        subsubrow = subrow.row()
        subsubrow.operator_context = 'EXEC_DEFAULT'
        subsubrow.operator("file.directory_new", icon='NEWFOLDER', text="")

        subrow.template_file_select_path(params)

        subrow = flow.row()

        subsubrow = subrow.row()
        subsubrow.scale_x = 0.6
        subsubrow.prop(params, "filter_search", text="", icon='VIEWZOOM')

        subsubrow = subrow.row(align=True)
        subsubrow.prop(params, "display_type", expand=True, icon_only=True)
        subsubrow.popover("FILEBROWSER_PT_display", text="")

        subsubrow = subrow.row(align=True)
        subsubrow.prop(params, "use_filter", toggle=True, icon='FILTER', icon_only=True)
        subsubrow.popover("FILEBROWSER_PT_filter", text="")

        if space.active_operator:
            subrow.operator(
                "screen.region_toggle",
                text="",
                icon='PREFERENCES',
                depress=is_option_region_visible(context, space)
            ).region_type = 'TOOL_PROPS'


class FileBrowserMenu:
    @classmethod
    def poll(cls, context):
        space_data = context.space_data
        return space_data and space_data.type == 'FILE_BROWSER' and space_data.browse_mode == 'FILES'


class FILEBROWSER_MT_editor_menus(FileBrowserMenu, Menu):
    bl_idname = "FILEBROWSER_MT_editor_menus"
    bl_label = ""

    def draw(self, _context):
        layout = self.layout

        layout.menu("FILEBROWSER_MT_view")
        layout.menu("FILEBROWSER_MT_select")


class FILEBROWSER_MT_view(FileBrowserMenu, Menu):
    bl_label = "View"

    def draw(self, context):
        layout = self.layout
        st = context.space_data
        params = st.params

        layout.prop(st, "show_region_toolbar", text="Source List")
        layout.prop(st, "show_region_ui", text="File Path")
        layout.operator("file.view_selected")

        layout.separator()

        layout.prop_menu_enum(params, "display_size")
        layout.prop_menu_enum(params, "recursion_level")

        layout.separator()

        layout.menu("INFO_MT_area")


class FILEBROWSER_MT_select(FileBrowserMenu, Menu):
    bl_label = "Select"

    def draw(self, _context):
        layout = self.layout

        layout.operator("file.select_all", text="All").action = 'SELECT'
        layout.operator("file.select_all", text="None").action = 'DESELECT'
        layout.operator("file.select_all", text="Inverse").action = 'INVERT'

        layout.separator()

        layout.operator("file.select_box")


class FILEBROWSER_MT_context_menu(FileBrowserMenu, Menu):
    bl_label = "Files Context Menu"

    def draw(self, context):
        layout = self.layout
        st = context.space_data
        params = st.params

        layout.operator("file.previous", text="Back")
        layout.operator("file.next", text="Forward")
        layout.operator("file.parent", text="Go to Parent")
        layout.operator("file.refresh", text="Refresh")

        layout.separator()

        layout.operator("file.filenum", text="Increase Number",
                        icon='ADD').increment = 1
        layout.operator("file.filenum", text="Decrease Number",
                        icon='REMOVE').increment = -1

        layout.separator()

        layout.operator("file.rename", text="Rename")
        sub = layout.row()
        sub.operator_context = 'EXEC_DEFAULT'
        sub.operator("file.delete", text="Delete")

        layout.separator()

        sub = layout.row()
        sub.operator_context = 'EXEC_DEFAULT'
        sub.operator("file.directory_new", text="New Folder")
        layout.operator("file.bookmark_add", text="Add Bookmark")

        layout.separator()

        layout.prop_menu_enum(params, "display_type")
        if params.display_type == 'THUMBNAIL':
            layout.prop_menu_enum(params, "display_size")
        layout.prop_menu_enum(params, "recursion_level", text="Recursions")
        layout.prop_menu_enum(params, "sort_method")


class ASSETBROWSER_PT_display(asset_utils.AssetBrowserPanel, Panel):
    bl_region_type = 'HEADER'
    bl_label = "Display Settings"  # Shows as tooltip in popover
    bl_ui_units_x = 10

    def draw(self, context):
        layout = self.layout

        space = context.space_data
        params = space.params

        layout.use_property_split = True
        layout.use_property_decorate = False  # No animation.

        if params.display_type == 'THUMBNAIL':
            layout.prop(params, "display_size", text="Size")
        else:
            col = layout.column(heading="Columns", align=True)
            col.prop(params, "show_details_size", text="Size")
            col.prop(params, "show_details_datetime", text="Date")


class AssetBrowserMenu:
    @classmethod
    def poll(cls, context):
        from bpy_extras.asset_utils import SpaceAssetInfo
        return SpaceAssetInfo.is_asset_browser_poll(context)


class ASSETBROWSER_MT_editor_menus(AssetBrowserMenu, Menu):
    bl_idname = "ASSETBROWSER_MT_editor_menus"
    bl_label = ""

    def draw(self, _context):
        layout = self.layout

        layout.menu("ASSETBROWSER_MT_view")
        layout.menu("ASSETBROWSER_MT_select")


class ASSETBROWSER_MT_view(AssetBrowserMenu, Menu):
    bl_label = "View"

    def draw(self, context):
        layout = self.layout
        st = context.space_data
        params = st.params

        layout.prop(st, "show_region_toolbar", text="Source List")
        layout.prop(st, "show_region_tool_props", text="Asset Details")
        layout.operator("file.view_selected")

        layout.separator()

        layout.prop_menu_enum(params, "display_size")

        layout.separator()

        layout.menu("INFO_MT_area")


class ASSETBROWSER_MT_select(AssetBrowserMenu, Menu):
    bl_label = "Select"

    def draw(self, _context):
        layout = self.layout

        layout.operator("file.select_all", text="All").action = 'SELECT'
        layout.operator("file.select_all", text="None").action = 'DESELECT'
        layout.operator("file.select_all", text="Inverse").action = 'INVERT'

        layout.separator()

        layout.operator("file.select_box")


class ASSETBROWSER_PT_navigation_bar(asset_utils.AssetBrowserPanel, Panel):
    bl_label = "Asset Navigation"
    bl_region_type = 'TOOLS'
    bl_options = {'HIDE_HEADER'}

    @classmethod
    def poll(cls, context):
        return (
            asset_utils.AssetBrowserPanel.poll(context) and
            context.preferences.experimental.use_extended_asset_browser and
            False
        )

    def draw(self, context):
        layout = self.layout

        space_file = context.space_data

        col = layout.column()

        col.scale_x = 1.3
        col.scale_y = 1.3
        col.prop(space_file.params, "asset_category", expand=True)


class ASSETBROWSER_PT_metadata(asset_utils.AssetBrowserPanel, Panel):
    bl_region_type = 'TOOL_PROPS'
    bl_label = "Asset Metadata"
    bl_options = {'HIDE_HEADER'}

    def draw(self, context):
        layout = self.layout
        asset_file_handle = context.asset_file_handle

        if asset_file_handle is None:
            layout.label(text="No asset selected", icon='INFO')
            return

        asset_library_ref = context.asset_library_ref
        asset_lib_path = bpy.types.AssetHandle.get_full_library_path(asset_file_handle, asset_library_ref)

        if asset_file_handle.local_id:
            # If the active file is an ID, use its name directly so renaming is possible from right here.
            layout.prop(asset_file_handle.local_id, "name", text="")
<<<<<<< HEAD
            layout.prop(asset_file_handle.local_id.asset_data, "catalog_id")
=======

            col = layout.column(align=True)
            col.label(text="Asset Catalog:")
            col.prop(asset_file_handle.local_id.asset_data, "catalog_id", text="UUID")
            col.prop(asset_file_handle.local_id.asset_data, "catalog_simple_name", text="Simple Name")

>>>>>>> 9f7741aa
            row = layout.row()
            row.label(text="Source: Current File")
        else:
            layout.prop(asset_file_handle, "name", text="")

<<<<<<< HEAD
            col = layout.column()  # Just to allow disabling editing.
            col.enabled = False
            col.prop(asset_file_handle.asset_data, "catalog_id")
=======
            col = layout.column(align=True)
            col.enabled = False
            col.label(text="Asset Catalog:")
            col.prop(asset_file_handle.asset_data, "catalog_id", text="UUID")
            col.prop(asset_file_handle.asset_data, "catalog_simple_name", text="Simple Name")
>>>>>>> 9f7741aa

            col = layout.column(align=True)  # Just to reduce margin.
            col.label(text="Source:")
            row = col.row()
            row.label(text=asset_lib_path)

        row.operator("asset.open_containing_blend_file", text="", icon='TOOL_SETTINGS')


class ASSETBROWSER_PT_metadata_preview(asset_utils.AssetMetaDataPanel, Panel):
    bl_label = "Preview"

    def draw(self, context):
        layout = self.layout
        active_file = context.active_file

        row = layout.row()
        box = row.box()
        box.template_icon(icon_value=active_file.preview_icon_id, scale=5.0)
        if bpy.ops.ed.lib_id_load_custom_preview.poll():
            col = row.column(align=True)
            col.operator("ed.lib_id_load_custom_preview", icon='FILEBROWSER', text="")
            col.separator()
            col.operator("ed.lib_id_generate_preview", icon='FILE_REFRESH', text="")


class ASSETBROWSER_PT_metadata_details(asset_utils.AssetMetaDataPanel, Panel):
    bl_label = "Details"

    def draw(self, context):
        layout = self.layout
        active_asset = asset_utils.SpaceAssetInfo.get_active_asset(context)

        layout.use_property_split = True

        if active_asset:
            layout.prop(active_asset, "description")


class ASSETBROWSER_PT_metadata_tags(asset_utils.AssetMetaDataPanel, Panel):
    bl_label = "Tags"

    def draw(self, context):
        layout = self.layout
        asset_data = asset_utils.SpaceAssetInfo.get_active_asset(context)

        row = layout.row()
        row.template_list("ASSETBROWSER_UL_metadata_tags", "asset_tags", asset_data, "tags",
                          asset_data, "active_tag", rows=4)

        col = row.column(align=True)
        col.operator("asset.tag_add", icon='ADD', text="")
        col.operator("asset.tag_remove", icon='REMOVE', text="")


class ASSETBROWSER_UL_metadata_tags(UIList):
    def draw_item(self, _context, layout, _data, item, icon, _active_data, _active_propname, _index):
        tag = item

        row = layout.row(align=True)
        # Non-editable entries would show grayed-out, which is bad in this specific case, so switch to mere label.
        if tag.is_property_readonly("name"):
            row.label(text=tag.name, icon_value=icon)
        else:
            row.prop(tag, "name", text="", emboss=False, icon_value=icon)


class ASSETBROWSER_MT_context_menu(AssetBrowserMenu, Menu):
    bl_label = "Assets Context Menu"

    def draw(self, context):
        layout = self.layout
        st = context.space_data
        params = st.params

        layout.operator("file.refresh", text="Refresh")

        layout.separator()

        sub = layout.row()
        sub.operator_context = 'EXEC_DEFAULT'
        sub.operator("asset.clear", text="Clear Asset")

        layout.separator()

        layout.operator("asset.open_containing_blend_file")

        layout.separator()

        if params.display_type == 'THUMBNAIL':
            layout.prop_menu_enum(params, "display_size")


classes = (
    FILEBROWSER_HT_header,
    FILEBROWSER_PT_display,
    FILEBROWSER_PT_filter,
    FILEBROWSER_UL_dir,
    FILEBROWSER_PT_bookmarks_volumes,
    FILEBROWSER_PT_bookmarks_system,
    FILEBROWSER_MT_bookmarks_context_menu,
    FILEBROWSER_PT_bookmarks_favorites,
    FILEBROWSER_PT_bookmarks_recents,
    FILEBROWSER_PT_advanced_filter,
    FILEBROWSER_PT_directory_path,
    FILEBROWSER_MT_editor_menus,
    FILEBROWSER_MT_view,
    FILEBROWSER_MT_select,
    FILEBROWSER_MT_context_menu,
    ASSETBROWSER_PT_display,
    ASSETBROWSER_MT_editor_menus,
    ASSETBROWSER_MT_view,
    ASSETBROWSER_MT_select,
    ASSETBROWSER_PT_navigation_bar,
    ASSETBROWSER_PT_metadata,
    ASSETBROWSER_PT_metadata_preview,
    ASSETBROWSER_PT_metadata_details,
    ASSETBROWSER_PT_metadata_tags,
    ASSETBROWSER_UL_metadata_tags,
    ASSETBROWSER_MT_context_menu,
)

if __name__ == "__main__":  # only for live edit.
    from bpy.utils import register_class

    for cls in classes:
        register_class(cls)<|MERGE_RESOLUTION|>--- conflicted
+++ resolved
@@ -692,32 +692,22 @@
         if asset_file_handle.local_id:
             # If the active file is an ID, use its name directly so renaming is possible from right here.
             layout.prop(asset_file_handle.local_id, "name", text="")
-<<<<<<< HEAD
-            layout.prop(asset_file_handle.local_id.asset_data, "catalog_id")
-=======
 
             col = layout.column(align=True)
             col.label(text="Asset Catalog:")
             col.prop(asset_file_handle.local_id.asset_data, "catalog_id", text="UUID")
             col.prop(asset_file_handle.local_id.asset_data, "catalog_simple_name", text="Simple Name")
 
->>>>>>> 9f7741aa
             row = layout.row()
             row.label(text="Source: Current File")
         else:
             layout.prop(asset_file_handle, "name", text="")
 
-<<<<<<< HEAD
-            col = layout.column()  # Just to allow disabling editing.
-            col.enabled = False
-            col.prop(asset_file_handle.asset_data, "catalog_id")
-=======
             col = layout.column(align=True)
             col.enabled = False
             col.label(text="Asset Catalog:")
             col.prop(asset_file_handle.asset_data, "catalog_id", text="UUID")
             col.prop(asset_file_handle.asset_data, "catalog_simple_name", text="Simple Name")
->>>>>>> 9f7741aa
 
             col = layout.column(align=True)  # Just to reduce margin.
             col.label(text="Source:")
