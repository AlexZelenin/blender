--- conflicted
+++ resolved
@@ -1602,12 +1602,9 @@
             _defs_gpencil_paint.line,
             _defs_gpencil_paint.arc,
             _defs_gpencil_paint.curve,
-<<<<<<< HEAD
             _defs_gpencil_paint.chord,
-=======
             _defs_gpencil_paint.box,
             _defs_gpencil_paint.circle,
->>>>>>> f6a77a75
         ],
         'EDIT_GPENCIL': [
             *_tools_gpencil_select,
