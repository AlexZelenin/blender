# ##### BEGIN GPL LICENSE BLOCK #####
#
#  This program is free software; you can redistribute it and/or
#  modify it under the terms of the GNU General Public License
#  as published by the Free Software Foundation; either version 2
#  of the License, or (at your option) any later version.
#
#  This program is distributed in the hope that it will be useful,
#  but WITHOUT ANY WARRANTY; without even the implied warranty of
#  MERCHANTABILITY or FITNESS FOR A PARTICULAR PURPOSE.  See the
#  GNU General Public License for more details.
#
#  You should have received a copy of the GNU General Public License
#  along with this program; if not, write to the Free Software Foundation,
#  Inc., 51 Franklin Street, Fifth Floor, Boston, MA 02110-1301, USA.
#
# ##### END GPL LICENSE BLOCK #####

# <pep8 compliant>

import bpy
from bpy.types import (
    Panel,
)


def rigid_body_warning(layout):
    row = layout.row(align=True)
    row.alignment = 'RIGHT'
    row.label("Object does not have a Rigid Body")


class PHYSICS_PT_rigidbody_panel:
    bl_space_type = 'PROPERTIES'
    bl_region_type = 'WINDOW'
    bl_context = "physics"


class PHYSICS_PT_rigid_body(PHYSICS_PT_rigidbody_panel, Panel):
    bl_label = "Rigid Body"
    COMPAT_ENGINES = {'BLENDER_RENDER', 'BLENDER_EEVEE', 'BLENDER_OPENGL'}

    @classmethod
    def poll(cls, context):
        obj = context.object
        return (obj and obj.rigid_body and (context.engine in cls.COMPAT_ENGINES))

    def draw(self, context):
        layout = self.layout
        layout.use_property_split = True

        ob = context.object
        rbo = ob.rigid_body

<<<<<<< HEAD
        if rbo is not None:
            layout.prop(rbo, "type", text="Type")
            row = layout.row()
            if rbo.type == 'ACTIVE':
                row.prop(rbo, "enabled", text="Dynamic")
            row.prop(rbo, "kinematic", text="Animated")
            if rbo.type == 'ACTIVE':
                row = layout.row()
                row.prop(rbo, "use_kinematic_deactivation", text="Triggered")
                row.prop(rbo, "is_trigger")
=======
        if rbo is None:
            rigid_body_warning(layout)
            return
>>>>>>> 9b41ad28

        layout.prop(rbo, "type", text="Type")


<<<<<<< HEAD
class PHYSICS_PT_rigid_body_trigger_advanced(PHYSICS_PT_rigidbody_panel, Panel):
    bl_label = "Advanced Trigger"
    bl_options = {'DEFAULT_CLOSED'}
=======
class PHYSICS_PT_rigid_body_settings(PHYSICS_PT_rigidbody_panel, Panel):
    bl_label = "Settings"
>>>>>>> 9b41ad28
    bl_parent_id = 'PHYSICS_PT_rigid_body'
    COMPAT_ENGINES = {'BLENDER_RENDER', 'BLENDER_EEVEE', 'BLENDER_OPENGL'}

    @classmethod
    def poll(cls, context):
        obj = context.object
<<<<<<< HEAD
        return (obj and obj.rigid_body and
        (context.scene.render.engine in cls.COMPAT_ENGINES))
=======
        return (obj and obj.rigid_body and (context.engine in cls.COMPAT_ENGINES))
>>>>>>> 9b41ad28

    def draw(self, context):
        layout = self.layout
        layout.use_property_split = True

        ob = context.object
        rbo = ob.rigid_body

<<<<<<< HEAD
        row = layout.row()
        row.prop(rbo, "is_ghost")
        row.prop(rbo, "propagate_trigger")
        row = layout.row()
        row.prop(rbo, "constraint_dissolve")
        row.prop(rbo, "dynamic_trigger")
        row = layout.row()
        row.prop(rbo, "plastic_dissolve")
        row.prop(rbo, "stop_trigger")
=======
        if rbo is None:
            rigid_body_warning(layout)
            return

        flow = layout.grid_flow(row_major=True, columns=0, even_columns=True, even_rows=False, align=True)
        col = flow.column()

        if rbo.type == 'ACTIVE':
            col.prop(rbo, "mass")
            col.prop(rbo, "enabled", text="Dynamic")

        col = flow.column()
        col.prop(rbo, "kinematic", text="Animated")
>>>>>>> 9b41ad28


class PHYSICS_PT_rigid_body_collisions(PHYSICS_PT_rigidbody_panel, Panel):
    bl_label = "Collisions"
    bl_parent_id = 'PHYSICS_PT_rigid_body'
    COMPAT_ENGINES = {'BLENDER_RENDER', 'BLENDER_EEVEE', 'BLENDER_OPENGL'}

    @classmethod
    def poll(cls, context):
        obj = context.object
        return (obj and obj.rigid_body and (context.engine in cls.COMPAT_ENGINES))

    def draw(self, context):
        layout = self.layout

        ob = context.object
        rbo = ob.rigid_body
        layout.use_property_split = True

        layout.prop(rbo, "collision_shape", text="Shape")

        if rbo.collision_shape in {'MESH', 'CONVEX_HULL'}:
            layout.prop(rbo, "mesh_source", text="Source")

        if rbo.collision_shape == 'MESH' and rbo.mesh_source in {'DEFORM', 'FINAL'}:
            layout.prop(rbo, "use_deform", text="Deforming")


class PHYSICS_PT_rigid_body_collisions_surface(PHYSICS_PT_rigidbody_panel, Panel):
    bl_label = "Surface Response"
    bl_parent_id = 'PHYSICS_PT_rigid_body_collisions'
    bl_options = {'DEFAULT_CLOSED'}
    COMPAT_ENGINES = {'BLENDER_RENDER', 'BLENDER_EEVEE', 'BLENDER_OPENGL'}

    @classmethod
    def poll(cls, context):
        obj = context.object
        return (obj and obj.rigid_body and (context.engine in cls.COMPAT_ENGINES))

    def draw(self, context):
        layout = self.layout
        layout.use_property_split = True
        flow = layout.grid_flow(row_major=True, columns=0, even_columns=True, even_rows=False, align=True)

        ob = context.object
        rbo = ob.rigid_body

        col = flow.column()
        col.prop(rbo, "friction")

        col = flow.column()
        col.prop(rbo, "restitution", text="Bounciness")


class PHYSICS_PT_rigid_body_collisions_sensitivity(PHYSICS_PT_rigidbody_panel, Panel):
    bl_label = "Sensitivity"
    bl_parent_id = 'PHYSICS_PT_rigid_body_collisions'
    bl_options = {'DEFAULT_CLOSED'}
    COMPAT_ENGINES = {'BLENDER_RENDER', 'BLENDER_EEVEE', 'BLENDER_OPENGL'}

    @classmethod
    def poll(cls, context):
        obj = context.object
        return (obj and obj.rigid_body and (context.engine in cls.COMPAT_ENGINES))

    def draw(self, context):
        layout = self.layout
        layout.use_property_split = True

        ob = context.object
        rbo = ob.rigid_body

        if rbo.collision_shape in {'MESH', 'CONE'}:
            col = layout.column()
            col.prop(rbo, "collision_margin", text="Margin")
        else:
            flow = layout.grid_flow(row_major=True, columns=0, even_columns=True, even_rows=False, align=True)
            col = flow.column()
            col.prop(rbo, "use_margin")

            col = flow.column()
            col.active = rbo.use_margin
            col.prop(rbo, "collision_margin", text="Margin")


class PHYSICS_PT_rigid_body_collisions_collections(PHYSICS_PT_rigidbody_panel, Panel):
    bl_label = "Collections"
    bl_parent_id = 'PHYSICS_PT_rigid_body_collisions'
    bl_options = {'DEFAULT_CLOSED'}
    COMPAT_ENGINES = {'BLENDER_RENDER', 'BLENDER_EEVEE', 'BLENDER_OPENGL'}

    @classmethod
    def poll(cls, context):
        obj = context.object
        return (obj and obj.rigid_body and (context.engine in cls.COMPAT_ENGINES))

    def draw(self, context):
        layout = self.layout

        ob = context.object
        rbo = ob.rigid_body

        layout.prop(rbo, "collision_groups", text="")


class PHYSICS_PT_rigid_body_dynamics(PHYSICS_PT_rigidbody_panel, Panel):
    bl_label = "Dynamics"
    bl_parent_id = 'PHYSICS_PT_rigid_body'
    bl_options = {'DEFAULT_CLOSED'}
    COMPAT_ENGINES = {'BLENDER_RENDER', 'BLENDER_EEVEE', 'BLENDER_OPENGL'}

    @classmethod
    def poll(cls, context):
        obj = context.object
        return (obj and obj.rigid_body and obj.rigid_body.type == 'ACTIVE'
                and (context.engine in cls.COMPAT_ENGINES))

    def draw(self, context):
        layout = self.layout
        layout.use_property_split = True
        flow = layout.grid_flow(row_major=True, columns=0, even_columns=True, even_rows=False, align=True)

        ob = context.object
        rbo = ob.rigid_body

        # col = layout.column(align=True)
        # col.label(text="Activation:")
        # XXX: settings such as activate on collison/etc.

        col = flow.column()
        col.prop(rbo, "linear_damping", text="Damping Translation")

        col = flow.column()
        col.prop(rbo, "angular_damping", text="Rotation")


class PHYSICS_PT_rigid_body_dynamics_deactivation(PHYSICS_PT_rigidbody_panel, Panel):
    bl_label = "Deactivation"
    bl_parent_id = 'PHYSICS_PT_rigid_body_dynamics'
    bl_options = {'DEFAULT_CLOSED'}
    COMPAT_ENGINES = {'BLENDER_RENDER', 'BLENDER_EEVEE', 'BLENDER_OPENGL'}

    @classmethod
    def poll(cls, context):
        obj = context.object
        return (obj and obj.rigid_body
                and obj.rigid_body.type == 'ACTIVE'
                and (context.engine in cls.COMPAT_ENGINES))

    def draw_header(self, context):
        ob = context.object
        rbo = ob.rigid_body
        self.layout.prop(rbo, "use_deactivation", text="")

    def draw(self, context):
        layout = self.layout
        layout.use_property_split = True
        flow = layout.grid_flow(row_major=True, columns=0, even_columns=True, even_rows=False, align=True)

        ob = context.object
        rbo = ob.rigid_body

        layout.active = rbo.use_deactivation

        col = flow.column()
        col.prop(rbo, "use_start_deactivated")

        col = flow.column()
        col.prop(rbo, "deactivate_linear_velocity", text="Velocity Linear")
        col.prop(rbo, "deactivate_angular_velocity", text="Angular")
        # TODO: other params such as time?
        col.label(text="Activation:")
        col.prop(rbo, "force_threshold", text="Force Thresh")


classes = (
    PHYSICS_PT_rigid_body,
<<<<<<< HEAD
    PHYSICS_PT_rigid_body_trigger_advanced,
=======
    PHYSICS_PT_rigid_body_settings,
>>>>>>> 9b41ad28
    PHYSICS_PT_rigid_body_collisions,
    PHYSICS_PT_rigid_body_collisions_surface,
    PHYSICS_PT_rigid_body_collisions_sensitivity,
    PHYSICS_PT_rigid_body_collisions_collections,
    PHYSICS_PT_rigid_body_dynamics,
    PHYSICS_PT_rigid_body_dynamics_deactivation,
)


if __name__ == "__main__":  # only for live edit.
    from bpy.utils import register_class
    for cls in classes:
        register_class(cls)<|MERGE_RESOLUTION|>--- conflicted
+++ resolved
@@ -52,80 +52,56 @@
         ob = context.object
         rbo = ob.rigid_body
 
-<<<<<<< HEAD
-        if rbo is not None:
-            layout.prop(rbo, "type", text="Type")
-            row = layout.row()
-            if rbo.type == 'ACTIVE':
-                row.prop(rbo, "enabled", text="Dynamic")
-            row.prop(rbo, "kinematic", text="Animated")
-            if rbo.type == 'ACTIVE':
-                row = layout.row()
-                row.prop(rbo, "use_kinematic_deactivation", text="Triggered")
-                row.prop(rbo, "is_trigger")
-=======
         if rbo is None:
             rigid_body_warning(layout)
             return
->>>>>>> 9b41ad28
 
         layout.prop(rbo, "type", text="Type")
 
 
-<<<<<<< HEAD
-class PHYSICS_PT_rigid_body_trigger_advanced(PHYSICS_PT_rigidbody_panel, Panel):
-    bl_label = "Advanced Trigger"
-    bl_options = {'DEFAULT_CLOSED'}
-=======
 class PHYSICS_PT_rigid_body_settings(PHYSICS_PT_rigidbody_panel, Panel):
     bl_label = "Settings"
->>>>>>> 9b41ad28
     bl_parent_id = 'PHYSICS_PT_rigid_body'
     COMPAT_ENGINES = {'BLENDER_RENDER', 'BLENDER_EEVEE', 'BLENDER_OPENGL'}
 
     @classmethod
     def poll(cls, context):
         obj = context.object
-<<<<<<< HEAD
-        return (obj and obj.rigid_body and
-        (context.scene.render.engine in cls.COMPAT_ENGINES))
-=======
-        return (obj and obj.rigid_body and (context.engine in cls.COMPAT_ENGINES))
->>>>>>> 9b41ad28
-
-    def draw(self, context):
-        layout = self.layout
-        layout.use_property_split = True
-
-        ob = context.object
-        rbo = ob.rigid_body
-
-<<<<<<< HEAD
-        row = layout.row()
-        row.prop(rbo, "is_ghost")
-        row.prop(rbo, "propagate_trigger")
-        row = layout.row()
-        row.prop(rbo, "constraint_dissolve")
-        row.prop(rbo, "dynamic_trigger")
-        row = layout.row()
-        row.prop(rbo, "plastic_dissolve")
-        row.prop(rbo, "stop_trigger")
-=======
+        return (obj and obj.rigid_body and (context.engine in cls.COMPAT_ENGINES))
+
+    def draw(self, context):
+        layout = self.layout
+        layout.use_property_split = True
+
+        ob = context.object
+        rbo = ob.rigid_body
+
         if rbo is None:
             rigid_body_warning(layout)
             return
 
-        flow = layout.grid_flow(row_major=True, columns=0, even_columns=True, even_rows=False, align=True)
-        col = flow.column()
-
         if rbo.type == 'ACTIVE':
-            col.prop(rbo, "mass")
+            layout.prop(rbo, "mass")
+        flow = layout.grid_flow(row_major=True, columns=0, even_columns=True, even_rows=False, align=True)
+
+        col = flow.column()
+        if rbo.type == 'ACTIVE':
             col.prop(rbo, "enabled", text="Dynamic")
 
-        col = flow.column()
         col.prop(rbo, "kinematic", text="Animated")
->>>>>>> 9b41ad28
-
+
+        if rbo.type == 'ACTIVE':
+            col.prop(rbo, "is_triggered", text="Triggered")
+
+        col.prop(rbo, "is_trigger")
+        col.prop(rbo, "is_ghost")
+
+        col = flow.column()
+        col.prop(rbo, "propagate_trigger")
+        col.prop(rbo, "dynamic_trigger")
+        col.prop(rbo, "stop_trigger")
+        col.prop(rbo, "constraint_dissolve")
+        col.prop(rbo, "plastic_dissolve")
 
 class PHYSICS_PT_rigid_body_collisions(PHYSICS_PT_rigidbody_panel, Panel):
     bl_label = "Collisions"
@@ -302,11 +278,7 @@
 
 classes = (
     PHYSICS_PT_rigid_body,
-<<<<<<< HEAD
-    PHYSICS_PT_rigid_body_trigger_advanced,
-=======
     PHYSICS_PT_rigid_body_settings,
->>>>>>> 9b41ad28
     PHYSICS_PT_rigid_body_collisions,
     PHYSICS_PT_rigid_body_collisions_surface,
     PHYSICS_PT_rigid_body_collisions_sensitivity,
