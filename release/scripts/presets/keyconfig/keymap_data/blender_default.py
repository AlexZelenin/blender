--- conflicted
+++ resolved
@@ -5802,11 +5802,6 @@
              {"properties": [("type", 'POLYLINE'), ("wait_for_input", False)]}),
             ("gpencil.primitive", {"type": 'LEFTMOUSE', "value": 'PRESS', "shift": True},
              {"properties": [("type", 'POLYLINE'), ("wait_for_input", False)]}),
-<<<<<<< HEAD
-            ("gpencil.primitive", {"type": 'LEFTMOUSE', "value": 'PRESS', "alt": True},
-             {"properties": [("type", 'POLYLINE'), ("wait_for_input", False)]}),
-=======
->>>>>>> c2a2cd13
             # Lasso select
             ("gpencil.select_lasso", {"type": params.action_tweak, "value": 'ANY', "ctrl": True, "alt": True}, None),
         ]},
