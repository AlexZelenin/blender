# ***** BEGIN GPL LICENSE BLOCK *****
#
# This program is free software; you can redistribute it and/or
# modify it under the terms of the GNU General Public License
# as published by the Free Software Foundation; either version 2
# of the License, or (at your option) any later version.
#
# This program is distributed in the hope that it will be useful,
# but WITHOUT ANY WARRANTY; without even the implied warranty of
# MERCHANTABILITY or FITNESS FOR A PARTICULAR PURPOSE.  See the
# GNU General Public License for more details.
#
# You should have received a copy of the GNU General Public License
# along with this program; if not, write to the Free Software Foundation,
# Inc., 51 Franklin Street, Fifth Floor, Boston, MA 02110-1301, USA.
#
# The Original Code is Copyright (C) 2006, Blender Foundation
# All rights reserved.
# ***** END GPL LICENSE BLOCK *****

setup_libdirs()

blender_include_dirs(
  ../../intern/clog
  ../../intern/glew-mx
  ../../intern/guardedalloc
  ../blender/blenkernel
  ../blender/blenlib
  ../blender/blenloader
  ../blender/depsgraph
  ../blender/editors/include
  ../blender/imbuf
  ../blender/makesrna
  ../blender/render/extern/include
  ../blender/gpu
  ../blender/makesdna
  ../blender/windowmanager
)

set(LIB
  bf_windowmanager
)

if(WITH_TBB)
  # Force TBB libraries to be in front of MKL (part of OpenImageDenoise), so
  # that it is initialized before MKL and static library initialization order
  # issues are avoided.
  #
  # This isn't fully robust but seems to work.
  list(INSERT LIB 0 ${TBB_LIBRARIES})
  list(INSERT LIB 0 bf_blenkernel)
endif()

add_definitions(${GL_DEFINITIONS})
blender_include_dirs("${GLEW_INCLUDE_PATH}")

if(WIN32)
  blender_include_dirs(../../intern/utfconv)
endif()

if(WITH_LIBMV)
  blender_include_dirs(../../intern/libmv)
  add_definitions(-DWITH_LIBMV)
endif()

if(WITH_CYCLES)
  if(WITH_CYCLES_LOGGING)
    blender_include_dirs(../../intern/cycles/blender)
    add_definitions(-DWITH_CYCLES_LOGGING)
  endif()
endif()

if(WITH_CODEC_FFMPEG)
  add_definitions(-DWITH_FFMPEG)
endif()

if(WITH_TBB)
  blender_include_dirs(${TBB_INCLUDE_DIRS})
  link_directories(${LIBDIR}/tbb/lib)
endif()

if(WITH_GMP)
  blender_include_dirs(${GMP_INCLUDE_DIRS})
  link_directories(${LIBDIR}/gmp/lib)
endif()

if(WITH_PYTHON)
  blender_include_dirs(../blender/python)
  add_definitions(-DWITH_PYTHON)

  if(WITH_PYTHON_SECURITY)
    add_definitions(-DWITH_PYTHON_SECURITY)
  endif()
endif()

if(WITH_HEADLESS)
  add_definitions(-DWITH_HEADLESS)
endif()

if(WITH_SDL)
  if(WITH_SDL_DYNLOAD)
    blender_include_dirs(../../extern/sdlew/include)
    add_definitions(-DWITH_SDL_DYNLOAD)
  endif()
  add_definitions(-DWITH_SDL)
endif()

if(WITH_BINRELOC)
  blender_include_dirs(${BINRELOC_INCLUDE_DIRS})
  add_definitions(-DWITH_BINRELOC)
endif()

if(WITH_FREESTYLE)
  blender_include_dirs(../blender/freestyle)
  add_definitions(-DWITH_FREESTYLE)
endif()

if(WITH_XR_OPENXR)
  add_definitions(-DWITH_XR_OPENXR)
endif()

# Setup the exe sources and buildinfo
set(SRC
  creator.c
  creator_args.c
  creator_signals.c

  creator_intern.h
)

# MSVC 2010 gives linking errors with the manifest
if(WIN32 AND NOT UNIX)
  string(SUBSTRING ${BLENDER_VERSION} 0 1 bver1)
  string(SUBSTRING ${BLENDER_VERSION} 2 1 bver2)
  string(SUBSTRING ${BLENDER_VERSION} 3 1 bver3)
  add_definitions(
    -DBLEN_VER_RC_STR="${BLENDER_VERSION}"
    -DBLEN_VER_RC_1=${bver1}
    -DBLEN_VER_RC_2=${bver2}
    -DBLEN_VER_RC_3=${bver3}
    -DBLEN_VER_RC_4=0
  )


  list(APPEND SRC
    ${CMAKE_SOURCE_DIR}/release/windows/icons/winblender.rc
    ${CMAKE_BINARY_DIR}/blender.exe.manifest
  )
endif()

if(WITH_BUILDINFO)
  add_definitions(-DWITH_BUILDINFO)
  # --------------------------------------------------------------------------
  # These defines could all be moved into the header below
  string(REPLACE " " "\ " BUILDINFO_CFLAGS "${CMAKE_C_FLAGS}")
  string(REPLACE " " "\ " BUILDINFO_CXXFLAGS "${CMAKE_CXX_FLAGS}")
  string(REPLACE " " "\ " BUILDINFO_LINKFLAGS "${PLATFORM_LINKFLAGS}")
  add_definitions(
    # # define in header now, else these get out of date on rebuilds.
    # -DBUILD_DATE="${BUILD_DATE}"
    # -DBUILD_TIME="${BUILD_TIME}"
    # -DBUILD_COMMIT_TIMESTAMP="${BUILD_COMMIT_TIMESTAMP}"
    # -DBUILD_COMMIT_TIME="${BUILD_COMMIT_TIME}"
    # -DBUILD_COMMIT_DATE="${BUILD_COMMIT_DATE}"
    # -DBUILD_HASH="${BUILD_HASH}"
    # -DBUILD_BRANCH="${BUILD_BRANCH}"
    -DWITH_BUILDINFO_HEADER # alternative to lines above
    -DBUILD_PLATFORM="${CMAKE_SYSTEM_NAME}"
    -DBUILD_TYPE="${CMAKE_BUILD_TYPE}"
    -DBUILD_CFLAGS="${BUILDINFO_CFLAGS}"
    -DBUILD_CXXFLAGS="${BUILDINFO_CXXFLAGS}"
    -DBUILD_LINKFLAGS="${BUILDINFO_LINKFLAGS}"
    -DBUILD_SYSTEM="CMake"
  )

  # --------------------------------------------------------------------------
  # write header for values that change each build
  # note, generaed file is in build dir's source/creator
  #       except when used as an include path.

  # include the output directory, where the buildinfo.h file is generated
  include_directories(${CMAKE_CURRENT_BINARY_DIR})


  # XXX, ${buildinfo_h_fake} is used here,
  # because we rely on that file being detected as missing
  # every build so that the real header "buildinfo.h" is updated.
  #
  # Keep this until we find a better way to resolve!

  set(buildinfo_h_real "${CMAKE_CURRENT_BINARY_DIR}/buildinfo.h")
  set(buildinfo_h_fake "${CMAKE_CURRENT_BINARY_DIR}/buildinfo.h_fake")

  if(EXISTS ${buildinfo_h_fake})
    message(FATAL_ERROR "File \"${buildinfo_h_fake}\" found, this should never be created, remove!")
  endif()

  # a custom target that is always built
  add_custom_target(buildinfo ALL
    DEPENDS ${buildinfo_h_fake})

  # creates buildinfo.h using cmake script
  add_custom_command(
    OUTPUT
      ${buildinfo_h_fake}  # ensure we always run
      ${buildinfo_h_real}
    COMMAND ${CMAKE_COMMAND}
    -DSOURCE_DIR=${CMAKE_SOURCE_DIR}
    # overrides only used when non-empty strings
    -DBUILD_DATE=${BUILDINFO_OVERRIDE_DATE}
    -DBUILD_TIME=${BUILDINFO_OVERRIDE_TIME}
    -P ${CMAKE_SOURCE_DIR}/build_files/cmake/buildinfo.cmake)

  # buildinfo.h is a generated file
  set_source_files_properties(
    ${buildinfo_h_real}
    PROPERTIES GENERATED TRUE
    HEADER_FILE_ONLY TRUE)

  unset(buildinfo_h_real)
  unset(buildinfo_h_fake)

  # add deps below, after adding blender
  # -------------- done with header values.

  list(APPEND SRC
    buildinfo.c
  )

  # make an object library so can load with it in tests
  add_library(buildinfoobj OBJECT buildinfo.c)
  add_dependencies(buildinfoobj buildinfo)
endif()

add_cc_flags_custom_test(blender)

# message(STATUS "Configuring blender")
if(WITH_PYTHON_MODULE)
  add_definitions(-DWITH_PYTHON_MODULE)

  # creates ./bin/bpy.so which can be imported as a python module.
  #
  # note that 'SHARED' works on Linux and Windows,
  # but not OSX which _must_ be 'MODULE'
  add_library(blender MODULE ${SRC})
  set_target_properties(
    blender
    PROPERTIES
      PREFIX ""
      OUTPUT_NAME bpy
      LIBRARY_OUTPUT_DIRECTORY ${CMAKE_BINARY_DIR}/bin
      RUNTIME_OUTPUT_DIRECTORY ${CMAKE_BINARY_DIR}/bin  # only needed on windows
  )

  if(APPLE)
    set_target_properties(
      blender
      PROPERTIES
        MACOSX_BUNDLE TRUE
        LINK_FLAGS_RELEASE "${PLATFORM_LINKFLAGS}"
        LINK_FLAGS_DEBUG "${PLATFORM_LINKFLAGS_DEBUG}"
    )
  endif()

  if(WIN32)
    # python modules use this
    set_target_properties(
      blender
      PROPERTIES
      SUFFIX ".pyd"
    )
  endif()

else()
  add_executable(blender ${EXETYPE} ${SRC})
endif()

if(WITH_BUILDINFO)
  # explicitly say that the executable depends on the buildinfo
  add_dependencies(blender buildinfo)
endif()


set(BLENDER_TEXT_FILES
  ${CMAKE_SOURCE_DIR}/release/text/GPL-license.txt
  ${CMAKE_SOURCE_DIR}/release/text/GPL3-license.txt
  ${CMAKE_SOURCE_DIR}/release/text/copyright.txt
  # generate this file
  # ${CMAKE_SOURCE_DIR}/release/text/readme.html
  ${CMAKE_SOURCE_DIR}/release/datafiles/LICENSE-bfont.ttf.txt
)

if(WITH_PYTHON)
  list(APPEND BLENDER_TEXT_FILES
    ${CMAKE_SOURCE_DIR}/release/text/Python-license.txt
  )
endif()

if(WITH_OPENCOLORIO)
  list(APPEND BLENDER_TEXT_FILES
    ${CMAKE_SOURCE_DIR}/release/text/ocio-license.txt
  )
endif()

if(WITH_MEM_JEMALLOC)
  list(APPEND BLENDER_TEXT_FILES
    ${CMAKE_SOURCE_DIR}/release/text/jemalloc-license.txt
  )
endif()

list(APPEND BLENDER_TEXT_FILES
  ${CMAKE_SOURCE_DIR}/release/datafiles/LICENSE-droidsans.ttf.txt
  ${CMAKE_SOURCE_DIR}/release/datafiles/LICENSE-bmonofont-i18n.ttf.txt
)


# -----------------------------------------------------------------------------
# Platform Specific Var: TARGETDIR_VER

if(UNIX AND NOT APPLE)
  if(WITH_PYTHON_MODULE)
    if(WITH_INSTALL_PORTABLE)
      set(TARGETDIR_VER ${BLENDER_VERSION})
    else()
      set(TARGETDIR_VER ${PYTHON_SITE_PACKAGES}/${BLENDER_VERSION})
    endif()
  else()
    if(WITH_INSTALL_PORTABLE)
      set(TARGETDIR_VER ${BLENDER_VERSION})
    else()
      set(TARGETDIR_VER share/blender/${BLENDER_VERSION})
    endif()
  endif()

elseif(WIN32)
  set(TARGETDIR_VER ${BLENDER_VERSION})

elseif(APPLE)
  if(WITH_PYTHON_MODULE)
    set(TARGETDIR_VER ${BLENDER_VERSION})
  else()
    set(TARGETDIR_VER Blender.app/Contents/Resources/${BLENDER_VERSION})
  endif()
  # Skip relinking on cpack / install
  set_target_properties(blender PROPERTIES BUILD_WITH_INSTALL_RPATH true)
endif()


# -----------------------------------------------------------------------------
# Install Targets (Generic, All Platforms)


# important to make a clean  install each time, else old scripts get loaded.
install(
  CODE
  "file(REMOVE_RECURSE ${TARGETDIR_VER})"
)

if(WITH_PYTHON)
  # install(CODE "message(\"copying blender scripts...\")")

  # exclude addons_contrib if release
  if("${BLENDER_VERSION_CYCLE}" STREQUAL "release" OR
     "${BLENDER_VERSION_CYCLE}" STREQUAL "rc")
    set(ADDON_EXCLUDE_CONDITIONAL "addons_contrib/*")
  else()
    set(ADDON_EXCLUDE_CONDITIONAL "_addons_contrib/*")  # dummy, wont do anything
  endif()

  # do not install freestyle dir if disabled
  if(NOT WITH_FREESTYLE)
    set(FREESTYLE_EXCLUDE_CONDITIONAL "freestyle/*")
  else()
    set(FREESTYLE_EXCLUDE_CONDITIONAL "_freestyle/*")  # dummy, wont do anything
  endif()

  install(
    DIRECTORY ${CMAKE_SOURCE_DIR}/release/scripts
    DESTINATION ${TARGETDIR_VER}
    PATTERN ".git" EXCLUDE
    PATTERN ".gitignore" EXCLUDE
    PATTERN ".arcconfig" EXCLUDE
    PATTERN "__pycache__" EXCLUDE
    PATTERN "${ADDON_EXCLUDE_CONDITIONAL}" EXCLUDE
    PATTERN "${FREESTYLE_EXCLUDE_CONDITIONAL}" EXCLUDE
  )

  unset(ADDON_EXCLUDE_CONDITIONAL)
  unset(FREESTYLE_EXCLUDE_CONDITIONAL)
endif()

# fonts
install(
  DIRECTORY
    ${CMAKE_SOURCE_DIR}/release/datafiles/fonts
  DESTINATION ${TARGETDIR_VER}/datafiles
)

# localization
if(WITH_INTERNATIONAL)
  set(_locale_dir "${CMAKE_SOURCE_DIR}/release/datafiles/locale")
  set(_locale_target_dir ${TARGETDIR_VER}/datafiles/locale)

  file(GLOB _po_files "${_locale_dir}/po/*.po")
  foreach(_po_file ${_po_files})
    msgfmt_simple(${_po_file} _all_mo_files)
  endforeach()

  # Create a custom target which will compile all po to mo
  add_custom_target(
    locales
    DEPENDS ${_all_mo_files})

  add_dependencies(blender locales)

  # Generate INSTALL rules
  install(
    FILES ${_locale_dir}/languages
    DESTINATION ${_locale_target_dir}
  )

  foreach(_mo_file ${_all_mo_files})
    get_filename_component(_locale_name ${_mo_file} NAME_WE)
    install(
      FILES ${_mo_file}
      DESTINATION ${_locale_target_dir}/${_locale_name}/LC_MESSAGES
      RENAME blender.mo
    )
    unset(_locale_name)
  endforeach()

  unset(_all_mo_files)
  unset(_po_files)
  unset(_po_file)
  unset(_mo_file)
  unset(_locale_target_dir)

  unset(_locale_dir)
endif()

# color management
if(WITH_OPENCOLORIO)
  install(
    DIRECTORY ${CMAKE_SOURCE_DIR}/release/datafiles/colormanagement
    DESTINATION ${TARGETDIR_VER}/datafiles
  )
endif()

# helpful tip when using make
if("${CMAKE_GENERATOR}" MATCHES ".*Makefiles.*")
  # message after building.
  add_custom_command(
    TARGET blender POST_BUILD MAIN_DEPENDENCY blender
    COMMAND ${CMAKE_COMMAND} -E
            echo 'now run: \"make install\" to copy runtime files and scripts to ${TARGETDIR_VER}'
  )
endif()


# -----------------------------------------------------------------------------
# Install Targets (Platform Specific)

if(UNIX AND NOT APPLE)

  if(NOT WITH_PYTHON_MODULE)
    if(WITH_DOC_MANPAGE)
      add_custom_target(
        blender_man_page ALL
        COMMAND ${CMAKE_SOURCE_DIR}/doc/manpage/blender.1.py
                ${EXECUTABLE_OUTPUT_PATH}/blender
                ${CMAKE_CURRENT_BINARY_DIR}/blender.1)
      add_dependencies(blender_man_page blender)
    endif()
  endif()

  # there are a few differences between portable and system install
  if(WITH_PYTHON_MODULE)
    if(WITH_INSTALL_PORTABLE)
      install(
        TARGETS blender
        DESTINATION "."
      )
    else()
      install(
        TARGETS blender
        LIBRARY DESTINATION ${PYTHON_SITE_PACKAGES}
      )
    endif()
    # none of the other files are needed currently
  elseif(WITH_INSTALL_PORTABLE)
    install(
      TARGETS blender
      DESTINATION "."
    )

    if(WITH_DOC_MANPAGE)
      install(
        FILES ${CMAKE_CURRENT_BINARY_DIR}/blender.1
        DESTINATION "."
      )
    endif()
    install(
      FILES
        ${CMAKE_SOURCE_DIR}/release/freedesktop/blender.desktop
        ${CMAKE_SOURCE_DIR}/release/freedesktop/icons/scalable/apps/blender.svg
        ${CMAKE_SOURCE_DIR}/release/freedesktop/icons/symbolic/apps/blender-symbolic.svg
      DESTINATION "."
    )

    install(
      PROGRAMS
      ${CMAKE_SOURCE_DIR}/release/bin/blender-thumbnailer.py
      DESTINATION "."
    )

    if(EXISTS ${LIBDIR}/mesa)
      install(DIRECTORY ${LIBDIR}/mesa/lib DESTINATION ".")

      install(
        PROGRAMS
        ${CMAKE_SOURCE_DIR}/release/bin/blender-softwaregl
        DESTINATION "."
      )
    endif()

    set(BLENDER_TEXT_FILES_DESTINATION ".")
  else()
    # main blender binary
    install(
      TARGETS blender
      DESTINATION bin
    )
    if(WITH_DOC_MANPAGE)
      # manpage only with 'blender' binary
      install(
        FILES ${CMAKE_CURRENT_BINARY_DIR}/blender.1
        DESTINATION share/man/man1
      )
    endif()

    # misc files
    install(
      FILES ${CMAKE_SOURCE_DIR}/release/freedesktop/blender.desktop
      DESTINATION share/applications
    )
    install(
      FILES ${CMAKE_SOURCE_DIR}/release/freedesktop/icons/scalable/apps/blender.svg
      DESTINATION share/icons/hicolor/scalable/apps
    )
    install(
      FILES ${CMAKE_SOURCE_DIR}/release/freedesktop/icons/symbolic/apps/blender-symbolic.svg
      DESTINATION share/icons/hicolor/symbolic/apps
    )
    install(
      PROGRAMS ${CMAKE_SOURCE_DIR}/release/bin/blender-thumbnailer.py
      DESTINATION bin
    )
    set(BLENDER_TEXT_FILES_DESTINATION share/doc/blender)
  endif()

  if(WITH_PYTHON)
    if(WITH_PYTHON_INSTALL)

      install(
        PROGRAMS ${PYTHON_EXECUTABLE}
        DESTINATION ${TARGETDIR_VER}/python/bin
      )

      # on some platforms (like openSUSE) Python is linked
      # to be used from lib64 folder.
      # determine this from Python's libraries path
      #
      # ugh, its possible 'lib64' is just a symlink to 'lib' which causes incorrect use of 'lib64'
      get_filename_component(_pypath_real ${PYTHON_LIBPATH} REALPATH)
      if(${_pypath_real} MATCHES "lib64$")
        set(_target_LIB "lib64")
      else()
        set(_target_LIB "lib")
      endif()
      unset(_pypath_real)

      # Copy the systems python into the install directory
      # install(CODE "message(\"copying a subset of the systems python...\")")
      install(
        DIRECTORY ${PYTHON_LIBPATH}/python${PYTHON_VERSION}
        DESTINATION ${TARGETDIR_VER}/python/${_target_LIB}
        PATTERN "__pycache__" EXCLUDE               # * any cache *
        PATTERN "config-${PYTHON_VERSION}m/*.a" EXCLUDE  # static lib
        PATTERN "lib2to3" EXCLUDE                   # ./lib2to3
        PATTERN "site-packages/*" EXCLUDE           # ./site-packages/*
        PATTERN "tkinter" EXCLUDE                   # ./tkinter
        PATTERN "lib-dynload/_tkinter.*" EXCLUDE    # ./lib-dynload/_tkinter.co
        PATTERN "idlelib" EXCLUDE                   # ./idlelib
        PATTERN "test" EXCLUDE                      # ./test
        PATTERN "turtledemo" EXCLUDE                # ./turtledemo
        PATTERN "turtle.py" EXCLUDE                 # ./turtle.py
        PATTERN "wininst*.exe" EXCLUDE              # from distutils, avoid malware false positive
      )

      # Needed for distutils/pip
      # get the last part of the include dir, will be 'python{version}{abiflag}',
      get_filename_component(_py_inc_suffix ${PYTHON_INCLUDE_DIR} NAME)
      install(
        FILES ${PYTHON_INCLUDE_DIR}/pyconfig.h
        DESTINATION ${TARGETDIR_VER}/python/include/${_py_inc_suffix}
      )
      unset(_py_inc_suffix)

      if(WITH_PYTHON_INSTALL_NUMPY)
        # Install to the same directory as the source, so debian-like
        # distros are happy with their policy.
        set(_suffix "site-packages")
        if(${PYTHON_NUMPY_PATH} MATCHES "dist-packages")
          set(_suffix "dist-packages")
        endif()
        install(
          DIRECTORY ${PYTHON_NUMPY_PATH}/numpy
          DESTINATION ${TARGETDIR_VER}/python/${_target_LIB}/python${PYTHON_VERSION}/${_suffix}
          PATTERN ".svn" EXCLUDE
          PATTERN "__pycache__" EXCLUDE           # * any cache *
          PATTERN "*.pyc" EXCLUDE                 # * any cache *
          PATTERN "*.pyo" EXCLUDE                 # * any cache *
          PATTERN "oldnumeric" EXCLUDE            # ./oldnumeric
          PATTERN "doc" EXCLUDE                   # ./doc
          PATTERN "tests" EXCLUDE                 # ./tests
          PATTERN "f2py" EXCLUDE                  # ./f2py - fortran/python interface code, not for blender.
          PATTERN "include" EXCLUDE               # include dirs all over, we wont use NumPy/CAPI
          PATTERN "*.h" EXCLUDE                   # some includes are not in include dirs
          PATTERN "*.a" EXCLUDE                   # ./core/lib/libnpymath.a - for linking, we dont need.
        )
        unset(_suffix)
      endif()

      # Copy requests, we need to generalize site-packages
      if(WITH_PYTHON_INSTALL_REQUESTS)
        set(_suffix "site-packages")
        if(${PYTHON_REQUESTS_PATH} MATCHES "dist-packages")
          set(_suffix "dist-packages")
        endif()
        install(
          DIRECTORY ${PYTHON_REQUESTS_PATH}/requests
          DESTINATION ${TARGETDIR_VER}/python/${_target_LIB}/python${PYTHON_VERSION}/${_suffix}
          PATTERN ".svn" EXCLUDE
          PATTERN "__pycache__" EXCLUDE           # * any cache *
          PATTERN "*.pyc" EXCLUDE                 # * any cache *
          PATTERN "*.pyo" EXCLUDE                 # * any cache *
        )
        # On some platforms requests does have extra dependencies.
        set(_requests_deps "certifi" "chardet" "idna" "urllib3")
        foreach(_requests_dep ${_requests_deps})
          if(EXISTS ${PYTHON_REQUESTS_PATH}/${_requests_dep})
            install(
              DIRECTORY ${PYTHON_REQUESTS_PATH}/${_requests_dep}
              DESTINATION ${TARGETDIR_VER}/python/${_target_LIB}/python${PYTHON_VERSION}/${_suffix}
              PATTERN ".svn" EXCLUDE
              PATTERN "__pycache__" EXCLUDE           # * any cache *
              PATTERN "*.pyc" EXCLUDE                 # * any cache *
              PATTERN "*.pyo" EXCLUDE                 # * any cache *
            )
          endif()
        endforeach()
        if(EXISTS ${PYTHON_REQUESTS_PATH}/six.py)
          install(
            FILES ${PYTHON_REQUESTS_PATH}/six.py
            DESTINATION ${TARGETDIR_VER}/python/${_target_LIB}/python${PYTHON_VERSION}/${_suffix}
          )
        endif()
        unset(_requests_dep)
        unset(_requests_deps)
        unset(_suffix)
      endif()
      unset(_target_LIB)

    endif()
  endif()

  if(WITH_DRACO)
    install(
      PROGRAMS $<TARGET_FILE:extern_draco>
      DESTINATION ${TARGETDIR_VER}/python/lib/python${PYTHON_VERSION}/site-packages
    )
  endif()
elseif(WIN32)

  set(BLENDER_TEXT_FILES_DESTINATION ".")

  if(WITH_OPENMP AND MSVC_CLANG)
    install(
          FILES ${CLANG_OPENMP_DLL}
          DESTINATION "."
    )
  endif()

  if(WITH_FFTW3)
    install(
          FILES ${LIBDIR}/fftw3/lib/libfftw3-3.dll
          DESTINATION "."
    )
  endif()

  if(WITH_GMP)
    install(
          FILES ${LIBDIR}/gmp/lib/libgmp-10.dll
          DESTINATION "."
    )
    install(
          FILES ${LIBDIR}/gmp/lib/libgmpxx.dll
          DESTINATION "."
          CONFIGURATIONS Release;RelWithDebInfo;MinSizeRel
    )
    install(
          FILES ${LIBDIR}/gmp/lib/libgmpxx_d.dll
          DESTINATION "."
          CONFIGURATIONS Debug
    )
<<<<<<< HEAD
    endif()
=======
  endif()
>>>>>>> 4f27e941

  if(WITH_WINDOWS_PDB)
    if(WITH_WINDOWS_STRIPPED_PDB)
      # Icky hack for older cmake from https://stackoverflow.com/a/21198501
      # $<CONFIG> will work in newer cmake but the version currently (3.12)
      # on the buildbot does not support this endavour.
      install(FILES ${CMAKE_CURRENT_BINARY_DIR}/\${CMAKE_INSTALL_CONFIG_NAME}/blender_public.pdb DESTINATION . RENAME blender.pdb)
    else()
      install(FILES $<TARGET_PDB_FILE:blender> DESTINATION . RENAME blender.pdb)
    endif()
  endif()

  if(WITH_PYTHON)
    string(REPLACE "." "" _PYTHON_VERSION_NO_DOTS ${PYTHON_VERSION})

    if(NOT CMAKE_COMPILER_IS_GNUCC)
      install(
        FILES ${LIBDIR}/python/${_PYTHON_VERSION_NO_DOTS}/bin/python${_PYTHON_VERSION_NO_DOTS}.dll
              ${LIBDIR}/python/${_PYTHON_VERSION_NO_DOTS}/bin/python3.dll
        DESTINATION "."
        CONFIGURATIONS Release;RelWithDebInfo;MinSizeRel
      )

      install(
        FILES ${LIBDIR}/python/${_PYTHON_VERSION_NO_DOTS}/bin/python${_PYTHON_VERSION_NO_DOTS}_d.dll
              ${LIBDIR}/python/${_PYTHON_VERSION_NO_DOTS}/bin/python3_d.dll
        DESTINATION "."
        CONFIGURATIONS Debug
      )
    endif()

    if(WITH_PYTHON_INSTALL)
      # note, as far as python is concerned 'RelWithDebInfo' is not debug since its without debug flags.

      install(DIRECTORY DESTINATION ${TARGETDIR_VER}/python)
      install(DIRECTORY DESTINATION ${TARGETDIR_VER}/python/lib)

      install(
        DIRECTORY ${LIBDIR}/python/${_PYTHON_VERSION_NO_DOTS}/lib
        DESTINATION ${BLENDER_VERSION}/python/
        CONFIGURATIONS Release;RelWithDebInfo;MinSizeRel
        PATTERN ".svn" EXCLUDE
        PATTERN "*_d.*" EXCLUDE                  # * debug libraries *
        PATTERN "__pycache__" EXCLUDE           # * any cache *
        PATTERN "*.pyc" EXCLUDE                 # * any cache *
        PATTERN "*.pyo" EXCLUDE                 # * any cache *
      )

       install(
        DIRECTORY ${LIBDIR}/python/${_PYTHON_VERSION_NO_DOTS}/lib
        DESTINATION ${BLENDER_VERSION}/python/
        CONFIGURATIONS Debug
        PATTERN ".svn" EXCLUDE
        PATTERN "__pycache__" EXCLUDE           # * any cache *
        PATTERN "*.pyc" EXCLUDE                 # * any cache *
        PATTERN "*.pyo" EXCLUDE                 # * any cache *)

      )

      install(
        DIRECTORY ${LIBDIR}/python/${_PYTHON_VERSION_NO_DOTS}/DLLs
        DESTINATION ${BLENDER_VERSION}/python
        CONFIGURATIONS Release;RelWithDebInfo;MinSizeRel
        PATTERN "*.pdb" EXCLUDE
        PATTERN "*_d.*" EXCLUDE
      )

      install(
        DIRECTORY ${LIBDIR}/python/${_PYTHON_VERSION_NO_DOTS}/DLLs
        DESTINATION ${BLENDER_VERSION}/python
        CONFIGURATIONS Debug
      )

      install(
        FILES ${LIBDIR}/python/${_PYTHON_VERSION_NO_DOTS}/bin/python${_PYTHON_VERSION_NO_DOTS}.dll
              ${LIBDIR}/python/${_PYTHON_VERSION_NO_DOTS}/bin/python.exe
        DESTINATION ${BLENDER_VERSION}/python/bin
        CONFIGURATIONS Release;RelWithDebInfo;MinSizeRel
      )
      install(
        FILES ${LIBDIR}/python/${_PYTHON_VERSION_NO_DOTS}/bin/python${_PYTHON_VERSION_NO_DOTS}_d.dll
              ${LIBDIR}/python/${_PYTHON_VERSION_NO_DOTS}/bin/python_d.exe
        DESTINATION ${BLENDER_VERSION}/python/bin
        CONFIGURATIONS Debug
      )

      if(WINDOWS_PYTHON_DEBUG)
        install(
          FILES ${LIBDIR}/python/37/libs/python${_PYTHON_VERSION_NO_DOTS}.pdb
          DESTINATION "."
          CONFIGURATIONS Release;RelWithDebInfo;MinSizeRel
        )

        install(
          FILES ${LIBDIR}/python/37/libs/python${_PYTHON_VERSION_NO_DOTS}_d.pdb
          DESTINATION "."
          CONFIGURATIONS Debug
        )
      endif()
    endif()

    unset(_PYTHON_VERSION_NO_DOTS)
  endif()

  # EGL Runtime Components
  if(WITH_GL_EGL)
    if(WIN32)
      install(FILES "${OPENGLES_DLL}"     DESTINATION ".")
      install(FILES "${OPENGLES_EGL_DLL}" DESTINATION ".")

      if(WITH_GL_ANGLE)
        install(FILES "${D3DCOMPILER_DLL}" DESTINATION ".")
      endif()
    endif()
  endif()

  if(WITH_CODEC_FFMPEG)
    install(
      FILES
        ${LIBDIR}/ffmpeg/lib/avcodec-58.dll
        ${LIBDIR}/ffmpeg/lib/avformat-58.dll
        ${LIBDIR}/ffmpeg/lib/avdevice-58.dll
        ${LIBDIR}/ffmpeg/lib/avutil-56.dll
        ${LIBDIR}/ffmpeg/lib/swscale-5.dll
        ${LIBDIR}/ffmpeg/lib/swresample-3.dll
      DESTINATION "."
    )
  endif()
  if(WITH_TBB)
    install(
      FILES
        ${LIBDIR}/tbb/lib/tbb.dll
      DESTINATION "."
      CONFIGURATIONS Release;RelWithDebInfo;MinSizeRel
    )
    install(
      FILES
        ${LIBDIR}/tbb/lib/debug/tbb_debug.dll
      DESTINATION "."
      CONFIGURATIONS Debug
    )
  endif()
  if(WITH_TBB_MALLOC_PROXY)
    install(
      FILES
        ${LIBDIR}/tbb/lib/tbbmalloc.dll
        ${LIBDIR}/tbb/lib/tbbmalloc_proxy.dll
      DESTINATION "."
      CONFIGURATIONS Release;RelWithDebInfo;MinSizeRel
    )
    install(
      FILES
        ${LIBDIR}/tbb/lib/debug/tbbmalloc.dll
        ${LIBDIR}/tbb/lib/debug/tbbmalloc_proxy.dll
      DESTINATION "."
      CONFIGURATIONS Debug
    )
  endif()

  if(WITH_CODEC_SNDFILE)
    install(
      FILES ${LIBDIR}/sndfile/lib/libsndfile-1.dll
      DESTINATION "."
    )
  endif()

  if(WITH_OPENAL)
    install(
      FILES
        ${LIBDIR}/openal/lib/OpenAL32.dll
      DESTINATION "."
    )
  endif()

  if(WITH_SDL)
    install(
      FILES ${LIBDIR}/sdl/lib/SDL2.dll
      DESTINATION "."
    )
  endif()

  if(WITH_SYSTEM_AUDASPACE)
    install(
      FILES
        ${LIBDIR}/audaspace/lib/audaspace.dll
        ${LIBDIR}/audaspace/lib/audaspace-c.dll
        ${LIBDIR}/audaspace/lib/audaspace-py.dll
      DESTINATION "."
    )
  endif()

  install(
    FILES
      ${CMAKE_SOURCE_DIR}/release/windows/batch/blender_debug_gpu.cmd
      ${CMAKE_SOURCE_DIR}/release/windows/batch/blender_debug_gpu_glitchworkaround.cmd
      ${CMAKE_SOURCE_DIR}/release/windows/batch/blender_debug_log.cmd
      ${CMAKE_SOURCE_DIR}/release/windows/batch/blender_factory_startup.cmd
      ${CMAKE_SOURCE_DIR}/release/windows/batch/blender_oculus.cmd
      ${CMAKE_SOURCE_DIR}/release/windows/batch/oculus.json
    DESTINATION "."
  )

  if(WITH_DRACO)
    install(
      PROGRAMS $<TARGET_FILE:extern_draco>
      DESTINATION ${TARGETDIR_VER}/python/lib/site-packages
    )
  endif()
elseif(APPLE)
  if(NOT WITH_PYTHON_MODULE)
    # Uppercase name for app bundle
    set_target_properties(blender PROPERTIES OUTPUT_NAME Blender)
  endif()

  # handy install macro to exclude files, we use \$ escape for the "to"
  # argument when calling so ${BUILD_TYPE} does not get expanded
  macro(install_dir from to)
    install(
      DIRECTORY ${from}
      DESTINATION ${to}
      PATTERN ".git" EXCLUDE
      PATTERN ".svn" EXCLUDE
      PATTERN "*.pyc" EXCLUDE
      PATTERN "*.pyo" EXCLUDE
      PATTERN "*.orig" EXCLUDE
      PATTERN "*.rej" EXCLUDE
      PATTERN "__pycache__" EXCLUDE
      PATTERN "__MACOSX" EXCLUDE
      PATTERN ".DS_Store" EXCLUDE
      PATTERN "config-${PYTHON_VERSION}m/*.a" EXCLUDE  # static lib
      PATTERN "lib2to3" EXCLUDE                   # ./lib2to3
      PATTERN "tkinter" EXCLUDE                   # ./tkinter
      PATTERN "lib-dynload/_tkinter.*" EXCLUDE    # ./lib-dynload/_tkinter.co
      PATTERN "idlelib" EXCLUDE                   # ./idlelib
      PATTERN "test" EXCLUDE                      # ./test
      PATTERN "turtledemo" EXCLUDE                # ./turtledemo
      PATTERN "turtle.py" EXCLUDE                 # ./turtle.py
      PATTERN "wininst*.exe" EXCLUDE              # from distutils, avoid malware false positive
    )
  endmacro()

  set(OSX_APP_SOURCEDIR ${CMAKE_SOURCE_DIR}/release/darwin/Blender.app)

  # setup Info.plist
  execute_process(COMMAND date "+%Y-%m-%d"
                  OUTPUT_VARIABLE BLENDER_DATE
                  OUTPUT_STRIP_TRAILING_WHITESPACE)

  set_target_properties(blender PROPERTIES
    MACOSX_BUNDLE_INFO_PLIST ${OSX_APP_SOURCEDIR}/Contents/Info.plist
    MACOSX_BUNDLE_SHORT_VERSION_STRING "${BLENDER_VERSION}.${BLENDER_VERSION_PATCH}"
    MACOSX_BUNDLE_LONG_VERSION_STRING "${BLENDER_VERSION}.${BLENDER_VERSION_PATCH} ${BLENDER_DATE}")

  # Gather the date in finder-style
  execute_process(COMMAND date "+%m/%d/%Y/%H:%M"
  OUTPUT_VARIABLE SETFILE_DATE
  OUTPUT_STRIP_TRAILING_WHITESPACE)

  # Give the bundle actual creation/modification date
  #
  # Note that the directory might not yet exist, which happens when CMake is first run.
  if(NOT EXISTS ${EXECUTABLE_OUTPUT_PATH}/Blender.app)
    file(MAKE_DIRECTORY ${EXECUTABLE_OUTPUT_PATH}/Blender.app)
  endif()
  execute_process(COMMAND SetFile -d ${SETFILE_DATE} -m ${SETFILE_DATE}
                  ${EXECUTABLE_OUTPUT_PATH}/Blender.app)

  install(
    TARGETS blender
    DESTINATION "."
  )

  # install release and app files
  set(BLENDER_TEXT_FILES_DESTINATION Blender.app/Contents/Resources/text)

  install(
    FILES ${OSX_APP_SOURCEDIR}/Contents/PkgInfo
    DESTINATION Blender.app/Contents
  )

  install_dir(
    ${OSX_APP_SOURCEDIR}/Contents/Resources
    Blender.app/Contents/
  )

  if(WITH_OPENMP AND OPENMP_CUSTOM)
    install(
      FILES ${LIBDIR}/openmp/lib/libomp.dylib
      DESTINATION Blender.app/Contents/Resources/lib
    )
  endif()

  if(WITH_LLVM AND NOT LLVM_STATIC)
    install(
      FILES ${LIBDIR}/llvm/lib/libLLVM-3.4.dylib
      DESTINATION Blender.app/Contents/MacOS
    )
  endif()

  # python
  if(WITH_PYTHON AND NOT WITH_PYTHON_MODULE AND NOT WITH_PYTHON_FRAMEWORK)
    # Copy the python libs into the install directory
    install_dir(
      ${PYTHON_LIBPATH}
      ${TARGETDIR_VER}/python/lib
    )

    install(DIRECTORY ${LIBDIR}/python/bin
      DESTINATION ${TARGETDIR_VER}/python
      USE_SOURCE_PERMISSIONS
    )

    # Needed for distutils/pip
    # get the last part of the include dir, will be 'python{version}{abiflag}',
    get_filename_component(_py_inc_suffix ${PYTHON_INCLUDE_DIR} NAME)
    install(
      FILES ${PYTHON_INCLUDE_DIR}/pyconfig.h
      DESTINATION ${TARGETDIR_VER}/python/include/${_py_inc_suffix}
    )
    unset(_py_inc_suffix)
  endif()

  if(WITH_DRACO)
    install(
      PROGRAMS $<TARGET_FILE:extern_draco>
      DESTINATION ${TARGETDIR_VER}/python/lib/python${PYTHON_VERSION}/site-packages
    )
  endif()
endif()

# -----------------------------------------------------------------------------
# Generic Install, for all targets

if(DEFINED BLENDER_TEXT_FILES_DESTINATION)

  install(
    CODE
    "
    file(READ \"${CMAKE_SOURCE_DIR}/release/text/readme.html\" DATA_SRC)
    string(REGEX REPLACE \"BLENDER_VERSION\" \"${BLENDER_VERSION}\" DATA_DST \"\${DATA_SRC}\")
    file(WRITE \"${CMAKE_BINARY_DIR}/release/text/readme.html\" \"\${DATA_DST}\")
    unset(DATA_SRC)
    unset(DATA_DST)
    "
  )
  list(APPEND BLENDER_TEXT_FILES
    ${CMAKE_BINARY_DIR}/release/text/readme.html
  )

  install(
    FILES ${BLENDER_TEXT_FILES}
    DESTINATION "${BLENDER_TEXT_FILES_DESTINATION}"
  )
endif()

# install more files specified elsewhere
delayed_do_install(${TARGETDIR_VER})

unset(BLENDER_TEXT_FILES)
unset(BLENDER_TEXT_FILES_DESTINATION)


# -----------------------------------------------------------------------------
# Geometry Icons

# Geometry icons.
get_property(_icon_names GLOBAL PROPERTY ICON_GEOM_NAMES)
set(_icon_files)
foreach(_f ${_icon_names})
  list(APPEND _icon_files
    "${CMAKE_SOURCE_DIR}/release/datafiles/icons/${_f}.dat"
  )
endforeach()
install(
  FILES ${_icon_files}
  DESTINATION ${TARGETDIR_VER}/datafiles/icons
)

unset(_icon_names)
unset(_icon_files)
unset(_f)

# -----------------------------------------------------------------------------
# Studio Lights
install(
  DIRECTORY
    ${CMAKE_SOURCE_DIR}/release/datafiles/studiolights
  DESTINATION ${TARGETDIR_VER}/datafiles
)

# -----------------------------------------------------------------------------
# Setup link libs

add_dependencies(blender makesdna)
target_link_libraries(blender ${LIB})
unset(LIB)

setup_liblinks(blender)

if(APPLE)
  set_target_properties(blender PROPERTIES LINK_DEPENDS ${CMAKE_CURRENT_SOURCE_DIR}/osx_locals.map)
elseif(UNIX)
  set_target_properties(blender PROPERTIES LINK_DEPENDS ${CMAKE_CURRENT_SOURCE_DIR}/blender.map)
endif()

# -----------------------------------------------------------------------------
# USD registry.
# USD requires a set of JSON files that define the standard schemas. These
# files are required at runtime.
if(WITH_USD)
  add_definitions(-DWITH_USD)
  install(DIRECTORY
    ${USD_LIBRARY_DIR}/usd
    DESTINATION "${TARGETDIR_VER}/datafiles"
  )
endif()


# vcpkg substitutes our libs with theirs, which will cause issues when you
# you run these builds on other systems due to missing dlls. So we opt out
# the use of vcpkg
if(WIN32)
  set_target_properties(blender PROPERTIES VS_GLOBAL_VcpkgEnabled "false")
  set_target_properties(blender PROPERTIES
    PDB_NAME "blender_private"
    PDB_OUTPUT_DIRECTORY "${CMAKE_CURRENT_BINARY_DIR}/$<CONFIG>")
    if (WITH_WINDOWS_PDB AND WITH_WINDOWS_STRIPPED_PDB)
      # This is slightly messy, but single target generators like ninja will not have the
      # CMAKE_CFG_INTDIR variable and multitarget generators like msbuild will not have
      # CMAKE_BUILD_TYPE. This can be simplified by target_link_options and the $<CONFIG>
      # generator expression in newer cmake (2.13+) but until that time this fill have suffice.
      if(CMAKE_BUILD_TYPE)
        set_property(TARGET blender APPEND PROPERTY LINK_FLAGS  " /PDBSTRIPPED:${CMAKE_CURRENT_BINARY_DIR}/${CMAKE_BUILD_TYPE}/blender_public.pdb")
      else()
        set_property(TARGET blender APPEND PROPERTY LINK_FLAGS  " /PDBSTRIPPED:${CMAKE_CURRENT_BINARY_DIR}/${CMAKE_CFG_INTDIR}/blender_public.pdb")
      endif()
  endif()
endif()

# -----------------------------------------------------------------------------
# Setup launcher

if(WIN32 AND NOT WITH_PYTHON_MODULE)
  install(
    TARGETS blender
    COMPONENT Blender
    DESTINATION "."
  )
  set_target_properties(
    blender
    PROPERTIES
      VS_USER_PROPS "blender.Cpp.user.props"
  )
endif()

# -----------------------------------------------------------------------------
# Post-install script

if(POSTINSTALL_SCRIPT)
  install(SCRIPT ${POSTINSTALL_SCRIPT})
endif()<|MERGE_RESOLUTION|>--- conflicted
+++ resolved
@@ -79,10 +79,6 @@
   link_directories(${LIBDIR}/tbb/lib)
 endif()
 
-if(WITH_GMP)
-  blender_include_dirs(${GMP_INCLUDE_DIRS})
-  link_directories(${LIBDIR}/gmp/lib)
-endif()
 
 if(WITH_PYTHON)
   blender_include_dirs(../blender/python)
@@ -117,6 +113,10 @@
 
 if(WITH_XR_OPENXR)
   add_definitions(-DWITH_XR_OPENXR)
+endif()
+
+if(WITH_GMP)
+  add_definitions(-DWITH_GMP)
 endif()
 
 # Setup the exe sources and buildinfo
@@ -713,11 +713,7 @@
           DESTINATION "."
           CONFIGURATIONS Debug
     )
-<<<<<<< HEAD
-    endif()
-=======
-  endif()
->>>>>>> 4f27e941
+  endif()
 
   if(WITH_WINDOWS_PDB)
     if(WITH_WINDOWS_STRIPPED_PDB)
