--- conflicted
+++ resolved
@@ -276,44 +276,6 @@
 	const int tot = gt->points;
 	int (*moves)[2] = MEM_mallocN(sizeof(*moves) * (tot + 1), __func__);
 	int i;
-<<<<<<< HEAD
-
-	BLI_scanfill_begin(&sf_ctx);
-	for (i = 0; i < gt->points; i++, lasso += 2) {
-		float co[3];
-
-		co[0] = (float)lasso[0];
-		co[1] = (float)lasso[1];
-		co[2] = 0.0f;
-
-		sf_vert = BLI_scanfill_vert_add(&sf_ctx, co);
-		if (sf_vert_last)
-			/* e = */ /* UNUSED */ BLI_scanfill_edge_add(&sf_ctx, sf_vert_last, sf_vert);
-		sf_vert_last = sf_vert;
-		if (sf_vert_first == NULL) sf_vert_first = sf_vert;
-	}
-
-	/* highly unlikely this will fail, but could crash if (gt->points == 0) */
-	if (sf_vert_first) {
-		const float zvec[3] = {0.0f, 0.0f, 1.0f};
-		BLI_scanfill_edge_add(&sf_ctx, sf_vert_first, sf_vert);
-		BLI_scanfill_calc_ex(&sf_ctx, BLI_SCANFILL_CALC_REMOVE_DOUBLES | BLI_SCANFILL_CALC_HOLES, zvec);
-
-		glEnable(GL_BLEND);
-
-		gpuColor4P(CPACK_WHITE, 0.050f);
-		gpuBegin(GL_TRIANGLES);
-		for (sf_tri = sf_ctx.fillfacebase.first; sf_tri; sf_tri = sf_tri->next) {
-			gpuVertex2fv(sf_tri->v1->co);
-			gpuVertex2fv(sf_tri->v2->co);
-			gpuVertex2fv(sf_tri->v3->co);
-		}
-		gpuEnd();
-
-		glDisable(GL_BLEND);
-
-		BLI_scanfill_end(&sf_ctx);
-=======
 	rcti rect;
 	rcti rect_win;
 
@@ -342,7 +304,10 @@
 		       draw_filled_lasso_px_cb, &lasso_fill_data);
 
 		glEnable(GL_BLEND);
-		// glColor4f(1.0, 1.0, 1.0, 0.05);
+
+		gpuColor4P(CPACK_WHITE, 0.050f);
+
+
 
 		glRasterPos2f(rect.xmin, rect.ymin);
 
@@ -350,7 +315,6 @@
 
 		glDisable(GL_BLEND);
 		MEM_freeN(pixel_buf);
->>>>>>> 42946c37
 	}
 
 	MEM_freeN(moves);
@@ -362,8 +326,9 @@
 	short *lasso = (short *)gt->customdata;
 	int i;
 
-<<<<<<< HEAD
-	draw_filled_lasso(gt);
+	if (filled) {
+		draw_filled_lasso(win, gt);
+	}
 
 	GPU_raster_begin();
 
@@ -389,25 +354,6 @@
 
 	gpuBegin(GL_LINE_STRIP);
 
-=======
-	if (filled) {
-		draw_filled_lasso(win, gt);
-	}
-
-	glEnable(GL_LINE_STIPPLE);
-	glColor3ub(96, 96, 96);
-	glLineStipple(1, 0xAAAA);
-	glBegin(GL_LINE_STRIP);
-	for (i = 0; i < gt->points; i++, lasso += 2)
-		glVertex2sv(lasso);
-	if (gt->type == WM_GESTURE_LASSO)
-		glVertex2sv((short *)gt->customdata);
-	glEnd();
-	
-	glColor3ub(255, 255, 255);
-	glLineStipple(1, 0x5555);
-	glBegin(GL_LINE_STRIP);
->>>>>>> 42946c37
 	lasso = (short *)gt->customdata;
 	for (i = 0; i < gt->points; i++, lasso += 2) {
 		gpuVertex2sv(lasso);
@@ -430,7 +376,6 @@
 	const int winsize_x = WM_window_pixels_x(win);
 	const int winsize_y = WM_window_pixels_y(win);
 
-<<<<<<< HEAD
 	GPU_raster_begin();
 
 	GPU_aspect_enable(GPU_ASPECT_RASTER, GPU_RASTER_STIPPLE);
@@ -438,33 +383,20 @@
 	gpuLineStipple(1, 0xCCCC);
 	gpuGray3f(0.376f);
 	gpuBegin(GL_LINES);
-	gpuAppendLinei(rect->xmin - winsizex, rect->ymin, rect->xmin + winsizex, rect->ymin);
-	gpuAppendLinei(rect->xmin, rect->ymin - winsizey, rect->xmin, rect->ymin + winsizey);
+	gpuAppendLinei(rect->xmin - winsize_x, rect->ymin, rect->xmin + winsize_x, rect->ymin);
+	gpuAppendLinei(rect->xmin, rect->ymin - winsize_y, rect->xmin, rect->ymin + winsize_y);
 	gpuEnd();
 
 	gpuLineStipple(1, 0x3333);
 	gpuColor3P(CPACK_WHITE);
 	gpuBegin(GL_LINES);
-	gpuAppendLinei(rect->xmin - winsizex, rect->ymin, rect->xmin + winsizex, rect->ymin);
-	gpuAppendLinei(rect->xmin, rect->ymin - winsizey, rect->xmin, rect->ymin + winsizey);
+	gpuAppendLinei(rect->xmin - winsize_x, rect->ymin, rect->xmin + winsize_x, rect->ymin);
+	gpuAppendLinei(rect->xmin, rect->ymin - winsize_y, rect->xmin, rect->ymin + winsize_y);
 	gpuEnd();
 
 	GPU_aspect_disable(GPU_ASPECT_RASTER, GPU_RASTER_STIPPLE);
 
 	GPU_raster_end();
-=======
-	glEnable(GL_LINE_STIPPLE);
-	glColor3ub(96, 96, 96);
-	glLineStipple(1, 0xCCCC);
-	sdrawline(rect->xmin - winsize_x, rect->ymin, rect->xmin + winsize_x, rect->ymin);
-	sdrawline(rect->xmin, rect->ymin - winsize_y, rect->xmin, rect->ymin + winsize_y);
-	
-	glColor3ub(255, 255, 255);
-	glLineStipple(1, 0x3333);
-	sdrawline(rect->xmin - winsize_x, rect->ymin, rect->xmin + winsize_x, rect->ymin);
-	sdrawline(rect->xmin, rect->ymin - winsize_y, rect->xmin, rect->ymin + winsize_y);
-	glDisable(GL_LINE_STIPPLE);
->>>>>>> 42946c37
 }
 
 /* called in wm_draw.c */
