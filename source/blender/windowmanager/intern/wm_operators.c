/*
 * ***** BEGIN GPL LICENSE BLOCK *****
 *
 * This program is free software; you can redistribute it and/or
 * modify it under the terms of the GNU General Public License
 * as published by the Free Software Foundation; either version 2
 * of the License, or (at your option) any later version. 
 *
 * This program is distributed in the hope that it will be useful,
 * but WITHOUT ANY WARRANTY; without even the implied warranty of
 * MERCHANTABILITY or FITNESS FOR A PARTICULAR PURPOSE.  See the
 * GNU General Public License for more details.
 *
 * You should have received a copy of the GNU General Public License
 * along with this program; if not, write to the Free Software Foundation,
 * Inc., 51 Franklin Street, Fifth Floor, Boston, MA 02110-1301, USA.
 *
 * The Original Code is Copyright (C) 2007 Blender Foundation.
 * All rights reserved.
 *
 * 
 * Contributor(s): Blender Foundation
 *
 * ***** END GPL LICENSE BLOCK *****
 */

/** \file blender/windowmanager/intern/wm_operators.c
 *  \ingroup wm
 *
 * Functions for dealing with wmOperator, adding, removing, calling
 * as well as some generic operators and shared operator properties.
 */


#include <float.h>
#include <string.h>
#include <ctype.h>
#include <stdio.h>
#include <stddef.h>
#include <assert.h>
#include <errno.h>

#ifdef WIN32
#  include "GHOST_C-api.h"
#endif

#include "MEM_guardedalloc.h"

#include "DNA_ID.h"
#include "DNA_object_types.h"
#include "DNA_screen_types.h"
#include "DNA_scene_types.h"
#include "DNA_space_types.h"
#include "DNA_userdef_types.h"
#include "DNA_windowmanager_types.h"

#include "BLT_translation.h"

#include "PIL_time.h"

#include "BLI_blenlib.h"
#include "BLI_dial.h"
#include "BLI_dynstr.h" /*for WM_operator_pystring */
#include "BLI_math.h"
#include "BLI_utildefines.h"
#include "BLI_ghash.h"

#include "BLO_readfile.h"

#include "RNA_access.h"
#include "RNA_define.h"
#include "RNA_types.h"
#include "RNA_enum_types.h"

#include "BKE_appdir.h"
<<<<<<< HEAD
#include "BKE_asset.h"
#include "BKE_autoexec.h"
=======
>>>>>>> ccbfbeba
#include "BKE_blender.h"
#include "BKE_brush.h"
#include "BKE_context.h"
#include "BKE_depsgraph.h"
#include "BKE_icons.h"
#include "BKE_idprop.h"
#include "BKE_image.h"
#include "BKE_library.h"
#include "BKE_library_query.h"
#include "BKE_global.h"
#include "BKE_main.h"
#include "BKE_material.h"
#include "BKE_report.h"
#include "BKE_scene.h"
#include "BKE_screen.h" /* BKE_ST_MAXNAME */
#include "BKE_unit.h"

#include "BKE_idcode.h"

#include "BIF_glutil.h" /* for paint cursor */
#include "BLF_api.h"

#include "IMB_imbuf_types.h"
#include "IMB_imbuf.h"

#include "ED_numinput.h"
#include "ED_screen.h"
#include "ED_util.h"
#include "ED_view3d.h"

#include "GPU_basic_shader.h"

#include "UI_interface.h"
#include "UI_interface_icons.h"
#include "UI_resources.h"

#include "WM_api.h"
#include "WM_types.h"

#include "wm.h"
#include "wm_draw.h"
#include "wm_event_system.h"
#include "wm_event_types.h"
#include "wm_files.h"
#include "wm_subwindow.h"
#include "wm_window.h"

static GHash *global_ops_hash = NULL;

#define UNDOCUMENTED_OPERATOR_TIP N_("(undocumented operator)")

/* ************ operator API, exported ********** */


wmOperatorType *WM_operatortype_find(const char *idname, bool quiet)
{
	if (idname[0]) {
		wmOperatorType *ot;

		/* needed to support python style names without the _OT_ syntax */
		char idname_bl[OP_MAX_TYPENAME];
		WM_operator_bl_idname(idname_bl, idname);

		ot = BLI_ghash_lookup(global_ops_hash, idname_bl);
		if (ot) {
			return ot;
		}

		if (!quiet) {
			printf("search for unknown operator '%s', '%s'\n", idname_bl, idname);
		}
	}
	else {
		if (!quiet) {
			printf("search for empty operator\n");
		}
	}

	return NULL;
}

/* caller must free */
void WM_operatortype_iter(GHashIterator *ghi)
{
	BLI_ghashIterator_init(ghi, global_ops_hash);
}

/* all ops in 1 list (for time being... needs evaluation later) */
void WM_operatortype_append(void (*opfunc)(wmOperatorType *))
{
	wmOperatorType *ot;
	
	ot = MEM_callocN(sizeof(wmOperatorType), "operatortype");
	ot->srna = RNA_def_struct_ptr(&BLENDER_RNA, "", &RNA_OperatorProperties);
	/* Set the default i18n context now, so that opfunc can redefine it if needed! */
	RNA_def_struct_translation_context(ot->srna, BLT_I18NCONTEXT_OPERATOR_DEFAULT);
	ot->translation_context = BLT_I18NCONTEXT_OPERATOR_DEFAULT;
	opfunc(ot);

	if (ot->name == NULL) {
		fprintf(stderr, "ERROR: Operator %s has no name property!\n", ot->idname);
		ot->name = N_("Dummy Name");
	}

	/* XXX All ops should have a description but for now allow them not to. */
	RNA_def_struct_ui_text(ot->srna, ot->name, ot->description ? ot->description : UNDOCUMENTED_OPERATOR_TIP);
	RNA_def_struct_identifier(ot->srna, ot->idname);

	BLI_ghash_insert(global_ops_hash, (void *)ot->idname, ot);
}

void WM_operatortype_append_ptr(void (*opfunc)(wmOperatorType *, void *), void *userdata)
{
	wmOperatorType *ot;

	ot = MEM_callocN(sizeof(wmOperatorType), "operatortype");
	ot->srna = RNA_def_struct_ptr(&BLENDER_RNA, "", &RNA_OperatorProperties);
	/* Set the default i18n context now, so that opfunc can redefine it if needed! */
	RNA_def_struct_translation_context(ot->srna, BLT_I18NCONTEXT_OPERATOR_DEFAULT);
	ot->translation_context = BLT_I18NCONTEXT_OPERATOR_DEFAULT;
	opfunc(ot, userdata);
	RNA_def_struct_ui_text(ot->srna, ot->name, ot->description ? ot->description : UNDOCUMENTED_OPERATOR_TIP);
	RNA_def_struct_identifier(ot->srna, ot->idname);

	BLI_ghash_insert(global_ops_hash, (void *)ot->idname, ot);
}

/* ********************* macro operator ******************** */

typedef struct {
	int retval;
} MacroData;

static void wm_macro_start(wmOperator *op)
{
	if (op->customdata == NULL) {
		op->customdata = MEM_callocN(sizeof(MacroData), "MacroData");
	}
}

static int wm_macro_end(wmOperator *op, int retval)
{
	if (retval & OPERATOR_CANCELLED) {
		MacroData *md = op->customdata;

		if (md->retval & OPERATOR_FINISHED) {
			retval |= OPERATOR_FINISHED;
			retval &= ~OPERATOR_CANCELLED;
		}
	}

	/* if modal is ending, free custom data */
	if (retval & (OPERATOR_FINISHED | OPERATOR_CANCELLED)) {
		if (op->customdata) {
			MEM_freeN(op->customdata);
			op->customdata = NULL;
		}
	}

	return retval;
}

/* macro exec only runs exec calls */
static int wm_macro_exec(bContext *C, wmOperator *op)
{
	wmOperator *opm;
	int retval = OPERATOR_FINISHED;
	
	wm_macro_start(op);

	for (opm = op->macro.first; opm; opm = opm->next) {
		
		if (opm->type->exec) {
			retval = opm->type->exec(C, opm);
			OPERATOR_RETVAL_CHECK(retval);
		
			if (retval & OPERATOR_FINISHED) {
				MacroData *md = op->customdata;
				md->retval = OPERATOR_FINISHED; /* keep in mind that at least one operator finished */
			}
			else {
				break; /* operator didn't finish, end macro */
			}
		}
		else {
			printf("%s: '%s' cant exec macro\n", __func__, opm->type->idname);
		}
	}
	
	return wm_macro_end(op, retval);
}

static int wm_macro_invoke_internal(bContext *C, wmOperator *op, const wmEvent *event, wmOperator *opm)
{
	int retval = OPERATOR_FINISHED;

	/* start from operator received as argument */
	for (; opm; opm = opm->next) {
		if (opm->type->invoke)
			retval = opm->type->invoke(C, opm, event);
		else if (opm->type->exec)
			retval = opm->type->exec(C, opm);

		OPERATOR_RETVAL_CHECK(retval);

		BLI_movelisttolist(&op->reports->list, &opm->reports->list);
		
		if (retval & OPERATOR_FINISHED) {
			MacroData *md = op->customdata;
			md->retval = OPERATOR_FINISHED; /* keep in mind that at least one operator finished */
		}
		else {
			break; /* operator didn't finish, end macro */
		}
	}

	return wm_macro_end(op, retval);
}

static int wm_macro_invoke(bContext *C, wmOperator *op, const wmEvent *event)
{
	wm_macro_start(op);
	return wm_macro_invoke_internal(C, op, event, op->macro.first);
}

static int wm_macro_modal(bContext *C, wmOperator *op, const wmEvent *event)
{
	wmOperator *opm = op->opm;
	int retval = OPERATOR_FINISHED;
	
	if (opm == NULL)
		printf("%s: macro error, calling NULL modal()\n", __func__);
	else {
		retval = opm->type->modal(C, opm, event);
		OPERATOR_RETVAL_CHECK(retval);

		/* if we're halfway through using a tool and cancel it, clear the options [#37149] */
		if (retval & OPERATOR_CANCELLED) {
			WM_operator_properties_clear(opm->ptr);
		}

		/* if this one is done but it's not the last operator in the macro */
		if ((retval & OPERATOR_FINISHED) && opm->next) {
			MacroData *md = op->customdata;

			md->retval = OPERATOR_FINISHED; /* keep in mind that at least one operator finished */

			retval = wm_macro_invoke_internal(C, op, event, opm->next);

			/* if new operator is modal and also added its own handler */
			if (retval & OPERATOR_RUNNING_MODAL && op->opm != opm) {
				wmWindow *win = CTX_wm_window(C);
				wmEventHandler *handler;

				handler = BLI_findptr(&win->modalhandlers, op, offsetof(wmEventHandler, op));
				if (handler) {
					BLI_remlink(&win->modalhandlers, handler);
					wm_event_free_handler(handler);
				}

				/* if operator is blocking, grab cursor
				 * This may end up grabbing twice, but we don't care.
				 * */
				if (op->opm->type->flag & OPTYPE_BLOCKING) {
					int bounds[4] = {-1, -1, -1, -1};
					const bool wrap = (
					        (U.uiflag & USER_CONTINUOUS_MOUSE) &&
					        ((op->opm->flag & OP_IS_MODAL_GRAB_CURSOR) || (op->opm->type->flag & OPTYPE_GRAB_CURSOR)));

					if (wrap) {
						ARegion *ar = CTX_wm_region(C);
						if (ar) {
							bounds[0] = ar->winrct.xmin;
							bounds[1] = ar->winrct.ymax;
							bounds[2] = ar->winrct.xmax;
							bounds[3] = ar->winrct.ymin;
						}
					}

					WM_cursor_grab_enable(win, wrap, false, bounds);
				}
			}
		}
	}

	return wm_macro_end(op, retval);
}

static void wm_macro_cancel(bContext *C, wmOperator *op)
{
	/* call cancel on the current modal operator, if any */
	if (op->opm && op->opm->type->cancel) {
		op->opm->type->cancel(C, op->opm);
	}

	wm_macro_end(op, OPERATOR_CANCELLED);
}

/* Names have to be static for now */
wmOperatorType *WM_operatortype_append_macro(const char *idname, const char *name, const char *description, int flag)
{
	wmOperatorType *ot;
	const char *i18n_context;
	
	if (WM_operatortype_find(idname, true)) {
		printf("%s: macro error: operator %s exists\n", __func__, idname);
		return NULL;
	}
	
	ot = MEM_callocN(sizeof(wmOperatorType), "operatortype");
	ot->srna = RNA_def_struct_ptr(&BLENDER_RNA, "", &RNA_OperatorProperties);
	
	ot->idname = idname;
	ot->name = name;
	ot->description = description;
	ot->flag = OPTYPE_MACRO | flag;
	
	ot->exec = wm_macro_exec;
	ot->invoke = wm_macro_invoke;
	ot->modal = wm_macro_modal;
	ot->cancel = wm_macro_cancel;
	ot->poll = NULL;

	if (!ot->description) /* XXX All ops should have a description but for now allow them not to. */
		ot->description = UNDOCUMENTED_OPERATOR_TIP;
	
	RNA_def_struct_ui_text(ot->srna, ot->name, ot->description);
	RNA_def_struct_identifier(ot->srna, ot->idname);
	/* Use i18n context from ext.srna if possible (py operators). */
	i18n_context = ot->ext.srna ? RNA_struct_translation_context(ot->ext.srna) : BLT_I18NCONTEXT_OPERATOR_DEFAULT;
	RNA_def_struct_translation_context(ot->srna, i18n_context);
	ot->translation_context = i18n_context;

	BLI_ghash_insert(global_ops_hash, (void *)ot->idname, ot);

	return ot;
}

void WM_operatortype_append_macro_ptr(void (*opfunc)(wmOperatorType *, void *), void *userdata)
{
	wmOperatorType *ot;

	ot = MEM_callocN(sizeof(wmOperatorType), "operatortype");
	ot->srna = RNA_def_struct_ptr(&BLENDER_RNA, "", &RNA_OperatorProperties);

	ot->flag = OPTYPE_MACRO;
	ot->exec = wm_macro_exec;
	ot->invoke = wm_macro_invoke;
	ot->modal = wm_macro_modal;
	ot->cancel = wm_macro_cancel;
	ot->poll = NULL;

	if (!ot->description)
		ot->description = UNDOCUMENTED_OPERATOR_TIP;

	/* Set the default i18n context now, so that opfunc can redefine it if needed! */
	RNA_def_struct_translation_context(ot->srna, BLT_I18NCONTEXT_OPERATOR_DEFAULT);
	ot->translation_context = BLT_I18NCONTEXT_OPERATOR_DEFAULT;
	opfunc(ot, userdata);

	RNA_def_struct_ui_text(ot->srna, ot->name, ot->description);
	RNA_def_struct_identifier(ot->srna, ot->idname);

	BLI_ghash_insert(global_ops_hash, (void *)ot->idname, ot);
}

wmOperatorTypeMacro *WM_operatortype_macro_define(wmOperatorType *ot, const char *idname)
{
	wmOperatorTypeMacro *otmacro = MEM_callocN(sizeof(wmOperatorTypeMacro), "wmOperatorTypeMacro");

	BLI_strncpy(otmacro->idname, idname, OP_MAX_TYPENAME);

	/* do this on first use, since operatordefinitions might have been not done yet */
	WM_operator_properties_alloc(&(otmacro->ptr), &(otmacro->properties), idname);
	WM_operator_properties_sanitize(otmacro->ptr, 1);

	BLI_addtail(&ot->macro, otmacro);

	{
		/* operator should always be found but in the event its not. don't segfault */
		wmOperatorType *otsub = WM_operatortype_find(idname, 0);
		if (otsub) {
			RNA_def_pointer_runtime(ot->srna, otsub->idname, otsub->srna,
			                        otsub->name, otsub->description);
		}
	}

	return otmacro;
}

static void wm_operatortype_free_macro(wmOperatorType *ot)
{
	wmOperatorTypeMacro *otmacro;
	
	for (otmacro = ot->macro.first; otmacro; otmacro = otmacro->next) {
		if (otmacro->ptr) {
			WM_operator_properties_free(otmacro->ptr);
			MEM_freeN(otmacro->ptr);
		}
	}
	BLI_freelistN(&ot->macro);
}

void WM_operatortype_remove_ptr(wmOperatorType *ot)
{
	BLI_assert(ot == WM_operatortype_find(ot->idname, false));

	RNA_struct_free(&BLENDER_RNA, ot->srna);

	if (ot->last_properties) {
		IDP_FreeProperty(ot->last_properties);
		MEM_freeN(ot->last_properties);
	}

	if (ot->macro.first)
		wm_operatortype_free_macro(ot);

	BLI_ghash_remove(global_ops_hash, ot->idname, NULL, NULL);

	WM_keyconfig_update_operatortype();

	MEM_freeN(ot);
}

bool WM_operatortype_remove(const char *idname)
{
	wmOperatorType *ot = WM_operatortype_find(idname, 0);

	if (ot == NULL)
		return false;

	WM_operatortype_remove_ptr(ot);

	return true;
}

/**
 * Remove memory of all previously executed tools.
 */
void WM_operatortype_last_properties_clear_all(void)
{
	GHashIterator iter;

	for (WM_operatortype_iter(&iter);
	     (!BLI_ghashIterator_done(&iter));
	     (BLI_ghashIterator_step(&iter)))
	{
		wmOperatorType *ot = BLI_ghashIterator_getValue(&iter);

		if (ot->last_properties) {
			IDP_FreeProperty(ot->last_properties);
			MEM_freeN(ot->last_properties);
			ot->last_properties = NULL;
		}
	}
}

/* SOME_OT_op -> some.op */
void WM_operator_py_idname(char *to, const char *from)
{
	const char *sep = strstr(from, "_OT_");
	if (sep) {
		int ofs = (sep - from);
		
		/* note, we use ascii tolower instead of system tolower, because the
		 * latter depends on the locale, and can lead to idname mismatch */
		memcpy(to, from, sizeof(char) * ofs);
		BLI_str_tolower_ascii(to, ofs);

		to[ofs] = '.';
		BLI_strncpy(to + (ofs + 1), sep + 4, OP_MAX_TYPENAME - (ofs + 1));
	}
	else {
		/* should not happen but support just in case */
		BLI_strncpy(to, from, OP_MAX_TYPENAME);
	}
}

/* some.op -> SOME_OT_op */
void WM_operator_bl_idname(char *to, const char *from)
{
	if (from) {
		const char *sep = strchr(from, '.');

		if (sep) {
			int ofs = (sep - from);

			memcpy(to, from, sizeof(char) * ofs);
			BLI_str_toupper_ascii(to, ofs);
			strcpy(to + ofs, "_OT_");
			strcpy(to + (ofs + 4), sep + 1);
		}
		else {
			/* should not happen but support just in case */
			BLI_strncpy(to, from, OP_MAX_TYPENAME);
		}
	}
	else
		to[0] = 0;
}

/**
 * Print a string representation of the operator, with the args that it runs so python can run it again.
 *
 * When calling from an existing wmOperator, better to use simple version:
 * `WM_operator_pystring(C, op);`
 *
 * \note Both \a op and \a opptr may be `NULL` (\a op is only used for macro operators).
 */
char *WM_operator_pystring_ex(bContext *C, wmOperator *op, const bool all_args, const bool macro_args,
                              wmOperatorType *ot, PointerRNA *opptr)
{
	char idname_py[OP_MAX_TYPENAME];

	/* for building the string */
	DynStr *dynstr = BLI_dynstr_new();
	char *cstring;
	char *cstring_args;

	/* arbitrary, but can get huge string with stroke painting otherwise */
	int max_prop_length = 10;

	WM_operator_py_idname(idname_py, ot->idname);
	BLI_dynstr_appendf(dynstr, "bpy.ops.%s(", idname_py);

	if (op && op->macro.first) {
		/* Special handling for macros, else we only get default values in this case... */
		wmOperator *opm;
		bool first_op = true;

		opm = macro_args ? op->macro.first : NULL;

		for (; opm; opm = opm->next) {
			PointerRNA *opmptr = opm->ptr;
			PointerRNA opmptr_default;
			if (opmptr == NULL) {
				WM_operator_properties_create_ptr(&opmptr_default, opm->type);
				opmptr = &opmptr_default;
			}

			cstring_args = RNA_pointer_as_string_id(C, opmptr);
			if (first_op) {
				BLI_dynstr_appendf(dynstr, "%s=%s", opm->type->idname, cstring_args);
				first_op = false;
			}
			else {
				BLI_dynstr_appendf(dynstr, ", %s=%s", opm->type->idname, cstring_args);
			}
			MEM_freeN(cstring_args);

			if (opmptr == &opmptr_default) {
				WM_operator_properties_free(&opmptr_default);
			}
		}
	}
	else {
		/* only to get the orginal props for comparisons */
		PointerRNA opptr_default;
		const bool macro_args_test = ot->macro.first ? macro_args : true;

		if (opptr == NULL) {
			WM_operator_properties_create_ptr(&opptr_default, ot);
			opptr = &opptr_default;
		}

		cstring_args = RNA_pointer_as_string_keywords(C, opptr, false, all_args, macro_args_test, max_prop_length);
		BLI_dynstr_append(dynstr, cstring_args);
		MEM_freeN(cstring_args);

		if (opptr == &opptr_default) {
			WM_operator_properties_free(&opptr_default);
		}
	}

	BLI_dynstr_append(dynstr, ")");

	cstring = BLI_dynstr_get_cstring(dynstr);
	BLI_dynstr_free(dynstr);
	return cstring;
}

char *WM_operator_pystring(bContext *C, wmOperator *op,
                           const bool all_args, const bool macro_args)
{
	return WM_operator_pystring_ex(C, op, all_args, macro_args, op->type, op->ptr);
}


/**
 * \return true if the string was shortened
 */
bool WM_operator_pystring_abbreviate(char *str, int str_len_max)
{
	const int str_len = strlen(str);
	const char *parens_start = strchr(str, '(');

	if (parens_start) {
		const int parens_start_pos = parens_start - str;
		const char *parens_end = strrchr(parens_start + 1, ')');

		if (parens_end) {
			const int parens_len = parens_end - parens_start;

			if (parens_len > str_len_max) {
				const char *comma_first = strchr(parens_start, ',');

				/* truncate after the first comma */
				if (comma_first) {
					const char end_str[] = " ... )";
					const int end_str_len = sizeof(end_str) - 1;

					/* leave a place for the first argument*/
					const int new_str_len = (comma_first - parens_start) + 1;

					if (str_len >= new_str_len + parens_start_pos + end_str_len + 1) {
						/* append " ... )" to the string after the comma */
						memcpy(str + new_str_len + parens_start_pos, end_str, end_str_len + 1);

						return true;
					}
				}
			}
		}
	}

	return false;
}

/* return NULL if no match is found */
#if 0
static char *wm_prop_pystring_from_context(bContext *C, PointerRNA *ptr, PropertyRNA *prop, int index)
{

	/* loop over all context items and do 2 checks
	 *
	 * - see if the pointer is in the context.
	 * - see if the pointers ID is in the context.
	 */

	/* don't get from the context store since this is normally set only for the UI and not usable elsewhere */
	ListBase lb = CTX_data_dir_get_ex(C, false, true, true);
	LinkData *link;

	const char *member_found = NULL;
	const char *member_id = NULL;

	char *prop_str = NULL;
	char *ret = NULL;


	for (link = lb.first; link; link = link->next) {
		const char *identifier = link->data;
		PointerRNA ctx_item_ptr = {{0}} // CTX_data_pointer_get(C, identifier); // XXX, this isnt working

		if (ctx_item_ptr.type == NULL) {
			continue;
		}

		if (ptr->id.data == ctx_item_ptr.id.data) {
			if ((ptr->data == ctx_item_ptr.data) &&
			    (ptr->type == ctx_item_ptr.type))
			{
				/* found! */
				member_found = identifier;
				break;
			}
			else if (RNA_struct_is_ID(ctx_item_ptr.type)) {
				/* we found a reference to this ID,
				 * so fallback to it if there is no direct reference */
				member_id = identifier;
			}
		}
	}

	if (member_found) {
		prop_str = RNA_path_property_py(ptr, prop, index);
		if (prop_str) {
			ret = BLI_sprintfN("bpy.context.%s.%s", member_found, prop_str);
			MEM_freeN(prop_str);
		}
	}
	else if (member_id) {
		prop_str = RNA_path_struct_property_py(ptr, prop, index);
		if (prop_str) {
			ret = BLI_sprintfN("bpy.context.%s.%s", member_id, prop_str);
			MEM_freeN(prop_str);
		}
	}

	BLI_freelistN(&lb);

	return ret;
}
#else

/* use hard coded checks for now */
static char *wm_prop_pystring_from_context(bContext *C, PointerRNA *ptr, PropertyRNA *prop, int index)
{
	const char *member_id = NULL;

	char *prop_str = NULL;
	char *ret = NULL;

	if (ptr->id.data) {

#define CTX_TEST_PTR_ID(C, member, idptr) \
		{ \
			const char *ctx_member = member; \
			PointerRNA ctx_item_ptr = CTX_data_pointer_get(C, ctx_member); \
			if (ctx_item_ptr.id.data == idptr) { \
				member_id = ctx_member; \
				break; \
			} \
		} (void)0

#define CTX_TEST_PTR_ID_CAST(C, member, member_full, cast, idptr) \
		{ \
			const char *ctx_member = member; \
			const char *ctx_member_full = member_full; \
			PointerRNA ctx_item_ptr = CTX_data_pointer_get(C, ctx_member); \
			if (ctx_item_ptr.id.data && cast(ctx_item_ptr.id.data) == idptr) { \
				member_id = ctx_member_full; \
				break; \
			} \
		} (void)0

#define CTX_TEST_PTR_DATA_TYPE(C, member, rna_type, rna_ptr, dataptr_cmp) \
		{ \
			const char *ctx_member = member; \
			if (RNA_struct_is_a((ptr)->type, &(rna_type)) && (ptr)->data == (dataptr_cmp)) { \
				member_id = ctx_member; \
				break; \
			} \
		} (void)0

		switch (GS(((ID *)ptr->id.data)->name)) {
			case ID_SCE:
			{
				CTX_TEST_PTR_ID(C, "scene", ptr->id.data);
				break;
			}
			case ID_OB:
			{
				CTX_TEST_PTR_ID(C, "object", ptr->id.data);
				break;
			}
			/* from rna_Main_objects_new */
			case OB_DATA_SUPPORT_ID_CASE:
			{
#define ID_CAST_OBDATA(id_pt) (((Object *)(id_pt))->data)
				CTX_TEST_PTR_ID_CAST(C, "object", "object.data", ID_CAST_OBDATA, ptr->id.data);
				break;
#undef ID_CAST_OBDATA
			}
			case ID_MA:
			{
#define ID_CAST_OBMATACT(id_pt) (give_current_material(((Object *)id_pt), ((Object *)id_pt)->actcol))
				CTX_TEST_PTR_ID_CAST(C, "object", "object.active_material", ID_CAST_OBMATACT, ptr->id.data);
				break;
#undef ID_CAST_OBMATACT
			}
			case ID_WO:
			{
#define ID_CAST_SCENEWORLD(id_pt) (((Scene *)(id_pt))->world)
				CTX_TEST_PTR_ID_CAST(C, "scene", "scene.world", ID_CAST_SCENEWORLD, ptr->id.data);
				break;
#undef ID_CAST_SCENEWORLD
			}
			case ID_SCR:
			{
				CTX_TEST_PTR_ID(C, "screen", ptr->id.data);

				CTX_TEST_PTR_DATA_TYPE(C, "space_data", RNA_Space, ptr, CTX_wm_space_data(C));
				CTX_TEST_PTR_DATA_TYPE(C, "area", RNA_Area, ptr, CTX_wm_area(C));
				CTX_TEST_PTR_DATA_TYPE(C, "region", RNA_Region, ptr, CTX_wm_region(C));

				break;
			}
		}

		if (member_id) {
			prop_str = RNA_path_struct_property_py(ptr, prop, index);
			if (prop_str) {
				ret = BLI_sprintfN("bpy.context.%s.%s", member_id, prop_str);
				MEM_freeN(prop_str);
			}
		}
#undef CTX_TEST_PTR_ID
#undef CTX_TEST_PTR_ID_CAST
	}

	return ret;
}
#endif

char *WM_prop_pystring_assign(bContext *C, PointerRNA *ptr, PropertyRNA *prop, int index)
{
	char *lhs, *rhs, *ret;

	lhs = C ? wm_prop_pystring_from_context(C, ptr, prop, index) : NULL;

	if (lhs == NULL) {
		/* fallback to bpy.data.foo[id] if we dont find in the context */
		lhs = RNA_path_full_property_py(ptr, prop, index);
	}

	if (!lhs) {
		return NULL;
	}

	rhs = RNA_property_as_string(C, ptr, prop, index, INT_MAX);
	if (!rhs) {
		MEM_freeN(lhs);
		return NULL;
	}

	ret = BLI_sprintfN("%s = %s", lhs, rhs);
	MEM_freeN(lhs);
	MEM_freeN(rhs);
	return ret;
}

void WM_operator_properties_create_ptr(PointerRNA *ptr, wmOperatorType *ot)
{
	RNA_pointer_create(NULL, ot->srna, NULL, ptr);
}

void WM_operator_properties_create(PointerRNA *ptr, const char *opstring)
{
	wmOperatorType *ot = WM_operatortype_find(opstring, 0);

	if (ot)
		WM_operator_properties_create_ptr(ptr, ot);
	else
		RNA_pointer_create(NULL, &RNA_OperatorProperties, NULL, ptr);
}

/* similar to the function above except its uses ID properties
 * used for keymaps and macros */
void WM_operator_properties_alloc(PointerRNA **ptr, IDProperty **properties, const char *opstring)
{
	if (*properties == NULL) {
		IDPropertyTemplate val = {0};
		*properties = IDP_New(IDP_GROUP, &val, "wmOpItemProp");
	}

	if (*ptr == NULL) {
		*ptr = MEM_callocN(sizeof(PointerRNA), "wmOpItemPtr");
		WM_operator_properties_create(*ptr, opstring);
	}

	(*ptr)->data = *properties;

}

void WM_operator_properties_sanitize(PointerRNA *ptr, const bool no_context)
{
	RNA_STRUCT_BEGIN (ptr, prop)
	{
		switch (RNA_property_type(prop)) {
			case PROP_ENUM:
				if (no_context)
					RNA_def_property_flag(prop, PROP_ENUM_NO_CONTEXT);
				else
					RNA_def_property_clear_flag(prop, PROP_ENUM_NO_CONTEXT);
				break;
			case PROP_POINTER:
			{
				StructRNA *ptype = RNA_property_pointer_type(ptr, prop);

				/* recurse into operator properties */
				if (RNA_struct_is_a(ptype, &RNA_OperatorProperties)) {
					PointerRNA opptr = RNA_property_pointer_get(ptr, prop);
					WM_operator_properties_sanitize(&opptr, no_context);
				}
				break;
			}
			default:
				break;
		}
	}
	RNA_STRUCT_END;
}


/** set all props to their default,
 * \param do_update Only update un-initialized props.
 *
 * \note, theres nothing specific to operators here.
 * this could be made a general function.
 */
bool WM_operator_properties_default(PointerRNA *ptr, const bool do_update)
{
	bool changed = false;
	RNA_STRUCT_BEGIN (ptr, prop)
	{
		switch (RNA_property_type(prop)) {
			case PROP_POINTER:
			{
				StructRNA *ptype = RNA_property_pointer_type(ptr, prop);
				if (ptype != &RNA_Struct) {
					PointerRNA opptr = RNA_property_pointer_get(ptr, prop);
					changed |= WM_operator_properties_default(&opptr, do_update);
				}
				break;
			}
			default:
				if ((do_update == false) || (RNA_property_is_set(ptr, prop) == false)) {
					if (RNA_property_reset(ptr, prop, -1)) {
						changed = true;
					}
				}
				break;
		}
	}
	RNA_STRUCT_END;

	return changed;
}

/* remove all props without PROP_SKIP_SAVE */
void WM_operator_properties_reset(wmOperator *op)
{
	if (op->ptr->data) {
		PropertyRNA *iterprop;
		iterprop = RNA_struct_iterator_property(op->type->srna);

		RNA_PROP_BEGIN (op->ptr, itemptr, iterprop)
		{
			PropertyRNA *prop = itemptr.data;

			if ((RNA_property_flag(prop) & PROP_SKIP_SAVE) == 0) {
				const char *identifier = RNA_property_identifier(prop);
				RNA_struct_idprops_unset(op->ptr, identifier);
			}
		}
		RNA_PROP_END;
	}
}

void WM_operator_properties_clear(PointerRNA *ptr)
{
	IDProperty *properties = ptr->data;

	if (properties) {
		IDP_ClearProperty(properties);
	}
}

void WM_operator_properties_free(PointerRNA *ptr)
{
	IDProperty *properties = ptr->data;

	if (properties) {
		IDP_FreeProperty(properties);
		MEM_freeN(properties);
		ptr->data = NULL; /* just in case */
	}
}

/* ************ default op callbacks, exported *********** */

void WM_operator_view3d_unit_defaults(struct bContext *C, struct wmOperator *op)
{
	if (op->flag & OP_IS_INVOKE) {
		Scene *scene = CTX_data_scene(C);
		View3D *v3d = CTX_wm_view3d(C);

		const float dia = v3d ? ED_view3d_grid_scale(scene, v3d, NULL) : ED_scene_grid_scale(scene, NULL);

		/* always run, so the values are initialized,
		 * otherwise we may get differ behavior when (dia != 1.0) */
		RNA_STRUCT_BEGIN (op->ptr, prop)
		{
			if (RNA_property_type(prop) == PROP_FLOAT) {
				PropertySubType pstype = RNA_property_subtype(prop);
				if (pstype == PROP_DISTANCE) {
					/* we don't support arrays yet */
					BLI_assert(RNA_property_array_check(prop) == false);
					/* initialize */
					if (!RNA_property_is_set_ex(op->ptr, prop, false)) {
						const float value = RNA_property_float_get_default(op->ptr, prop) * dia;
						RNA_property_float_set(op->ptr, prop, value);
					}
				}
			}
		}
		RNA_STRUCT_END;
	}
}

int WM_operator_smooth_viewtx_get(const wmOperator *op)
{
	return (op->flag & OP_IS_INVOKE) ? U.smooth_viewtx : 0;
}

/* invoke callback, uses enum property named "type" */
int WM_menu_invoke(bContext *C, wmOperator *op, const wmEvent *UNUSED(event))
{
	PropertyRNA *prop = op->type->prop;
	uiPopupMenu *pup;
	uiLayout *layout;

	if (prop == NULL) {
		printf("%s: %s has no enum property set\n", __func__, op->type->idname);
	}
	else if (RNA_property_type(prop) != PROP_ENUM) {
		printf("%s: %s \"%s\" is not an enum property\n",
		       __func__, op->type->idname, RNA_property_identifier(prop));
	}
	else if (RNA_property_is_set(op->ptr, prop)) {
		const int retval = op->type->exec(C, op);
		OPERATOR_RETVAL_CHECK(retval);
		return retval;
	}
	else {
		pup = UI_popup_menu_begin(C, RNA_struct_ui_name(op->type->srna), ICON_NONE);
		layout = UI_popup_menu_layout(pup);
		/* set this so the default execution context is the same as submenus */
		uiLayoutSetOperatorContext(layout, WM_OP_INVOKE_REGION_WIN);
		uiItemsFullEnumO(layout, op->type->idname, RNA_property_identifier(prop), op->ptr->data, WM_OP_EXEC_REGION_WIN, 0);
		UI_popup_menu_end(C, pup);
		return OPERATOR_INTERFACE;
	}

	return OPERATOR_CANCELLED;
}


/* generic enum search invoke popup */
static uiBlock *wm_enum_search_menu(bContext *C, ARegion *ar, void *arg_op)
{
	static char search[256] = "";
	wmEvent event;
	wmWindow *win = CTX_wm_window(C);
	uiBlock *block;
	uiBut *but;
	wmOperator *op = (wmOperator *)arg_op;

	block = UI_block_begin(C, ar, "_popup", UI_EMBOSS);
	UI_block_flag_enable(block, UI_BLOCK_LOOP | UI_BLOCK_MOVEMOUSE_QUIT | UI_BLOCK_SEARCH_MENU);

#if 0 /* ok, this isn't so easy... */
	uiDefBut(block, UI_BTYPE_LABEL, 0, RNA_struct_ui_name(op->type->srna), 10, 10, UI_searchbox_size_x(), UI_UNIT_Y, NULL, 0.0, 0.0, 0, 0, "");
#endif
	but = uiDefSearchButO_ptr(block, op->type, op->ptr->data, search, 0, ICON_VIEWZOOM, sizeof(search),
	                          10, 10, UI_searchbox_size_x(), UI_UNIT_Y, 0, 0, "");

	/* fake button, it holds space for search items */
	uiDefBut(block, UI_BTYPE_LABEL, 0, "", 10, 10 - UI_searchbox_size_y(), UI_searchbox_size_x(), UI_searchbox_size_y(), NULL, 0, 0, 0, 0, NULL);

	UI_block_bounds_set_popup(block, 6, 0, -UI_UNIT_Y); /* move it downwards, mouse over button */

	wm_event_init_from_window(win, &event);
	event.type = EVT_BUT_OPEN;
	event.val = KM_PRESS;
	event.customdata = but;
	event.customdatafree = false;
	wm_event_add(win, &event);

	return block;
}


int WM_enum_search_invoke(bContext *C, wmOperator *op, const wmEvent *UNUSED(event))
{
	UI_popup_block_invoke(C, wm_enum_search_menu, op);
	return OPERATOR_INTERFACE;
}

/* Can't be used as an invoke directly, needs message arg (can be NULL) */
int WM_operator_confirm_message_ex(bContext *C, wmOperator *op,
                                   const char *title, const int icon,
                                   const char *message)
{
	uiPopupMenu *pup;
	uiLayout *layout;
	IDProperty *properties = op->ptr->data;

	if (properties && properties->len)
		properties = IDP_CopyProperty(op->ptr->data);
	else
		properties = NULL;

	pup = UI_popup_menu_begin(C, title, icon);
	layout = UI_popup_menu_layout(pup);
	uiItemFullO_ptr(layout, op->type, message, ICON_NONE, properties, WM_OP_EXEC_REGION_WIN, 0);
	UI_popup_menu_end(C, pup);
	
	return OPERATOR_INTERFACE;
}

int WM_operator_confirm_message(bContext *C, wmOperator *op, const char *message)
{
	return WM_operator_confirm_message_ex(C, op, IFACE_("OK?"), ICON_QUESTION, message);
}

int WM_operator_confirm(bContext *C, wmOperator *op, const wmEvent *UNUSED(event))
{
	return WM_operator_confirm_message(C, op, NULL);
}

/* op->invoke, opens fileselect if path property not set, otherwise executes */
int WM_operator_filesel(bContext *C, wmOperator *op, const wmEvent *UNUSED(event))
{
	if (RNA_struct_property_is_set(op->ptr, "filepath")) {
		return WM_operator_call_notest(C, op); /* call exec direct */
	}
	else {
		WM_event_add_fileselect(C, op);
		return OPERATOR_RUNNING_MODAL;
	}
}

bool WM_operator_filesel_ensure_ext_imtype(wmOperator *op, const struct ImageFormatData *im_format)
{
	PropertyRNA *prop;
	char filepath[FILE_MAX];
	/* dont NULL check prop, this can only run on ops with a 'filepath' */
	prop = RNA_struct_find_property(op->ptr, "filepath");
	RNA_property_string_get(op->ptr, prop, filepath);
	if (BKE_image_path_ensure_ext_from_imformat(filepath, im_format)) {
		RNA_property_string_set(op->ptr, prop, filepath);
		/* note, we could check for and update 'filename' here,
		 * but so far nothing needs this. */
		return true;
	}
	return false;
}

/* op->poll */
int WM_operator_winactive(bContext *C)
{
	if (CTX_wm_window(C) == NULL) return 0;
	return 1;
}

/* return false, if the UI should be disabled */
bool WM_operator_check_ui_enabled(const bContext *C, const char *idname)
{
	wmWindowManager *wm = CTX_wm_manager(C);
	Scene *scene = CTX_data_scene(C);

	return !((ED_undo_is_valid(C, idname) == false) || WM_jobs_test(wm, scene, WM_JOB_TYPE_ANY));
}

wmOperator *WM_operator_last_redo(const bContext *C)
{
	wmWindowManager *wm = CTX_wm_manager(C);
	wmOperator *op;

	/* only for operators that are registered and did an undo push */
	for (op = wm->operators.last; op; op = op->prev)
		if ((op->type->flag & OPTYPE_REGISTER) && (op->type->flag & OPTYPE_UNDO))
			break;

	return op;
}

/**
 * Use for drag & drop a path or name with operators invoke() function.
 */
ID *WM_operator_drop_load_path(struct bContext *C, wmOperator *op, const short idcode)
{
	ID *id = NULL;
	/* check input variables */
	if (RNA_struct_property_is_set(op->ptr, "filepath")) {
		const bool is_relative_path = RNA_boolean_get(op->ptr, "relative_path");
		char path[FILE_MAX];
		bool exists = false;

		RNA_string_get(op->ptr, "filepath", path);

		errno = 0;

		if (idcode == ID_IM) {
			id = (ID *)BKE_image_load_exists_ex(path, &exists);
		}
		else {
			BLI_assert(0);
		}

		if (!id) {
			BKE_reportf(op->reports, RPT_ERROR, "Cannot read %s '%s': %s",
			            BKE_idcode_to_name(idcode), path,
			            errno ? strerror(errno) : TIP_("unsupported format"));
			return NULL;
		}

		if (is_relative_path ) {
			if (exists == false) {
				Main *bmain = CTX_data_main(C);

				if (idcode == ID_IM) {
					BLI_path_rel(((Image *)id)->name, bmain->name);
				}
				else {
					BLI_assert(0);
				}
			}
		}
	}
	else if (RNA_struct_property_is_set(op->ptr, "name")) {
		char name[MAX_ID_NAME - 2];
		RNA_string_get(op->ptr, "name", name);
		id = BKE_libblock_find_name(idcode, name);
		if (!id) {
			BKE_reportf(op->reports, RPT_ERROR, "%s '%s' not found",
			            BKE_idcode_to_name(idcode), name);
			return NULL;
		}
		id_us_plus(id);
	}

	return id;
}

static void wm_block_redo_cb(bContext *C, void *arg_op, int UNUSED(arg_event))
{
	wmOperator *op = arg_op;

	if (op == WM_operator_last_redo(C)) {
		/* operator was already executed once? undo & repeat */
		ED_undo_operator_repeat(C, op);
	}
	else {
		/* operator not executed yet, call it */
		ED_undo_push_op(C, op);
		wm_operator_register(C, op);

		WM_operator_repeat(C, op);
	}
}

static void wm_block_redo_cancel_cb(bContext *C, void *arg_op)
{
	wmOperator *op = arg_op;

	/* if operator never got executed, free it */
	if (op != WM_operator_last_redo(C))
		WM_operator_free(op);
}

static uiBlock *wm_block_create_redo(bContext *C, ARegion *ar, void *arg_op)
{
	wmOperator *op = arg_op;
	uiBlock *block;
	uiLayout *layout;
	uiStyle *style = UI_style_get();
	int width = 15 * UI_UNIT_X;

	block = UI_block_begin(C, ar, __func__, UI_EMBOSS);
	UI_block_flag_disable(block, UI_BLOCK_LOOP);
	/* UI_BLOCK_NUMSELECT for layer buttons */
	UI_block_flag_enable(block, UI_BLOCK_NUMSELECT | UI_BLOCK_KEEP_OPEN | UI_BLOCK_MOVEMOUSE_QUIT);

	/* if register is not enabled, the operator gets freed on OPERATOR_FINISHED
	 * ui_apply_but_funcs_after calls ED_undo_operator_repeate_cb and crashes */
	assert(op->type->flag & OPTYPE_REGISTER);

	UI_block_func_handle_set(block, wm_block_redo_cb, arg_op);
	layout = UI_block_layout(block, UI_LAYOUT_VERTICAL, UI_LAYOUT_PANEL, 0, 0, width, UI_UNIT_Y, 0, style);

	if (op == WM_operator_last_redo(C))
		if (!WM_operator_check_ui_enabled(C, op->type->name))
			uiLayoutSetEnabled(layout, false);

	if (op->type->flag & OPTYPE_MACRO) {
		for (op = op->macro.first; op; op = op->next) {
			uiLayoutOperatorButs(C, layout, op, NULL, 'H', UI_LAYOUT_OP_SHOW_TITLE);
			if (op->next)
				uiItemS(layout);
		}
	}
	else {
		uiLayoutOperatorButs(C, layout, op, NULL, 'H', UI_LAYOUT_OP_SHOW_TITLE);
	}
	
	UI_block_bounds_set_popup(block, 4, 0, 0);

	return block;
}

typedef struct wmOpPopUp {
	wmOperator *op;
	int width;
	int height;
	int free_op;
} wmOpPopUp;

/* Only invoked by OK button in popups created with wm_block_dialog_create() */
static void dialog_exec_cb(bContext *C, void *arg1, void *arg2)
{
	wmWindowManager *wm = CTX_wm_manager(C);
	wmWindow *win = CTX_wm_window(C);

	wmOpPopUp *data = arg1;
	uiBlock *block = arg2;

	WM_operator_call_ex(C, data->op, true);

	/* let execute handle freeing it */
	//data->free_op = false;
	//data->op = NULL;

	/* in this case, wm_operator_ui_popup_cancel wont run */
	MEM_freeN(data);

	/* check window before 'block->handle' incase the
	 * popup execution closed the window and freed the block. see T44688. */
	if (BLI_findindex(&wm->windows, win) != -1) {
		UI_popup_block_close(C, win, block);
	}
}

static void dialog_check_cb(bContext *C, void *op_ptr, void *UNUSED(arg))
{
	wmOperator *op = op_ptr;
	if (op->type->check) {
		if (op->type->check(C, op)) {
			/* check for popup and re-layout buttons */
			ARegion *ar_menu = CTX_wm_menu(C);
			if (ar_menu) {
				ED_region_tag_refresh_ui(ar_menu);
			}
		}
	}
}

/* Dialogs are popups that require user verification (click OK) before exec */
static uiBlock *wm_block_dialog_create(bContext *C, ARegion *ar, void *userData)
{
	wmOpPopUp *data = userData;
	wmOperator *op = data->op;
	uiBlock *block;
	uiLayout *layout;
	uiStyle *style = UI_style_get();

	block = UI_block_begin(C, ar, __func__, UI_EMBOSS);
	UI_block_flag_disable(block, UI_BLOCK_LOOP);

	/* intentionally don't use 'UI_BLOCK_MOVEMOUSE_QUIT', some dialogues have many items
	 * where quitting by accident is very annoying */
	UI_block_flag_enable(block, UI_BLOCK_KEEP_OPEN | UI_BLOCK_NUMSELECT);

	layout = UI_block_layout(block, UI_LAYOUT_VERTICAL, UI_LAYOUT_PANEL, 0, 0, data->width, data->height, 0, style);
	
	UI_block_func_set(block, dialog_check_cb, op, NULL);

	uiLayoutOperatorButs(C, layout, op, NULL, 'H', UI_LAYOUT_OP_SHOW_TITLE);
	
	/* clear so the OK button is left alone */
	UI_block_func_set(block, NULL, NULL, NULL);

	/* new column so as not to interfere with custom layouts [#26436] */
	{
		uiBlock *col_block;
		uiLayout *col;
		uiBut *btn;

		col = uiLayoutColumn(layout, false);
		col_block = uiLayoutGetBlock(col);
		/* Create OK button, the callback of which will execute op */
		btn = uiDefBut(col_block, UI_BTYPE_BUT, 0, IFACE_("OK"), 0, -30, 0, UI_UNIT_Y, NULL, 0, 0, 0, 0, "");
		UI_but_func_set(btn, dialog_exec_cb, data, col_block);
	}

	/* center around the mouse */
	UI_block_bounds_set_popup(block, 4, data->width / -2, data->height / 2);

	return block;
}

static uiBlock *wm_operator_ui_create(bContext *C, ARegion *ar, void *userData)
{
	wmOpPopUp *data = userData;
	wmOperator *op = data->op;
	uiBlock *block;
	uiLayout *layout;
	uiStyle *style = UI_style_get();

	block = UI_block_begin(C, ar, __func__, UI_EMBOSS);
	UI_block_flag_disable(block, UI_BLOCK_LOOP);
	UI_block_flag_enable(block, UI_BLOCK_KEEP_OPEN | UI_BLOCK_MOVEMOUSE_QUIT);

	layout = UI_block_layout(block, UI_LAYOUT_VERTICAL, UI_LAYOUT_PANEL, 0, 0, data->width, data->height, 0, style);

	/* since ui is defined the auto-layout args are not used */
	uiLayoutOperatorButs(C, layout, op, NULL, 'V', 0);

	UI_block_bounds_set_popup(block, 4, 0, 0);

	return block;
}

static void wm_operator_ui_popup_cancel(struct bContext *C, void *userData)
{
	wmOpPopUp *data = userData;
	wmOperator *op = data->op;

	if (op) {
		if (op->type->cancel) {
			op->type->cancel(C, op);
		}

		if (data->free_op) {
			WM_operator_free(op);
		}
	}

	MEM_freeN(data);
}

static void wm_operator_ui_popup_ok(struct bContext *C, void *arg, int retval)
{
	wmOpPopUp *data = arg;
	wmOperator *op = data->op;

	if (op && retval > 0)
		WM_operator_call_ex(C, op, true);
	
	MEM_freeN(data);
}

int WM_operator_ui_popup(bContext *C, wmOperator *op, int width, int height)
{
	wmOpPopUp *data = MEM_callocN(sizeof(wmOpPopUp), "WM_operator_ui_popup");
	data->op = op;
	data->width = width;
	data->height = height;
	data->free_op = true; /* if this runs and gets registered we may want not to free it */
	UI_popup_block_ex(C, wm_operator_ui_create, NULL, wm_operator_ui_popup_cancel, data);
	return OPERATOR_RUNNING_MODAL;
}

/**
 * For use by #WM_operator_props_popup_call, #WM_operator_props_popup only.
 *
 * \note operator menu needs undo flag enabled, for redo callback */
static int wm_operator_props_popup_ex(bContext *C, wmOperator *op,
                                      const bool do_call, const bool do_redo)
{
	if ((op->type->flag & OPTYPE_REGISTER) == 0) {
		BKE_reportf(op->reports, RPT_ERROR,
		            "Operator '%s' does not have register enabled, incorrect invoke function", op->type->idname);
		return OPERATOR_CANCELLED;
	}

	if (do_redo) {
		if ((op->type->flag & OPTYPE_UNDO) == 0) {
			BKE_reportf(op->reports, RPT_ERROR,
			            "Operator '%s' does not have undo enabled, incorrect invoke function", op->type->idname);
			return OPERATOR_CANCELLED;
		}
	}

	/* if we don't have global undo, we can't do undo push for automatic redo,
	 * so we require manual OK clicking in this popup */
	if (!do_redo || !(U.uiflag & USER_GLOBALUNDO))
		return WM_operator_props_dialog_popup(C, op, 15 * UI_UNIT_X, UI_UNIT_Y);

	UI_popup_block_ex(C, wm_block_create_redo, NULL, wm_block_redo_cancel_cb, op);

	if (do_call)
		wm_block_redo_cb(C, op, 0);

	return OPERATOR_RUNNING_MODAL;
}

/**
 * Same as #WM_operator_props_popup but don't use operator redo.
 * just wraps #WM_operator_props_dialog_popup.
 */
int WM_operator_props_popup_confirm(bContext *C, wmOperator *op, const wmEvent *UNUSED(event))
{
	return wm_operator_props_popup_ex(C, op, false, false);
}

/**
 * Same as #WM_operator_props_popup but call the operator first,
 * This way - the button values correspond to the result of the operator.
 * Without this, first access to a button will make the result jump, see T32452.
 */
int WM_operator_props_popup_call(bContext *C, wmOperator *op, const wmEvent *UNUSED(event))
{
	return wm_operator_props_popup_ex(C, op, true, true);
}

int WM_operator_props_popup(bContext *C, wmOperator *op, const wmEvent *UNUSED(event))
{
	return wm_operator_props_popup_ex(C, op, false, true);
}

int WM_operator_props_dialog_popup(bContext *C, wmOperator *op, int width, int height)
{
	wmOpPopUp *data = MEM_callocN(sizeof(wmOpPopUp), "WM_operator_props_dialog_popup");
	
	data->op = op;
	data->width = width;
	data->height = height;
	data->free_op = true; /* if this runs and gets registered we may want not to free it */

	/* op is not executed until popup OK but is clicked */
	UI_popup_block_ex(C, wm_block_dialog_create, wm_operator_ui_popup_ok, wm_operator_ui_popup_cancel, data);

	return OPERATOR_RUNNING_MODAL;
}

int WM_operator_redo_popup(bContext *C, wmOperator *op)
{
	/* CTX_wm_reports(C) because operator is on stack, not active in event system */
	if ((op->type->flag & OPTYPE_REGISTER) == 0) {
		BKE_reportf(CTX_wm_reports(C), RPT_ERROR,
		            "Operator redo '%s' does not have register enabled, incorrect invoke function", op->type->idname);
		return OPERATOR_CANCELLED;
	}
	if (op->type->poll && op->type->poll(C) == 0) {
		BKE_reportf(CTX_wm_reports(C), RPT_ERROR, "Operator redo '%s': wrong context", op->type->idname);
		return OPERATOR_CANCELLED;
	}
	
	UI_popup_block_invoke(C, wm_block_create_redo, op);

	return OPERATOR_CANCELLED;
}

/* ***************** Debug menu ************************* */

static int wm_debug_menu_exec(bContext *C, wmOperator *op)
{
	G.debug_value = RNA_int_get(op->ptr, "debug_value");
	ED_screen_refresh(CTX_wm_manager(C), CTX_wm_window(C));
	WM_event_add_notifier(C, NC_WINDOW, NULL);

	return OPERATOR_FINISHED;
}

static int wm_debug_menu_invoke(bContext *C, wmOperator *op, const wmEvent *UNUSED(event))
{
	RNA_int_set(op->ptr, "debug_value", G.debug_value);
	return WM_operator_props_dialog_popup(C, op, 9 * UI_UNIT_X, UI_UNIT_Y);
}

static void WM_OT_debug_menu(wmOperatorType *ot)
{
	ot->name = "Debug Menu";
	ot->idname = "WM_OT_debug_menu";
	ot->description = "Open a popup to set the debug level";
	
	ot->invoke = wm_debug_menu_invoke;
	ot->exec = wm_debug_menu_exec;
	ot->poll = WM_operator_winactive;
	
	RNA_def_int(ot->srna, "debug_value", 0, SHRT_MIN, SHRT_MAX, "Debug Value", "", -10000, 10000);
}

/* ***************** Operator defaults ************************* */
static int wm_operator_defaults_exec(bContext *C, wmOperator *op)
{
	PointerRNA ptr = CTX_data_pointer_get_type(C, "active_operator", &RNA_Operator);

	if (!ptr.data) {
		BKE_report(op->reports, RPT_ERROR, "No operator in context");
		return OPERATOR_CANCELLED;
	}

	WM_operator_properties_reset((wmOperator *)ptr.data);
	return OPERATOR_FINISHED;
}

/* used by operator preset menu. pre-2.65 this was a 'Reset' button */
static void WM_OT_operator_defaults(wmOperatorType *ot)
{
	ot->name = "Restore Defaults";
	ot->idname = "WM_OT_operator_defaults";
	ot->description = "Set the active operator to its default values";

	ot->exec = wm_operator_defaults_exec;

	ot->flag = OPTYPE_INTERNAL;
}

/* ***************** Splash Screen ************************* */

static void wm_block_splash_close(bContext *C, void *arg_block, void *UNUSED(arg))
{
	wmWindow *win = CTX_wm_window(C);
	UI_popup_block_close(C, win, arg_block);
}

static uiBlock *wm_block_create_splash(bContext *C, ARegion *ar, void *arg_unused);

static void wm_block_splash_refreshmenu(bContext *C, void *UNUSED(arg_block), void *UNUSED(arg))
{
	ARegion *ar_menu = CTX_wm_menu(C);
	ED_region_tag_refresh_ui(ar_menu);
}

static int wm_resource_check_prev(void)
{

	const char *res = BKE_appdir_folder_id_version(BLENDER_RESOURCE_PATH_USER, BLENDER_VERSION, true);

	// if (res) printf("USER: %s\n", res);

#if 0 /* ignore the local folder */
	if (res == NULL) {
		/* with a local dir, copying old files isn't useful since local dir get priority for config */
		res = BKE_appdir_folder_id_version(BLENDER_RESOURCE_PATH_LOCAL, BLENDER_VERSION, true);
	}
#endif

	// if (res) printf("LOCAL: %s\n", res);
	if (res) {
		return false;
	}
	else {
		return (BKE_appdir_folder_id_version(BLENDER_RESOURCE_PATH_USER, BLENDER_VERSION - 1, true) != NULL);
	}
}

static uiBlock *wm_block_create_splash(bContext *C, ARegion *ar, void *UNUSED(arg))
{
	uiBlock *block;
	uiBut *but;
	uiLayout *layout, *split, *col;
	uiStyle *style = UI_style_get();
	const struct RecentFile *recent;
	int i;
	MenuType *mt = WM_menutype_find("USERPREF_MT_splash", true);
	char url[96];
	const char *version_suffix = NULL;

#ifndef WITH_HEADLESS
	extern char datatoc_splash_png[];
	extern int datatoc_splash_png_size;

	extern char datatoc_splash_2x_png[];
	extern int datatoc_splash_2x_png_size;
	ImBuf *ibuf;
#else
	ImBuf *ibuf = NULL;
#endif

#ifdef WITH_BUILDINFO
	int label_delta = 0;
	int hash_width, date_width;
	char date_buf[128] = "\0";
	char hash_buf[128] = "\0";
	extern unsigned long build_commit_timestamp;
	extern char build_hash[], build_commit_date[], build_commit_time[], build_branch[];

	/* Builds made from tag only shows tag sha */
	BLI_snprintf(hash_buf, sizeof(hash_buf), "Hash: %s", build_hash);
	BLI_snprintf(date_buf, sizeof(date_buf), "Date: %s %s", build_commit_date, build_commit_time);
	
	BLF_size(style->widgetlabel.uifont_id, style->widgetlabel.points, U.pixelsize * U.dpi);
	hash_width = (int)BLF_width(style->widgetlabel.uifont_id, hash_buf, sizeof(hash_buf)) + U.widget_unit;
	date_width = (int)BLF_width(style->widgetlabel.uifont_id, date_buf, sizeof(date_buf)) + U.widget_unit;
#endif  /* WITH_BUILDINFO */

#ifndef WITH_HEADLESS
	if (U.pixelsize == 2) {
		ibuf = IMB_ibImageFromMemory((unsigned char *)datatoc_splash_2x_png,
		                             datatoc_splash_2x_png_size, IB_rect, NULL, "<splash screen>");
	}
	else {
		ibuf = IMB_ibImageFromMemory((unsigned char *)datatoc_splash_png,
		                             datatoc_splash_png_size, IB_rect, NULL, "<splash screen>");
	}
#endif

	block = UI_block_begin(C, ar, "_popup", UI_EMBOSS);

	/* note on UI_BLOCK_NO_WIN_CLIP, the window size is not always synchronized
	 * with the OS when the splash shows, window clipping in this case gives
	 * ugly results and clipping the splash isn't useful anyway, just disable it [#32938] */
	UI_block_flag_enable(block, UI_BLOCK_LOOP | UI_BLOCK_KEEP_OPEN | UI_BLOCK_NO_WIN_CLIP);

	/* XXX splash scales with pixelsize, should become widget-units */
	but = uiDefBut(block, UI_BTYPE_IMAGE, 0, "", 0, 0.5f * U.widget_unit, U.pixelsize * 501, U.pixelsize * 282, ibuf, 0.0, 0.0, 0, 0, ""); /* button owns the imbuf now */
	UI_but_func_set(but, wm_block_splash_close, block, NULL);
	UI_block_func_set(block, wm_block_splash_refreshmenu, block, NULL);

	/* label for 'a' bugfix releases, or 'Release Candidate 1'...
	 *  avoids recreating splash for version updates */
	if (STREQ(STRINGIFY(BLENDER_VERSION_CYCLE), "rc")) {
		version_suffix = "Release Candidate";
	}
	else if (STREQ(STRINGIFY(BLENDER_VERSION_CYCLE), "release")) {
		version_suffix = STRINGIFY(BLENDER_VERSION_CHAR);
	}
	if (version_suffix != NULL && version_suffix[0]) {
		/* placed after the version number in the image,
		 * placing y is tricky to match baseline */
		int x = 260 - (2 * UI_DPI_WINDOW_FAC);
		int y = 242 + (4 * UI_DPI_WINDOW_FAC);
		int w = 240;

		/* hack to have text draw 'text_sel' */
		UI_block_emboss_set(block, UI_EMBOSS_NONE);
		but = uiDefBut(block, UI_BTYPE_LABEL, 0, version_suffix, x * U.pixelsize, y * U.pixelsize, w * U.pixelsize, UI_UNIT_Y, NULL, 0, 0, 0, 0, NULL);
		/* XXX, set internal flag - UI_SELECT */
		UI_but_flag_enable(but, 1);
		UI_block_emboss_set(block, UI_EMBOSS);
	}

#ifdef WITH_BUILDINFO
	if (build_commit_timestamp != 0) {
		uiDefBut(block, UI_BTYPE_LABEL, 0, date_buf, U.pixelsize * 494 - date_width, U.pixelsize * 270, date_width, UI_UNIT_Y, NULL, 0, 0, 0, 0, NULL);
		label_delta = 12;
	}
	uiDefBut(block, UI_BTYPE_LABEL, 0, hash_buf, U.pixelsize * 494 - hash_width, U.pixelsize * (270 - label_delta), hash_width, UI_UNIT_Y, NULL, 0, 0, 0, 0, NULL);

	if (!STREQ(build_branch, "master")) {
		char branch_buf[128] = "\0";
		int branch_width;
		BLI_snprintf(branch_buf, sizeof(branch_buf), "Branch: %s", build_branch);
		branch_width = (int)BLF_width(style->widgetlabel.uifont_id, branch_buf, sizeof(branch_buf)) + U.widget_unit;
		uiDefBut(block, UI_BTYPE_LABEL, 0, branch_buf, U.pixelsize * 494 - branch_width, U.pixelsize * (258 - label_delta), branch_width, UI_UNIT_Y, NULL, 0, 0, 0, 0, NULL);
	}
#endif  /* WITH_BUILDINFO */
	
	layout = UI_block_layout(block, UI_LAYOUT_VERTICAL, UI_LAYOUT_PANEL, 10, 2, U.pixelsize * 480, U.pixelsize * 110, 0, style);
	
	UI_block_emboss_set(block, UI_EMBOSS);
	/* show the splash menu (containing interaction presets), using python */
	if (mt) {
		Menu menu = {NULL};
		menu.layout = layout;
		menu.type = mt;
		mt->draw(C, &menu);

//		wmWindowManager *wm = CTX_wm_manager(C);
//		uiItemM(layout, C, "USERPREF_MT_keyconfigs", U.keyconfigstr, ICON_NONE);
	}
	
	UI_block_emboss_set(block, UI_EMBOSS_PULLDOWN);
	uiLayoutSetOperatorContext(layout, WM_OP_EXEC_REGION_WIN);
	
	split = uiLayoutSplit(layout, 0.0f, false);
	col = uiLayoutColumn(split, false);
	uiItemL(col, IFACE_("Links"), ICON_NONE);
#if 0
	uiItemStringO(col, IFACE_("Support an Open Animation Movie"), ICON_URL, "WM_OT_url_open", "url",
	              "https://cloud.blender.org/join");
#endif
	uiItemStringO(col, IFACE_("Donations"), ICON_URL, "WM_OT_url_open", "url",
	              "http://www.blender.org/foundation/donation-payment/");
	uiItemStringO(col, IFACE_("Credits"), ICON_URL, "WM_OT_url_open", "url",
	              "http://www.blender.org/about/credits/");
	BLI_snprintf(url, sizeof(url), "http://wiki.blender.org/index.php/Dev:Ref/Release_Notes/%d.%d",
	             BLENDER_VERSION / 100, BLENDER_VERSION % 100);
	uiItemStringO(col, IFACE_("Release Log"), ICON_URL, "WM_OT_url_open", "url", url);
	uiItemStringO(col, IFACE_("Manual"), ICON_URL, "WM_OT_url_open", "url",
	              "http://www.blender.org/manual");
	uiItemStringO(col, IFACE_("Blender Website"), ICON_URL, "WM_OT_url_open", "url", "http://www.blender.org");
	if (STREQ(STRINGIFY(BLENDER_VERSION_CYCLE), "release")) {
		BLI_snprintf(url, sizeof(url), "http://www.blender.org/documentation/blender_python_api_%d_%d"
		                               STRINGIFY(BLENDER_VERSION_CHAR) "_release",
		             BLENDER_VERSION / 100, BLENDER_VERSION % 100);
	}
	else {
		BLI_snprintf(url, sizeof(url), "http://www.blender.org/documentation/blender_python_api_%d_%d_%d",
		             BLENDER_VERSION / 100, BLENDER_VERSION % 100, BLENDER_SUBVERSION);
	}
	uiItemStringO(col, IFACE_("Python API Reference"), ICON_URL, "WM_OT_url_open", "url", url);
	uiItemL(col, "", ICON_NONE);

	col = uiLayoutColumn(split, false);

	if (wm_resource_check_prev()) {
		uiItemO(col, NULL, ICON_NEW, "WM_OT_copy_prev_settings");
		uiItemS(col);
	}

	uiItemL(col, IFACE_("Recent"), ICON_NONE);
	for (recent = G.recent_files.first, i = 0; (i < 5) && (recent); recent = recent->next, i++) {
		const char *filename = BLI_path_basename(recent->filepath);
		uiItemStringO(col, filename,
		              BLO_has_bfile_extension(filename) ? ICON_FILE_BLEND : ICON_FILE_BACKUP,
		              "WM_OT_open_mainfile", "filepath", recent->filepath);
	}

	uiItemS(col);
	uiItemO(col, NULL, ICON_RECOVER_LAST, "WM_OT_recover_last_session");
	uiItemL(col, "", ICON_NONE);
	
	mt = WM_menutype_find("USERPREF_MT_splash_footer", false);
	if (mt) {
		Menu menu = {NULL};
		menu.layout = uiLayoutColumn(layout, false);
		menu.type = mt;
		mt->draw(C, &menu);
	}

	UI_block_bounds_set_centered(block, 0);
	
	return block;
}

static int wm_splash_invoke(bContext *C, wmOperator *UNUSED(op), const wmEvent *UNUSED(event))
{
	UI_popup_block_invoke(C, wm_block_create_splash, NULL);
	
	return OPERATOR_FINISHED;
}

static void WM_OT_splash(wmOperatorType *ot)
{
	ot->name = "Splash Screen";
	ot->idname = "WM_OT_splash";
	ot->description = "Open the splash screen with release info";
	
	ot->invoke = wm_splash_invoke;
	ot->poll = WM_operator_winactive;
}


/* ***************** Search menu ************************* */

struct SearchPopupInit_Data {
	int size[2];
};

static uiBlock *wm_block_search_menu(bContext *C, ARegion *ar, void *userdata)
{
	const struct SearchPopupInit_Data *init_data = userdata;
	static char search[256] = "";
	wmEvent event;
	wmWindow *win = CTX_wm_window(C);
	uiBlock *block;
	uiBut *but;
	
	block = UI_block_begin(C, ar, "_popup", UI_EMBOSS);
	UI_block_flag_enable(block, UI_BLOCK_LOOP | UI_BLOCK_MOVEMOUSE_QUIT | UI_BLOCK_SEARCH_MENU);
	
	but = uiDefSearchBut(block, search, 0, ICON_VIEWZOOM, sizeof(search), 10, 10, init_data->size[0], UI_UNIT_Y, 0, 0, "");
	UI_but_func_operator_search(but);
	
	/* fake button, it holds space for search items */
	uiDefBut(block, UI_BTYPE_LABEL, 0, "", 10, 10 - init_data->size[1],
	         init_data->size[0], init_data->size[1], NULL, 0, 0, 0, 0, NULL);
	
	UI_block_bounds_set_popup(block, 6, 0, -UI_UNIT_Y); /* move it downwards, mouse over button */
	
	wm_event_init_from_window(win, &event);
	event.type = EVT_BUT_OPEN;
	event.val = KM_PRESS;
	event.customdata = but;
	event.customdatafree = false;
	wm_event_add(win, &event);
	
	return block;
}

static int wm_search_menu_exec(bContext *UNUSED(C), wmOperator *UNUSED(op))
{
	return OPERATOR_FINISHED;
}

static int wm_search_menu_invoke(bContext *C, wmOperator *UNUSED(op), const wmEvent *UNUSED(event))
{
	struct SearchPopupInit_Data data = {
		.size = {
		    UI_searchbox_size_x() * 2,
		    UI_searchbox_size_y(),
		},
	};

	UI_popup_block_invoke(C, wm_block_search_menu, &data);
	
	return OPERATOR_INTERFACE;
}

/* op->poll */
static int wm_search_menu_poll(bContext *C)
{
	if (CTX_wm_window(C) == NULL) {
		return 0;
	}
	else {
		ScrArea *sa = CTX_wm_area(C);
		if (sa) {
			if (sa->spacetype == SPACE_CONSOLE) return 0;  /* XXX - so we can use the shortcut in the console */
			if (sa->spacetype == SPACE_TEXT) return 0;     /* XXX - so we can use the spacebar in the text editor */
		}
		else {
			Object *editob = CTX_data_edit_object(C);
			if (editob && editob->type == OB_FONT) return 0;  /* XXX - so we can use the spacebar for entering text */
		}
	}
	return 1;
}

static void WM_OT_search_menu(wmOperatorType *ot)
{
	ot->name = "Search Menu";
	ot->idname = "WM_OT_search_menu";
	ot->description = "Pop-up a search menu over all available operators in current context";
	
	ot->invoke = wm_search_menu_invoke;
	ot->exec = wm_search_menu_exec;
	ot->poll = wm_search_menu_poll;
}

static int wm_call_menu_exec(bContext *C, wmOperator *op)
{
	char idname[BKE_ST_MAXNAME];
	RNA_string_get(op->ptr, "name", idname);

	return UI_popup_menu_invoke(C, idname, op->reports);
}

static void WM_OT_call_menu(wmOperatorType *ot)
{
	ot->name = "Call Menu";
	ot->idname = "WM_OT_call_menu";
	ot->description = "Call (draw) a pre-defined menu";

	ot->exec = wm_call_menu_exec;
	ot->poll = WM_operator_winactive;

	ot->flag = OPTYPE_INTERNAL;

	RNA_def_string(ot->srna, "name", NULL, BKE_ST_MAXNAME, "Name", "Name of the menu");
}

static int wm_call_pie_menu_invoke(bContext *C, wmOperator *op, const wmEvent *event)
{
	char idname[BKE_ST_MAXNAME];
	RNA_string_get(op->ptr, "name", idname);

	return UI_pie_menu_invoke(C, idname, event);
}

static int wm_call_pie_menu_exec(bContext *C, wmOperator *op)
{
	char idname[BKE_ST_MAXNAME];
	RNA_string_get(op->ptr, "name", idname);

	return UI_pie_menu_invoke(C, idname, CTX_wm_window(C)->eventstate);
}

static void WM_OT_call_menu_pie(wmOperatorType *ot)
{
	ot->name = "Call Pie Menu";
	ot->idname = "WM_OT_call_menu_pie";
	ot->description = "Call (draw) a pre-defined pie menu";

	ot->invoke = wm_call_pie_menu_invoke;
	ot->exec = wm_call_pie_menu_exec;
	ot->poll = WM_operator_winactive;

	ot->flag = OPTYPE_INTERNAL;

	RNA_def_string(ot->srna, "name", NULL, BKE_ST_MAXNAME, "Name", "Name of the pie menu");
}

/* ************ window / screen operator definitions ************** */

/* this poll functions is needed in place of WM_operator_winactive
 * while it crashes on full screen */
static int wm_operator_winactive_normal(bContext *C)
{
	wmWindow *win = CTX_wm_window(C);

	if (win == NULL || win->screen == NULL || win->screen->state != SCREENNORMAL)
		return 0;

	return 1;
}

/* included for script-access */
static void WM_OT_window_close(wmOperatorType *ot)
{
	ot->name = "Close Window";
	ot->idname = "WM_OT_window_close";
	ot->description = "Close the current Blender window";

	ot->exec = wm_window_close_exec;
	ot->poll = WM_operator_winactive;
}

static void WM_OT_window_duplicate(wmOperatorType *ot)
{
	ot->name = "Duplicate Window";
	ot->idname = "WM_OT_window_duplicate";
	ot->description = "Duplicate the current Blender window";
		
	ot->exec = wm_window_duplicate_exec;
	ot->poll = wm_operator_winactive_normal;
}

<<<<<<< HEAD
static void WM_OT_save_homefile(wmOperatorType *ot)
{
	ot->name = "Save Startup File";
	ot->idname = "WM_OT_save_homefile";
	ot->description = "Make the current file the default .blend file, includes preferences";
		
	ot->invoke = WM_operator_confirm;
	ot->exec = wm_homefile_write_exec;
}

static int wm_userpref_autoexec_add_exec(bContext *UNUSED(C), wmOperator *UNUSED(op))
{
	bPathCompare *path_cmp = MEM_callocN(sizeof(bPathCompare), "bPathCompare");
	BLI_addtail(&U.autoexec_paths, path_cmp);
	return OPERATOR_FINISHED;
}

static void WM_OT_userpref_autoexec_path_add(wmOperatorType *ot)
{
	ot->name = "Add Autoexec Path";
	ot->idname = "WM_OT_userpref_autoexec_path_add";
	ot->description = "Add path to exclude from autoexecution";

	ot->exec = wm_userpref_autoexec_add_exec;

	ot->flag = OPTYPE_INTERNAL;
}

static int wm_userpref_autoexec_remove_exec(bContext *UNUSED(C), wmOperator *op)
{
	const int index = RNA_int_get(op->ptr, "index");
	bPathCompare *path_cmp = BLI_findlink(&U.autoexec_paths, index);
	if (path_cmp) {
		BLI_freelinkN(&U.autoexec_paths, path_cmp);
	}
	return OPERATOR_FINISHED;
}

static void WM_OT_userpref_autoexec_path_remove(wmOperatorType *ot)
{
	ot->name = "Remove Autoexec Path";
	ot->idname = "WM_OT_userpref_autoexec_path_remove";
	ot->description = "Remove path to exclude from autoexecution";

	ot->exec = wm_userpref_autoexec_remove_exec;

	ot->flag = OPTYPE_INTERNAL;

	RNA_def_int(ot->srna, "index", 0, 0, INT_MAX, "Index", "", 0, 1000);
}

static void WM_OT_save_userpref(wmOperatorType *ot)
{
	ot->name = "Save User Settings";
	ot->idname = "WM_OT_save_userpref";
	ot->description = "Save user preferences separately, overrides startup file preferences";
	
	ot->invoke = WM_operator_confirm;
	ot->exec = wm_userpref_write_exec;
}

static void WM_OT_read_history(wmOperatorType *ot)
{
	ot->name = "Reload History File";
	ot->idname = "WM_OT_read_history";
	ot->description = "Reloads history and bookmarks";

	ot->invoke = WM_operator_confirm;
	ot->exec = wm_history_file_read_exec;

	/* this operator is only used for loading settings from a previous blender install */
	ot->flag = OPTYPE_INTERNAL;
}

static void WM_OT_read_homefile(wmOperatorType *ot)
{
	PropertyRNA *prop;
	ot->name = "Reload Start-Up File";
	ot->idname = "WM_OT_read_homefile";
	ot->description = "Open the default file (doesn't save the current file)";
	
	ot->invoke = WM_operator_confirm;
	ot->exec = wm_homefile_read_exec;

	prop = RNA_def_string_file_path(ot->srna, "filepath", NULL,
	                                FILE_MAX, "File Path", 
	                                "Path to an alternative start-up file");
	RNA_def_property_flag(prop, PROP_HIDDEN);

	/* So scripts can use an alternative start-up file without the UI */
	prop = RNA_def_boolean(ot->srna, "load_ui", true, "Load UI",
	                       "Load user interface setup from the .blend file");
	RNA_def_property_flag(prop, PROP_HIDDEN | PROP_SKIP_SAVE);

	/* omit poll to run in background mode */
}

static void WM_OT_read_factory_settings(wmOperatorType *ot)
{
	ot->name = "Load Factory Settings";
	ot->idname = "WM_OT_read_factory_settings";
	ot->description = "Load default file and user preferences";
	
	ot->invoke = WM_operator_confirm;
	ot->exec = wm_homefile_read_exec;
	/* omit poll to run in background mode */
}

/* *************** open file **************** */

/**
 * Wrap #WM_file_read, shared by file reading operators.
 */
static bool wm_file_read_opwrap(bContext *C, const char *filepath, ReportList *reports,
                                const bool autoexec_init)
{
	bool success;

	/* XXX wm in context is not set correctly after WM_file_read -> crash */
	/* do it before for now, but is this correct with multiple windows? */
	WM_event_add_notifier(C, NC_WINDOW, NULL);

	if (autoexec_init) {
		WM_file_autoexec_init(filepath);
	}

	success = WM_file_read(C, filepath, reports);

	return success;
}

/* currently fits in a pointer */
struct FileRuntime {
	bool is_untrusted;
};

static int wm_open_mainfile_invoke(bContext *C, wmOperator *op, const wmEvent *UNUSED(event))
{
	const char *openname = G.main->name;

	if (CTX_wm_window(C) == NULL) {
		/* in rare cases this could happen, when trying to invoke in background
		 * mode on load for example. Don't use poll for this because exec()
		 * can still run without a window */
		BKE_report(op->reports, RPT_ERROR, "Context window not set");
		return OPERATOR_CANCELLED;
	}

	/* if possible, get the name of the most recently used .blend file */
	if (G.recent_files.first) {
		struct RecentFile *recent = G.recent_files.first;
		openname = recent->filepath;
	}

	RNA_string_set(op->ptr, "filepath", openname);
	wm_open_init_load_ui(op, true);
	wm_open_init_use_scripts(op, true);
	op->customdata = NULL;

	WM_event_add_fileselect(C, op);

	return OPERATOR_RUNNING_MODAL;
}

static int wm_open_mainfile_exec(bContext *C, wmOperator *op)
{
	char filepath[FILE_MAX];
	bool success;

	RNA_string_get(op->ptr, "filepath", filepath);

	/* re-use last loaded setting so we can reload a file without changing */
	wm_open_init_load_ui(op, false);
	wm_open_init_use_scripts(op, false);

	if (RNA_boolean_get(op->ptr, "load_ui"))
		G.fileflags &= ~G_FILE_NO_UI;
	else
		G.fileflags |= G_FILE_NO_UI;
		
	if (RNA_boolean_get(op->ptr, "use_scripts"))
		G.f |= G_SCRIPT_AUTOEXEC;
	else
		G.f &= ~G_SCRIPT_AUTOEXEC;
	
	success = wm_file_read_opwrap(C, filepath, op->reports, !(G.f & G_SCRIPT_AUTOEXEC));

	/* for file open also popup for warnings, not only errors */
	BKE_report_print_level_set(op->reports, RPT_WARNING);

	if (success) {
		return OPERATOR_FINISHED;
	}
	else {
		return OPERATOR_CANCELLED;
	}
}

static bool wm_open_mainfile_check(bContext *UNUSED(C), wmOperator *op)
{
	struct FileRuntime *file_info = (struct FileRuntime *)&op->customdata;
	PropertyRNA *prop = RNA_struct_find_property(op->ptr, "use_scripts");
	bool is_untrusted = false;
	char path[FILE_MAX];
	char *lslash;

	RNA_string_get(op->ptr, "filepath", path);

	/* get the dir */
	lslash = (char *)BLI_last_slash(path);
	if (lslash) *(lslash + 1) = '\0';

	if ((U.flag & USER_SCRIPT_AUTOEXEC_DISABLE) == 0) {
		if (BKE_autoexec_match(path) == true) {
			RNA_property_boolean_set(op->ptr, prop, false);
			is_untrusted = true;
		}
	}

	if (file_info) {
		file_info->is_untrusted = is_untrusted;
	}

	return is_untrusted;
}

static void wm_open_mainfile_ui(bContext *UNUSED(C), wmOperator *op)
{
	struct FileRuntime *file_info = (struct FileRuntime *)&op->customdata;
	uiLayout *layout = op->layout;
	uiLayout *col = op->layout;
	const char *autoexec_text;

	uiItemR(layout, op->ptr, "load_ui", 0, NULL, ICON_NONE);

	col = uiLayoutColumn(layout, false);
	if (file_info->is_untrusted) {
		autoexec_text = IFACE_("Trusted Source [Untrusted Path]");
		uiLayoutSetActive(col, false);
		uiLayoutSetEnabled(col, false);
	}
	else {
		autoexec_text = IFACE_("Trusted Source");
	}

	uiItemR(col, op->ptr, "use_scripts", 0, autoexec_text, ICON_NONE);
}

static void WM_OT_open_mainfile(wmOperatorType *ot)
{
	ot->name = "Open Blender File";
	ot->idname = "WM_OT_open_mainfile";
	ot->description = "Open a Blender file";

	ot->invoke = wm_open_mainfile_invoke;
	ot->exec = wm_open_mainfile_exec;
	ot->check = wm_open_mainfile_check;
	ot->ui = wm_open_mainfile_ui;
	/* omit window poll so this can work in background mode */

	WM_operator_properties_filesel(
	        ot, FILE_TYPE_FOLDER | FILE_TYPE_BLENDER, FILE_BLENDER, FILE_OPENFILE,
	        WM_FILESEL_FILEPATH, FILE_DEFAULTDISPLAY, FILE_SORT_ALPHA);

	RNA_def_boolean(ot->srna, "load_ui", true, "Load UI", "Load user interface setup in the .blend file");
	RNA_def_boolean(ot->srna, "use_scripts", true, "Trusted Source",
	                "Allow .blend file to execute scripts automatically, default available from system preferences");
}


/* *************** revert file **************** */

static int wm_revert_mainfile_exec(bContext *C, wmOperator *op)
{
	bool success;

	wm_open_init_use_scripts(op, false);

	if (RNA_boolean_get(op->ptr, "use_scripts"))
		G.f |= G_SCRIPT_AUTOEXEC;
	else
		G.f &= ~G_SCRIPT_AUTOEXEC;

	success = wm_file_read_opwrap(C, G.main->name, op->reports, !(G.f & G_SCRIPT_AUTOEXEC));

	if (success) {
		return OPERATOR_FINISHED;
	}
	else {
		return OPERATOR_CANCELLED;
	}
}

static int wm_revert_mainfile_poll(bContext *UNUSED(C))
{
	return G.relbase_valid;
}

static void WM_OT_revert_mainfile(wmOperatorType *ot)
{
	ot->name = "Revert";
	ot->idname = "WM_OT_revert_mainfile";
	ot->description = "Reload the saved file";
	ot->invoke = WM_operator_confirm;

	RNA_def_boolean(ot->srna, "use_scripts", true, "Trusted Source",
	                "Allow .blend file to execute scripts automatically, default available from system preferences");

	ot->exec = wm_revert_mainfile_exec;
	ot->poll = wm_revert_mainfile_poll;
}

/* ****************** assets ****************** */


typedef struct AssetUpdateCheckEngine {
	struct AssetUpdateCheckEngine *next, *prev;
	AssetEngine *ae;

	/* Note: We cannot store IDs themselves in non-locking async task... so we'll have to check again for
	 *       UUID/IDs mapping on each update call... Not ideal, but don't think it will be that big of an override
	 *       in practice. */
	AssetUUIDList uuids;
	int ae_job_id;
	short status;
} AssetUpdateCheckEngine;

typedef struct AssetUpdateCheckJob {
	ListBase engines;
	short flag;

	float *progress;
	short *stop;
} AssetUpdateCheckJob;

/* AssetUpdateCheckEngine.status */
enum {
	AUCE_UPDATE_CHECK_DONE  = 1 << 0,  /* Update check is finished for this engine. */
	AUCE_ENSURE_ASSETS_DONE = 1 << 1,  /* Asset ensure is finished for this engine (if applicable). */
};

/* AssetUpdateCheckJob.flag */
enum {
	AUCJ_ENSURE_ASSETS = 1 << 0,  /* Try to perform the 'ensure' task too. */
};

static void asset_updatecheck_startjob(void *aucjv, short *stop, short *do_update, float *progress)
{
	AssetUpdateCheckJob *aucj = aucjv;

	aucj->progress = progress;
	aucj->stop = stop;
	/* Using AE engine, worker thread here is just sleeping! */
	while (!*stop) {
		*do_update = true;
		PIL_sleep_ms(100);
	}
}

static void asset_updatecheck_update(void *aucjv)
{
	AssetUpdateCheckJob *aucj = aucjv;
	Main *bmain = G.main;

	const bool do_ensure = ((aucj->flag & AUCJ_ENSURE_ASSETS) != 0);
	bool is_finished = true;
	int nbr_engines = 0;

	*aucj->progress = 0.0f;

	for (AssetUpdateCheckEngine *auce = aucj->engines.first; auce; auce = auce->next, nbr_engines++) {
		AssetEngine *ae = auce->ae;
		AssetEngineType *ae_type = ae->type;

		/* Step 1: we ask asset engine about status of all asset IDs from it. */
		if (!(auce->status & AUCE_UPDATE_CHECK_DONE)) {
			auce->ae_job_id = ae_type->update_check(ae, auce->ae_job_id, &auce->uuids);
			if (auce->ae_job_id == AE_JOB_ID_INVALID) {  /* Immediate execution. */
				*aucj->progress += 1.0f;
				auce->status |= AUCE_UPDATE_CHECK_DONE;
			}
			else {
				*aucj->progress += ae_type->progress(ae, auce->ae_job_id);
				if ((ae_type->status(ae, auce->ae_job_id) & (AE_STATUS_RUNNING | AE_STATUS_VALID)) !=
					(AE_STATUS_RUNNING | AE_STATUS_VALID))
				{
					auce->status |= AUCE_UPDATE_CHECK_DONE;
				}
			}

			if (auce->status & AUCE_UPDATE_CHECK_DONE) {
				auce->ae_job_id = AE_JOB_ID_UNSET;

				for (Library *lib = bmain->library.first; lib; lib = lib->id.next) {
					if (!lib->asset_repository ||
					    (BKE_asset_engines_find(lib->asset_repository->asset_engine) != ae_type))
					{
						continue;
					}

					int i = auce->uuids.nbr_uuids;
					for (AssetUUID *uuid = auce->uuids.uuids; i--; uuid++) {
						bool done = false;
						for (AssetRef *aref = lib->asset_repository->assets.first; aref && !done; aref = aref->next) {
							for (LinkData *ld = aref->id_list.first; ld; ld = ld->next) {
								ID *id = ld->data;
								if (id->uuid && ASSETUUID_COMPARE(id->uuid, uuid)) {
									*id->uuid = *uuid;

									if (id->uuid->tag & UUID_TAG_ENGINE_MISSING) {
										printf("\t%s uses a currently unknown asset engine!\n", id->name);
									}
									else if (id->uuid->tag & UUID_TAG_ASSET_MISSING) {
										printf("\t%s is currently unknown by asset engine!\n", id->name);
									}
									else if (id->uuid->tag & UUID_TAG_ASSET_RELOAD) {
										printf("\t%s needs to be reloaded/updated!\n", id->name);
									}
									done = true;
									break;
								}
							}
						}
					}
				}

			}
		}

		/* Step 2: If required and supported, we 'ensure' assets tagged as to be reloaded. */
		if (do_ensure && !(auce->status & AUCE_ENSURE_ASSETS_DONE) && ae_type->ensure_entries != NULL) {
			/* TODO ensure entries! */
			*aucj->progress += 1.0f;
			auce->status |= AUCE_ENSURE_ASSETS_DONE;
			if (auce->status & AUCE_ENSURE_ASSETS_DONE) {
				auce->ae_job_id = AE_JOB_ID_UNSET;
			}
		}

		if ((auce->status & (AUCE_UPDATE_CHECK_DONE | AUCE_ENSURE_ASSETS_DONE)) !=
		    (AUCE_UPDATE_CHECK_DONE | AUCE_ENSURE_ASSETS_DONE))
		{
			is_finished = false;
		}
	}

	*aucj->progress /= (float)(do_ensure ? nbr_engines * 2 : nbr_engines);
	*aucj->stop = is_finished;
}

static void asset_updatecheck_endjob(void *aucjv)
{
	AssetUpdateCheckJob *aucj = aucjv;

	/* In case there would be some dangling update. */
	asset_updatecheck_update(aucjv);

	for (AssetUpdateCheckEngine *auce = aucj->engines.first; auce; auce = auce->next) {
		AssetEngine *ae = auce->ae;
		if (!ELEM(auce->ae_job_id, AE_JOB_ID_INVALID, AE_JOB_ID_UNSET)) {
			ae->type->kill(ae, auce->ae_job_id);
		}
	}
}

static void asset_updatecheck_free(void *aucjv)
{
	AssetUpdateCheckJob *aucj = aucjv;

	for (AssetUpdateCheckEngine *auce = aucj->engines.first; auce; auce = auce->next) {
		BKE_asset_engine_free(auce->ae);
		MEM_freeN(auce->uuids.uuids);
	}
	BLI_freelistN(&aucj->engines);

	MEM_freeN(aucj);
}

static void asset_updatecheck_start(const bContext *C)
{
	wmJob *wm_job;
	AssetUpdateCheckJob *aucj;

	Main *bmain = CTX_data_main(C);

	/* prepare job data */
	aucj = MEM_callocN(sizeof(*aucj), __func__);

	for (Library *lib = bmain->library.first; lib; lib = lib->id.next) {
		if (lib->asset_repository) {
			printf("Handling lib file %s (engine %s, ver. %d)\n", lib->filepath, lib->asset_repository->asset_engine, lib->asset_repository->asset_engine_version);

			AssetUpdateCheckEngine *auce = NULL;
			AssetEngineType *ae_type = BKE_asset_engines_find(lib->asset_repository->asset_engine);
			bool copy_engine = false;

			if (ae_type == NULL) {
				printf("ERROR! Unknown asset engine!\n");
			}
			else {
				for (auce = aucj->engines.first; auce; auce = auce->next) {
					if (auce->ae->type == ae_type) {
						/* In case we have several engine versions for the same engine, we create several
						 * AssetUpdateCheckEngine structs (since an uuid list can only handle one ae version), using
						 * the same (shallow) copy of the actual asset engine. */
						copy_engine = (auce->uuids.asset_engine_version != lib->asset_repository->asset_engine_version);
						break;
					}
				}
				if (copy_engine || auce == NULL) {
					AssetUpdateCheckEngine *auce_prev = auce;
					auce = MEM_callocN(sizeof(*auce), __func__);
					auce->ae = copy_engine ? BKE_asset_engine_copy(auce_prev->ae) : BKE_asset_engine_create(ae_type, NULL);
					auce->ae_job_id = AE_JOB_ID_UNSET;
					auce->uuids.asset_engine_version = lib->asset_repository->asset_engine_version;
					BLI_addtail(&aucj->engines, auce);
				}
			}

			for (AssetRef *aref = lib->asset_repository->assets.first; aref; aref = aref->next) {
				for (LinkData *ld = aref->id_list.first; ld; ld = ld->next) {
					ID *id = ld->data;

					if (ae_type == NULL) {
						if (id->uuid) {
							id->uuid->tag = UUID_TAG_ENGINE_MISSING;
						}
						continue;
					}

					if (id->uuid) {
						printf("\tWe need to check for updated asset %s...\n", id->name);
						id->uuid->tag = 0;

						/* XXX horrible, need to use some mempool, stack or something :) */
						auce->uuids.nbr_uuids++;
						if (auce->uuids.uuids) {
							auce->uuids.uuids = MEM_reallocN_id(auce->uuids.uuids, sizeof(*auce->uuids.uuids) * (size_t)auce->uuids.nbr_uuids, __func__);
						}
						else {
							auce->uuids.uuids = MEM_mallocN(sizeof(*auce->uuids.uuids) * (size_t)auce->uuids.nbr_uuids, __func__);
						}
						auce->uuids.uuids[auce->uuids.nbr_uuids - 1] = *id->uuid;
					}
					else {
						printf("\t\tWe need to check for updated asset sub-data %s...\n", id->name);
					}
				}
			}
		}
	}

	/* setup job */
	wm_job = WM_jobs_get(CTX_wm_manager(C), CTX_wm_window(C), CTX_wm_area(C), "Checking for asset updates...",
	                     WM_JOB_PROGRESS, WM_JOB_TYPE_ASSET_UPDATECHECK);
	WM_jobs_customdata_set(wm_job, aucj, asset_updatecheck_free);
	WM_jobs_timer(wm_job, 0.1, 0, 0/*NC_SPACE | ND_SPACE_FILE_LIST, NC_SPACE | ND_SPACE_FILE_LIST*/);  /* TODO probably outliner stuff once UI is defined for this! */
	WM_jobs_callbacks(wm_job, asset_updatecheck_startjob, NULL, asset_updatecheck_update, asset_updatecheck_endjob);

	/* start the job */
	WM_jobs_start(CTX_wm_manager(C), wm_job);
}


static int wm_assets_update_check_exec(bContext *C, wmOperator *UNUSED(op))
{
	Main *bmain = CTX_data_main(C);

	BKE_assets_update_check(bmain);

	return OPERATOR_FINISHED;
}

static void WM_OT_assets_update_check(wmOperatorType *ot)
{
	ot->name = "Check Assets Update";
	ot->idname = "WM_OT_assets_update_check";
	ot->description = "Check/refresh status of assets (in a background job)";

//	RNA_def_boolean(ot->srna, "use_scripts", true, "Trusted Source",
//	                "Allow .blend file to execute scripts automatically, default available from system preferences");

	ot->exec = wm_assets_update_check_exec;
}

/* **************** link/append *************** */

static int wm_link_append_poll(bContext *C)
{
	if (WM_operator_winactive(C)) {
		/* linking changes active object which is pretty useful in general,
		 * but which totally confuses edit mode (i.e. it becoming not so obvious
		 * to leave from edit mode and invalid tools in toolbar might be displayed)
		 * so disable link/append when in edit mode (sergey) */
		if (CTX_data_edit_object(C))
			return 0;

		return 1;
	}

	return 0;
}

static int wm_link_append_invoke(bContext *C, wmOperator *op, const wmEvent *UNUSED(event))
{
	if (RNA_struct_property_is_set(op->ptr, "filepath")) {
		return WM_operator_call_notest(C, op);
	}
	else {
		/* XXX TODO solve where to get last linked library from */
		if (G.lib[0] != '\0') {
			RNA_string_set(op->ptr, "filepath", G.lib);
		}
		else if (G.relbase_valid) {
			char path[FILE_MAX];
			BLI_strncpy(path, G.main->name, sizeof(G.main->name));
			BLI_parent_dir(path);
			RNA_string_set(op->ptr, "filepath", path);
		}
		WM_event_add_fileselect(C, op);
		return OPERATOR_RUNNING_MODAL;
	}
}

static short wm_link_append_flag(wmOperator *op)
{
	PropertyRNA *prop;
	short flag = 0;

	if (RNA_boolean_get(op->ptr, "autoselect"))
		flag |= FILE_AUTOSELECT;
	if (RNA_boolean_get(op->ptr, "active_layer"))
		flag |= FILE_ACTIVELAY;
	if ((prop = RNA_struct_find_property(op->ptr, "relative_path")) && RNA_property_boolean_get(op->ptr, prop))
		flag |= FILE_RELPATH;
	if (RNA_boolean_get(op->ptr, "link"))
		flag |= FILE_LINK;
	if (RNA_boolean_get(op->ptr, "instance_groups"))
		flag |= FILE_GROUP_INSTANCE;

	return flag;
}

typedef struct WMLinkAppendDataItem {
	AssetUUID *uuid;
	char *name;
	BLI_bitmap *libraries;  /* All libs (from WMLinkAppendData.libraries) to try to load this ID from. */
	short idcode;

	ID *new_id;
	void *customdata;
} WMLinkAppendDataItem;

typedef struct WMLinkAppendData {
	const char *root;
	LinkNodePair libraries;
	LinkNodePair items;
	int num_libraries;
	int num_items;
	short flag;

	/* Internal 'private' data */
	MemArena *memarena;
} WMLinkAppendData;

static WMLinkAppendData *wm_link_append_data_new(const int flag)
{
	MemArena *ma = BLI_memarena_new(BLI_MEMARENA_STD_BUFSIZE, __func__);
	WMLinkAppendData *lapp_data = BLI_memarena_calloc(ma, sizeof(*lapp_data));

	lapp_data->flag = flag;
	lapp_data->memarena = ma;

	return lapp_data;
}

static void wm_link_append_data_free(WMLinkAppendData *lapp_data)
{
	BLI_memarena_free(lapp_data->memarena);
}

/* WARNING! *Never* call wm_link_append_data_library_add() after having added some items! */

static void wm_link_append_data_library_add(WMLinkAppendData *lapp_data, const char *libname)
{
	size_t len = strlen(libname) + 1;
	char *libpath = BLI_memarena_alloc(lapp_data->memarena, len);

	BLI_strncpy(libpath, libname, len);
	BLI_linklist_append_arena(&lapp_data->libraries, libpath, lapp_data->memarena);
	lapp_data->num_libraries++;
}

static WMLinkAppendDataItem *wm_link_append_data_item_add(
        WMLinkAppendData *lapp_data, const char *idname, const short idcode, const AssetUUID *uuid, void *customdata)
{
	WMLinkAppendDataItem *item = BLI_memarena_alloc(lapp_data->memarena, sizeof(*item));
	size_t len = strlen(idname) + 1;

	if (uuid) {
		item->uuid = BLI_memarena_alloc(lapp_data->memarena, sizeof(*item->uuid));
		*item->uuid = *uuid;
	}
	else {
		item->uuid = NULL;
	}
	item->name = BLI_memarena_alloc(lapp_data->memarena, len);
	BLI_strncpy(item->name, idname, len);
	item->idcode = idcode;
	item->libraries = BLI_BITMAP_NEW_MEMARENA(lapp_data->memarena, lapp_data->num_libraries);

	item->new_id = NULL;
	item->customdata = customdata;

	BLI_linklist_append_arena(&lapp_data->items, item, lapp_data->memarena);
	lapp_data->num_items++;

	return item;
}

static void wm_link_do(
        WMLinkAppendData *lapp_data, ReportList *reports, Main *bmain, AssetEngineType *aet, Scene *scene, View3D *v3d)
{
	Main *mainl;
	BlendHandle *bh;
	Library *lib;

	const int flag = lapp_data->flag;

	LinkNode *liblink, *itemlink;
	int lib_idx, item_idx;

	BLI_assert(lapp_data->num_items && lapp_data->num_libraries);

	for (lib_idx = 0, liblink = lapp_data->libraries.list; liblink; lib_idx++, liblink = liblink->next) {
		char *libname = liblink->link;

		bh = BLO_blendhandle_from_file(libname, reports);

		if (bh == NULL) {
			/* Unlikely since we just browsed it, but possible
			 * Error reports will have been made by BLO_blendhandle_from_file() */
			continue;
		}

		/* here appending/linking starts */
		mainl = BLO_library_link_begin(bmain, &bh, libname);
		lib = mainl->curlib;
		BLI_assert(lib);
		UNUSED_VARS_NDEBUG(lib);

		if (mainl->versionfile < 250) {
			BKE_reportf(reports, RPT_WARNING,
			            "Linking or appending from a very old .blend file format (%d.%d), no animation conversion will "
			            "be done! You may want to re-save your lib file with current Blender",
			            mainl->versionfile, mainl->subversionfile);
		}

		/* For each lib file, we try to link all items belonging to that lib,
		 * and tag those successful to not try to load them again with the other libs. */
		for (item_idx = 0, itemlink = lapp_data->items.list; itemlink; item_idx++, itemlink = itemlink->next) {
			WMLinkAppendDataItem *item = itemlink->link;
			ID *new_id;

			if (!BLI_BITMAP_TEST(item->libraries, lib_idx)) {
				continue;
			}

			new_id = BLO_library_link_named_part_asset(
			             mainl, &bh, aet, lapp_data->root, item->idcode, item->name, item->uuid, flag, scene, v3d);

			if (new_id) {
				/* If the link is sucessful, clear item's libs 'todo' flags.
				 * This avoids trying to link same item with other libraries to come. */
				BLI_BITMAP_SET_ALL(item->libraries, false, lapp_data->num_libraries);
				item->new_id = new_id;
			}
		}

		BLO_library_link_end(mainl, &bh, flag, scene, v3d);
		BLO_blendhandle_close(bh);
	}
}

static int wm_link_append_exec(bContext *C, wmOperator *op)
{
	Main *bmain = CTX_data_main(C);
	Scene *scene = CTX_data_scene(C);
	PropertyRNA *prop;
	WMLinkAppendData *lapp_data;
	char path[FILE_MAX_LIBEXTRA], root[FILE_MAXDIR], libname[FILE_MAX], relname[FILE_MAX];
	char *group, *name;
	int totfiles = 0;
	short flag;

	char asset_engine[BKE_ST_MAXNAME];
	AssetEngineType *aet = NULL;
	AssetUUID uuid = {0};

	RNA_string_get(op->ptr, "filename", relname);
	RNA_string_get(op->ptr, "directory", root);

	BLI_join_dirfile(path, sizeof(path), root, relname);

	RNA_string_get(op->ptr, "asset_engine", asset_engine);
	if (asset_engine[0] != '\0') {
		aet = BKE_asset_engines_find(asset_engine);
	}

	/* test if we have a valid data */
	if (!BLO_library_path_explode(path, libname, &group, &name)) {
		BKE_reportf(op->reports, RPT_ERROR, "'%s': not a library", path);
		return OPERATOR_CANCELLED;
	}
	else if (!group) {
		BKE_reportf(op->reports, RPT_ERROR, "'%s': nothing indicated", path);
		return OPERATOR_CANCELLED;
	}
	else if (BLI_path_cmp(bmain->name, libname) == 0) {
		BKE_reportf(op->reports, RPT_ERROR, "'%s': cannot use current file as library", path);
		return OPERATOR_CANCELLED;
	}

	/* check if something is indicated for append/link */
	prop = RNA_struct_find_property(op->ptr, "files");
	if (prop) {
		totfiles = RNA_property_collection_length(op->ptr, prop);
		if (totfiles == 0) {
			if (!name) {
				BKE_reportf(op->reports, RPT_ERROR, "'%s': nothing indicated", path);
				return OPERATOR_CANCELLED;
			}
		}
	}
	else if (!name) {
		BKE_reportf(op->reports, RPT_ERROR, "'%s': nothing indicated", path);
		return OPERATOR_CANCELLED;
	}

	flag = wm_link_append_flag(op);

	/* sanity checks for flag */
	if (scene && scene->id.lib) {
		BKE_reportf(op->reports, RPT_WARNING,
		            "Scene '%s' is linked, instantiation of objects & groups is disabled", scene->id.name + 2);
		flag &= ~FILE_GROUP_INSTANCE;
		scene = NULL;
	}

	/* from here down, no error returns */

	if (scene && RNA_boolean_get(op->ptr, "autoselect")) {
		BKE_scene_base_deselect_all(scene);
	}
	
	/* tag everything, all untagged data can be made local
	 * its also generally useful to know what is new
	 *
	 * take extra care BKE_main_id_flag_all(bmain, LIB_TAG_PRE_EXISTING, false) is called after! */
	BKE_main_id_tag_all(bmain, LIB_TAG_PRE_EXISTING, true);

	/* We define our working data...
	 * Note that here, each item 'uses' one library, and only one. */
	lapp_data = wm_link_append_data_new(flag);
	lapp_data->root = root;
	if (totfiles != 0) {
		GHash *libraries = BLI_ghash_new(BLI_ghashutil_strhash_p, BLI_ghashutil_strcmp, __func__);
		int lib_idx = 0;

		RNA_BEGIN (op->ptr, itemptr, "files")
		{
			RNA_string_get(&itemptr, "name", relname);

			BLI_join_dirfile(path, sizeof(path), root, relname);

			if (BLO_library_path_explode(path, libname, &group, &name)) {
				if (!group || !name) {
					continue;
				}

				if (!BLI_ghash_haskey(libraries, libname)) {
					BLI_ghash_insert(libraries, BLI_strdup(libname), SET_INT_IN_POINTER(lib_idx));
					lib_idx++;
					wm_link_append_data_library_add(lapp_data, libname);
				}
			}
		}
		RNA_END;

		RNA_BEGIN (op->ptr, itemptr, "files")
		{
			RNA_string_get(&itemptr, "name", relname);

			BLI_join_dirfile(path, sizeof(path), root, relname);

			if (BLO_library_path_explode(path, libname, &group, &name)) {
				WMLinkAppendDataItem *item;
				if (!group || !name) {
					printf("skipping %s\n", path);
					continue;
				}

				lib_idx = GET_INT_FROM_POINTER(BLI_ghash_lookup(libraries, libname));

				if (aet) {
					RNA_int_get_array(&itemptr, "asset_uuid", uuid.uuid_asset);
					RNA_int_get_array(&itemptr, "variant_uuid", uuid.uuid_variant);
					RNA_int_get_array(&itemptr, "revision_uuid", uuid.uuid_revision);
				}

				item = wm_link_append_data_item_add(lapp_data, name, BKE_idcode_from_name(group), &uuid, NULL);
				BLI_BITMAP_ENABLE(item->libraries, lib_idx);
			}
		}
		RNA_END;

		BLI_ghash_free(libraries, MEM_freeN, NULL);
	}
	else {
		WMLinkAppendDataItem *item;

		wm_link_append_data_library_add(lapp_data, libname);
		item = wm_link_append_data_item_add(lapp_data, name, BKE_idcode_from_name(group), &uuid, NULL);
		BLI_BITMAP_ENABLE(item->libraries, 0);
	}

	/* XXX We'd need re-entrant locking on Main for this to work... */
	/* BKE_main_lock(bmain); */

	wm_link_do(lapp_data, op->reports, bmain, aet, scene, CTX_wm_view3d(C));

	/* BKE_main_unlock(bmain); */

	wm_link_append_data_free(lapp_data);

	/* mark all library linked objects to be updated */
	BKE_main_lib_objects_recalc_all(bmain);
	IMB_colormanagement_check_file_config(bmain);

	/* append, rather than linking */
	if ((flag & FILE_LINK) == 0) {
		bool set_fake = RNA_boolean_get(op->ptr, "set_fake");
		BKE_library_make_local(bmain, NULL, true, set_fake);
	}

	/* important we unset, otherwise these object wont
	 * link into other scenes from this blend file */
	BKE_main_id_tag_all(bmain, LIB_TAG_PRE_EXISTING, false);

	/* recreate dependency graph to include new objects */
	DAG_scene_relations_rebuild(bmain, scene);
	
	/* free gpu materials, some materials depend on existing objects, such as lamps so freeing correctly refreshes */
	GPU_materials_free();

	/* XXX TODO: align G.lib with other directory storage (like last opened image etc...) */
	BLI_strncpy(G.lib, root, FILE_MAX);

	WM_event_add_notifier(C, NC_WINDOW, NULL);

	return OPERATOR_FINISHED;
}

static void wm_link_append_properties_common(wmOperatorType *ot, bool is_link)
{
	PropertyRNA *prop;

	/* better not save _any_ settings for this operator */
	/* properties */
	prop = RNA_def_string(ot->srna, "asset_engine", NULL, sizeof(((AssetEngineType *)NULL)->idname),
	                      "Asset Engine", "Asset engine identifier used to append/link the data");
	RNA_def_property_flag(prop, PROP_SKIP_SAVE | PROP_HIDDEN);

	prop = RNA_def_boolean(ot->srna, "link", is_link,
	                       "Link", "Link the objects or datablocks rather than appending");
	RNA_def_property_flag(prop, PROP_SKIP_SAVE | PROP_HIDDEN);
	prop = RNA_def_boolean(ot->srna, "autoselect", true,
	                       "Select", "Select new objects");
	RNA_def_property_flag(prop, PROP_SKIP_SAVE);
	prop = RNA_def_boolean(ot->srna, "active_layer", true,
	                       "Active Layer", "Put new objects on the active layer");
	RNA_def_property_flag(prop, PROP_SKIP_SAVE);
	prop = RNA_def_boolean(ot->srna, "instance_groups", is_link,
	                       "Instance Groups", "Create Dupli-Group instances for each group");
	RNA_def_property_flag(prop, PROP_SKIP_SAVE);
}

static void WM_OT_link(wmOperatorType *ot)
{
	ot->name = "Link from Library";
	ot->idname = "WM_OT_link";
	ot->description = "Link from a Library .blend file";
	
	ot->invoke = wm_link_append_invoke;
	ot->exec = wm_link_append_exec;
	ot->poll = wm_link_append_poll;
	
	ot->flag |= OPTYPE_UNDO;

	WM_operator_properties_filesel(
	        ot, FILE_TYPE_FOLDER | FILE_TYPE_BLENDER | FILE_TYPE_BLENDERLIB, FILE_LOADLIB, FILE_OPENFILE,
	        WM_FILESEL_FILEPATH | WM_FILESEL_DIRECTORY | WM_FILESEL_FILENAME | WM_FILESEL_RELPATH | WM_FILESEL_FILES,
	        FILE_DEFAULTDISPLAY, FILE_SORT_ALPHA);
	
	wm_link_append_properties_common(ot, true);
}

static void WM_OT_append(wmOperatorType *ot)
{
	ot->name = "Append from Library";
	ot->idname = "WM_OT_append";
	ot->description = "Append from a Library .blend file";

	ot->invoke = wm_link_append_invoke;
	ot->exec = wm_link_append_exec;
	ot->poll = wm_link_append_poll;

	ot->flag |= OPTYPE_UNDO;

	WM_operator_properties_filesel(
	        ot, FILE_TYPE_FOLDER | FILE_TYPE_BLENDER | FILE_TYPE_BLENDERLIB, FILE_LOADLIB, FILE_OPENFILE,
	        WM_FILESEL_FILEPATH | WM_FILESEL_DIRECTORY | WM_FILESEL_FILENAME | WM_FILESEL_FILES,
	        FILE_DEFAULTDISPLAY, FILE_SORT_ALPHA);

	wm_link_append_properties_common(ot, false);
	RNA_def_boolean(ot->srna, "set_fake", false, "Fake User", "Set Fake User for appended items (except Objects and Groups)");
}

/* *************** recover last session **************** */

void WM_recover_last_session(bContext *C, ReportList *reports)
{
	char filepath[FILE_MAX];
	
	BLI_make_file_string("/", filepath, BKE_tempdir_base(), BLENDER_QUIT_FILE);
	/* if reports==NULL, it's called directly without operator, we add a quick check here */
	if (reports || BLI_exists(filepath)) {
		G.fileflags |= G_FILE_RECOVER;
		
		wm_file_read_opwrap(C, filepath, reports, true);
	
		G.fileflags &= ~G_FILE_RECOVER;
		
		/* XXX bad global... fixme */
		if (G.main->name[0])
			G.file_loaded = 1;	/* prevents splash to show */
		else {
			G.relbase_valid = 0;
			G.save_over = 0;    /* start with save preference untitled.blend */
		}

	}
}

static int wm_recover_last_session_exec(bContext *C, wmOperator *op)
{
	WM_recover_last_session(C, op->reports);
	return OPERATOR_FINISHED;
}

static void WM_OT_recover_last_session(wmOperatorType *ot)
{
	ot->name = "Recover Last Session";
	ot->idname = "WM_OT_recover_last_session";
	ot->description = "Open the last closed file (\"" BLENDER_QUIT_FILE "\")";
	ot->invoke = WM_operator_confirm;
	
	ot->exec = wm_recover_last_session_exec;
}

/* *************** recover auto save **************** */

static int wm_recover_auto_save_exec(bContext *C, wmOperator *op)
{
	char filepath[FILE_MAX];
	bool success;

	RNA_string_get(op->ptr, "filepath", filepath);

	G.fileflags |= G_FILE_RECOVER;

	success = wm_file_read_opwrap(C, filepath, op->reports, true);

	G.fileflags &= ~G_FILE_RECOVER;
	
	if (success) {
		return OPERATOR_FINISHED;
	}
	else {
		return OPERATOR_CANCELLED;
	}
}

static int wm_recover_auto_save_invoke(bContext *C, wmOperator *op, const wmEvent *UNUSED(event))
{
	char filename[FILE_MAX];

	wm_autosave_location(filename);
	RNA_string_set(op->ptr, "filepath", filename);
	WM_event_add_fileselect(C, op);

	return OPERATOR_RUNNING_MODAL;
}

static void WM_OT_recover_auto_save(wmOperatorType *ot)
{
	ot->name = "Recover Auto Save";
	ot->idname = "WM_OT_recover_auto_save";
	ot->description = "Open an automatically saved file to recover it";
	
	ot->exec = wm_recover_auto_save_exec;
	ot->invoke = wm_recover_auto_save_invoke;

	WM_operator_properties_filesel(
	        ot, FILE_TYPE_BLENDER, FILE_BLENDER, FILE_OPENFILE,
	        WM_FILESEL_FILEPATH, FILE_LONGDISPLAY, FILE_SORT_TIME);
}

/* *************** save file as **************** */

static void wm_filepath_default(char *filepath)
{
	if (G.save_over == false) {
		BLI_ensure_filename(filepath, FILE_MAX, "untitled.blend");
	}
}

static void save_set_compress(wmOperator *op)
{
	PropertyRNA *prop;

	prop = RNA_struct_find_property(op->ptr, "compress");
	if (!RNA_property_is_set(op->ptr, prop)) {
		if (G.save_over) {  /* keep flag for existing file */
			RNA_property_boolean_set(op->ptr, prop, (G.fileflags & G_FILE_COMPRESS) != 0);
		}
		else {  /* use userdef for new file */
			RNA_property_boolean_set(op->ptr, prop, (U.flag & USER_FILECOMPRESS) != 0);
		}
	}
}

static void save_set_filepath(wmOperator *op)
{
	PropertyRNA *prop;
	char name[FILE_MAX];

	prop = RNA_struct_find_property(op->ptr, "filepath");
	if (!RNA_property_is_set(op->ptr, prop)) {
		/* if not saved before, get the name of the most recently used .blend file */
		if (G.main->name[0] == 0 && G.recent_files.first) {
			struct RecentFile *recent = G.recent_files.first;
			BLI_strncpy(name, recent->filepath, FILE_MAX);
		}
		else {
			BLI_strncpy(name, G.main->name, FILE_MAX);
		}

		wm_filepath_default(name);
		RNA_property_string_set(op->ptr, prop, name);
	}
}

static int wm_save_as_mainfile_invoke(bContext *C, wmOperator *op, const wmEvent *UNUSED(event))
{

	save_set_compress(op);
	save_set_filepath(op);
	
	WM_event_add_fileselect(C, op);

	return OPERATOR_RUNNING_MODAL;
}

/* function used for WM_OT_save_mainfile too */
static int wm_save_as_mainfile_exec(bContext *C, wmOperator *op)
{
	char path[FILE_MAX];
	int fileflags;

	save_set_compress(op);
	
	if (RNA_struct_property_is_set(op->ptr, "filepath")) {
		RNA_string_get(op->ptr, "filepath", path);
	}
	else {
		BLI_strncpy(path, G.main->name, FILE_MAX);
		wm_filepath_default(path);
	}
	
	fileflags = G.fileflags & ~G_FILE_USERPREFS;

	/* set compression flag */
	BKE_BIT_TEST_SET(fileflags, RNA_boolean_get(op->ptr, "compress"),
	                 G_FILE_COMPRESS);
	BKE_BIT_TEST_SET(fileflags, RNA_boolean_get(op->ptr, "relative_remap"),
	                 G_FILE_RELATIVE_REMAP);
	BKE_BIT_TEST_SET(fileflags,
	                 (RNA_struct_property_is_set(op->ptr, "copy") &&
	                  RNA_boolean_get(op->ptr, "copy")),
	                 G_FILE_SAVE_COPY);

#ifdef USE_BMESH_SAVE_AS_COMPAT
	BKE_BIT_TEST_SET(fileflags,
	                 (RNA_struct_find_property(op->ptr, "use_mesh_compat") &&
	                  RNA_boolean_get(op->ptr, "use_mesh_compat")),
	                 G_FILE_MESH_COMPAT);
#else
#  error "don't remove by accident"
#endif

	if (wm_file_write(C, path, fileflags, op->reports) != 0)
		return OPERATOR_CANCELLED;

	WM_event_add_notifier(C, NC_WM | ND_FILESAVE, NULL);

	return OPERATOR_FINISHED;
}

/* function used for WM_OT_save_mainfile too */
static bool blend_save_check(bContext *UNUSED(C), wmOperator *op)
{
	char filepath[FILE_MAX];
	RNA_string_get(op->ptr, "filepath", filepath);
	if (!BLO_has_bfile_extension(filepath)) {
		/* some users would prefer BLI_replace_extension(),
		 * we keep getting nitpicking bug reports about this - campbell */
		BLI_ensure_extension(filepath, FILE_MAX, ".blend");
		RNA_string_set(op->ptr, "filepath", filepath);
		return true;
	}
	return false;
}

static void WM_OT_save_as_mainfile(wmOperatorType *ot)
{
	PropertyRNA *prop;

	ot->name = "Save As Blender File";
	ot->idname = "WM_OT_save_as_mainfile";
	ot->description = "Save the current file in the desired location";
	
	ot->invoke = wm_save_as_mainfile_invoke;
	ot->exec = wm_save_as_mainfile_exec;
	ot->check = blend_save_check;
	/* omit window poll so this can work in background mode */

	WM_operator_properties_filesel(
	        ot, FILE_TYPE_FOLDER | FILE_TYPE_BLENDER, FILE_BLENDER, FILE_SAVE,
	        WM_FILESEL_FILEPATH, FILE_DEFAULTDISPLAY, FILE_SORT_ALPHA);
	RNA_def_boolean(ot->srna, "compress", false, "Compress", "Write compressed .blend file");
	RNA_def_boolean(ot->srna, "relative_remap", true, "Remap Relative",
	                "Remap relative paths when saving in a different directory");
	prop = RNA_def_boolean(ot->srna, "copy", false, "Save Copy",
	                "Save a copy of the actual working state but does not make saved file active");
	RNA_def_property_flag(prop, PROP_SKIP_SAVE);
#ifdef USE_BMESH_SAVE_AS_COMPAT
	RNA_def_boolean(ot->srna, "use_mesh_compat", false, "Legacy Mesh Format",
	                "Save using legacy mesh format (no ngons) - WARNING: only saves tris and quads, other ngons will "
	                "be lost (no implicit triangulation)");
#endif
}

/* *************** save file directly ******** */

static int wm_save_mainfile_invoke(bContext *C, wmOperator *op, const wmEvent *UNUSED(event))
{
	int ret;
	
	/* cancel if no active window */
	if (CTX_wm_window(C) == NULL)
		return OPERATOR_CANCELLED;

	save_set_compress(op);
	save_set_filepath(op);

	/* if we're saving for the first time and prefer relative paths - any existing paths will be absolute,
	 * enable the option to remap paths to avoid confusion [#37240] */
	if ((G.relbase_valid == false) && (U.flag & USER_RELPATHS)) {
		PropertyRNA *prop = RNA_struct_find_property(op->ptr, "relative_remap");
		if (!RNA_property_is_set(op->ptr, prop)) {
			RNA_property_boolean_set(op->ptr, prop, true);
		}
	}

	if (G.save_over) {
		char path[FILE_MAX];

		RNA_string_get(op->ptr, "filepath", path);
		if (BLI_exists(path)) {
			ret = WM_operator_confirm_message_ex(C, op, IFACE_("Save Over?"), ICON_QUESTION, path);
		}
		else {
			ret = wm_save_as_mainfile_exec(C, op);
		}
	}
	else {
		WM_event_add_fileselect(C, op);
		ret = OPERATOR_RUNNING_MODAL;
	}
	
	return ret;
}

static void WM_OT_save_mainfile(wmOperatorType *ot)
{
	ot->name = "Save Blender File";
	ot->idname = "WM_OT_save_mainfile";
	ot->description = "Save the current Blender file";
	
	ot->invoke = wm_save_mainfile_invoke;
	ot->exec = wm_save_as_mainfile_exec;
	ot->check = blend_save_check;
	/* omit window poll so this can work in background mode */
	
	WM_operator_properties_filesel(
	        ot, FILE_TYPE_FOLDER | FILE_TYPE_BLENDER, FILE_BLENDER, FILE_SAVE,
	        WM_FILESEL_FILEPATH, FILE_DEFAULTDISPLAY, FILE_SORT_ALPHA);
	RNA_def_boolean(ot->srna, "compress", false, "Compress", "Write compressed .blend file");
	RNA_def_boolean(ot->srna, "relative_remap", false, "Remap Relative",
	                "Remap relative paths when saving in a different directory");
}

=======
>>>>>>> ccbfbeba
static void WM_OT_window_fullscreen_toggle(wmOperatorType *ot)
{
	ot->name = "Toggle Window Fullscreen";
	ot->idname = "WM_OT_window_fullscreen_toggle";
	ot->description = "Toggle the current window fullscreen";

	ot->exec = wm_window_fullscreen_toggle_exec;
	ot->poll = WM_operator_winactive;
}

static int wm_exit_blender_exec(bContext *C, wmOperator *op)
{
	WM_operator_free(op);
	
	WM_exit(C);
	
	return OPERATOR_FINISHED;
}

static void WM_OT_quit_blender(wmOperatorType *ot)
{
	ot->name = "Quit Blender";
	ot->idname = "WM_OT_quit_blender";
	ot->description = "Quit Blender";

	ot->invoke = WM_operator_confirm;
	ot->exec = wm_exit_blender_exec;
}

/* *********************** */

#if defined(WIN32)

static int wm_console_toggle_exec(bContext *UNUSED(C), wmOperator *UNUSED(op))
{
	GHOST_toggleConsole(2);
	return OPERATOR_FINISHED;
}

static void WM_OT_console_toggle(wmOperatorType *ot)
{
	/* XXX Have to mark these for xgettext, as under linux they do not exists... */
	ot->name = CTX_N_(BLT_I18NCONTEXT_OPERATOR_DEFAULT, "Toggle System Console");
	ot->idname = "WM_OT_console_toggle";
	ot->description = N_("Toggle System Console");
	
	ot->exec = wm_console_toggle_exec;
	ot->poll = WM_operator_winactive;
}

#endif

/* ************ default paint cursors, draw always around cursor *********** */
/*
 * - returns handler to free
 * - poll(bContext): returns 1 if draw should happen
 * - draw(bContext): drawing callback for paint cursor
 */

void *WM_paint_cursor_activate(wmWindowManager *wm, int (*poll)(bContext *C),
                               wmPaintCursorDraw draw, void *customdata)
{
	wmPaintCursor *pc = MEM_callocN(sizeof(wmPaintCursor), "paint cursor");
	
	BLI_addtail(&wm->paintcursors, pc);
	
	pc->customdata = customdata;
	pc->poll = poll;
	pc->draw = draw;
	
	return pc;
}

void WM_paint_cursor_end(wmWindowManager *wm, void *handle)
{
	wmPaintCursor *pc;
	
	for (pc = wm->paintcursors.first; pc; pc = pc->next) {
		if (pc == (wmPaintCursor *)handle) {
			BLI_remlink(&wm->paintcursors, pc);
			MEM_freeN(pc);
			return;
		}
	}
}

/* ************ window gesture operator-callback definitions ************** */
/*
 * These are default callbacks for use in operators requiring gesture input
 */

/* **************** Border gesture *************** */

/**
 * Border gesture has two types:
 * -# #WM_GESTURE_CROSS_RECT: starts a cross, on mouse click it changes to border.
 * -# #WM_GESTURE_RECT: starts immediate as a border, on mouse click or release it ends.
 *
 * It stores 4 values (xmin, xmax, ymin, ymax) and event it ended with (event_type)
 */

static int border_apply_rect(wmOperator *op)
{
	wmGesture *gesture = op->customdata;
	rcti *rect = gesture->customdata;
	
	if (rect->xmin == rect->xmax || rect->ymin == rect->ymax)
		return 0;

	
	/* operator arguments and storage. */
	RNA_int_set(op->ptr, "xmin", min_ii(rect->xmin, rect->xmax));
	RNA_int_set(op->ptr, "ymin", min_ii(rect->ymin, rect->ymax));
	RNA_int_set(op->ptr, "xmax", max_ii(rect->xmin, rect->xmax));
	RNA_int_set(op->ptr, "ymax", max_ii(rect->ymin, rect->ymax));

	return 1;
}

static int border_apply(bContext *C, wmOperator *op, int gesture_mode)
{
	PropertyRNA *prop;

	int retval;

	if (!border_apply_rect(op))
		return 0;
	
	/* XXX weak; border should be configured for this without reading event types */
	if ((prop = RNA_struct_find_property(op->ptr, "gesture_mode"))) {
		RNA_property_int_set(op->ptr, prop, gesture_mode);
	}

	retval = op->type->exec(C, op);
	OPERATOR_RETVAL_CHECK(retval);

	return 1;
}

static void wm_gesture_end(bContext *C, wmOperator *op)
{
	wmGesture *gesture = op->customdata;
	
	WM_gesture_end(C, gesture); /* frees gesture itself, and unregisters from window */
	op->customdata = NULL;

	ED_area_tag_redraw(CTX_wm_area(C));
	
	if (RNA_struct_find_property(op->ptr, "cursor")) {
		WM_cursor_modal_restore(CTX_wm_window(C));
	}
}

int WM_border_select_invoke(bContext *C, wmOperator *op, const wmEvent *event)
{
	if (ISTWEAK(event->type))
		op->customdata = WM_gesture_new(C, event, WM_GESTURE_RECT);
	else
		op->customdata = WM_gesture_new(C, event, WM_GESTURE_CROSS_RECT);

	/* add modal handler */
	WM_event_add_modal_handler(C, op);
	
	wm_gesture_tag_redraw(C);

	return OPERATOR_RUNNING_MODAL;
}

int WM_border_select_modal(bContext *C, wmOperator *op, const wmEvent *event)
{
	wmGesture *gesture = op->customdata;
	rcti *rect = gesture->customdata;
	int sx, sy;
	
	if (event->type == MOUSEMOVE) {
		wm_subwindow_origin_get(CTX_wm_window(C), gesture->swinid, &sx, &sy);

		if (gesture->type == WM_GESTURE_CROSS_RECT && gesture->mode == 0) {
			rect->xmin = rect->xmax = event->x - sx;
			rect->ymin = rect->ymax = event->y - sy;
		}
		else {
			rect->xmax = event->x - sx;
			rect->ymax = event->y - sy;
		}
		border_apply_rect(op);

		wm_gesture_tag_redraw(C);
	}
	else if (event->type == EVT_MODAL_MAP) {
		switch (event->val) {
			case GESTURE_MODAL_BEGIN:
				if (gesture->type == WM_GESTURE_CROSS_RECT && gesture->mode == 0) {
					gesture->mode = 1;
					wm_gesture_tag_redraw(C);
				}
				break;
			case GESTURE_MODAL_SELECT:
			case GESTURE_MODAL_DESELECT:
			case GESTURE_MODAL_IN:
			case GESTURE_MODAL_OUT:
				if (border_apply(C, op, event->val)) {
					wm_gesture_end(C, op);
					return OPERATOR_FINISHED;
				}
				wm_gesture_end(C, op);
				return OPERATOR_CANCELLED;

			case GESTURE_MODAL_CANCEL:
				wm_gesture_end(C, op);
				return OPERATOR_CANCELLED;
		}

	}
//	/* Allow view navigation??? */
//	else {
//		return OPERATOR_PASS_THROUGH;
//	}

	return OPERATOR_RUNNING_MODAL;
}

void WM_border_select_cancel(bContext *C, wmOperator *op)
{
	wm_gesture_end(C, op);
}

/* **************** circle gesture *************** */
/* works now only for selection or modal paint stuff, calls exec while hold mouse, exit on release */

#ifdef GESTURE_MEMORY
int circle_select_size = 25; /* XXX - need some operator memory thing! */
#endif

int WM_gesture_circle_invoke(bContext *C, wmOperator *op, const wmEvent *event)
{
	op->customdata = WM_gesture_new(C, event, WM_GESTURE_CIRCLE);
	
	/* add modal handler */
	WM_event_add_modal_handler(C, op);
	
	wm_gesture_tag_redraw(C);
	
	return OPERATOR_RUNNING_MODAL;
}

static void gesture_circle_apply(bContext *C, wmOperator *op)
{
	wmGesture *gesture = op->customdata;
	rcti *rect = gesture->customdata;
	
	if (RNA_int_get(op->ptr, "gesture_mode") == GESTURE_MODAL_NOP)
		return;

	/* operator arguments and storage. */
	RNA_int_set(op->ptr, "x", rect->xmin);
	RNA_int_set(op->ptr, "y", rect->ymin);
	RNA_int_set(op->ptr, "radius", rect->xmax);
	
	if (op->type->exec) {
		int retval;
		retval = op->type->exec(C, op);
		OPERATOR_RETVAL_CHECK(retval);
	}
#ifdef GESTURE_MEMORY
	circle_select_size = rect->xmax;
#endif
}

int WM_gesture_circle_modal(bContext *C, wmOperator *op, const wmEvent *event)
{
	wmGesture *gesture = op->customdata;
	rcti *rect = gesture->customdata;
	int sx, sy;

	if (event->type == MOUSEMOVE) {
		wm_subwindow_origin_get(CTX_wm_window(C), gesture->swinid, &sx, &sy);

		rect->xmin = event->x - sx;
		rect->ymin = event->y - sy;

		wm_gesture_tag_redraw(C);

		if (gesture->mode)
			gesture_circle_apply(C, op);
	}
	else if (event->type == EVT_MODAL_MAP) {
		float fac;
		
		switch (event->val) {
			case GESTURE_MODAL_CIRCLE_SIZE:
				fac = 0.3f * (event->y - event->prevy);
				if (fac > 0)
					rect->xmax += ceil(fac);
				else
					rect->xmax += floor(fac);
				if (rect->xmax < 1) rect->xmax = 1;
				wm_gesture_tag_redraw(C);
				break;
			case GESTURE_MODAL_CIRCLE_ADD:
				rect->xmax += 2 + rect->xmax / 10;
				wm_gesture_tag_redraw(C);
				break;
			case GESTURE_MODAL_CIRCLE_SUB:
				rect->xmax -= 2 + rect->xmax / 10;
				if (rect->xmax < 1) rect->xmax = 1;
				wm_gesture_tag_redraw(C);
				break;
			case GESTURE_MODAL_SELECT:
			case GESTURE_MODAL_DESELECT:
			case GESTURE_MODAL_NOP:
				if (RNA_struct_find_property(op->ptr, "gesture_mode"))
					RNA_int_set(op->ptr, "gesture_mode", event->val);

				if (event->val != GESTURE_MODAL_NOP) {
					/* apply first click */
					gesture_circle_apply(C, op);
					gesture->mode = 1;
					wm_gesture_tag_redraw(C);
				}
				break;

			case GESTURE_MODAL_CANCEL:
			case GESTURE_MODAL_CONFIRM:
				wm_gesture_end(C, op);
				return OPERATOR_FINISHED; /* use finish or we don't get an undo */
		}
	}
	/* Allow view navigation??? */
	/* note, this gives issues: 1) other modal ops run on top (border select), 2) middlemouse is used now 3) tablet/trackpad? */
//	else {
//		return OPERATOR_PASS_THROUGH;
//	}

	return OPERATOR_RUNNING_MODAL;
}

void WM_gesture_circle_cancel(bContext *C, wmOperator *op)
{
	wm_gesture_end(C, op);
}

#if 0
/* template to copy from */
void WM_OT_circle_gesture(wmOperatorType *ot)
{
	ot->name = "Circle Gesture";
	ot->idname = "WM_OT_circle_gesture";
	ot->description = "Enter rotate mode with a circular gesture";
	
	ot->invoke = WM_gesture_circle_invoke;
	ot->modal = WM_gesture_circle_modal;
	
	ot->poll = WM_operator_winactive;
	
	RNA_def_property(ot->srna, "x", PROP_INT, PROP_NONE);
	RNA_def_property(ot->srna, "y", PROP_INT, PROP_NONE);
	RNA_def_property(ot->srna, "radius", PROP_INT, PROP_NONE);

}
#endif

/* **************** Tweak gesture *************** */

static void tweak_gesture_modal(bContext *C, const wmEvent *event)
{
	wmWindow *window = CTX_wm_window(C);
	wmGesture *gesture = window->tweak;
	rcti *rect = gesture->customdata;
	int sx, sy, val;
	
	switch (event->type) {
		case MOUSEMOVE:
		case INBETWEEN_MOUSEMOVE:
			
			wm_subwindow_origin_get(window, gesture->swinid, &sx, &sy);
			
			rect->xmax = event->x - sx;
			rect->ymax = event->y - sy;
			
			if ((val = wm_gesture_evaluate(gesture))) {
				wmEvent tevent;

				wm_event_init_from_window(window, &tevent);
				/* We want to get coord from start of drag, not from point where it becomes a tweak event, see T40549 */
				tevent.x = rect->xmin + sx;
				tevent.y = rect->ymin + sy;
				if (gesture->event_type == LEFTMOUSE)
					tevent.type = EVT_TWEAK_L;
				else if (gesture->event_type == RIGHTMOUSE)
					tevent.type = EVT_TWEAK_R;
				else
					tevent.type = EVT_TWEAK_M;
				tevent.val = val;
				/* mouse coords! */

				/* important we add immediately after this event, so future mouse releases
				 * (which may be in the queue already), are handled in order, see T44740 */
				wm_event_add_ex(window, &tevent, event);
				
				WM_gesture_end(C, gesture); /* frees gesture itself, and unregisters from window */
			}
			
			break;
			
		case LEFTMOUSE:
		case RIGHTMOUSE:
		case MIDDLEMOUSE:
			if (gesture->event_type == event->type) {
				WM_gesture_end(C, gesture);

				/* when tweak fails we should give the other keymap entries a chance */

				/* XXX, assigning to readonly, BAD JUJU! */
				((wmEvent *)event)->val = KM_RELEASE;
			}
			break;
		default:
			if (!ISTIMER(event->type) && event->type != EVENT_NONE) {
				WM_gesture_end(C, gesture);
			}
			break;
	}
}

/* standard tweak, called after window handlers passed on event */
void wm_tweakevent_test(bContext *C, wmEvent *event, int action)
{
	wmWindow *win = CTX_wm_window(C);
	
	if (win->tweak == NULL) {
		if (CTX_wm_region(C)) {
			if (event->val == KM_PRESS) {
				if (ELEM(event->type, LEFTMOUSE, MIDDLEMOUSE, RIGHTMOUSE)) {
					win->tweak = WM_gesture_new(C, event, WM_GESTURE_TWEAK);
				}
			}
		}
	}
	else {
		/* no tweaks if event was handled */
		if ((action & WM_HANDLER_BREAK)) {
			WM_gesture_end(C, win->tweak);
		}
		else
			tweak_gesture_modal(C, event);
	}
}

/* *********************** lasso gesture ****************** */

int WM_gesture_lasso_invoke(bContext *C, wmOperator *op, const wmEvent *event)
{
	PropertyRNA *prop;

	op->customdata = WM_gesture_new(C, event, WM_GESTURE_LASSO);
	
	/* add modal handler */
	WM_event_add_modal_handler(C, op);
	
	wm_gesture_tag_redraw(C);
	
	if ((prop = RNA_struct_find_property(op->ptr, "cursor"))) {
		WM_cursor_modal_set(CTX_wm_window(C), RNA_property_int_get(op->ptr, prop));
	}
	
	return OPERATOR_RUNNING_MODAL;
}

int WM_gesture_lines_invoke(bContext *C, wmOperator *op, const wmEvent *event)
{
	PropertyRNA *prop;

	op->customdata = WM_gesture_new(C, event, WM_GESTURE_LINES);
	
	/* add modal handler */
	WM_event_add_modal_handler(C, op);
	
	wm_gesture_tag_redraw(C);
	
	if ((prop = RNA_struct_find_property(op->ptr, "cursor"))) {
		WM_cursor_modal_set(CTX_wm_window(C), RNA_property_int_get(op->ptr, prop));
	}
	
	return OPERATOR_RUNNING_MODAL;
}


static void gesture_lasso_apply(bContext *C, wmOperator *op)
{
	wmGesture *gesture = op->customdata;
	PointerRNA itemptr;
	float loc[2];
	int i;
	const short *lasso = gesture->customdata;
	
	/* operator storage as path. */

	RNA_collection_clear(op->ptr, "path");
	for (i = 0; i < gesture->points; i++, lasso += 2) {
		loc[0] = lasso[0];
		loc[1] = lasso[1];
		RNA_collection_add(op->ptr, "path", &itemptr);
		RNA_float_set_array(&itemptr, "loc", loc);
	}
	
	wm_gesture_end(C, op);
		
	if (op->type->exec) {
		int retval = op->type->exec(C, op);
		OPERATOR_RETVAL_CHECK(retval);
	}
}

int WM_gesture_lasso_modal(bContext *C, wmOperator *op, const wmEvent *event)
{
	wmGesture *gesture = op->customdata;
	int sx, sy;
	
	switch (event->type) {
		case MOUSEMOVE:
		case INBETWEEN_MOUSEMOVE:
			
			wm_gesture_tag_redraw(C);
			
			wm_subwindow_origin_get(CTX_wm_window(C), gesture->swinid, &sx, &sy);

			if (gesture->points == gesture->size) {
				short *old_lasso = gesture->customdata;
				gesture->customdata = MEM_callocN(2 * sizeof(short) * (gesture->size + WM_LASSO_MIN_POINTS), "lasso points");
				memcpy(gesture->customdata, old_lasso, 2 * sizeof(short) * gesture->size);
				gesture->size = gesture->size + WM_LASSO_MIN_POINTS;
				MEM_freeN(old_lasso);
				// printf("realloc\n");
			}

			{
				int x, y;
				short *lasso = gesture->customdata;
				
				lasso += (2 * gesture->points - 2);
				x = (event->x - sx - lasso[0]);
				y = (event->y - sy - lasso[1]);
				
				/* make a simple distance check to get a smoother lasso
				 * add only when at least 2 pixels between this and previous location */
				if ((x * x + y * y) > 4) {
					lasso += 2;
					lasso[0] = event->x - sx;
					lasso[1] = event->y - sy;
					gesture->points++;
				}
			}
			break;
			
		case LEFTMOUSE:
		case MIDDLEMOUSE:
		case RIGHTMOUSE:
			if (event->val == KM_RELEASE) {   /* key release */
				gesture_lasso_apply(C, op);
				return OPERATOR_FINISHED;
			}
			break;
		case ESCKEY:
			wm_gesture_end(C, op);
			return OPERATOR_CANCELLED;
	}
	return OPERATOR_RUNNING_MODAL;
}

int WM_gesture_lines_modal(bContext *C, wmOperator *op, const wmEvent *event)
{
	return WM_gesture_lasso_modal(C, op, event);
}

void WM_gesture_lasso_cancel(bContext *C, wmOperator *op)
{
	wm_gesture_end(C, op);
}

void WM_gesture_lines_cancel(bContext *C, wmOperator *op)
{
	wm_gesture_end(C, op);
}

/**
 * helper function, we may want to add options for conversion to view space
 *
 * caller must free.
 */
const int (*WM_gesture_lasso_path_to_array(bContext *UNUSED(C), wmOperator *op, int *mcords_tot))[2]
{
	PropertyRNA *prop = RNA_struct_find_property(op->ptr, "path");
	int (*mcords)[2] = NULL;
	BLI_assert(prop != NULL);

	if (prop) {
		const int len = RNA_property_collection_length(op->ptr, prop);

		if (len) {
			int i = 0;
			mcords = MEM_mallocN(sizeof(int) * 2 * len, __func__);

			RNA_PROP_BEGIN (op->ptr, itemptr, prop)
			{
				float loc[2];

				RNA_float_get_array(&itemptr, "loc", loc);
				mcords[i][0] = (int)loc[0];
				mcords[i][1] = (int)loc[1];
				i++;
			}
			RNA_PROP_END;
		}
		*mcords_tot = len;
	}
	else {
		*mcords_tot = 0;
	}

	/* cast for 'const' */
	return (const int (*)[2])mcords;
}

#if 0
/* template to copy from */

static int gesture_lasso_exec(bContext *C, wmOperator *op)
{
	RNA_BEGIN (op->ptr, itemptr, "path")
	{
		float loc[2];
		
		RNA_float_get_array(&itemptr, "loc", loc);
		printf("Location: %f %f\n", loc[0], loc[1]);
	}
	RNA_END;
	
	return OPERATOR_FINISHED;
}

void WM_OT_lasso_gesture(wmOperatorType *ot)
{
	PropertyRNA *prop;
	
	ot->name = "Lasso Gesture";
	ot->idname = "WM_OT_lasso_gesture";
	ot->description = "Select objects within the lasso as you move the pointer";
	
	ot->invoke = WM_gesture_lasso_invoke;
	ot->modal = WM_gesture_lasso_modal;
	ot->exec = gesture_lasso_exec;
	
	ot->poll = WM_operator_winactive;
	
	prop = RNA_def_property(ot->srna, "path", PROP_COLLECTION, PROP_NONE);
	RNA_def_property_struct_runtime(prop, &RNA_OperatorMousePath);
}
#endif

/* *********************** straight line gesture ****************** */

static int straightline_apply(bContext *C, wmOperator *op)
{
	wmGesture *gesture = op->customdata;
	rcti *rect = gesture->customdata;
	
	if (rect->xmin == rect->xmax && rect->ymin == rect->ymax)
		return 0;
	
	/* operator arguments and storage. */
	RNA_int_set(op->ptr, "xstart", rect->xmin);
	RNA_int_set(op->ptr, "ystart", rect->ymin);
	RNA_int_set(op->ptr, "xend", rect->xmax);
	RNA_int_set(op->ptr, "yend", rect->ymax);

	if (op->type->exec) {
		int retval = op->type->exec(C, op);
		OPERATOR_RETVAL_CHECK(retval);
	}
	
	return 1;
}


int WM_gesture_straightline_invoke(bContext *C, wmOperator *op, const wmEvent *event)
{
	PropertyRNA *prop;

	op->customdata = WM_gesture_new(C, event, WM_GESTURE_STRAIGHTLINE);
	
	/* add modal handler */
	WM_event_add_modal_handler(C, op);
	
	wm_gesture_tag_redraw(C);
	
	if ((prop = RNA_struct_find_property(op->ptr, "cursor"))) {
		WM_cursor_modal_set(CTX_wm_window(C), RNA_property_int_get(op->ptr, prop));
	}
		
	return OPERATOR_RUNNING_MODAL;
}

int WM_gesture_straightline_modal(bContext *C, wmOperator *op, const wmEvent *event)
{
	wmGesture *gesture = op->customdata;
	rcti *rect = gesture->customdata;
	int sx, sy;
	
	if (event->type == MOUSEMOVE) {
		wm_subwindow_origin_get(CTX_wm_window(C), gesture->swinid, &sx, &sy);
		
		if (gesture->mode == 0) {
			rect->xmin = rect->xmax = event->x - sx;
			rect->ymin = rect->ymax = event->y - sy;
		}
		else {
			rect->xmax = event->x - sx;
			rect->ymax = event->y - sy;
			straightline_apply(C, op);
		}
		
		wm_gesture_tag_redraw(C);
	}
	else if (event->type == EVT_MODAL_MAP) {
		switch (event->val) {
			case GESTURE_MODAL_BEGIN:
				if (gesture->mode == 0) {
					gesture->mode = 1;
					wm_gesture_tag_redraw(C);
				}
				break;
			case GESTURE_MODAL_SELECT:
				if (straightline_apply(C, op)) {
					wm_gesture_end(C, op);
					return OPERATOR_FINISHED;
				}
				wm_gesture_end(C, op);
				return OPERATOR_CANCELLED;
				
			case GESTURE_MODAL_CANCEL:
				wm_gesture_end(C, op);
				return OPERATOR_CANCELLED;
		}
		
	}

	return OPERATOR_RUNNING_MODAL;
}

void WM_gesture_straightline_cancel(bContext *C, wmOperator *op)
{
	wm_gesture_end(C, op);
}

#if 0
/* template to copy from */
void WM_OT_straightline_gesture(wmOperatorType *ot)
{
	PropertyRNA *prop;
	
	ot->name = "Straight Line Gesture";
	ot->idname = "WM_OT_straightline_gesture";
	ot->description = "Draw a straight line as you move the pointer";
	
	ot->invoke = WM_gesture_straightline_invoke;
	ot->modal = WM_gesture_straightline_modal;
	ot->exec = gesture_straightline_exec;
	
	ot->poll = WM_operator_winactive;
	
	WM_operator_properties_gesture_straightline(ot, 0);
}
#endif

/* *********************** radial control ****************** */

#define WM_RADIAL_CONTROL_DISPLAY_SIZE (200 * U.pixelsize)
#define WM_RADIAL_CONTROL_DISPLAY_MIN_SIZE (35 * U.pixelsize)
#define WM_RADIAL_CONTROL_DISPLAY_WIDTH (WM_RADIAL_CONTROL_DISPLAY_SIZE - WM_RADIAL_CONTROL_DISPLAY_MIN_SIZE)
#define WM_RADIAL_CONTROL_HEADER_LENGTH 180
#define WM_RADIAL_MAX_STR 10

typedef struct {
	PropertyType type;
	PropertySubType subtype;
	PointerRNA ptr, col_ptr, fill_col_ptr, rot_ptr, zoom_ptr, image_id_ptr;
	PointerRNA fill_col_override_ptr, fill_col_override_test_ptr;
	PropertyRNA *prop, *col_prop, *fill_col_prop, *rot_prop, *zoom_prop;
	PropertyRNA *fill_col_override_prop, *fill_col_override_test_prop;
	StructRNA *image_id_srna;
	float initial_value, current_value, min_value, max_value;
	int initial_mouse[2];
	int slow_mouse[2];
	bool slow_mode;
	Dial *dial;
	unsigned int gltex;
	ListBase orig_paintcursors;
	bool use_secondary_tex;
	void *cursor;
	NumInput num_input;
} RadialControl;

static void radial_control_update_header(wmOperator *op, bContext *C)
{
	RadialControl *rc = op->customdata;
	char msg[WM_RADIAL_CONTROL_HEADER_LENGTH];
	ScrArea *sa = CTX_wm_area(C);
	Scene *scene = CTX_data_scene(C);
	
	if (sa) {
		if (hasNumInput(&rc->num_input)) {
			char num_str[NUM_STR_REP_LEN];
			outputNumInput(&rc->num_input, num_str, &scene->unit);
			BLI_snprintf(msg, WM_RADIAL_CONTROL_HEADER_LENGTH, "%s: %s", RNA_property_ui_name(rc->prop), num_str);
			ED_area_headerprint(sa, msg);
		}
		else {
			const char *ui_name = RNA_property_ui_name(rc->prop);
			switch (rc->subtype) {
				case PROP_NONE:
				case PROP_DISTANCE:
					BLI_snprintf(msg, WM_RADIAL_CONTROL_HEADER_LENGTH, "%s: %0.4f", ui_name, rc->current_value);
					break;
				case PROP_PIXEL:
					BLI_snprintf(msg, WM_RADIAL_CONTROL_HEADER_LENGTH, "%s: %d", ui_name, (int)rc->current_value); /* XXX: round to nearest? */
					break;
				case PROP_PERCENTAGE:
					BLI_snprintf(msg, WM_RADIAL_CONTROL_HEADER_LENGTH, "%s: %3.1f%%", ui_name, rc->current_value);
					break;
				case PROP_FACTOR:
					BLI_snprintf(msg, WM_RADIAL_CONTROL_HEADER_LENGTH, "%s: %1.3f", ui_name, rc->current_value);
					break;
				case PROP_ANGLE:
					BLI_snprintf(msg, WM_RADIAL_CONTROL_HEADER_LENGTH, "%s: %3.2f", ui_name, RAD2DEGF(rc->current_value));
					break;
				default:
					BLI_snprintf(msg, WM_RADIAL_CONTROL_HEADER_LENGTH, "%s", ui_name); /* XXX: No value? */
					break;
			}
			ED_area_headerprint(sa, msg);
		}
	}
}

static void radial_control_set_initial_mouse(RadialControl *rc, const wmEvent *event)
{
	float d[2] = {0, 0};
	float zoom[2] = {1, 1};

	rc->initial_mouse[0] = event->x;
	rc->initial_mouse[1] = event->y;

	switch (rc->subtype) {
		case PROP_NONE:
		case PROP_DISTANCE:
		case PROP_PIXEL:
			d[0] = rc->initial_value * U.pixelsize;
			break;
		case PROP_PERCENTAGE:
			d[0] = (rc->initial_value) / 100.0f * WM_RADIAL_CONTROL_DISPLAY_WIDTH + WM_RADIAL_CONTROL_DISPLAY_MIN_SIZE;
			break;
		case PROP_FACTOR:
			d[0] = (1 - rc->initial_value) * WM_RADIAL_CONTROL_DISPLAY_WIDTH + WM_RADIAL_CONTROL_DISPLAY_MIN_SIZE;
			break;
		case PROP_ANGLE:
			d[0] = WM_RADIAL_CONTROL_DISPLAY_SIZE * cosf(rc->initial_value);
			d[1] = WM_RADIAL_CONTROL_DISPLAY_SIZE * sinf(rc->initial_value);
			break;
		default:
			return;
	}

	if (rc->zoom_prop) {
		RNA_property_float_get_array(&rc->zoom_ptr, rc->zoom_prop, zoom);
		d[0] *= zoom[0];
		d[1] *= zoom[1];
	}

	rc->initial_mouse[0] -= d[0];
	rc->initial_mouse[1] -= d[1];
}

static void radial_control_set_tex(RadialControl *rc)
{
	ImBuf *ibuf;

	switch (RNA_type_to_ID_code(rc->image_id_ptr.type)) {
		case ID_BR:
			if ((ibuf = BKE_brush_gen_radial_control_imbuf(rc->image_id_ptr.data, rc->use_secondary_tex))) {
				glGenTextures(1, &rc->gltex);
				glBindTexture(GL_TEXTURE_2D, rc->gltex);
				glTexImage2D(GL_TEXTURE_2D, 0, GL_ALPHA8, ibuf->x, ibuf->y, 0,
				             GL_ALPHA, GL_FLOAT, ibuf->rect_float);
				MEM_freeN(ibuf->rect_float);
				MEM_freeN(ibuf);
			}
			break;
		default:
			break;
	}
}

static void radial_control_paint_tex(RadialControl *rc, float radius, float alpha)
{
	float col[3] = {0, 0, 0};
	float rot;

	/* set fill color */
	if (rc->fill_col_prop) {
		PointerRNA *fill_ptr;
		PropertyRNA *fill_prop;

		if (rc->fill_col_override_prop &&
		    RNA_property_boolean_get(&rc->fill_col_override_test_ptr, rc->fill_col_override_test_prop))
		{
			fill_ptr = &rc->fill_col_override_ptr;
			fill_prop = rc->fill_col_override_prop;
		}
		else {
			fill_ptr = &rc->fill_col_ptr;
			fill_prop = rc->fill_col_prop;
		}

		RNA_property_float_get_array(fill_ptr, fill_prop, col);
	}
	glColor4f(col[0], col[1], col[2], alpha);

	if (rc->gltex) {
		glBindTexture(GL_TEXTURE_2D, rc->gltex);

		glTexParameterf(GL_TEXTURE_2D, GL_TEXTURE_MIN_FILTER, GL_LINEAR);
		glTexParameterf(GL_TEXTURE_2D, GL_TEXTURE_MAG_FILTER, GL_LINEAR);

		/* set up rotation if available */
		if (rc->rot_prop) {
			rot = RNA_property_float_get(&rc->rot_ptr, rc->rot_prop);
			glPushMatrix();
			glRotatef(RAD2DEGF(rot), 0, 0, 1);
		}

		/* draw textured quad */
		GPU_basic_shader_bind(GPU_SHADER_TEXTURE_2D | GPU_SHADER_USE_COLOR);
		glBegin(GL_QUADS);
		glTexCoord2f(0, 0);
		glVertex2f(-radius, -radius);
		glTexCoord2f(1, 0);
		glVertex2f(radius, -radius);
		glTexCoord2f(1, 1);
		glVertex2f(radius, radius);
		glTexCoord2f(0, 1);
		glVertex2f(-radius, radius);
		glEnd();
		GPU_basic_shader_bind(GPU_SHADER_USE_COLOR);

		/* undo rotation */
		if (rc->rot_prop)
			glPopMatrix();
	}
	else {
		/* flat color if no texture available */
		glutil_draw_filled_arc(0, M_PI * 2, radius, 40);
	}
}

static void radial_control_paint_cursor(bContext *C, int x, int y, void *customdata)
{
	RadialControl *rc = customdata;
	ARegion *ar = CTX_wm_region(C);
	uiStyle *style = UI_style_get();
	const uiFontStyle *fstyle = &style->widget;
	const int fontid = fstyle->uifont_id;
	short fstyle_points = fstyle->points;
	char str[WM_RADIAL_MAX_STR];
	short strdrawlen = 0;
	float strwidth, strheight;
	float r1 = 0.0f, r2 = 0.0f, rmin = 0.0, tex_radius, alpha;
	float zoom[2], col[3] = {1, 1, 1};	

	switch (rc->subtype) {
		case PROP_NONE:
		case PROP_DISTANCE:
		case PROP_PIXEL:
			r1 = rc->current_value * U.pixelsize;
			r2 = rc->initial_value * U.pixelsize;
			tex_radius = r1;
			alpha = 0.75;
			break;
		case PROP_PERCENTAGE:
			r1 = rc->current_value / 100.0f * WM_RADIAL_CONTROL_DISPLAY_WIDTH + WM_RADIAL_CONTROL_DISPLAY_MIN_SIZE;
			r2 = tex_radius = WM_RADIAL_CONTROL_DISPLAY_SIZE;
			rmin = WM_RADIAL_CONTROL_DISPLAY_MIN_SIZE;
			BLI_snprintf(str, WM_RADIAL_MAX_STR, "%3.1f%%", rc->current_value);
			strdrawlen = BLI_strlen_utf8(str);
			tex_radius = r1;
			alpha = 0.75;
			break;
		case PROP_FACTOR:
			r1 = (1 - rc->current_value) * WM_RADIAL_CONTROL_DISPLAY_WIDTH + WM_RADIAL_CONTROL_DISPLAY_MIN_SIZE;
			r2 = tex_radius = WM_RADIAL_CONTROL_DISPLAY_SIZE;
			rmin = WM_RADIAL_CONTROL_DISPLAY_MIN_SIZE;
			alpha = rc->current_value / 2.0f + 0.5f;
			BLI_snprintf(str, WM_RADIAL_MAX_STR, "%1.3f", rc->current_value);
			strdrawlen = BLI_strlen_utf8(str);
			break;
		case PROP_ANGLE:
			r1 = r2 = tex_radius = WM_RADIAL_CONTROL_DISPLAY_SIZE;
			alpha = 0.75;
			rmin = WM_RADIAL_CONTROL_DISPLAY_MIN_SIZE;
			BLI_snprintf(str, WM_RADIAL_MAX_STR, "%3.2f", RAD2DEGF(rc->current_value));
			strdrawlen = BLI_strlen_utf8(str);
			break;
		default:
			tex_radius = WM_RADIAL_CONTROL_DISPLAY_SIZE; /* note, this is a dummy value */
			alpha = 0.75;
			break;
	}

	/* Keep cursor in the original place */
	x = rc->initial_mouse[0] - ar->winrct.xmin;
	y = rc->initial_mouse[1] - ar->winrct.ymin;
	glTranslatef((float)x, (float)y, 0.0f);

	glEnable(GL_BLEND);
	glEnable(GL_LINE_SMOOTH);

	/* apply zoom if available */
	if (rc->zoom_prop) {
		RNA_property_float_get_array(&rc->zoom_ptr, rc->zoom_prop, zoom);
		glScalef(zoom[0], zoom[1], 1);
	}

	/* draw rotated texture */
	radial_control_paint_tex(rc, tex_radius, alpha);

	/* set line color */
	if (rc->col_prop)
		RNA_property_float_get_array(&rc->col_ptr, rc->col_prop, col);
	glColor4f(col[0], col[1], col[2], 0.5);

	if (rc->subtype == PROP_ANGLE) {
		glPushMatrix();
		/* draw original angle line */
		glRotatef(RAD2DEGF(rc->initial_value), 0, 0, 1);
		fdrawline((float)WM_RADIAL_CONTROL_DISPLAY_MIN_SIZE, 0.0f, (float)WM_RADIAL_CONTROL_DISPLAY_SIZE, 0.0f);
		/* draw new angle line */
		glRotatef(RAD2DEGF(rc->current_value - rc->initial_value), 0, 0, 1);
		fdrawline((float)WM_RADIAL_CONTROL_DISPLAY_MIN_SIZE, 0.0f, (float)WM_RADIAL_CONTROL_DISPLAY_SIZE, 0.0f);
		glPopMatrix();
	}

	/* draw circles on top */
	glutil_draw_lined_arc(0.0, (float)(M_PI * 2.0), r1, 40);
	glutil_draw_lined_arc(0.0, (float)(M_PI * 2.0), r2, 40);
	if (rmin > 0.0f)
		glutil_draw_lined_arc(0.0, (float)(M_PI * 2.0), rmin, 40);

	BLF_size(fontid, 1.5 * fstyle_points, 1.0f / U.dpi);
	BLF_enable(fontid, BLF_SHADOW);
	BLF_shadow(fontid, 3, 0.0f, 0.0f, 0.0f, 0.5f);
	BLF_shadow_offset(fontid, 1, -1);

	/* draw value */
	BLF_width_and_height(fontid, str, strdrawlen, &strwidth, &strheight);
	BLF_position(fontid, -0.5f * strwidth, -0.5f * strheight, 0.0f);
	BLF_draw(fontid, str, strdrawlen);

	BLF_disable(fontid, BLF_SHADOW);

	glDisable(GL_BLEND);
	glDisable(GL_LINE_SMOOTH);
}

typedef enum {
	RC_PROP_ALLOW_MISSING = 1,
	RC_PROP_REQUIRE_FLOAT = 2,
	RC_PROP_REQUIRE_BOOL = 4,
} RCPropFlags;

/**
 * Attempt to retrieve the rna pointer/property from an rna path.
 *
 * \return 0 for failure, 1 for success, and also 1 if property is not set.
 */
static int radial_control_get_path(
        PointerRNA *ctx_ptr, wmOperator *op,
        const char *name, PointerRNA *r_ptr,
        PropertyRNA **r_prop, int req_length, RCPropFlags flags)
{
	PropertyRNA *unused_prop;
	int len;
	char *str;

	/* check flags */
	if ((flags & RC_PROP_REQUIRE_BOOL) && (flags & RC_PROP_REQUIRE_FLOAT)) {
		BKE_report(op->reports, RPT_ERROR, "Property cannot be both boolean and float");
		return 0;
	}

	/* get an rna string path from the operator's properties */
	if (!(str = RNA_string_get_alloc(op->ptr, name, NULL, 0)))
		return 1;

	if (str[0] == '\0') {
		if (r_prop) *r_prop = NULL;
		MEM_freeN(str);
		return 1;
	}

	if (!r_prop)
		r_prop = &unused_prop;

	/* get rna from path */
	if (!RNA_path_resolve(ctx_ptr, str, r_ptr, r_prop)) {
		MEM_freeN(str);
		if (flags & RC_PROP_ALLOW_MISSING)
			return 1;
		else {
			BKE_reportf(op->reports, RPT_ERROR, "Could not resolve path '%s'", name);
			return 0;
		}
	}

	/* check property type */
	if (flags & (RC_PROP_REQUIRE_BOOL | RC_PROP_REQUIRE_FLOAT)) {
		PropertyType prop_type = RNA_property_type(*r_prop);

		if (((flags & RC_PROP_REQUIRE_BOOL) && (prop_type != PROP_BOOLEAN)) ||
		    ((flags & RC_PROP_REQUIRE_FLOAT) && (prop_type != PROP_FLOAT)))
		{
			MEM_freeN(str);
			BKE_reportf(op->reports, RPT_ERROR, "Property from path '%s' is not a float", name);
			return 0;
		}
	}
	
	/* check property's array length */
	if (*r_prop && (len = RNA_property_array_length(r_ptr, *r_prop)) != req_length) {
		MEM_freeN(str);
		BKE_reportf(op->reports, RPT_ERROR, "Property from path '%s' has length %d instead of %d",
		            name, len, req_length);
		return 0;
	}

	/* success */
	MEM_freeN(str);
	return 1;
}

/* initialize the rna pointers and properties using rna paths */
static int radial_control_get_properties(bContext *C, wmOperator *op)
{
	RadialControl *rc = op->customdata;
	PointerRNA ctx_ptr, use_secondary_ptr;
	PropertyRNA *use_secondary_prop = NULL;
	const char *data_path;

	RNA_pointer_create(NULL, &RNA_Context, C, &ctx_ptr);

	/* check if we use primary or secondary path */
	if (!radial_control_get_path(&ctx_ptr, op, "use_secondary",
	                             &use_secondary_ptr, &use_secondary_prop,
	                             0, (RC_PROP_ALLOW_MISSING |
	                                 RC_PROP_REQUIRE_BOOL)))
	{
		return 0;
	}
	else {
		if (use_secondary_prop &&
		    RNA_property_boolean_get(&use_secondary_ptr, use_secondary_prop))
		{
			data_path = "data_path_secondary";
		}
		else {
			data_path = "data_path_primary";
		}
	}

	if (!radial_control_get_path(&ctx_ptr, op, data_path, &rc->ptr, &rc->prop, 0, 0))
		return 0;

	/* data path is required */
	if (!rc->prop)
		return 0;
	
	if (!radial_control_get_path(&ctx_ptr, op, "rotation_path", &rc->rot_ptr, &rc->rot_prop, 0, RC_PROP_REQUIRE_FLOAT))
		return 0;
	if (!radial_control_get_path(&ctx_ptr, op, "color_path", &rc->col_ptr, &rc->col_prop, 3, RC_PROP_REQUIRE_FLOAT))
		return 0;


	if (!radial_control_get_path(
	        &ctx_ptr, op, "fill_color_path", &rc->fill_col_ptr, &rc->fill_col_prop, 3, RC_PROP_REQUIRE_FLOAT))
	{
		return 0;
	}

	if (!radial_control_get_path(
	        &ctx_ptr, op, "fill_color_override_path",
	        &rc->fill_col_override_ptr, &rc->fill_col_override_prop, 3, RC_PROP_REQUIRE_FLOAT))
	{
		return 0;
	}
	if (!radial_control_get_path(
	        &ctx_ptr, op, "fill_color_override_test_path",
	        &rc->fill_col_override_test_ptr, &rc->fill_col_override_test_prop, 0, RC_PROP_REQUIRE_BOOL))
	{
		return 0;
	}

	/* slightly ugly; allow this property to not resolve
	 * correctly. needed because 3d texture paint shares the same
	 * keymap as 2d image paint */
	if (!radial_control_get_path(&ctx_ptr, op, "zoom_path",
	                             &rc->zoom_ptr, &rc->zoom_prop, 2,
	                             RC_PROP_REQUIRE_FLOAT | RC_PROP_ALLOW_MISSING))
	{
		return 0;
	}
	
	if (!radial_control_get_path(&ctx_ptr, op, "image_id", &rc->image_id_ptr, NULL, 0, 0))
		return 0;
	else if (rc->image_id_ptr.data) {
		/* extra check, pointer must be to an ID */
		if (!RNA_struct_is_ID(rc->image_id_ptr.type)) {
			BKE_report(op->reports, RPT_ERROR, "Pointer from path image_id is not an ID");
			return 0;
		}
	}

	rc->use_secondary_tex = RNA_boolean_get(op->ptr, "secondary_tex");

	return 1;
}

static int radial_control_invoke(bContext *C, wmOperator *op, const wmEvent *event)
{
	wmWindowManager *wm;
	RadialControl *rc;


	if (!(op->customdata = rc = MEM_callocN(sizeof(RadialControl), "RadialControl")))
		return OPERATOR_CANCELLED;

	if (!radial_control_get_properties(C, op)) {
		MEM_freeN(rc);
		return OPERATOR_CANCELLED;
	}

	/* get type, initial, min, and max values of the property */
	switch ((rc->type = RNA_property_type(rc->prop))) {
		case PROP_INT:
		{
			int value, min, max, step;

			value = RNA_property_int_get(&rc->ptr, rc->prop);
			RNA_property_int_ui_range(&rc->ptr, rc->prop, &min, &max, &step);

			rc->initial_value = value;
			rc->min_value = min_ii(value, min);
			rc->max_value = max_ii(value, max);
			break;
		}
		case PROP_FLOAT:
		{
			float value, min, max, step, precision;

			value = RNA_property_float_get(&rc->ptr, rc->prop);
			RNA_property_float_ui_range(&rc->ptr, rc->prop, &min, &max, &step, &precision);

			rc->initial_value = value;
			rc->min_value = min_ff(value, min);
			rc->max_value = max_ff(value, max);
			break;
		}
		default:
			BKE_report(op->reports, RPT_ERROR, "Property must be an integer or a float");
			MEM_freeN(rc);
			return OPERATOR_CANCELLED;
	}

	/* initialize numerical input */
	initNumInput(&rc->num_input);
	rc->num_input.idx_max = 0;
	rc->num_input.val_flag[0] |= NUM_NO_NEGATIVE;
	rc->num_input.unit_sys = USER_UNIT_NONE;
	rc->num_input.unit_type[0] = B_UNIT_LENGTH;

	/* get subtype of property */
	rc->subtype = RNA_property_subtype(rc->prop);
	if (!ELEM(rc->subtype, PROP_NONE, PROP_DISTANCE, PROP_FACTOR, PROP_PERCENTAGE, PROP_ANGLE, PROP_PIXEL)) {
		BKE_report(op->reports, RPT_ERROR, "Property must be a none, distance, factor, percentage, angle, or pixel");
		MEM_freeN(rc);
		return OPERATOR_CANCELLED;
	}

	rc->current_value = rc->initial_value;
	radial_control_set_initial_mouse(rc, event);
	radial_control_set_tex(rc);

	/* temporarily disable other paint cursors */
	wm = CTX_wm_manager(C);
	rc->orig_paintcursors = wm->paintcursors;
	BLI_listbase_clear(&wm->paintcursors);

	/* add radial control paint cursor */
	rc->cursor = WM_paint_cursor_activate(wm, op->type->poll,
	                                      radial_control_paint_cursor, rc);

	WM_event_add_modal_handler(C, op);

	return OPERATOR_RUNNING_MODAL;
}

static void radial_control_set_value(RadialControl *rc, float val)
{
	switch (rc->type) {
		case PROP_INT:
			RNA_property_int_set(&rc->ptr, rc->prop, val);
			break;
		case PROP_FLOAT:
			RNA_property_float_set(&rc->ptr, rc->prop, val);
			break;
		default:
			break;
	}
}

static void radial_control_cancel(bContext *C, wmOperator *op)
{
	RadialControl *rc = op->customdata;
	wmWindowManager *wm = CTX_wm_manager(C);
	ScrArea *sa = CTX_wm_area(C);

	if (rc->dial) {
		MEM_freeN(rc->dial);
		rc->dial = NULL;
	}

	if (sa) {
		ED_area_headerprint(sa, NULL);
	}
	
	WM_paint_cursor_end(wm, rc->cursor);

	/* restore original paint cursors */
	wm->paintcursors = rc->orig_paintcursors;

	/* not sure if this is a good notifier to use;
	 * intended purpose is to update the UI so that the
	 * new value is displayed in sliders/numfields */
	WM_event_add_notifier(C, NC_WINDOW, NULL);

	glDeleteTextures(1, &rc->gltex);

	MEM_freeN(rc);
}

static int radial_control_modal(bContext *C, wmOperator *op, const wmEvent *event)
{
	RadialControl *rc = op->customdata;
	float new_value, dist = 0.0f, zoom[2];
	float delta[2], ret = OPERATOR_RUNNING_MODAL;
	bool snap;
	float angle_precision = 0.0f;
	const bool has_numInput = hasNumInput(&rc->num_input);
	bool handled = false;
	float numValue;
	/* TODO: fix hardcoded events */

	snap = event->ctrl != 0;

	/* Modal numinput active, try to handle numeric inputs first... */
	if (event->val == KM_PRESS && has_numInput && handleNumInput(C, &rc->num_input, event)) {
		handled = true;
		applyNumInput(&rc->num_input, &numValue);

		if (rc->subtype == PROP_ANGLE) {
			numValue = DEG2RADF(numValue);
			numValue = fmod(numValue, 2.0f * (float)M_PI);
			if (numValue < 0.0f)
				numValue += 2.0f * (float)M_PI;
		}
		
		CLAMP(numValue, rc->min_value, rc->max_value);
		new_value = numValue;
		
		radial_control_set_value(rc, new_value);
		rc->current_value = new_value;
		radial_control_update_header(op, C);
		return OPERATOR_RUNNING_MODAL;
	}
	else {
		handled = false;
		switch (event->type) {
			case ESCKEY:
			case RIGHTMOUSE:
				/* canceled; restore original value */
				radial_control_set_value(rc, rc->initial_value);
				ret = OPERATOR_CANCELLED;
				break;

			case LEFTMOUSE:
			case PADENTER:
			case RETKEY:
				/* done; value already set */
				RNA_property_update(C, &rc->ptr, rc->prop);
				ret = OPERATOR_FINISHED;
				break;

			case MOUSEMOVE:
				if (!has_numInput) {
					if (rc->slow_mode) {
						if (rc->subtype == PROP_ANGLE) {
							float position[2] = {event->x, event->y};

							/* calculate the initial angle here first */
							delta[0] = rc->initial_mouse[0] - rc->slow_mouse[0];
							delta[1] = rc->initial_mouse[1] - rc->slow_mouse[1];

							/* precision angle gets calculated from dial and gets added later */
							angle_precision = -0.1f * BLI_dial_angle(rc->dial, position);
						}
						else {
							delta[0] = rc->initial_mouse[0] - rc->slow_mouse[0];
							delta[1] = rc->initial_mouse[1] - rc->slow_mouse[1];

							if (rc->zoom_prop) {
								RNA_property_float_get_array(&rc->zoom_ptr, rc->zoom_prop, zoom);
								delta[0] /= zoom[0];
								delta[1] /= zoom[1];
							}

							dist = len_v2(delta);

							delta[0] = event->x - rc->slow_mouse[0];
							delta[1] = event->y - rc->slow_mouse[1];

							if (rc->zoom_prop) {
								delta[0] /= zoom[0];
								delta[1] /= zoom[1];
							}

							dist = dist + 0.1f * (delta[0] + delta[1]);
						}
					}
					else {
						delta[0] = rc->initial_mouse[0] - event->x;
						delta[1] = rc->initial_mouse[1] - event->y;

						if (rc->zoom_prop) {
							RNA_property_float_get_array(&rc->zoom_ptr, rc->zoom_prop, zoom);
							delta[0] /= zoom[0];
							delta[1] /= zoom[1];
						}

						dist = len_v2(delta);
					}

					/* calculate new value and apply snapping  */
					switch (rc->subtype) {
						case PROP_NONE:
						case PROP_DISTANCE:
						case PROP_PIXEL:
							new_value = dist;
							if (snap) new_value = ((int)new_value + 5) / 10 * 10;
							new_value /= U.pixelsize;
							break;
						case PROP_PERCENTAGE:
							new_value = ((dist - WM_RADIAL_CONTROL_DISPLAY_MIN_SIZE) / WM_RADIAL_CONTROL_DISPLAY_WIDTH) * 100.0f;
							if (snap) new_value = ((int)(new_value + 2.5f)) / 5 * 5;
							break;
						case PROP_FACTOR:
							new_value = (WM_RADIAL_CONTROL_DISPLAY_SIZE - dist) / WM_RADIAL_CONTROL_DISPLAY_WIDTH;
							if (snap) new_value = ((int)ceil(new_value * 10.f) * 10.0f) / 100.f;
							break;
						case PROP_ANGLE:
							new_value = atan2f(delta[1], delta[0]) + (float)M_PI + angle_precision;
							new_value = fmod(new_value, 2.0f * (float)M_PI);
							if (new_value < 0.0f)
								new_value += 2.0f * (float)M_PI;
							if (snap) new_value = DEG2RADF(((int)RAD2DEGF(new_value) + 5) / 10 * 10);
							break;
						default:
							new_value = dist; /* dummy value, should this ever happen? - campbell */
							break;
					}

					/* clamp and update */
					CLAMP(new_value, rc->min_value, rc->max_value);
					radial_control_set_value(rc, new_value);
					rc->current_value = new_value;
					handled = true;
					break;
				}
				break;

			case LEFTSHIFTKEY:
			case RIGHTSHIFTKEY:
			{
				if (event->val == KM_PRESS) {
					rc->slow_mouse[0] = event->x;
					rc->slow_mouse[1] = event->y;
					rc->slow_mode = true;
					if (rc->subtype == PROP_ANGLE) {
						float initial_position[2] = {UNPACK2(rc->initial_mouse)};
						float current_position[2] = {UNPACK2(rc->slow_mouse)};
						rc->dial = BLI_dial_initialize(initial_position, 0.0f);
						/* immediately set the position to get a an initial direction */
						BLI_dial_angle(rc->dial, current_position);
					}
					handled = true;
				}
				if (event->val == KM_RELEASE) {
					rc->slow_mode = false;
					handled = true;
					if (rc->dial) {
						MEM_freeN(rc->dial);
						rc->dial = NULL;
					}
				}
				break;
			}
		}

		/* Modal numinput inactive, try to handle numeric inputs last... */
		if (!handled && event->val == KM_PRESS && handleNumInput(C, &rc->num_input, event)) {
			applyNumInput(&rc->num_input, &numValue);

			if (rc->subtype == PROP_ANGLE) {
				numValue = DEG2RADF(numValue);
				numValue = fmod(numValue, 2.0f * (float)M_PI);
				if (numValue < 0.0f)
					numValue += 2.0f * (float)M_PI;
			}

			CLAMP(numValue, rc->min_value, rc->max_value);
			new_value = numValue;
			
			radial_control_set_value(rc, new_value);
			
			rc->current_value = new_value;
			radial_control_update_header(op, C);
			return OPERATOR_RUNNING_MODAL;
		}
	}

	ED_region_tag_redraw(CTX_wm_region(C));
	radial_control_update_header(op, C);

	if (ret != OPERATOR_RUNNING_MODAL)
		radial_control_cancel(C, op);

	return ret;
}

static void WM_OT_radial_control(wmOperatorType *ot)
{
	ot->name = "Radial Control";
	ot->idname = "WM_OT_radial_control";
	ot->description = "Set some size property (like e.g. brush size) with mouse wheel";

	ot->invoke = radial_control_invoke;
	ot->modal = radial_control_modal;
	ot->cancel = radial_control_cancel;

	ot->flag = OPTYPE_REGISTER | OPTYPE_UNDO | OPTYPE_BLOCKING;

	/* all paths relative to the context */
	RNA_def_string(ot->srna, "data_path_primary", NULL, 0, "Primary Data Path", "Primary path of property to be set by the radial control");

	RNA_def_string(ot->srna, "data_path_secondary", NULL, 0, "Secondary Data Path", "Secondary path of property to be set by the radial control");

	RNA_def_string(ot->srna, "use_secondary", NULL, 0, "Use Secondary", "Path of property to select between the primary and secondary data paths");

	RNA_def_string(ot->srna, "rotation_path", NULL, 0, "Rotation Path", "Path of property used to rotate the texture display");

	RNA_def_string(ot->srna, "color_path", NULL, 0, "Color Path", "Path of property used to set the color of the control");

	RNA_def_string(ot->srna, "fill_color_path", NULL, 0, "Fill Color Path", "Path of property used to set the fill color of the control");

	RNA_def_string(ot->srna, "fill_color_override_path", NULL, 0, "Fill Color Override Path", "");
	RNA_def_string(ot->srna, "fill_color_override_test_path", NULL, 0, "Fill Color Override Test", "");

	RNA_def_string(ot->srna, "zoom_path", NULL, 0, "Zoom Path", "Path of property used to set the zoom level for the control");

	RNA_def_string(ot->srna, "image_id", NULL, 0, "Image ID", "Path of ID that is used to generate an image for the control");

	RNA_def_boolean(ot->srna, "secondary_tex", false, "Secondary Texture", "Tweak brush secondary/mask texture");
}

/* ************************** timer for testing ***************** */

/* uses no type defines, fully local testing function anyway... ;) */

static void redraw_timer_window_swap(bContext *C)
{
	wmWindow *win = CTX_wm_window(C);
	ScrArea *sa;
	CTX_wm_menu_set(C, NULL);

	for (sa = CTX_wm_screen(C)->areabase.first; sa; sa = sa->next)
		ED_area_tag_redraw(sa);
	wm_draw_update(C);

	CTX_wm_window_set(C, win);  /* XXX context manipulation warning! */
}

enum {
	eRTDrawRegion = 0,
	eRTDrawRegionSwap = 1,
	eRTDrawWindow = 2,
	eRTDrawWindowSwap = 3,
	eRTAnimationStep = 4,
	eRTAnimationPlay = 5,
	eRTUndo = 6,
};

static EnumPropertyItem redraw_timer_type_items[] = {
	{eRTDrawRegion, "DRAW", 0, "Draw Region", "Draw Region"},
	{eRTDrawRegionSwap, "DRAW_SWAP", 0, "Draw Region + Swap", "Draw Region and Swap"},
	{eRTDrawWindow, "DRAW_WIN", 0, "Draw Window", "Draw Window"},
	{eRTDrawWindowSwap, "DRAW_WIN_SWAP", 0, "Draw Window + Swap", "Draw Window and Swap"},
	{eRTAnimationStep, "ANIM_STEP", 0, "Anim Step", "Animation Steps"},
	{eRTAnimationPlay, "ANIM_PLAY", 0, "Anim Play", "Animation Playback"},
	{eRTUndo, "UNDO", 0, "Undo/Redo", "Undo/Redo"},
	{0, NULL, 0, NULL, NULL}
};


static void redraw_timer_step(
        bContext *C, Main *bmain, Scene *scene,
        wmWindow *win, ScrArea *sa, ARegion *ar,
        const int type, const int cfra)
{
	if (type == eRTDrawRegion) {
		if (ar) {
			ED_region_do_draw(C, ar);
			ar->do_draw = false;
		}
	}
	else if (type == eRTDrawRegionSwap) {
		CTX_wm_menu_set(C, NULL);

		ED_region_tag_redraw(ar);
		wm_draw_update(C);

		CTX_wm_window_set(C, win);  /* XXX context manipulation warning! */
	}
	else if (type == eRTDrawWindow) {
		ScrArea *sa_iter;

		CTX_wm_menu_set(C, NULL);

		for (sa_iter = win->screen->areabase.first; sa_iter; sa_iter = sa_iter->next) {
			ARegion *ar_iter;
			CTX_wm_area_set(C, sa_iter);

			for (ar_iter = sa_iter->regionbase.first; ar_iter; ar_iter = ar_iter->next) {
				if (ar_iter->swinid) {
					CTX_wm_region_set(C, ar_iter);
					ED_region_do_draw(C, ar_iter);
					ar_iter->do_draw = false;
				}
			}
		}

		CTX_wm_window_set(C, win);  /* XXX context manipulation warning! */

		CTX_wm_area_set(C, sa);
		CTX_wm_region_set(C, ar);
	}
	else if (type == eRTDrawWindowSwap) {
		redraw_timer_window_swap(C);
	}
	else if (type == eRTAnimationStep) {
		scene->r.cfra += (cfra == scene->r.cfra) ? 1 : -1;
		BKE_scene_update_for_newframe(bmain->eval_ctx, bmain, scene, scene->lay);
	}
	else if (type == eRTAnimationPlay) {
		/* play anim, return on same frame as started with */
		int tot = (scene->r.efra - scene->r.sfra) + 1;

		while (tot--) {
			/* todo, ability to escape! */
			scene->r.cfra++;
			if (scene->r.cfra > scene->r.efra)
				scene->r.cfra = scene->r.sfra;

			BKE_scene_update_for_newframe(bmain->eval_ctx, bmain, scene, scene->lay);
			redraw_timer_window_swap(C);
		}
	}
	else { /* eRTUndo */
		ED_undo_pop(C);
		ED_undo_redo(C);
	}
}

static int redraw_timer_exec(bContext *C, wmOperator *op)
{
	Main *bmain = CTX_data_main(C);
	Scene *scene = CTX_data_scene(C);
	wmWindow *win = CTX_wm_window(C);
	ScrArea *sa = CTX_wm_area(C);
	ARegion *ar = CTX_wm_region(C);
	double time_start, time_delta;
	const int type = RNA_enum_get(op->ptr, "type");
	const int iter = RNA_int_get(op->ptr, "iterations");
	const double time_limit = (double)RNA_float_get(op->ptr, "time_limit");
	const int cfra = scene->r.cfra;
	int a, iter_steps = 0;
	const char *infostr = "";

	WM_cursor_wait(1);

	time_start = PIL_check_seconds_timer();

	for (a = 0; a < iter; a++) {
		redraw_timer_step(C, bmain, scene, win, sa, ar, type, cfra);
		iter_steps += 1;

		if (time_limit != 0.0) {
			if ((PIL_check_seconds_timer() - time_start) > time_limit) {
				break;
			}
			a = 0;
		}
	}
	
	time_delta = (PIL_check_seconds_timer() - time_start) * 1000;

	RNA_enum_description(redraw_timer_type_items, type, &infostr);

	WM_cursor_wait(0);

	BKE_reportf(op->reports, RPT_WARNING,
	            "%d x %s: %.4f ms, average: %.8f ms",
	            iter_steps, infostr, time_delta, time_delta / iter_steps);
	
	return OPERATOR_FINISHED;
}

static void WM_OT_redraw_timer(wmOperatorType *ot)
{
	ot->name = "Redraw Timer";
	ot->idname = "WM_OT_redraw_timer";
	ot->description = "Simple redraw timer to test the speed of updating the interface";

	ot->invoke = WM_menu_invoke;
	ot->exec = redraw_timer_exec;
	ot->poll = WM_operator_winactive;

	ot->prop = RNA_def_enum(ot->srna, "type", redraw_timer_type_items, eRTDrawRegion, "Type", "");
	RNA_def_int(ot->srna, "iterations", 10, 1, INT_MAX, "Iterations", "Number of times to redraw", 1, 1000);
	RNA_def_float(ot->srna, "time_limit", 0.0, 0.0, FLT_MAX,
	              "Time Limit", "Seconds to run the test for (override iterations)", 0.0, 60.0);

}

/* ************************** memory statistics for testing ***************** */

static int memory_statistics_exec(bContext *UNUSED(C), wmOperator *UNUSED(op))
{
	MEM_printmemlist_stats();
	return OPERATOR_FINISHED;
}

static void WM_OT_memory_statistics(wmOperatorType *ot)
{
	ot->name = "Memory Statistics";
	ot->idname = "WM_OT_memory_statistics";
	ot->description = "Print memory statistics to the console";
	
	ot->exec = memory_statistics_exec;
}

/* ************************** memory statistics for testing ***************** */

static int dependency_relations_exec(bContext *C, wmOperator *UNUSED(op))
{
	Main *bmain = CTX_data_main(C);
	Scene *scene = CTX_data_scene(C);
	Object *ob = CTX_data_active_object(C);

	DAG_print_dependencies(bmain, scene, ob);

	return OPERATOR_FINISHED;
}

static void WM_OT_dependency_relations(wmOperatorType *ot)
{
	ot->name = "Dependency Relations";
	ot->idname = "WM_OT_dependency_relations";
	ot->description = "Print dependency graph relations to the console";
	
	ot->exec = dependency_relations_exec;
}

/* *************************** Mat/tex/etc. previews generation ************* */

typedef struct PreviewsIDEnsureData {
	bContext *C;
	Scene *scene;
} PreviewsIDEnsureData;

static void previews_id_ensure(bContext *C, Scene *scene, ID *id)
{
	BLI_assert(ELEM(GS(id->name), ID_MA, ID_TE, ID_IM, ID_WO, ID_LA));

	/* Only preview non-library datablocks, lib ones do not pertain to this .blend file!
	 * Same goes for ID with no user. */
	if (!id->lib && (id->us != 0)) {
		UI_id_icon_render(C, scene, id, false, false);
		UI_id_icon_render(C, scene, id, true, false);
	}
}

static int previews_id_ensure_callback(void *userdata, ID *UNUSED(self_id), ID **idptr, int UNUSED(cd_flag))
{
	PreviewsIDEnsureData *data = userdata;
	ID *id = *idptr;

	if (id && (id->tag & LIB_TAG_DOIT)) {
		BLI_assert(ELEM(GS(id->name), ID_MA, ID_TE, ID_IM, ID_WO, ID_LA));
		previews_id_ensure(data->C, data->scene, id);
		id->tag &= ~LIB_TAG_DOIT;
	}

	return IDWALK_RET_NOP;
}

static int previews_ensure_exec(bContext *C, wmOperator *UNUSED(op))
{
	Main *bmain = CTX_data_main(C);
	ListBase *lb[] = {&bmain->mat, &bmain->tex, &bmain->image, &bmain->world, &bmain->lamp, NULL};
	PreviewsIDEnsureData preview_id_data;
	Scene *scene;
	ID *id;
	int i;

	/* We use LIB_TAG_DOIT to check whether we have already handled a given ID or not. */
	BKE_main_id_tag_all(bmain, LIB_TAG_DOIT, false);
	for (i = 0; lb[i]; i++) {
		BKE_main_id_tag_listbase(lb[i], LIB_TAG_DOIT, true);
	}

	preview_id_data.C = C;
	for (scene = bmain->scene.first; scene; scene = scene->id.next) {
		preview_id_data.scene = scene;
		id = (ID *)scene;

		BKE_library_foreach_ID_link(id, previews_id_ensure_callback, &preview_id_data, IDWALK_RECURSE);
	}

	/* Check a last time for ID not used (fake users only, in theory), and
	 * do our best for those, using current scene... */
	for (i = 0; lb[i]; i++) {
		for (id = lb[i]->first; id; id = id->next) {
			if (id->tag & LIB_TAG_DOIT) {
				previews_id_ensure(C, NULL, id);
				id->tag &= ~LIB_TAG_DOIT;
			}
		}
	}

	return OPERATOR_FINISHED;
}

static void WM_OT_previews_ensure(wmOperatorType *ot)
{
	ot->name = "Refresh DataBlock Previews";
	ot->idname = "WM_OT_previews_ensure";
	ot->description = "Ensure datablock previews are available and up-to-date "
	                  "(to be saved in .blend file, only for some types like materials, textures, etc.)";

	ot->exec = previews_ensure_exec;
}

/* *************************** Datablocks previews clear ************* */

/* Only types supporting previews currently. */
static EnumPropertyItem preview_id_type_items[] = {
    {FILTER_ID_SCE, "SCENE", 0, "Scenes", ""},
    {FILTER_ID_GR, "GROUP", 0, "Groups", ""},
    {FILTER_ID_OB, "OBJECT", 0, "Objects", ""},
    {FILTER_ID_MA, "MATERIAL", 0, "Materials", ""},
    {FILTER_ID_LA, "LAMP", 0, "Lamps", ""},
    {FILTER_ID_WO, "WORLD", 0, "Worlds", ""},
    {FILTER_ID_TE, "TEXTURE", 0, "Textures", ""},
    {FILTER_ID_IM, "IMAGE", 0, "Images", ""},
#if 0  /* XXX TODO */
    {FILTER_ID_BR, "BRUSH", 0, "Brushes", ""},
#endif
    {0, NULL, 0, NULL, NULL}
};

static int previews_clear_exec(bContext *C, wmOperator *op)
{
	Main *bmain = CTX_data_main(C);
	ListBase *lb[] = {&bmain->object, &bmain->group,
	                  &bmain->mat, &bmain->world, &bmain->lamp, &bmain->tex, &bmain->image, NULL};
	int i;

	const int id_filters = RNA_enum_get(op->ptr, "id_type");

	for (i = 0; lb[i]; i++) {
		ID *id = lb[i]->first;

		if (!id) continue;

//		printf("%s: %d, %d, %d -> %d\n", id->name, GS(id->name), BKE_idcode_to_idfilter(GS(id->name)),
//		                                 id_filters, BKE_idcode_to_idfilter(GS(id->name)) & id_filters);

		if (!id || !(BKE_idcode_to_idfilter(GS(id->name)) & id_filters)) {
			continue;
		}

		for (; id; id = id->next) {
			PreviewImage *prv_img = BKE_previewimg_id_ensure(id);

			BKE_previewimg_clear(prv_img);
		}
	}

	return OPERATOR_FINISHED;
}

static void WM_OT_previews_clear(wmOperatorType *ot)
{
	ot->name = "Clear DataBlock Previews";
	ot->idname = "WM_OT_previews_clear";
	ot->description = "Clear datablock previews (only for some types like objects, materials, textures, etc.)";

	ot->exec = previews_clear_exec;
	ot->invoke = WM_menu_invoke;

	ot->prop = RNA_def_enum_flag(ot->srna, "id_type", preview_id_type_items,
	                             FILTER_ID_SCE | FILTER_ID_OB | FILTER_ID_GR |
	                             FILTER_ID_MA | FILTER_ID_LA | FILTER_ID_WO | FILTER_ID_TE | FILTER_ID_IM,
	                             "DataBlock Type", "Which datablock previews to clear");
}

/* *************************** Doc from UI ************* */

static int doc_view_manual_ui_context_exec(bContext *C, wmOperator *UNUSED(op))
{
	PointerRNA ptr_props;
	char buf[512];
	short retval = OPERATOR_CANCELLED;

	if (UI_but_online_manual_id_from_active(C, buf, sizeof(buf))) {
		WM_operator_properties_create(&ptr_props, "WM_OT_doc_view_manual");
		RNA_string_set(&ptr_props, "doc_id", buf);

		retval = WM_operator_name_call_ptr(
		        C, WM_operatortype_find("WM_OT_doc_view_manual", false),
		        WM_OP_EXEC_DEFAULT, &ptr_props);

		WM_operator_properties_free(&ptr_props);
	}

	return retval;
}

static void WM_OT_doc_view_manual_ui_context(wmOperatorType *ot)
{
	/* identifiers */
	ot->name = "View Online Manual";
	ot->idname = "WM_OT_doc_view_manual_ui_context";
	ot->description = "View a context based online manual in a web browser";

	/* callbacks */
	ot->poll = ED_operator_regionactive;
	ot->exec = doc_view_manual_ui_context_exec;
}

/* ******************************************************* */

static void operatortype_ghash_free_cb(wmOperatorType *ot)
{
	if (ot->last_properties) {
		IDP_FreeProperty(ot->last_properties);
		MEM_freeN(ot->last_properties);
	}

	if (ot->macro.first)
		wm_operatortype_free_macro(ot);

	if (ot->ext.srna) /* python operator, allocs own string */
		MEM_freeN((void *)ot->idname);

	MEM_freeN(ot);
}

/* ******************************************************* */
/* toggle 3D for current window, turning it fullscreen if needed */
static void WM_OT_stereo3d_set(wmOperatorType *ot)
{
	PropertyRNA *prop;

	ot->name = "Set Stereo 3D";
	ot->idname = "WM_OT_set_stereo_3d";
	ot->description = "Toggle 3D stereo support for current window (or change the display mode)";

	ot->exec = wm_stereo3d_set_exec;
	ot->invoke = wm_stereo3d_set_invoke;
	ot->poll = WM_operator_winactive;
	ot->ui = wm_stereo3d_set_draw;
	ot->check = wm_stereo3d_set_check;
	ot->cancel = wm_stereo3d_set_cancel;

	prop = RNA_def_enum(ot->srna, "display_mode", rna_enum_stereo3d_display_items, S3D_DISPLAY_ANAGLYPH, "Display Mode", "");
	RNA_def_property_flag(prop, PROP_SKIP_SAVE);
	prop = RNA_def_enum(ot->srna, "anaglyph_type", rna_enum_stereo3d_anaglyph_type_items, S3D_ANAGLYPH_REDCYAN, "Anaglyph Type", "");
	RNA_def_property_flag(prop, PROP_SKIP_SAVE);
	prop = RNA_def_enum(ot->srna, "interlace_type", rna_enum_stereo3d_interlace_type_items, S3D_INTERLACE_ROW, "Interlace Type", "");
	RNA_def_property_flag(prop, PROP_SKIP_SAVE);
	prop = RNA_def_boolean(ot->srna, "use_interlace_swap", false, "Swap Left/Right",
	                       "Swap left and right stereo channels");
	RNA_def_property_flag(prop, PROP_SKIP_SAVE);
	prop = RNA_def_boolean(ot->srna, "use_sidebyside_crosseyed", false, "Cross-Eyed",
	                       "Right eye should see left image and vice-versa");
	RNA_def_property_flag(prop, PROP_SKIP_SAVE);
}

/* ******************************************************* */
/* called on initialize WM_exit() */
void wm_operatortype_free(void)
{
	BLI_ghash_free(global_ops_hash, NULL, (GHashValFreeFP)operatortype_ghash_free_cb);
	global_ops_hash = NULL;
}

/* called on initialize WM_init() */
void wm_operatortype_init(void)
{
	/* reserve size is set based on blender default setup */
	global_ops_hash = BLI_ghash_str_new_ex("wm_operatortype_init gh", 2048);

	WM_operatortype_append(WM_OT_window_close);
	WM_operatortype_append(WM_OT_window_duplicate);
	WM_operatortype_append(WM_OT_read_history);
	WM_operatortype_append(WM_OT_read_homefile);
	WM_operatortype_append(WM_OT_read_factory_settings);
	WM_operatortype_append(WM_OT_save_homefile);
	WM_operatortype_append(WM_OT_save_userpref);
	WM_operatortype_append(WM_OT_userpref_autoexec_path_add);
	WM_operatortype_append(WM_OT_userpref_autoexec_path_remove);
	WM_operatortype_append(WM_OT_window_fullscreen_toggle);
	WM_operatortype_append(WM_OT_quit_blender);
	WM_operatortype_append(WM_OT_open_mainfile);
	WM_operatortype_append(WM_OT_revert_mainfile);
	WM_operatortype_append(WM_OT_assets_update_check);
	WM_operatortype_append(WM_OT_link);
	WM_operatortype_append(WM_OT_append);
	WM_operatortype_append(WM_OT_recover_last_session);
	WM_operatortype_append(WM_OT_recover_auto_save);
	WM_operatortype_append(WM_OT_save_as_mainfile);
	WM_operatortype_append(WM_OT_save_mainfile);
	WM_operatortype_append(WM_OT_redraw_timer);
	WM_operatortype_append(WM_OT_memory_statistics);
	WM_operatortype_append(WM_OT_dependency_relations);
	WM_operatortype_append(WM_OT_debug_menu);
	WM_operatortype_append(WM_OT_operator_defaults);
	WM_operatortype_append(WM_OT_splash);
	WM_operatortype_append(WM_OT_search_menu);
	WM_operatortype_append(WM_OT_call_menu);
	WM_operatortype_append(WM_OT_call_menu_pie);
	WM_operatortype_append(WM_OT_radial_control);
	WM_operatortype_append(WM_OT_stereo3d_set);
#if defined(WIN32)
	WM_operatortype_append(WM_OT_console_toggle);
#endif
	WM_operatortype_append(WM_OT_previews_ensure);
	WM_operatortype_append(WM_OT_previews_clear);
	WM_operatortype_append(WM_OT_doc_view_manual_ui_context);
}

/* circleselect-like modal operators */
static void gesture_circle_modal_keymap(wmKeyConfig *keyconf)
{
	static EnumPropertyItem modal_items[] = {
		{GESTURE_MODAL_CANCEL,  "CANCEL", 0, "Cancel", ""},
		{GESTURE_MODAL_CONFIRM, "CONFIRM", 0, "Confirm", ""},
		{GESTURE_MODAL_CIRCLE_ADD, "ADD", 0, "Add", ""},
		{GESTURE_MODAL_CIRCLE_SUB, "SUBTRACT", 0, "Subtract", ""},
		{GESTURE_MODAL_CIRCLE_SIZE, "SIZE", 0, "Size", ""},

		{GESTURE_MODAL_SELECT,  "SELECT", 0, "Select", ""},
		{GESTURE_MODAL_DESELECT, "DESELECT", 0, "DeSelect", ""},
		{GESTURE_MODAL_NOP, "NOP", 0, "No Operation", ""},

		{0, NULL, 0, NULL, NULL}
	};

	/* WARNING - name is incorrect, use for non-3d views */
	wmKeyMap *keymap = WM_modalkeymap_get(keyconf, "View3D Gesture Circle");

	/* this function is called for each spacetype, only needs to add map once */
	if (keymap && keymap->modal_items) return;

	keymap = WM_modalkeymap_add(keyconf, "View3D Gesture Circle", modal_items);

	/* items for modal map */
	WM_modalkeymap_add_item(keymap, ESCKEY,    KM_PRESS, KM_ANY, 0, GESTURE_MODAL_CANCEL);
	WM_modalkeymap_add_item(keymap, RIGHTMOUSE, KM_ANY, KM_ANY, 0, GESTURE_MODAL_CANCEL);

	WM_modalkeymap_add_item(keymap, RETKEY, KM_PRESS, KM_ANY, 0, GESTURE_MODAL_CONFIRM);
	WM_modalkeymap_add_item(keymap, PADENTER, KM_PRESS, 0, 0, GESTURE_MODAL_CONFIRM);

	WM_modalkeymap_add_item(keymap, LEFTMOUSE, KM_PRESS, 0, 0, GESTURE_MODAL_SELECT);

	/* left mouse shift for deselect too */
	WM_modalkeymap_add_item(keymap, LEFTMOUSE, KM_PRESS, KM_SHIFT, 0, GESTURE_MODAL_DESELECT);
	WM_modalkeymap_add_item(keymap, LEFTMOUSE, KM_RELEASE, KM_SHIFT, 0, GESTURE_MODAL_NOP);

	WM_modalkeymap_add_item(keymap, MIDDLEMOUSE, KM_PRESS, 0, 0, GESTURE_MODAL_DESELECT); //  default 2.4x
	WM_modalkeymap_add_item(keymap, MIDDLEMOUSE, KM_RELEASE, 0, 0, GESTURE_MODAL_NOP); //  default 2.4x

	WM_modalkeymap_add_item(keymap, LEFTMOUSE, KM_RELEASE, 0, 0, GESTURE_MODAL_NOP);

	WM_modalkeymap_add_item(keymap, WHEELUPMOUSE, KM_PRESS, 0, 0, GESTURE_MODAL_CIRCLE_SUB);
	WM_modalkeymap_add_item(keymap, PADMINUS, KM_PRESS, 0, 0, GESTURE_MODAL_CIRCLE_SUB);
	WM_modalkeymap_add_item(keymap, WHEELDOWNMOUSE, KM_PRESS, 0, 0, GESTURE_MODAL_CIRCLE_ADD);
	WM_modalkeymap_add_item(keymap, PADPLUSKEY, KM_PRESS, 0, 0, GESTURE_MODAL_CIRCLE_ADD);
	WM_modalkeymap_add_item(keymap, MOUSEPAN, 0, 0, 0, GESTURE_MODAL_CIRCLE_SIZE);

	/* assign map to operators */
	WM_modalkeymap_assign(keymap, "VIEW3D_OT_select_circle");
	WM_modalkeymap_assign(keymap, "UV_OT_circle_select");
	WM_modalkeymap_assign(keymap, "CLIP_OT_select_circle");
	WM_modalkeymap_assign(keymap, "MASK_OT_select_circle");
	WM_modalkeymap_assign(keymap, "NODE_OT_select_circle");
	WM_modalkeymap_assign(keymap, "GPENCIL_OT_select_circle");
	WM_modalkeymap_assign(keymap, "GRAPH_OT_select_circle");	

}

/* straight line modal operators */
static void gesture_straightline_modal_keymap(wmKeyConfig *keyconf)
{
	static EnumPropertyItem modal_items[] = {
		{GESTURE_MODAL_CANCEL,  "CANCEL", 0, "Cancel", ""},
		{GESTURE_MODAL_SELECT,  "SELECT", 0, "Select", ""},
		{GESTURE_MODAL_BEGIN,   "BEGIN", 0, "Begin", ""},
		{0, NULL, 0, NULL, NULL}
	};
	
	wmKeyMap *keymap = WM_modalkeymap_get(keyconf, "Gesture Straight Line");
	
	/* this function is called for each spacetype, only needs to add map once */
	if (keymap && keymap->modal_items) return;
	
	keymap = WM_modalkeymap_add(keyconf, "Gesture Straight Line", modal_items);
	
	/* items for modal map */
	WM_modalkeymap_add_item(keymap, ESCKEY,    KM_PRESS, KM_ANY, 0, GESTURE_MODAL_CANCEL);
	WM_modalkeymap_add_item(keymap, RIGHTMOUSE, KM_ANY, KM_ANY, 0, GESTURE_MODAL_CANCEL);
	
	WM_modalkeymap_add_item(keymap, LEFTMOUSE, KM_PRESS, 0, 0, GESTURE_MODAL_BEGIN);
	WM_modalkeymap_add_item(keymap, LEFTMOUSE, KM_RELEASE, 0, 0, GESTURE_MODAL_SELECT);
	
	/* assign map to operators */
	WM_modalkeymap_assign(keymap, "IMAGE_OT_sample_line");
	WM_modalkeymap_assign(keymap, "PAINT_OT_weight_gradient");
	WM_modalkeymap_assign(keymap, "MESH_OT_bisect");
}


/* borderselect-like modal operators */
static void gesture_border_modal_keymap(wmKeyConfig *keyconf)
{
	static EnumPropertyItem modal_items[] = {
		{GESTURE_MODAL_CANCEL,  "CANCEL", 0, "Cancel", ""},
		{GESTURE_MODAL_SELECT,  "SELECT", 0, "Select", ""},
		{GESTURE_MODAL_DESELECT, "DESELECT", 0, "DeSelect", ""},
		{GESTURE_MODAL_BEGIN,   "BEGIN", 0, "Begin", ""},
		{0, NULL, 0, NULL, NULL}
	};

	wmKeyMap *keymap = WM_modalkeymap_get(keyconf, "Gesture Border");

	/* this function is called for each spacetype, only needs to add map once */
	if (keymap && keymap->modal_items) return;

	keymap = WM_modalkeymap_add(keyconf, "Gesture Border", modal_items);

	/* items for modal map */
	WM_modalkeymap_add_item(keymap, ESCKEY,    KM_PRESS, KM_ANY, 0, GESTURE_MODAL_CANCEL);
	
	/* Note: cancel only on press otherwise you cannot map this to RMB-gesture */
	WM_modalkeymap_add_item(keymap, RIGHTMOUSE, KM_PRESS, KM_ANY, 0, GESTURE_MODAL_CANCEL);
	WM_modalkeymap_add_item(keymap, RIGHTMOUSE, KM_RELEASE, KM_ANY, 0, GESTURE_MODAL_SELECT);

	/* allow shift leftclick for deselect too */
	WM_modalkeymap_add_item(keymap, LEFTMOUSE, KM_PRESS, KM_SHIFT, 0, GESTURE_MODAL_BEGIN);
	WM_modalkeymap_add_item(keymap, LEFTMOUSE, KM_RELEASE, KM_SHIFT, 0, GESTURE_MODAL_DESELECT);

	/* any unhandled leftclick release handles select */
	WM_modalkeymap_add_item(keymap, LEFTMOUSE, KM_PRESS, 0, 0, GESTURE_MODAL_BEGIN);
	WM_modalkeymap_add_item(keymap, LEFTMOUSE, KM_RELEASE, KM_ANY, 0, GESTURE_MODAL_SELECT);
	
	WM_modalkeymap_add_item(keymap, MIDDLEMOUSE, KM_PRESS, 0, 0, GESTURE_MODAL_BEGIN);
	WM_modalkeymap_add_item(keymap, MIDDLEMOUSE, KM_RELEASE, 0, 0, GESTURE_MODAL_DESELECT);
	
	/* assign map to operators */
	WM_modalkeymap_assign(keymap, "ACTION_OT_select_border");
	WM_modalkeymap_assign(keymap, "ANIM_OT_channels_select_border");
	WM_modalkeymap_assign(keymap, "ANIM_OT_previewrange_set");
	WM_modalkeymap_assign(keymap, "INFO_OT_select_border");
	WM_modalkeymap_assign(keymap, "FILE_OT_select_border");
	WM_modalkeymap_assign(keymap, "GRAPH_OT_select_border");
	WM_modalkeymap_assign(keymap, "MARKER_OT_select_border");
	WM_modalkeymap_assign(keymap, "NLA_OT_select_border");
	WM_modalkeymap_assign(keymap, "NODE_OT_select_border");
	WM_modalkeymap_assign(keymap, "NODE_OT_viewer_border");
	WM_modalkeymap_assign(keymap, "PAINT_OT_hide_show");
	WM_modalkeymap_assign(keymap, "OUTLINER_OT_select_border");
//	WM_modalkeymap_assign(keymap, "SCREEN_OT_border_select"); // template
	WM_modalkeymap_assign(keymap, "SEQUENCER_OT_select_border");
	WM_modalkeymap_assign(keymap, "SEQUENCER_OT_view_ghost_border");
	WM_modalkeymap_assign(keymap, "UV_OT_select_border");
	WM_modalkeymap_assign(keymap, "CLIP_OT_select_border");
	WM_modalkeymap_assign(keymap, "CLIP_OT_graph_select_border");
	WM_modalkeymap_assign(keymap, "MASK_OT_select_border");
	WM_modalkeymap_assign(keymap, "VIEW2D_OT_zoom_border");
	WM_modalkeymap_assign(keymap, "VIEW3D_OT_clip_border");
	WM_modalkeymap_assign(keymap, "VIEW3D_OT_render_border");
	WM_modalkeymap_assign(keymap, "VIEW3D_OT_select_border");
	WM_modalkeymap_assign(keymap, "VIEW3D_OT_zoom_border"); /* XXX TODO: zoom border should perhaps map rightmouse to zoom out instead of in+cancel */
	WM_modalkeymap_assign(keymap, "IMAGE_OT_render_border");
	WM_modalkeymap_assign(keymap, "GPENCIL_OT_select_border");
}

/* zoom to border modal operators */
static void gesture_zoom_border_modal_keymap(wmKeyConfig *keyconf)
{
	static EnumPropertyItem modal_items[] = {
		{GESTURE_MODAL_CANCEL, "CANCEL", 0, "Cancel", ""},
		{GESTURE_MODAL_IN,  "IN", 0, "In", ""},
		{GESTURE_MODAL_OUT, "OUT", 0, "Out", ""},
		{GESTURE_MODAL_BEGIN, "BEGIN", 0, "Begin", ""},
		{0, NULL, 0, NULL, NULL}
	};

	wmKeyMap *keymap = WM_modalkeymap_get(keyconf, "Gesture Zoom Border");

	/* this function is called for each spacetype, only needs to add map once */
	if (keymap && keymap->modal_items) return;

	keymap = WM_modalkeymap_add(keyconf, "Gesture Zoom Border", modal_items);

	/* items for modal map */
	WM_modalkeymap_add_item(keymap, ESCKEY,    KM_PRESS, KM_ANY, 0, GESTURE_MODAL_CANCEL);
	WM_modalkeymap_add_item(keymap, RIGHTMOUSE, KM_ANY, KM_ANY, 0, GESTURE_MODAL_CANCEL);

	WM_modalkeymap_add_item(keymap, LEFTMOUSE, KM_PRESS, 0, 0, GESTURE_MODAL_BEGIN);
	WM_modalkeymap_add_item(keymap, LEFTMOUSE, KM_RELEASE, 0, 0, GESTURE_MODAL_IN); 

	WM_modalkeymap_add_item(keymap, MIDDLEMOUSE, KM_PRESS, 0, 0, GESTURE_MODAL_BEGIN);
	WM_modalkeymap_add_item(keymap, MIDDLEMOUSE, KM_RELEASE, 0, 0, GESTURE_MODAL_OUT);

	/* assign map to operators */
	WM_modalkeymap_assign(keymap, "VIEW2D_OT_zoom_border");
	WM_modalkeymap_assign(keymap, "VIEW3D_OT_zoom_border");
}

/* default keymap for windows and screens, only call once per WM */
void wm_window_keymap(wmKeyConfig *keyconf)
{
	wmKeyMap *keymap = WM_keymap_find(keyconf, "Window", 0, 0);
	wmKeyMapItem *kmi;
	const char *data_path;
	
	/* note, this doesn't replace existing keymap items */
	WM_keymap_verify_item(keymap, "WM_OT_window_duplicate", WKEY, KM_PRESS, KM_CTRL | KM_ALT, 0);
#ifdef __APPLE__
	WM_keymap_add_item(keymap, "WM_OT_read_homefile", NKEY, KM_PRESS, KM_OSKEY, 0);
	WM_keymap_add_menu(keymap, "INFO_MT_file_open_recent", OKEY, KM_PRESS, KM_SHIFT | KM_OSKEY, 0);
	WM_keymap_add_item(keymap, "WM_OT_open_mainfile", OKEY, KM_PRESS, KM_OSKEY, 0);
	WM_keymap_add_item(keymap, "WM_OT_save_mainfile", SKEY, KM_PRESS, KM_OSKEY, 0);
	WM_keymap_add_item(keymap, "WM_OT_save_as_mainfile", SKEY, KM_PRESS, KM_SHIFT | KM_OSKEY, 0);
	WM_keymap_add_item(keymap, "WM_OT_quit_blender", QKEY, KM_PRESS, KM_OSKEY, 0);
#endif
	WM_keymap_add_item(keymap, "WM_OT_read_homefile", NKEY, KM_PRESS, KM_CTRL, 0);
	WM_keymap_add_item(keymap, "WM_OT_save_homefile", UKEY, KM_PRESS, KM_CTRL, 0); 
	WM_keymap_add_menu(keymap, "INFO_MT_file_open_recent", OKEY, KM_PRESS, KM_SHIFT | KM_CTRL, 0);
	WM_keymap_add_item(keymap, "WM_OT_open_mainfile", OKEY, KM_PRESS, KM_CTRL, 0);
	WM_keymap_add_item(keymap, "WM_OT_open_mainfile", F1KEY, KM_PRESS, 0, 0);
	WM_keymap_add_item(keymap, "WM_OT_link", OKEY, KM_PRESS, KM_CTRL | KM_ALT, 0);
	WM_keymap_add_item(keymap, "WM_OT_append", F1KEY, KM_PRESS, KM_SHIFT, 0);

	WM_keymap_add_item(keymap, "WM_OT_save_mainfile", SKEY, KM_PRESS, KM_CTRL, 0);
	WM_keymap_add_item(keymap, "WM_OT_save_mainfile", WKEY, KM_PRESS, KM_CTRL, 0);
	WM_keymap_add_item(keymap, "WM_OT_save_as_mainfile", SKEY, KM_PRESS, KM_SHIFT | KM_CTRL, 0);
	WM_keymap_add_item(keymap, "WM_OT_save_as_mainfile", F2KEY, KM_PRESS, 0, 0);
	kmi = WM_keymap_add_item(keymap, "WM_OT_save_as_mainfile", SKEY, KM_PRESS, KM_ALT | KM_CTRL, 0);
	RNA_boolean_set(kmi->ptr, "copy", true);

	WM_keymap_verify_item(keymap, "WM_OT_window_fullscreen_toggle", F11KEY, KM_PRESS, KM_ALT, 0);
	WM_keymap_add_item(keymap, "WM_OT_quit_blender", QKEY, KM_PRESS, KM_CTRL, 0);

	WM_keymap_add_item(keymap, "WM_OT_doc_view_manual_ui_context", F1KEY, KM_PRESS, KM_ALT, 0);

	/* debug/testing */
	WM_keymap_verify_item(keymap, "WM_OT_redraw_timer", TKEY, KM_PRESS, KM_ALT | KM_CTRL, 0);
	WM_keymap_verify_item(keymap, "WM_OT_debug_menu", DKEY, KM_PRESS, KM_ALT | KM_CTRL, 0);

	/* menus that can be accessed anywhere in blender */
	WM_keymap_verify_item(keymap, "WM_OT_search_menu", SPACEKEY, KM_PRESS, 0, 0);
	WM_keymap_add_menu(keymap, "USERPREF_MT_ndof_settings", NDOF_BUTTON_MENU, KM_PRESS, 0, 0);

	/* Space switching */
	kmi = WM_keymap_add_item(keymap, "WM_OT_context_set_enum", F2KEY, KM_PRESS, KM_SHIFT, 0); /* new in 2.5x, was DXF export */
	RNA_string_set(kmi->ptr, "data_path", "area.type");
	RNA_string_set(kmi->ptr, "value", "LOGIC_EDITOR");

	kmi = WM_keymap_add_item(keymap, "WM_OT_context_set_enum", F3KEY, KM_PRESS, KM_SHIFT, 0);
	RNA_string_set(kmi->ptr, "data_path", "area.type");
	RNA_string_set(kmi->ptr, "value", "NODE_EDITOR");

	kmi = WM_keymap_add_item(keymap, "WM_OT_context_set_enum", F4KEY, KM_PRESS, KM_SHIFT, 0); /* new in 2.5x, was data browser */
	RNA_string_set(kmi->ptr, "data_path", "area.type");
	RNA_string_set(kmi->ptr, "value", "CONSOLE");

	kmi = WM_keymap_add_item(keymap, "WM_OT_context_set_enum", F5KEY, KM_PRESS, KM_SHIFT, 0);
	RNA_string_set(kmi->ptr, "data_path", "area.type");
	RNA_string_set(kmi->ptr, "value", "VIEW_3D");

	kmi = WM_keymap_add_item(keymap, "WM_OT_context_set_enum", F6KEY, KM_PRESS, KM_SHIFT, 0);
	RNA_string_set(kmi->ptr, "data_path", "area.type");
	RNA_string_set(kmi->ptr, "value", "GRAPH_EDITOR");

	kmi = WM_keymap_add_item(keymap, "WM_OT_context_set_enum", F7KEY, KM_PRESS, KM_SHIFT, 0);
	RNA_string_set(kmi->ptr, "data_path", "area.type");
	RNA_string_set(kmi->ptr, "value", "PROPERTIES");

	kmi = WM_keymap_add_item(keymap, "WM_OT_context_set_enum", F8KEY, KM_PRESS, KM_SHIFT, 0);
	RNA_string_set(kmi->ptr, "data_path", "area.type");
	RNA_string_set(kmi->ptr, "value", "SEQUENCE_EDITOR");

	kmi = WM_keymap_add_item(keymap, "WM_OT_context_set_enum", F9KEY, KM_PRESS, KM_SHIFT, 0);
	RNA_string_set(kmi->ptr, "data_path", "area.type");
	RNA_string_set(kmi->ptr, "value", "OUTLINER");

	kmi = WM_keymap_add_item(keymap, "WM_OT_context_set_enum", F10KEY, KM_PRESS, KM_SHIFT, 0);
	RNA_string_set(kmi->ptr, "data_path", "area.type");
	RNA_string_set(kmi->ptr, "value", "IMAGE_EDITOR");

	kmi = WM_keymap_add_item(keymap, "WM_OT_context_set_enum", F11KEY, KM_PRESS, KM_SHIFT, 0);
	RNA_string_set(kmi->ptr, "data_path", "area.type");
	RNA_string_set(kmi->ptr, "value", "TEXT_EDITOR");

	kmi = WM_keymap_add_item(keymap, "WM_OT_context_set_enum", F12KEY, KM_PRESS, KM_SHIFT, 0);
	RNA_string_set(kmi->ptr, "data_path", "area.type");
	RNA_string_set(kmi->ptr, "value", "DOPESHEET_EDITOR");
	
	/* ndof speed */
	data_path = "user_preferences.inputs.ndof_sensitivity";
	kmi = WM_keymap_add_item(keymap, "WM_OT_context_scale_float", NDOF_BUTTON_PLUS, KM_PRESS, 0, 0);
	RNA_string_set(kmi->ptr, "data_path", data_path);
	RNA_float_set(kmi->ptr, "value", 1.1f);

	kmi = WM_keymap_add_item(keymap, "WM_OT_context_scale_float", NDOF_BUTTON_MINUS, KM_PRESS, 0, 0);
	RNA_string_set(kmi->ptr, "data_path", data_path);
	RNA_float_set(kmi->ptr, "value", 1.0f / 1.1f);

	kmi = WM_keymap_add_item(keymap, "WM_OT_context_scale_float", NDOF_BUTTON_PLUS, KM_PRESS, KM_SHIFT, 0);
	RNA_string_set(kmi->ptr, "data_path", data_path);
	RNA_float_set(kmi->ptr, "value", 1.5f);

	kmi = WM_keymap_add_item(keymap, "WM_OT_context_scale_float", NDOF_BUTTON_MINUS, KM_PRESS, KM_SHIFT, 0);
	RNA_string_set(kmi->ptr, "data_path", data_path);
	RNA_float_set(kmi->ptr, "value", 1.0f / 1.5f);
	data_path = NULL;
	(void)data_path;


	gesture_circle_modal_keymap(keyconf);
	gesture_border_modal_keymap(keyconf);
	gesture_zoom_border_modal_keymap(keyconf);
	gesture_straightline_modal_keymap(keyconf);
}

/* Generic itemf's for operators that take library args */
static EnumPropertyItem *rna_id_itemf(bContext *UNUSED(C), PointerRNA *UNUSED(ptr), bool *r_free, ID *id, bool local)
{
	EnumPropertyItem item_tmp = {0}, *item = NULL;
	int totitem = 0;
	int i = 0;

	for (; id; id = id->next) {
		if (local == false || id->lib == NULL) {
			item_tmp.identifier = item_tmp.name = id->name + 2;
			item_tmp.value = i++;
			RNA_enum_item_add(&item, &totitem, &item_tmp);
		}
	}

	RNA_enum_item_end(&item, &totitem);
	*r_free = true;

	return item;
}

/* can add more as needed */
EnumPropertyItem *RNA_action_itemf(bContext *C, PointerRNA *ptr, PropertyRNA *UNUSED(prop), bool *r_free)
{
	return rna_id_itemf(C, ptr, r_free, C ? (ID *)CTX_data_main(C)->action.first : NULL, false);
}
#if 0 /* UNUSED */
EnumPropertyItem *RNA_action_local_itemf(bContext *C, PointerRNA *ptr, PropertyRNA *UNUSED(prop), bool *r_free)
{
	return rna_id_itemf(C, ptr, r_free, C ? (ID *)CTX_data_main(C)->action.first : NULL, true);
}
#endif

EnumPropertyItem *RNA_group_itemf(bContext *C, PointerRNA *ptr, PropertyRNA *UNUSED(prop), bool *r_free)
{
	return rna_id_itemf(C, ptr, r_free, C ? (ID *)CTX_data_main(C)->group.first : NULL, false);
}
EnumPropertyItem *RNA_group_local_itemf(bContext *C, PointerRNA *ptr, PropertyRNA *UNUSED(prop), bool *r_free)
{
	return rna_id_itemf(C, ptr, r_free, C ? (ID *)CTX_data_main(C)->group.first : NULL, true);
}

EnumPropertyItem *RNA_image_itemf(bContext *C, PointerRNA *ptr, PropertyRNA *UNUSED(prop), bool *r_free)
{
	return rna_id_itemf(C, ptr, r_free, C ? (ID *)CTX_data_main(C)->image.first : NULL, false);
}
EnumPropertyItem *RNA_image_local_itemf(bContext *C, PointerRNA *ptr, PropertyRNA *UNUSED(prop), bool *r_free)
{
	return rna_id_itemf(C, ptr, r_free, C ? (ID *)CTX_data_main(C)->image.first : NULL, true);
}

EnumPropertyItem *RNA_scene_itemf(bContext *C, PointerRNA *ptr, PropertyRNA *UNUSED(prop), bool *r_free)
{
	return rna_id_itemf(C, ptr, r_free, C ? (ID *)CTX_data_main(C)->scene.first : NULL, false);
}
EnumPropertyItem *RNA_scene_local_itemf(bContext *C, PointerRNA *ptr, PropertyRNA *UNUSED(prop), bool *r_free)
{
	return rna_id_itemf(C, ptr, r_free, C ? (ID *)CTX_data_main(C)->scene.first : NULL, true);
}

EnumPropertyItem *RNA_movieclip_itemf(bContext *C, PointerRNA *ptr, PropertyRNA *UNUSED(prop), bool *r_free)
{
	return rna_id_itemf(C, ptr, r_free, C ? (ID *)CTX_data_main(C)->movieclip.first : NULL, false);
}
EnumPropertyItem *RNA_movieclip_local_itemf(bContext *C, PointerRNA *ptr, PropertyRNA *UNUSED(prop), bool *r_free)
{
	return rna_id_itemf(C, ptr, r_free, C ? (ID *)CTX_data_main(C)->movieclip.first : NULL, true);
}

EnumPropertyItem *RNA_mask_itemf(bContext *C, PointerRNA *ptr, PropertyRNA *UNUSED(prop), bool *r_free)
{
	return rna_id_itemf(C, ptr, r_free, C ? (ID *)CTX_data_main(C)->mask.first : NULL, false);
}
EnumPropertyItem *RNA_mask_local_itemf(bContext *C, PointerRNA *ptr, PropertyRNA *UNUSED(prop), bool *r_free)
{
	return rna_id_itemf(C, ptr, r_free, C ? (ID *)CTX_data_main(C)->mask.first : NULL, true);
}
<|MERGE_RESOLUTION|>--- conflicted
+++ resolved
@@ -50,7 +50,6 @@
 #include "DNA_object_types.h"
 #include "DNA_screen_types.h"
 #include "DNA_scene_types.h"
-#include "DNA_space_types.h"
 #include "DNA_userdef_types.h"
 #include "DNA_windowmanager_types.h"
 
@@ -67,17 +66,7 @@
 
 #include "BLO_readfile.h"
 
-#include "RNA_access.h"
-#include "RNA_define.h"
-#include "RNA_types.h"
-#include "RNA_enum_types.h"
-
 #include "BKE_appdir.h"
-<<<<<<< HEAD
-#include "BKE_asset.h"
-#include "BKE_autoexec.h"
-=======
->>>>>>> ccbfbeba
 #include "BKE_blender.h"
 #include "BKE_brush.h"
 #include "BKE_context.h"
@@ -109,6 +98,10 @@
 #include "ED_view3d.h"
 
 #include "GPU_basic_shader.h"
+
+#include "RNA_access.h"
+#include "RNA_define.h"
+#include "RNA_enum_types.h"
 
 #include "UI_interface.h"
 #include "UI_interface_icons.h"
@@ -2072,1332 +2065,6 @@
 	ot->poll = wm_operator_winactive_normal;
 }
 
-<<<<<<< HEAD
-static void WM_OT_save_homefile(wmOperatorType *ot)
-{
-	ot->name = "Save Startup File";
-	ot->idname = "WM_OT_save_homefile";
-	ot->description = "Make the current file the default .blend file, includes preferences";
-		
-	ot->invoke = WM_operator_confirm;
-	ot->exec = wm_homefile_write_exec;
-}
-
-static int wm_userpref_autoexec_add_exec(bContext *UNUSED(C), wmOperator *UNUSED(op))
-{
-	bPathCompare *path_cmp = MEM_callocN(sizeof(bPathCompare), "bPathCompare");
-	BLI_addtail(&U.autoexec_paths, path_cmp);
-	return OPERATOR_FINISHED;
-}
-
-static void WM_OT_userpref_autoexec_path_add(wmOperatorType *ot)
-{
-	ot->name = "Add Autoexec Path";
-	ot->idname = "WM_OT_userpref_autoexec_path_add";
-	ot->description = "Add path to exclude from autoexecution";
-
-	ot->exec = wm_userpref_autoexec_add_exec;
-
-	ot->flag = OPTYPE_INTERNAL;
-}
-
-static int wm_userpref_autoexec_remove_exec(bContext *UNUSED(C), wmOperator *op)
-{
-	const int index = RNA_int_get(op->ptr, "index");
-	bPathCompare *path_cmp = BLI_findlink(&U.autoexec_paths, index);
-	if (path_cmp) {
-		BLI_freelinkN(&U.autoexec_paths, path_cmp);
-	}
-	return OPERATOR_FINISHED;
-}
-
-static void WM_OT_userpref_autoexec_path_remove(wmOperatorType *ot)
-{
-	ot->name = "Remove Autoexec Path";
-	ot->idname = "WM_OT_userpref_autoexec_path_remove";
-	ot->description = "Remove path to exclude from autoexecution";
-
-	ot->exec = wm_userpref_autoexec_remove_exec;
-
-	ot->flag = OPTYPE_INTERNAL;
-
-	RNA_def_int(ot->srna, "index", 0, 0, INT_MAX, "Index", "", 0, 1000);
-}
-
-static void WM_OT_save_userpref(wmOperatorType *ot)
-{
-	ot->name = "Save User Settings";
-	ot->idname = "WM_OT_save_userpref";
-	ot->description = "Save user preferences separately, overrides startup file preferences";
-	
-	ot->invoke = WM_operator_confirm;
-	ot->exec = wm_userpref_write_exec;
-}
-
-static void WM_OT_read_history(wmOperatorType *ot)
-{
-	ot->name = "Reload History File";
-	ot->idname = "WM_OT_read_history";
-	ot->description = "Reloads history and bookmarks";
-
-	ot->invoke = WM_operator_confirm;
-	ot->exec = wm_history_file_read_exec;
-
-	/* this operator is only used for loading settings from a previous blender install */
-	ot->flag = OPTYPE_INTERNAL;
-}
-
-static void WM_OT_read_homefile(wmOperatorType *ot)
-{
-	PropertyRNA *prop;
-	ot->name = "Reload Start-Up File";
-	ot->idname = "WM_OT_read_homefile";
-	ot->description = "Open the default file (doesn't save the current file)";
-	
-	ot->invoke = WM_operator_confirm;
-	ot->exec = wm_homefile_read_exec;
-
-	prop = RNA_def_string_file_path(ot->srna, "filepath", NULL,
-	                                FILE_MAX, "File Path", 
-	                                "Path to an alternative start-up file");
-	RNA_def_property_flag(prop, PROP_HIDDEN);
-
-	/* So scripts can use an alternative start-up file without the UI */
-	prop = RNA_def_boolean(ot->srna, "load_ui", true, "Load UI",
-	                       "Load user interface setup from the .blend file");
-	RNA_def_property_flag(prop, PROP_HIDDEN | PROP_SKIP_SAVE);
-
-	/* omit poll to run in background mode */
-}
-
-static void WM_OT_read_factory_settings(wmOperatorType *ot)
-{
-	ot->name = "Load Factory Settings";
-	ot->idname = "WM_OT_read_factory_settings";
-	ot->description = "Load default file and user preferences";
-	
-	ot->invoke = WM_operator_confirm;
-	ot->exec = wm_homefile_read_exec;
-	/* omit poll to run in background mode */
-}
-
-/* *************** open file **************** */
-
-/**
- * Wrap #WM_file_read, shared by file reading operators.
- */
-static bool wm_file_read_opwrap(bContext *C, const char *filepath, ReportList *reports,
-                                const bool autoexec_init)
-{
-	bool success;
-
-	/* XXX wm in context is not set correctly after WM_file_read -> crash */
-	/* do it before for now, but is this correct with multiple windows? */
-	WM_event_add_notifier(C, NC_WINDOW, NULL);
-
-	if (autoexec_init) {
-		WM_file_autoexec_init(filepath);
-	}
-
-	success = WM_file_read(C, filepath, reports);
-
-	return success;
-}
-
-/* currently fits in a pointer */
-struct FileRuntime {
-	bool is_untrusted;
-};
-
-static int wm_open_mainfile_invoke(bContext *C, wmOperator *op, const wmEvent *UNUSED(event))
-{
-	const char *openname = G.main->name;
-
-	if (CTX_wm_window(C) == NULL) {
-		/* in rare cases this could happen, when trying to invoke in background
-		 * mode on load for example. Don't use poll for this because exec()
-		 * can still run without a window */
-		BKE_report(op->reports, RPT_ERROR, "Context window not set");
-		return OPERATOR_CANCELLED;
-	}
-
-	/* if possible, get the name of the most recently used .blend file */
-	if (G.recent_files.first) {
-		struct RecentFile *recent = G.recent_files.first;
-		openname = recent->filepath;
-	}
-
-	RNA_string_set(op->ptr, "filepath", openname);
-	wm_open_init_load_ui(op, true);
-	wm_open_init_use_scripts(op, true);
-	op->customdata = NULL;
-
-	WM_event_add_fileselect(C, op);
-
-	return OPERATOR_RUNNING_MODAL;
-}
-
-static int wm_open_mainfile_exec(bContext *C, wmOperator *op)
-{
-	char filepath[FILE_MAX];
-	bool success;
-
-	RNA_string_get(op->ptr, "filepath", filepath);
-
-	/* re-use last loaded setting so we can reload a file without changing */
-	wm_open_init_load_ui(op, false);
-	wm_open_init_use_scripts(op, false);
-
-	if (RNA_boolean_get(op->ptr, "load_ui"))
-		G.fileflags &= ~G_FILE_NO_UI;
-	else
-		G.fileflags |= G_FILE_NO_UI;
-		
-	if (RNA_boolean_get(op->ptr, "use_scripts"))
-		G.f |= G_SCRIPT_AUTOEXEC;
-	else
-		G.f &= ~G_SCRIPT_AUTOEXEC;
-	
-	success = wm_file_read_opwrap(C, filepath, op->reports, !(G.f & G_SCRIPT_AUTOEXEC));
-
-	/* for file open also popup for warnings, not only errors */
-	BKE_report_print_level_set(op->reports, RPT_WARNING);
-
-	if (success) {
-		return OPERATOR_FINISHED;
-	}
-	else {
-		return OPERATOR_CANCELLED;
-	}
-}
-
-static bool wm_open_mainfile_check(bContext *UNUSED(C), wmOperator *op)
-{
-	struct FileRuntime *file_info = (struct FileRuntime *)&op->customdata;
-	PropertyRNA *prop = RNA_struct_find_property(op->ptr, "use_scripts");
-	bool is_untrusted = false;
-	char path[FILE_MAX];
-	char *lslash;
-
-	RNA_string_get(op->ptr, "filepath", path);
-
-	/* get the dir */
-	lslash = (char *)BLI_last_slash(path);
-	if (lslash) *(lslash + 1) = '\0';
-
-	if ((U.flag & USER_SCRIPT_AUTOEXEC_DISABLE) == 0) {
-		if (BKE_autoexec_match(path) == true) {
-			RNA_property_boolean_set(op->ptr, prop, false);
-			is_untrusted = true;
-		}
-	}
-
-	if (file_info) {
-		file_info->is_untrusted = is_untrusted;
-	}
-
-	return is_untrusted;
-}
-
-static void wm_open_mainfile_ui(bContext *UNUSED(C), wmOperator *op)
-{
-	struct FileRuntime *file_info = (struct FileRuntime *)&op->customdata;
-	uiLayout *layout = op->layout;
-	uiLayout *col = op->layout;
-	const char *autoexec_text;
-
-	uiItemR(layout, op->ptr, "load_ui", 0, NULL, ICON_NONE);
-
-	col = uiLayoutColumn(layout, false);
-	if (file_info->is_untrusted) {
-		autoexec_text = IFACE_("Trusted Source [Untrusted Path]");
-		uiLayoutSetActive(col, false);
-		uiLayoutSetEnabled(col, false);
-	}
-	else {
-		autoexec_text = IFACE_("Trusted Source");
-	}
-
-	uiItemR(col, op->ptr, "use_scripts", 0, autoexec_text, ICON_NONE);
-}
-
-static void WM_OT_open_mainfile(wmOperatorType *ot)
-{
-	ot->name = "Open Blender File";
-	ot->idname = "WM_OT_open_mainfile";
-	ot->description = "Open a Blender file";
-
-	ot->invoke = wm_open_mainfile_invoke;
-	ot->exec = wm_open_mainfile_exec;
-	ot->check = wm_open_mainfile_check;
-	ot->ui = wm_open_mainfile_ui;
-	/* omit window poll so this can work in background mode */
-
-	WM_operator_properties_filesel(
-	        ot, FILE_TYPE_FOLDER | FILE_TYPE_BLENDER, FILE_BLENDER, FILE_OPENFILE,
-	        WM_FILESEL_FILEPATH, FILE_DEFAULTDISPLAY, FILE_SORT_ALPHA);
-
-	RNA_def_boolean(ot->srna, "load_ui", true, "Load UI", "Load user interface setup in the .blend file");
-	RNA_def_boolean(ot->srna, "use_scripts", true, "Trusted Source",
-	                "Allow .blend file to execute scripts automatically, default available from system preferences");
-}
-
-
-/* *************** revert file **************** */
-
-static int wm_revert_mainfile_exec(bContext *C, wmOperator *op)
-{
-	bool success;
-
-	wm_open_init_use_scripts(op, false);
-
-	if (RNA_boolean_get(op->ptr, "use_scripts"))
-		G.f |= G_SCRIPT_AUTOEXEC;
-	else
-		G.f &= ~G_SCRIPT_AUTOEXEC;
-
-	success = wm_file_read_opwrap(C, G.main->name, op->reports, !(G.f & G_SCRIPT_AUTOEXEC));
-
-	if (success) {
-		return OPERATOR_FINISHED;
-	}
-	else {
-		return OPERATOR_CANCELLED;
-	}
-}
-
-static int wm_revert_mainfile_poll(bContext *UNUSED(C))
-{
-	return G.relbase_valid;
-}
-
-static void WM_OT_revert_mainfile(wmOperatorType *ot)
-{
-	ot->name = "Revert";
-	ot->idname = "WM_OT_revert_mainfile";
-	ot->description = "Reload the saved file";
-	ot->invoke = WM_operator_confirm;
-
-	RNA_def_boolean(ot->srna, "use_scripts", true, "Trusted Source",
-	                "Allow .blend file to execute scripts automatically, default available from system preferences");
-
-	ot->exec = wm_revert_mainfile_exec;
-	ot->poll = wm_revert_mainfile_poll;
-}
-
-/* ****************** assets ****************** */
-
-
-typedef struct AssetUpdateCheckEngine {
-	struct AssetUpdateCheckEngine *next, *prev;
-	AssetEngine *ae;
-
-	/* Note: We cannot store IDs themselves in non-locking async task... so we'll have to check again for
-	 *       UUID/IDs mapping on each update call... Not ideal, but don't think it will be that big of an override
-	 *       in practice. */
-	AssetUUIDList uuids;
-	int ae_job_id;
-	short status;
-} AssetUpdateCheckEngine;
-
-typedef struct AssetUpdateCheckJob {
-	ListBase engines;
-	short flag;
-
-	float *progress;
-	short *stop;
-} AssetUpdateCheckJob;
-
-/* AssetUpdateCheckEngine.status */
-enum {
-	AUCE_UPDATE_CHECK_DONE  = 1 << 0,  /* Update check is finished for this engine. */
-	AUCE_ENSURE_ASSETS_DONE = 1 << 1,  /* Asset ensure is finished for this engine (if applicable). */
-};
-
-/* AssetUpdateCheckJob.flag */
-enum {
-	AUCJ_ENSURE_ASSETS = 1 << 0,  /* Try to perform the 'ensure' task too. */
-};
-
-static void asset_updatecheck_startjob(void *aucjv, short *stop, short *do_update, float *progress)
-{
-	AssetUpdateCheckJob *aucj = aucjv;
-
-	aucj->progress = progress;
-	aucj->stop = stop;
-	/* Using AE engine, worker thread here is just sleeping! */
-	while (!*stop) {
-		*do_update = true;
-		PIL_sleep_ms(100);
-	}
-}
-
-static void asset_updatecheck_update(void *aucjv)
-{
-	AssetUpdateCheckJob *aucj = aucjv;
-	Main *bmain = G.main;
-
-	const bool do_ensure = ((aucj->flag & AUCJ_ENSURE_ASSETS) != 0);
-	bool is_finished = true;
-	int nbr_engines = 0;
-
-	*aucj->progress = 0.0f;
-
-	for (AssetUpdateCheckEngine *auce = aucj->engines.first; auce; auce = auce->next, nbr_engines++) {
-		AssetEngine *ae = auce->ae;
-		AssetEngineType *ae_type = ae->type;
-
-		/* Step 1: we ask asset engine about status of all asset IDs from it. */
-		if (!(auce->status & AUCE_UPDATE_CHECK_DONE)) {
-			auce->ae_job_id = ae_type->update_check(ae, auce->ae_job_id, &auce->uuids);
-			if (auce->ae_job_id == AE_JOB_ID_INVALID) {  /* Immediate execution. */
-				*aucj->progress += 1.0f;
-				auce->status |= AUCE_UPDATE_CHECK_DONE;
-			}
-			else {
-				*aucj->progress += ae_type->progress(ae, auce->ae_job_id);
-				if ((ae_type->status(ae, auce->ae_job_id) & (AE_STATUS_RUNNING | AE_STATUS_VALID)) !=
-					(AE_STATUS_RUNNING | AE_STATUS_VALID))
-				{
-					auce->status |= AUCE_UPDATE_CHECK_DONE;
-				}
-			}
-
-			if (auce->status & AUCE_UPDATE_CHECK_DONE) {
-				auce->ae_job_id = AE_JOB_ID_UNSET;
-
-				for (Library *lib = bmain->library.first; lib; lib = lib->id.next) {
-					if (!lib->asset_repository ||
-					    (BKE_asset_engines_find(lib->asset_repository->asset_engine) != ae_type))
-					{
-						continue;
-					}
-
-					int i = auce->uuids.nbr_uuids;
-					for (AssetUUID *uuid = auce->uuids.uuids; i--; uuid++) {
-						bool done = false;
-						for (AssetRef *aref = lib->asset_repository->assets.first; aref && !done; aref = aref->next) {
-							for (LinkData *ld = aref->id_list.first; ld; ld = ld->next) {
-								ID *id = ld->data;
-								if (id->uuid && ASSETUUID_COMPARE(id->uuid, uuid)) {
-									*id->uuid = *uuid;
-
-									if (id->uuid->tag & UUID_TAG_ENGINE_MISSING) {
-										printf("\t%s uses a currently unknown asset engine!\n", id->name);
-									}
-									else if (id->uuid->tag & UUID_TAG_ASSET_MISSING) {
-										printf("\t%s is currently unknown by asset engine!\n", id->name);
-									}
-									else if (id->uuid->tag & UUID_TAG_ASSET_RELOAD) {
-										printf("\t%s needs to be reloaded/updated!\n", id->name);
-									}
-									done = true;
-									break;
-								}
-							}
-						}
-					}
-				}
-
-			}
-		}
-
-		/* Step 2: If required and supported, we 'ensure' assets tagged as to be reloaded. */
-		if (do_ensure && !(auce->status & AUCE_ENSURE_ASSETS_DONE) && ae_type->ensure_entries != NULL) {
-			/* TODO ensure entries! */
-			*aucj->progress += 1.0f;
-			auce->status |= AUCE_ENSURE_ASSETS_DONE;
-			if (auce->status & AUCE_ENSURE_ASSETS_DONE) {
-				auce->ae_job_id = AE_JOB_ID_UNSET;
-			}
-		}
-
-		if ((auce->status & (AUCE_UPDATE_CHECK_DONE | AUCE_ENSURE_ASSETS_DONE)) !=
-		    (AUCE_UPDATE_CHECK_DONE | AUCE_ENSURE_ASSETS_DONE))
-		{
-			is_finished = false;
-		}
-	}
-
-	*aucj->progress /= (float)(do_ensure ? nbr_engines * 2 : nbr_engines);
-	*aucj->stop = is_finished;
-}
-
-static void asset_updatecheck_endjob(void *aucjv)
-{
-	AssetUpdateCheckJob *aucj = aucjv;
-
-	/* In case there would be some dangling update. */
-	asset_updatecheck_update(aucjv);
-
-	for (AssetUpdateCheckEngine *auce = aucj->engines.first; auce; auce = auce->next) {
-		AssetEngine *ae = auce->ae;
-		if (!ELEM(auce->ae_job_id, AE_JOB_ID_INVALID, AE_JOB_ID_UNSET)) {
-			ae->type->kill(ae, auce->ae_job_id);
-		}
-	}
-}
-
-static void asset_updatecheck_free(void *aucjv)
-{
-	AssetUpdateCheckJob *aucj = aucjv;
-
-	for (AssetUpdateCheckEngine *auce = aucj->engines.first; auce; auce = auce->next) {
-		BKE_asset_engine_free(auce->ae);
-		MEM_freeN(auce->uuids.uuids);
-	}
-	BLI_freelistN(&aucj->engines);
-
-	MEM_freeN(aucj);
-}
-
-static void asset_updatecheck_start(const bContext *C)
-{
-	wmJob *wm_job;
-	AssetUpdateCheckJob *aucj;
-
-	Main *bmain = CTX_data_main(C);
-
-	/* prepare job data */
-	aucj = MEM_callocN(sizeof(*aucj), __func__);
-
-	for (Library *lib = bmain->library.first; lib; lib = lib->id.next) {
-		if (lib->asset_repository) {
-			printf("Handling lib file %s (engine %s, ver. %d)\n", lib->filepath, lib->asset_repository->asset_engine, lib->asset_repository->asset_engine_version);
-
-			AssetUpdateCheckEngine *auce = NULL;
-			AssetEngineType *ae_type = BKE_asset_engines_find(lib->asset_repository->asset_engine);
-			bool copy_engine = false;
-
-			if (ae_type == NULL) {
-				printf("ERROR! Unknown asset engine!\n");
-			}
-			else {
-				for (auce = aucj->engines.first; auce; auce = auce->next) {
-					if (auce->ae->type == ae_type) {
-						/* In case we have several engine versions for the same engine, we create several
-						 * AssetUpdateCheckEngine structs (since an uuid list can only handle one ae version), using
-						 * the same (shallow) copy of the actual asset engine. */
-						copy_engine = (auce->uuids.asset_engine_version != lib->asset_repository->asset_engine_version);
-						break;
-					}
-				}
-				if (copy_engine || auce == NULL) {
-					AssetUpdateCheckEngine *auce_prev = auce;
-					auce = MEM_callocN(sizeof(*auce), __func__);
-					auce->ae = copy_engine ? BKE_asset_engine_copy(auce_prev->ae) : BKE_asset_engine_create(ae_type, NULL);
-					auce->ae_job_id = AE_JOB_ID_UNSET;
-					auce->uuids.asset_engine_version = lib->asset_repository->asset_engine_version;
-					BLI_addtail(&aucj->engines, auce);
-				}
-			}
-
-			for (AssetRef *aref = lib->asset_repository->assets.first; aref; aref = aref->next) {
-				for (LinkData *ld = aref->id_list.first; ld; ld = ld->next) {
-					ID *id = ld->data;
-
-					if (ae_type == NULL) {
-						if (id->uuid) {
-							id->uuid->tag = UUID_TAG_ENGINE_MISSING;
-						}
-						continue;
-					}
-
-					if (id->uuid) {
-						printf("\tWe need to check for updated asset %s...\n", id->name);
-						id->uuid->tag = 0;
-
-						/* XXX horrible, need to use some mempool, stack or something :) */
-						auce->uuids.nbr_uuids++;
-						if (auce->uuids.uuids) {
-							auce->uuids.uuids = MEM_reallocN_id(auce->uuids.uuids, sizeof(*auce->uuids.uuids) * (size_t)auce->uuids.nbr_uuids, __func__);
-						}
-						else {
-							auce->uuids.uuids = MEM_mallocN(sizeof(*auce->uuids.uuids) * (size_t)auce->uuids.nbr_uuids, __func__);
-						}
-						auce->uuids.uuids[auce->uuids.nbr_uuids - 1] = *id->uuid;
-					}
-					else {
-						printf("\t\tWe need to check for updated asset sub-data %s...\n", id->name);
-					}
-				}
-			}
-		}
-	}
-
-	/* setup job */
-	wm_job = WM_jobs_get(CTX_wm_manager(C), CTX_wm_window(C), CTX_wm_area(C), "Checking for asset updates...",
-	                     WM_JOB_PROGRESS, WM_JOB_TYPE_ASSET_UPDATECHECK);
-	WM_jobs_customdata_set(wm_job, aucj, asset_updatecheck_free);
-	WM_jobs_timer(wm_job, 0.1, 0, 0/*NC_SPACE | ND_SPACE_FILE_LIST, NC_SPACE | ND_SPACE_FILE_LIST*/);  /* TODO probably outliner stuff once UI is defined for this! */
-	WM_jobs_callbacks(wm_job, asset_updatecheck_startjob, NULL, asset_updatecheck_update, asset_updatecheck_endjob);
-
-	/* start the job */
-	WM_jobs_start(CTX_wm_manager(C), wm_job);
-}
-
-
-static int wm_assets_update_check_exec(bContext *C, wmOperator *UNUSED(op))
-{
-	Main *bmain = CTX_data_main(C);
-
-	BKE_assets_update_check(bmain);
-
-	return OPERATOR_FINISHED;
-}
-
-static void WM_OT_assets_update_check(wmOperatorType *ot)
-{
-	ot->name = "Check Assets Update";
-	ot->idname = "WM_OT_assets_update_check";
-	ot->description = "Check/refresh status of assets (in a background job)";
-
-//	RNA_def_boolean(ot->srna, "use_scripts", true, "Trusted Source",
-//	                "Allow .blend file to execute scripts automatically, default available from system preferences");
-
-	ot->exec = wm_assets_update_check_exec;
-}
-
-/* **************** link/append *************** */
-
-static int wm_link_append_poll(bContext *C)
-{
-	if (WM_operator_winactive(C)) {
-		/* linking changes active object which is pretty useful in general,
-		 * but which totally confuses edit mode (i.e. it becoming not so obvious
-		 * to leave from edit mode and invalid tools in toolbar might be displayed)
-		 * so disable link/append when in edit mode (sergey) */
-		if (CTX_data_edit_object(C))
-			return 0;
-
-		return 1;
-	}
-
-	return 0;
-}
-
-static int wm_link_append_invoke(bContext *C, wmOperator *op, const wmEvent *UNUSED(event))
-{
-	if (RNA_struct_property_is_set(op->ptr, "filepath")) {
-		return WM_operator_call_notest(C, op);
-	}
-	else {
-		/* XXX TODO solve where to get last linked library from */
-		if (G.lib[0] != '\0') {
-			RNA_string_set(op->ptr, "filepath", G.lib);
-		}
-		else if (G.relbase_valid) {
-			char path[FILE_MAX];
-			BLI_strncpy(path, G.main->name, sizeof(G.main->name));
-			BLI_parent_dir(path);
-			RNA_string_set(op->ptr, "filepath", path);
-		}
-		WM_event_add_fileselect(C, op);
-		return OPERATOR_RUNNING_MODAL;
-	}
-}
-
-static short wm_link_append_flag(wmOperator *op)
-{
-	PropertyRNA *prop;
-	short flag = 0;
-
-	if (RNA_boolean_get(op->ptr, "autoselect"))
-		flag |= FILE_AUTOSELECT;
-	if (RNA_boolean_get(op->ptr, "active_layer"))
-		flag |= FILE_ACTIVELAY;
-	if ((prop = RNA_struct_find_property(op->ptr, "relative_path")) && RNA_property_boolean_get(op->ptr, prop))
-		flag |= FILE_RELPATH;
-	if (RNA_boolean_get(op->ptr, "link"))
-		flag |= FILE_LINK;
-	if (RNA_boolean_get(op->ptr, "instance_groups"))
-		flag |= FILE_GROUP_INSTANCE;
-
-	return flag;
-}
-
-typedef struct WMLinkAppendDataItem {
-	AssetUUID *uuid;
-	char *name;
-	BLI_bitmap *libraries;  /* All libs (from WMLinkAppendData.libraries) to try to load this ID from. */
-	short idcode;
-
-	ID *new_id;
-	void *customdata;
-} WMLinkAppendDataItem;
-
-typedef struct WMLinkAppendData {
-	const char *root;
-	LinkNodePair libraries;
-	LinkNodePair items;
-	int num_libraries;
-	int num_items;
-	short flag;
-
-	/* Internal 'private' data */
-	MemArena *memarena;
-} WMLinkAppendData;
-
-static WMLinkAppendData *wm_link_append_data_new(const int flag)
-{
-	MemArena *ma = BLI_memarena_new(BLI_MEMARENA_STD_BUFSIZE, __func__);
-	WMLinkAppendData *lapp_data = BLI_memarena_calloc(ma, sizeof(*lapp_data));
-
-	lapp_data->flag = flag;
-	lapp_data->memarena = ma;
-
-	return lapp_data;
-}
-
-static void wm_link_append_data_free(WMLinkAppendData *lapp_data)
-{
-	BLI_memarena_free(lapp_data->memarena);
-}
-
-/* WARNING! *Never* call wm_link_append_data_library_add() after having added some items! */
-
-static void wm_link_append_data_library_add(WMLinkAppendData *lapp_data, const char *libname)
-{
-	size_t len = strlen(libname) + 1;
-	char *libpath = BLI_memarena_alloc(lapp_data->memarena, len);
-
-	BLI_strncpy(libpath, libname, len);
-	BLI_linklist_append_arena(&lapp_data->libraries, libpath, lapp_data->memarena);
-	lapp_data->num_libraries++;
-}
-
-static WMLinkAppendDataItem *wm_link_append_data_item_add(
-        WMLinkAppendData *lapp_data, const char *idname, const short idcode, const AssetUUID *uuid, void *customdata)
-{
-	WMLinkAppendDataItem *item = BLI_memarena_alloc(lapp_data->memarena, sizeof(*item));
-	size_t len = strlen(idname) + 1;
-
-	if (uuid) {
-		item->uuid = BLI_memarena_alloc(lapp_data->memarena, sizeof(*item->uuid));
-		*item->uuid = *uuid;
-	}
-	else {
-		item->uuid = NULL;
-	}
-	item->name = BLI_memarena_alloc(lapp_data->memarena, len);
-	BLI_strncpy(item->name, idname, len);
-	item->idcode = idcode;
-	item->libraries = BLI_BITMAP_NEW_MEMARENA(lapp_data->memarena, lapp_data->num_libraries);
-
-	item->new_id = NULL;
-	item->customdata = customdata;
-
-	BLI_linklist_append_arena(&lapp_data->items, item, lapp_data->memarena);
-	lapp_data->num_items++;
-
-	return item;
-}
-
-static void wm_link_do(
-        WMLinkAppendData *lapp_data, ReportList *reports, Main *bmain, AssetEngineType *aet, Scene *scene, View3D *v3d)
-{
-	Main *mainl;
-	BlendHandle *bh;
-	Library *lib;
-
-	const int flag = lapp_data->flag;
-
-	LinkNode *liblink, *itemlink;
-	int lib_idx, item_idx;
-
-	BLI_assert(lapp_data->num_items && lapp_data->num_libraries);
-
-	for (lib_idx = 0, liblink = lapp_data->libraries.list; liblink; lib_idx++, liblink = liblink->next) {
-		char *libname = liblink->link;
-
-		bh = BLO_blendhandle_from_file(libname, reports);
-
-		if (bh == NULL) {
-			/* Unlikely since we just browsed it, but possible
-			 * Error reports will have been made by BLO_blendhandle_from_file() */
-			continue;
-		}
-
-		/* here appending/linking starts */
-		mainl = BLO_library_link_begin(bmain, &bh, libname);
-		lib = mainl->curlib;
-		BLI_assert(lib);
-		UNUSED_VARS_NDEBUG(lib);
-
-		if (mainl->versionfile < 250) {
-			BKE_reportf(reports, RPT_WARNING,
-			            "Linking or appending from a very old .blend file format (%d.%d), no animation conversion will "
-			            "be done! You may want to re-save your lib file with current Blender",
-			            mainl->versionfile, mainl->subversionfile);
-		}
-
-		/* For each lib file, we try to link all items belonging to that lib,
-		 * and tag those successful to not try to load them again with the other libs. */
-		for (item_idx = 0, itemlink = lapp_data->items.list; itemlink; item_idx++, itemlink = itemlink->next) {
-			WMLinkAppendDataItem *item = itemlink->link;
-			ID *new_id;
-
-			if (!BLI_BITMAP_TEST(item->libraries, lib_idx)) {
-				continue;
-			}
-
-			new_id = BLO_library_link_named_part_asset(
-			             mainl, &bh, aet, lapp_data->root, item->idcode, item->name, item->uuid, flag, scene, v3d);
-
-			if (new_id) {
-				/* If the link is sucessful, clear item's libs 'todo' flags.
-				 * This avoids trying to link same item with other libraries to come. */
-				BLI_BITMAP_SET_ALL(item->libraries, false, lapp_data->num_libraries);
-				item->new_id = new_id;
-			}
-		}
-
-		BLO_library_link_end(mainl, &bh, flag, scene, v3d);
-		BLO_blendhandle_close(bh);
-	}
-}
-
-static int wm_link_append_exec(bContext *C, wmOperator *op)
-{
-	Main *bmain = CTX_data_main(C);
-	Scene *scene = CTX_data_scene(C);
-	PropertyRNA *prop;
-	WMLinkAppendData *lapp_data;
-	char path[FILE_MAX_LIBEXTRA], root[FILE_MAXDIR], libname[FILE_MAX], relname[FILE_MAX];
-	char *group, *name;
-	int totfiles = 0;
-	short flag;
-
-	char asset_engine[BKE_ST_MAXNAME];
-	AssetEngineType *aet = NULL;
-	AssetUUID uuid = {0};
-
-	RNA_string_get(op->ptr, "filename", relname);
-	RNA_string_get(op->ptr, "directory", root);
-
-	BLI_join_dirfile(path, sizeof(path), root, relname);
-
-	RNA_string_get(op->ptr, "asset_engine", asset_engine);
-	if (asset_engine[0] != '\0') {
-		aet = BKE_asset_engines_find(asset_engine);
-	}
-
-	/* test if we have a valid data */
-	if (!BLO_library_path_explode(path, libname, &group, &name)) {
-		BKE_reportf(op->reports, RPT_ERROR, "'%s': not a library", path);
-		return OPERATOR_CANCELLED;
-	}
-	else if (!group) {
-		BKE_reportf(op->reports, RPT_ERROR, "'%s': nothing indicated", path);
-		return OPERATOR_CANCELLED;
-	}
-	else if (BLI_path_cmp(bmain->name, libname) == 0) {
-		BKE_reportf(op->reports, RPT_ERROR, "'%s': cannot use current file as library", path);
-		return OPERATOR_CANCELLED;
-	}
-
-	/* check if something is indicated for append/link */
-	prop = RNA_struct_find_property(op->ptr, "files");
-	if (prop) {
-		totfiles = RNA_property_collection_length(op->ptr, prop);
-		if (totfiles == 0) {
-			if (!name) {
-				BKE_reportf(op->reports, RPT_ERROR, "'%s': nothing indicated", path);
-				return OPERATOR_CANCELLED;
-			}
-		}
-	}
-	else if (!name) {
-		BKE_reportf(op->reports, RPT_ERROR, "'%s': nothing indicated", path);
-		return OPERATOR_CANCELLED;
-	}
-
-	flag = wm_link_append_flag(op);
-
-	/* sanity checks for flag */
-	if (scene && scene->id.lib) {
-		BKE_reportf(op->reports, RPT_WARNING,
-		            "Scene '%s' is linked, instantiation of objects & groups is disabled", scene->id.name + 2);
-		flag &= ~FILE_GROUP_INSTANCE;
-		scene = NULL;
-	}
-
-	/* from here down, no error returns */
-
-	if (scene && RNA_boolean_get(op->ptr, "autoselect")) {
-		BKE_scene_base_deselect_all(scene);
-	}
-	
-	/* tag everything, all untagged data can be made local
-	 * its also generally useful to know what is new
-	 *
-	 * take extra care BKE_main_id_flag_all(bmain, LIB_TAG_PRE_EXISTING, false) is called after! */
-	BKE_main_id_tag_all(bmain, LIB_TAG_PRE_EXISTING, true);
-
-	/* We define our working data...
-	 * Note that here, each item 'uses' one library, and only one. */
-	lapp_data = wm_link_append_data_new(flag);
-	lapp_data->root = root;
-	if (totfiles != 0) {
-		GHash *libraries = BLI_ghash_new(BLI_ghashutil_strhash_p, BLI_ghashutil_strcmp, __func__);
-		int lib_idx = 0;
-
-		RNA_BEGIN (op->ptr, itemptr, "files")
-		{
-			RNA_string_get(&itemptr, "name", relname);
-
-			BLI_join_dirfile(path, sizeof(path), root, relname);
-
-			if (BLO_library_path_explode(path, libname, &group, &name)) {
-				if (!group || !name) {
-					continue;
-				}
-
-				if (!BLI_ghash_haskey(libraries, libname)) {
-					BLI_ghash_insert(libraries, BLI_strdup(libname), SET_INT_IN_POINTER(lib_idx));
-					lib_idx++;
-					wm_link_append_data_library_add(lapp_data, libname);
-				}
-			}
-		}
-		RNA_END;
-
-		RNA_BEGIN (op->ptr, itemptr, "files")
-		{
-			RNA_string_get(&itemptr, "name", relname);
-
-			BLI_join_dirfile(path, sizeof(path), root, relname);
-
-			if (BLO_library_path_explode(path, libname, &group, &name)) {
-				WMLinkAppendDataItem *item;
-				if (!group || !name) {
-					printf("skipping %s\n", path);
-					continue;
-				}
-
-				lib_idx = GET_INT_FROM_POINTER(BLI_ghash_lookup(libraries, libname));
-
-				if (aet) {
-					RNA_int_get_array(&itemptr, "asset_uuid", uuid.uuid_asset);
-					RNA_int_get_array(&itemptr, "variant_uuid", uuid.uuid_variant);
-					RNA_int_get_array(&itemptr, "revision_uuid", uuid.uuid_revision);
-				}
-
-				item = wm_link_append_data_item_add(lapp_data, name, BKE_idcode_from_name(group), &uuid, NULL);
-				BLI_BITMAP_ENABLE(item->libraries, lib_idx);
-			}
-		}
-		RNA_END;
-
-		BLI_ghash_free(libraries, MEM_freeN, NULL);
-	}
-	else {
-		WMLinkAppendDataItem *item;
-
-		wm_link_append_data_library_add(lapp_data, libname);
-		item = wm_link_append_data_item_add(lapp_data, name, BKE_idcode_from_name(group), &uuid, NULL);
-		BLI_BITMAP_ENABLE(item->libraries, 0);
-	}
-
-	/* XXX We'd need re-entrant locking on Main for this to work... */
-	/* BKE_main_lock(bmain); */
-
-	wm_link_do(lapp_data, op->reports, bmain, aet, scene, CTX_wm_view3d(C));
-
-	/* BKE_main_unlock(bmain); */
-
-	wm_link_append_data_free(lapp_data);
-
-	/* mark all library linked objects to be updated */
-	BKE_main_lib_objects_recalc_all(bmain);
-	IMB_colormanagement_check_file_config(bmain);
-
-	/* append, rather than linking */
-	if ((flag & FILE_LINK) == 0) {
-		bool set_fake = RNA_boolean_get(op->ptr, "set_fake");
-		BKE_library_make_local(bmain, NULL, true, set_fake);
-	}
-
-	/* important we unset, otherwise these object wont
-	 * link into other scenes from this blend file */
-	BKE_main_id_tag_all(bmain, LIB_TAG_PRE_EXISTING, false);
-
-	/* recreate dependency graph to include new objects */
-	DAG_scene_relations_rebuild(bmain, scene);
-	
-	/* free gpu materials, some materials depend on existing objects, such as lamps so freeing correctly refreshes */
-	GPU_materials_free();
-
-	/* XXX TODO: align G.lib with other directory storage (like last opened image etc...) */
-	BLI_strncpy(G.lib, root, FILE_MAX);
-
-	WM_event_add_notifier(C, NC_WINDOW, NULL);
-
-	return OPERATOR_FINISHED;
-}
-
-static void wm_link_append_properties_common(wmOperatorType *ot, bool is_link)
-{
-	PropertyRNA *prop;
-
-	/* better not save _any_ settings for this operator */
-	/* properties */
-	prop = RNA_def_string(ot->srna, "asset_engine", NULL, sizeof(((AssetEngineType *)NULL)->idname),
-	                      "Asset Engine", "Asset engine identifier used to append/link the data");
-	RNA_def_property_flag(prop, PROP_SKIP_SAVE | PROP_HIDDEN);
-
-	prop = RNA_def_boolean(ot->srna, "link", is_link,
-	                       "Link", "Link the objects or datablocks rather than appending");
-	RNA_def_property_flag(prop, PROP_SKIP_SAVE | PROP_HIDDEN);
-	prop = RNA_def_boolean(ot->srna, "autoselect", true,
-	                       "Select", "Select new objects");
-	RNA_def_property_flag(prop, PROP_SKIP_SAVE);
-	prop = RNA_def_boolean(ot->srna, "active_layer", true,
-	                       "Active Layer", "Put new objects on the active layer");
-	RNA_def_property_flag(prop, PROP_SKIP_SAVE);
-	prop = RNA_def_boolean(ot->srna, "instance_groups", is_link,
-	                       "Instance Groups", "Create Dupli-Group instances for each group");
-	RNA_def_property_flag(prop, PROP_SKIP_SAVE);
-}
-
-static void WM_OT_link(wmOperatorType *ot)
-{
-	ot->name = "Link from Library";
-	ot->idname = "WM_OT_link";
-	ot->description = "Link from a Library .blend file";
-	
-	ot->invoke = wm_link_append_invoke;
-	ot->exec = wm_link_append_exec;
-	ot->poll = wm_link_append_poll;
-	
-	ot->flag |= OPTYPE_UNDO;
-
-	WM_operator_properties_filesel(
-	        ot, FILE_TYPE_FOLDER | FILE_TYPE_BLENDER | FILE_TYPE_BLENDERLIB, FILE_LOADLIB, FILE_OPENFILE,
-	        WM_FILESEL_FILEPATH | WM_FILESEL_DIRECTORY | WM_FILESEL_FILENAME | WM_FILESEL_RELPATH | WM_FILESEL_FILES,
-	        FILE_DEFAULTDISPLAY, FILE_SORT_ALPHA);
-	
-	wm_link_append_properties_common(ot, true);
-}
-
-static void WM_OT_append(wmOperatorType *ot)
-{
-	ot->name = "Append from Library";
-	ot->idname = "WM_OT_append";
-	ot->description = "Append from a Library .blend file";
-
-	ot->invoke = wm_link_append_invoke;
-	ot->exec = wm_link_append_exec;
-	ot->poll = wm_link_append_poll;
-
-	ot->flag |= OPTYPE_UNDO;
-
-	WM_operator_properties_filesel(
-	        ot, FILE_TYPE_FOLDER | FILE_TYPE_BLENDER | FILE_TYPE_BLENDERLIB, FILE_LOADLIB, FILE_OPENFILE,
-	        WM_FILESEL_FILEPATH | WM_FILESEL_DIRECTORY | WM_FILESEL_FILENAME | WM_FILESEL_FILES,
-	        FILE_DEFAULTDISPLAY, FILE_SORT_ALPHA);
-
-	wm_link_append_properties_common(ot, false);
-	RNA_def_boolean(ot->srna, "set_fake", false, "Fake User", "Set Fake User for appended items (except Objects and Groups)");
-}
-
-/* *************** recover last session **************** */
-
-void WM_recover_last_session(bContext *C, ReportList *reports)
-{
-	char filepath[FILE_MAX];
-	
-	BLI_make_file_string("/", filepath, BKE_tempdir_base(), BLENDER_QUIT_FILE);
-	/* if reports==NULL, it's called directly without operator, we add a quick check here */
-	if (reports || BLI_exists(filepath)) {
-		G.fileflags |= G_FILE_RECOVER;
-		
-		wm_file_read_opwrap(C, filepath, reports, true);
-	
-		G.fileflags &= ~G_FILE_RECOVER;
-		
-		/* XXX bad global... fixme */
-		if (G.main->name[0])
-			G.file_loaded = 1;	/* prevents splash to show */
-		else {
-			G.relbase_valid = 0;
-			G.save_over = 0;    /* start with save preference untitled.blend */
-		}
-
-	}
-}
-
-static int wm_recover_last_session_exec(bContext *C, wmOperator *op)
-{
-	WM_recover_last_session(C, op->reports);
-	return OPERATOR_FINISHED;
-}
-
-static void WM_OT_recover_last_session(wmOperatorType *ot)
-{
-	ot->name = "Recover Last Session";
-	ot->idname = "WM_OT_recover_last_session";
-	ot->description = "Open the last closed file (\"" BLENDER_QUIT_FILE "\")";
-	ot->invoke = WM_operator_confirm;
-	
-	ot->exec = wm_recover_last_session_exec;
-}
-
-/* *************** recover auto save **************** */
-
-static int wm_recover_auto_save_exec(bContext *C, wmOperator *op)
-{
-	char filepath[FILE_MAX];
-	bool success;
-
-	RNA_string_get(op->ptr, "filepath", filepath);
-
-	G.fileflags |= G_FILE_RECOVER;
-
-	success = wm_file_read_opwrap(C, filepath, op->reports, true);
-
-	G.fileflags &= ~G_FILE_RECOVER;
-	
-	if (success) {
-		return OPERATOR_FINISHED;
-	}
-	else {
-		return OPERATOR_CANCELLED;
-	}
-}
-
-static int wm_recover_auto_save_invoke(bContext *C, wmOperator *op, const wmEvent *UNUSED(event))
-{
-	char filename[FILE_MAX];
-
-	wm_autosave_location(filename);
-	RNA_string_set(op->ptr, "filepath", filename);
-	WM_event_add_fileselect(C, op);
-
-	return OPERATOR_RUNNING_MODAL;
-}
-
-static void WM_OT_recover_auto_save(wmOperatorType *ot)
-{
-	ot->name = "Recover Auto Save";
-	ot->idname = "WM_OT_recover_auto_save";
-	ot->description = "Open an automatically saved file to recover it";
-	
-	ot->exec = wm_recover_auto_save_exec;
-	ot->invoke = wm_recover_auto_save_invoke;
-
-	WM_operator_properties_filesel(
-	        ot, FILE_TYPE_BLENDER, FILE_BLENDER, FILE_OPENFILE,
-	        WM_FILESEL_FILEPATH, FILE_LONGDISPLAY, FILE_SORT_TIME);
-}
-
-/* *************** save file as **************** */
-
-static void wm_filepath_default(char *filepath)
-{
-	if (G.save_over == false) {
-		BLI_ensure_filename(filepath, FILE_MAX, "untitled.blend");
-	}
-}
-
-static void save_set_compress(wmOperator *op)
-{
-	PropertyRNA *prop;
-
-	prop = RNA_struct_find_property(op->ptr, "compress");
-	if (!RNA_property_is_set(op->ptr, prop)) {
-		if (G.save_over) {  /* keep flag for existing file */
-			RNA_property_boolean_set(op->ptr, prop, (G.fileflags & G_FILE_COMPRESS) != 0);
-		}
-		else {  /* use userdef for new file */
-			RNA_property_boolean_set(op->ptr, prop, (U.flag & USER_FILECOMPRESS) != 0);
-		}
-	}
-}
-
-static void save_set_filepath(wmOperator *op)
-{
-	PropertyRNA *prop;
-	char name[FILE_MAX];
-
-	prop = RNA_struct_find_property(op->ptr, "filepath");
-	if (!RNA_property_is_set(op->ptr, prop)) {
-		/* if not saved before, get the name of the most recently used .blend file */
-		if (G.main->name[0] == 0 && G.recent_files.first) {
-			struct RecentFile *recent = G.recent_files.first;
-			BLI_strncpy(name, recent->filepath, FILE_MAX);
-		}
-		else {
-			BLI_strncpy(name, G.main->name, FILE_MAX);
-		}
-
-		wm_filepath_default(name);
-		RNA_property_string_set(op->ptr, prop, name);
-	}
-}
-
-static int wm_save_as_mainfile_invoke(bContext *C, wmOperator *op, const wmEvent *UNUSED(event))
-{
-
-	save_set_compress(op);
-	save_set_filepath(op);
-	
-	WM_event_add_fileselect(C, op);
-
-	return OPERATOR_RUNNING_MODAL;
-}
-
-/* function used for WM_OT_save_mainfile too */
-static int wm_save_as_mainfile_exec(bContext *C, wmOperator *op)
-{
-	char path[FILE_MAX];
-	int fileflags;
-
-	save_set_compress(op);
-	
-	if (RNA_struct_property_is_set(op->ptr, "filepath")) {
-		RNA_string_get(op->ptr, "filepath", path);
-	}
-	else {
-		BLI_strncpy(path, G.main->name, FILE_MAX);
-		wm_filepath_default(path);
-	}
-	
-	fileflags = G.fileflags & ~G_FILE_USERPREFS;
-
-	/* set compression flag */
-	BKE_BIT_TEST_SET(fileflags, RNA_boolean_get(op->ptr, "compress"),
-	                 G_FILE_COMPRESS);
-	BKE_BIT_TEST_SET(fileflags, RNA_boolean_get(op->ptr, "relative_remap"),
-	                 G_FILE_RELATIVE_REMAP);
-	BKE_BIT_TEST_SET(fileflags,
-	                 (RNA_struct_property_is_set(op->ptr, "copy") &&
-	                  RNA_boolean_get(op->ptr, "copy")),
-	                 G_FILE_SAVE_COPY);
-
-#ifdef USE_BMESH_SAVE_AS_COMPAT
-	BKE_BIT_TEST_SET(fileflags,
-	                 (RNA_struct_find_property(op->ptr, "use_mesh_compat") &&
-	                  RNA_boolean_get(op->ptr, "use_mesh_compat")),
-	                 G_FILE_MESH_COMPAT);
-#else
-#  error "don't remove by accident"
-#endif
-
-	if (wm_file_write(C, path, fileflags, op->reports) != 0)
-		return OPERATOR_CANCELLED;
-
-	WM_event_add_notifier(C, NC_WM | ND_FILESAVE, NULL);
-
-	return OPERATOR_FINISHED;
-}
-
-/* function used for WM_OT_save_mainfile too */
-static bool blend_save_check(bContext *UNUSED(C), wmOperator *op)
-{
-	char filepath[FILE_MAX];
-	RNA_string_get(op->ptr, "filepath", filepath);
-	if (!BLO_has_bfile_extension(filepath)) {
-		/* some users would prefer BLI_replace_extension(),
-		 * we keep getting nitpicking bug reports about this - campbell */
-		BLI_ensure_extension(filepath, FILE_MAX, ".blend");
-		RNA_string_set(op->ptr, "filepath", filepath);
-		return true;
-	}
-	return false;
-}
-
-static void WM_OT_save_as_mainfile(wmOperatorType *ot)
-{
-	PropertyRNA *prop;
-
-	ot->name = "Save As Blender File";
-	ot->idname = "WM_OT_save_as_mainfile";
-	ot->description = "Save the current file in the desired location";
-	
-	ot->invoke = wm_save_as_mainfile_invoke;
-	ot->exec = wm_save_as_mainfile_exec;
-	ot->check = blend_save_check;
-	/* omit window poll so this can work in background mode */
-
-	WM_operator_properties_filesel(
-	        ot, FILE_TYPE_FOLDER | FILE_TYPE_BLENDER, FILE_BLENDER, FILE_SAVE,
-	        WM_FILESEL_FILEPATH, FILE_DEFAULTDISPLAY, FILE_SORT_ALPHA);
-	RNA_def_boolean(ot->srna, "compress", false, "Compress", "Write compressed .blend file");
-	RNA_def_boolean(ot->srna, "relative_remap", true, "Remap Relative",
-	                "Remap relative paths when saving in a different directory");
-	prop = RNA_def_boolean(ot->srna, "copy", false, "Save Copy",
-	                "Save a copy of the actual working state but does not make saved file active");
-	RNA_def_property_flag(prop, PROP_SKIP_SAVE);
-#ifdef USE_BMESH_SAVE_AS_COMPAT
-	RNA_def_boolean(ot->srna, "use_mesh_compat", false, "Legacy Mesh Format",
-	                "Save using legacy mesh format (no ngons) - WARNING: only saves tris and quads, other ngons will "
-	                "be lost (no implicit triangulation)");
-#endif
-}
-
-/* *************** save file directly ******** */
-
-static int wm_save_mainfile_invoke(bContext *C, wmOperator *op, const wmEvent *UNUSED(event))
-{
-	int ret;
-	
-	/* cancel if no active window */
-	if (CTX_wm_window(C) == NULL)
-		return OPERATOR_CANCELLED;
-
-	save_set_compress(op);
-	save_set_filepath(op);
-
-	/* if we're saving for the first time and prefer relative paths - any existing paths will be absolute,
-	 * enable the option to remap paths to avoid confusion [#37240] */
-	if ((G.relbase_valid == false) && (U.flag & USER_RELPATHS)) {
-		PropertyRNA *prop = RNA_struct_find_property(op->ptr, "relative_remap");
-		if (!RNA_property_is_set(op->ptr, prop)) {
-			RNA_property_boolean_set(op->ptr, prop, true);
-		}
-	}
-
-	if (G.save_over) {
-		char path[FILE_MAX];
-
-		RNA_string_get(op->ptr, "filepath", path);
-		if (BLI_exists(path)) {
-			ret = WM_operator_confirm_message_ex(C, op, IFACE_("Save Over?"), ICON_QUESTION, path);
-		}
-		else {
-			ret = wm_save_as_mainfile_exec(C, op);
-		}
-	}
-	else {
-		WM_event_add_fileselect(C, op);
-		ret = OPERATOR_RUNNING_MODAL;
-	}
-	
-	return ret;
-}
-
-static void WM_OT_save_mainfile(wmOperatorType *ot)
-{
-	ot->name = "Save Blender File";
-	ot->idname = "WM_OT_save_mainfile";
-	ot->description = "Save the current Blender file";
-	
-	ot->invoke = wm_save_mainfile_invoke;
-	ot->exec = wm_save_as_mainfile_exec;
-	ot->check = blend_save_check;
-	/* omit window poll so this can work in background mode */
-	
-	WM_operator_properties_filesel(
-	        ot, FILE_TYPE_FOLDER | FILE_TYPE_BLENDER, FILE_BLENDER, FILE_SAVE,
-	        WM_FILESEL_FILEPATH, FILE_DEFAULTDISPLAY, FILE_SORT_ALPHA);
-	RNA_def_boolean(ot->srna, "compress", false, "Compress", "Write compressed .blend file");
-	RNA_def_boolean(ot->srna, "relative_remap", false, "Remap Relative",
-	                "Remap relative paths when saving in a different directory");
-}
-
-=======
->>>>>>> ccbfbeba
 static void WM_OT_window_fullscreen_toggle(wmOperatorType *ot)
 {
 	ot->name = "Toggle Window Fullscreen";
