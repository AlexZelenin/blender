/*
 * This program is free software; you can redistribute it and/or
 * modify it under the terms of the GNU General Public License
 * as published by the Free Software Foundation; either version 2
 * of the License, or (at your option) any later version.
 *
 * This program is distributed in the hope that it will be useful,
 * but WITHOUT ANY WARRANTY; without even the implied warranty of
 * MERCHANTABILITY or FITNESS FOR A PARTICULAR PURPOSE.  See the
 * GNU General Public License for more details.
 *
 * You should have received a copy of the GNU General Public License
 * along with this program; if not, write to the Free Software Foundation,
 * Inc., 51 Franklin Street, Fifth Floor, Boston, MA 02110-1301, USA.
 *
 * The Original Code is Copyright (C) 2007 Blender Foundation.
 * All rights reserved.
 */

/** \file
 * \ingroup wm
 *
 * Generic re-usable property definitions and accessors for operators to share.
 * (`WM_operator_properties_*` functions).
 */

#include "DNA_space_types.h"

#include "BKE_screen.h"

#include "BLI_rect.h"
#include "BLI_math_base.h"

#include "UI_resources.h"

#include "RNA_access.h"
#include "RNA_define.h"
#include "RNA_enum_types.h"

#include "ED_select_utils.h"

#include "WM_api.h"
#include "WM_types.h"

void WM_operator_properties_confirm_or_exec(wmOperatorType *ot)
{
  PropertyRNA *prop;

  prop = RNA_def_boolean(ot->srna, "confirm", true, "Confirm", "Prompt for confirmation");
  RNA_def_property_flag(prop, PROP_HIDDEN | PROP_SKIP_SAVE);
}

/* default properties for fileselect */
void WM_operator_properties_filesel(wmOperatorType *ot,
                                    int filter,
                                    short type,
                                    short action,
                                    short flag,
                                    short display,
                                    short sort)
{
<<<<<<< HEAD
	PropertyRNA *prop;

	static const EnumPropertyItem file_display_items[] = {
		{FILE_DEFAULTDISPLAY, "DEFAULT", 0, "Default", "Automatically determine display type for files"},
		{FILE_SHORTDISPLAY, "LIST_SHORT", ICON_SHORTDISPLAY, "Short List", "Display files as short list"},
		{FILE_LONGDISPLAY, "LIST_LONG", ICON_LONGDISPLAY, "Long List", "Display files as a detailed list"},
		{FILE_IMGDISPLAY, "THUMBNAIL", ICON_IMGDISPLAY, "Thumbnails", "Display files as thumbnails"},
		{0, NULL, 0, NULL, NULL},
	};

	if (flag & WM_FILESEL_FILEPATH) {
		RNA_def_string_file_path(ot->srna, "filepath", NULL, FILE_MAX, "File Path", "Path to file");
	}

	/* Enforce directory in file cases, needed with asset engines. */
	if (flag & (WM_FILESEL_DIRECTORY | WM_FILESEL_FILEPATH | WM_FILESEL_FILENAME | WM_FILESEL_FILES)) {
		RNA_def_string_dir_path(ot->srna, "directory", NULL, FILE_MAX, "Directory", "Directory of the file");
	}

	if (flag & WM_FILESEL_FILENAME) {
		RNA_def_string_file_name(ot->srna, "filename", NULL, FILE_MAX, "File Name", "Name of the file");
	}

	if (flag & WM_FILESEL_FILES) {
		RNA_def_collection_runtime(ot->srna, "files", &RNA_OperatorFileListElement, "Files", "");
	}

	if (flag & (WM_FILESEL_FILEPATH | WM_FILESEL_DIRECTORY | WM_FILESEL_FILENAME | WM_FILESEL_FILES)) {
		prop = RNA_def_string(ot->srna, "asset_engine", NULL, BKE_ST_MAXNAME, "Asset Engine",
		                      "Identifier of relevant asset engine (if any)");
		RNA_def_property_flag(prop, PROP_HIDDEN | PROP_SKIP_SAVE);
		if (flag & (WM_FILESEL_FILEPATH | WM_FILESEL_FILENAME)) {
			prop = RNA_def_int_vector(ot->srna, "uuid_repository", 4, NULL, INT_MIN, INT_MAX,
			                          "Repository UUID", "Identifier of this item's repository in current asset engine", INT_MIN, INT_MAX);
			RNA_def_property_flag(prop, PROP_HIDDEN | PROP_SKIP_SAVE);
			prop = RNA_def_int_vector(ot->srna, "uuid_asset", 4, NULL, INT_MIN, INT_MAX,
			                          "Asset UUID", "Identifier of this item in current asset engine", INT_MIN, INT_MAX);
			RNA_def_property_flag(prop, PROP_HIDDEN | PROP_SKIP_SAVE);
			prop = RNA_def_int_vector(ot->srna, "uuid_variant", 4, NULL, INT_MIN, INT_MAX,
			                          "Variant UUID", "Identifier of this item's variant in current asset engine", INT_MIN, INT_MAX);
			RNA_def_property_flag(prop, PROP_HIDDEN | PROP_SKIP_SAVE);
			prop = RNA_def_int_vector(ot->srna, "uuid_revision", 4, NULL, INT_MIN, INT_MAX,
			                          "Revision UUID", "Identifier of this item's revision in current asset engine", INT_MIN, INT_MAX);
			RNA_def_property_flag(prop, PROP_HIDDEN | PROP_SKIP_SAVE);
			prop = RNA_def_int_vector(ot->srna, "uuid_view", 4, NULL, INT_MIN, INT_MAX,
			                          "View UUID", "Identifier of this item's view in current asset engine", INT_MIN, INT_MAX);
			RNA_def_property_flag(prop, PROP_HIDDEN | PROP_SKIP_SAVE);
		}
	}

	if (action == FILE_SAVE) {
		/* note, this is only used to check if we should highlight the filename area red when the
		 * filepath is an existing file. */
		prop = RNA_def_boolean(ot->srna, "check_existing", true, "Check Existing",
		                       "Check and warn on overwriting existing files");
		RNA_def_property_flag(prop, PROP_HIDDEN | PROP_SKIP_SAVE);
	}

	prop = RNA_def_boolean(ot->srna, "filter_blender", (filter & FILE_TYPE_BLENDER) != 0, "Filter .blend files", "");
	RNA_def_property_flag(prop, PROP_HIDDEN | PROP_SKIP_SAVE);
	prop = RNA_def_boolean(ot->srna, "filter_backup", (filter & FILE_TYPE_BLENDER_BACKUP) != 0, "Filter .blend files", "");
	RNA_def_property_flag(prop, PROP_HIDDEN | PROP_SKIP_SAVE);
	prop = RNA_def_boolean(ot->srna, "filter_image", (filter & FILE_TYPE_IMAGE) != 0, "Filter image files", "");
	RNA_def_property_flag(prop, PROP_HIDDEN | PROP_SKIP_SAVE);
	prop = RNA_def_boolean(ot->srna, "filter_movie", (filter & FILE_TYPE_MOVIE) != 0, "Filter movie files", "");
	RNA_def_property_flag(prop, PROP_HIDDEN | PROP_SKIP_SAVE);
	prop = RNA_def_boolean(ot->srna, "filter_python", (filter & FILE_TYPE_PYSCRIPT) != 0, "Filter python files", "");
	RNA_def_property_flag(prop, PROP_HIDDEN | PROP_SKIP_SAVE);
	prop = RNA_def_boolean(ot->srna, "filter_font", (filter & FILE_TYPE_FTFONT) != 0, "Filter font files", "");
	RNA_def_property_flag(prop, PROP_HIDDEN | PROP_SKIP_SAVE);
	prop = RNA_def_boolean(ot->srna, "filter_sound", (filter & FILE_TYPE_SOUND) != 0, "Filter sound files", "");
	RNA_def_property_flag(prop, PROP_HIDDEN | PROP_SKIP_SAVE);
	prop = RNA_def_boolean(ot->srna, "filter_text", (filter & FILE_TYPE_TEXT) != 0, "Filter text files", "");
	RNA_def_property_flag(prop, PROP_HIDDEN | PROP_SKIP_SAVE);
	prop = RNA_def_boolean(ot->srna, "filter_btx", (filter & FILE_TYPE_BTX) != 0, "Filter btx files", "");
	RNA_def_property_flag(prop, PROP_HIDDEN | PROP_SKIP_SAVE);
	prop = RNA_def_boolean(ot->srna, "filter_collada", (filter & FILE_TYPE_COLLADA) != 0, "Filter COLLADA files", "");
	RNA_def_property_flag(prop, PROP_HIDDEN | PROP_SKIP_SAVE);
	prop = RNA_def_boolean(ot->srna, "filter_alembic", (filter & FILE_TYPE_ALEMBIC) != 0, "Filter Alembic files", "");
	RNA_def_property_flag(prop, PROP_HIDDEN | PROP_SKIP_SAVE);
	prop = RNA_def_boolean(ot->srna, "filter_folder", (filter & FILE_TYPE_FOLDER) != 0, "Filter folders", "");
	RNA_def_property_flag(prop, PROP_HIDDEN | PROP_SKIP_SAVE);
	prop = RNA_def_boolean(ot->srna, "filter_blenlib", (filter & FILE_TYPE_BLENDERLIB) != 0, "Filter Blender IDs", "");
	RNA_def_property_flag(prop, PROP_HIDDEN | PROP_SKIP_SAVE);

	prop = RNA_def_int(ot->srna, "filemode", type, FILE_LOADLIB, FILE_SPECIAL,
	                   "File Browser Mode", "The setting for the file browser mode to load a .blend file, a library or a special file",
	                   FILE_LOADLIB, FILE_SPECIAL);
	RNA_def_property_flag(prop, PROP_HIDDEN | PROP_SKIP_SAVE);

	if (flag & WM_FILESEL_RELPATH) {
		RNA_def_boolean(ot->srna, "relative_path", true, "Relative Path", "Select the file relative to the blend file");
	}

	if ((filter & FILE_TYPE_IMAGE) || (filter & FILE_TYPE_MOVIE)) {
		prop = RNA_def_boolean(ot->srna, "show_multiview", 0, "Enable Multi-View", "");
		RNA_def_property_flag(prop, PROP_HIDDEN | PROP_SKIP_SAVE);
		prop = RNA_def_boolean(ot->srna, "use_multiview", 0, "Use Multi-View", "");
		RNA_def_property_flag(prop, PROP_HIDDEN | PROP_SKIP_SAVE);
	}

	prop = RNA_def_enum(ot->srna, "display_type", file_display_items, display, "Display Type", "");
	RNA_def_property_flag(prop, PROP_HIDDEN | PROP_SKIP_SAVE);

	prop = RNA_def_enum(ot->srna, "sort_method", rna_enum_file_sort_items, sort, "File sorting mode", "");
	RNA_def_property_flag(prop, PROP_HIDDEN | PROP_SKIP_SAVE);

=======
  PropertyRNA *prop;

  static const EnumPropertyItem file_display_items[] = {
      {FILE_DEFAULTDISPLAY,
       "DEFAULT",
       0,
       "Default",
       "Automatically determine display type for files"},
      {FILE_SHORTDISPLAY,
       "LIST_SHORT",
       ICON_SHORTDISPLAY,
       "Short List",
       "Display files as short list"},
      {FILE_LONGDISPLAY,
       "LIST_LONG",
       ICON_LONGDISPLAY,
       "Long List",
       "Display files as a detailed list"},
      {FILE_IMGDISPLAY, "THUMBNAIL", ICON_IMGDISPLAY, "Thumbnails", "Display files as thumbnails"},
      {0, NULL, 0, NULL, NULL},
  };

  if (flag & WM_FILESEL_FILEPATH) {
    RNA_def_string_file_path(ot->srna, "filepath", NULL, FILE_MAX, "File Path", "Path to file");
  }

  if (flag & WM_FILESEL_DIRECTORY) {
    RNA_def_string_dir_path(
        ot->srna, "directory", NULL, FILE_MAX, "Directory", "Directory of the file");
  }

  if (flag & WM_FILESEL_FILENAME) {
    RNA_def_string_file_name(
        ot->srna, "filename", NULL, FILE_MAX, "File Name", "Name of the file");
  }

  if (flag & WM_FILESEL_FILES) {
    RNA_def_collection_runtime(ot->srna, "files", &RNA_OperatorFileListElement, "Files", "");
  }

  if (action == FILE_SAVE) {
    /* note, this is only used to check if we should highlight the filename area red when the
     * filepath is an existing file. */
    prop = RNA_def_boolean(ot->srna,
                           "check_existing",
                           true,
                           "Check Existing",
                           "Check and warn on overwriting existing files");
    RNA_def_property_flag(prop, PROP_HIDDEN | PROP_SKIP_SAVE);
  }

  prop = RNA_def_boolean(
      ot->srna, "filter_blender", (filter & FILE_TYPE_BLENDER) != 0, "Filter .blend files", "");
  RNA_def_property_flag(prop, PROP_HIDDEN | PROP_SKIP_SAVE);
  prop = RNA_def_boolean(ot->srna,
                         "filter_backup",
                         (filter & FILE_TYPE_BLENDER_BACKUP) != 0,
                         "Filter .blend files",
                         "");
  RNA_def_property_flag(prop, PROP_HIDDEN | PROP_SKIP_SAVE);
  prop = RNA_def_boolean(
      ot->srna, "filter_image", (filter & FILE_TYPE_IMAGE) != 0, "Filter image files", "");
  RNA_def_property_flag(prop, PROP_HIDDEN | PROP_SKIP_SAVE);
  prop = RNA_def_boolean(
      ot->srna, "filter_movie", (filter & FILE_TYPE_MOVIE) != 0, "Filter movie files", "");
  RNA_def_property_flag(prop, PROP_HIDDEN | PROP_SKIP_SAVE);
  prop = RNA_def_boolean(
      ot->srna, "filter_python", (filter & FILE_TYPE_PYSCRIPT) != 0, "Filter python files", "");
  RNA_def_property_flag(prop, PROP_HIDDEN | PROP_SKIP_SAVE);
  prop = RNA_def_boolean(
      ot->srna, "filter_font", (filter & FILE_TYPE_FTFONT) != 0, "Filter font files", "");
  RNA_def_property_flag(prop, PROP_HIDDEN | PROP_SKIP_SAVE);
  prop = RNA_def_boolean(
      ot->srna, "filter_sound", (filter & FILE_TYPE_SOUND) != 0, "Filter sound files", "");
  RNA_def_property_flag(prop, PROP_HIDDEN | PROP_SKIP_SAVE);
  prop = RNA_def_boolean(
      ot->srna, "filter_text", (filter & FILE_TYPE_TEXT) != 0, "Filter text files", "");
  RNA_def_property_flag(prop, PROP_HIDDEN | PROP_SKIP_SAVE);
  prop = RNA_def_boolean(
      ot->srna, "filter_btx", (filter & FILE_TYPE_BTX) != 0, "Filter btx files", "");
  RNA_def_property_flag(prop, PROP_HIDDEN | PROP_SKIP_SAVE);
  prop = RNA_def_boolean(
      ot->srna, "filter_collada", (filter & FILE_TYPE_COLLADA) != 0, "Filter COLLADA files", "");
  RNA_def_property_flag(prop, PROP_HIDDEN | PROP_SKIP_SAVE);
  prop = RNA_def_boolean(
      ot->srna, "filter_alembic", (filter & FILE_TYPE_ALEMBIC) != 0, "Filter Alembic files", "");
  RNA_def_property_flag(prop, PROP_HIDDEN | PROP_SKIP_SAVE);
  prop = RNA_def_boolean(
      ot->srna, "filter_folder", (filter & FILE_TYPE_FOLDER) != 0, "Filter folders", "");
  RNA_def_property_flag(prop, PROP_HIDDEN | PROP_SKIP_SAVE);
  prop = RNA_def_boolean(
      ot->srna, "filter_blenlib", (filter & FILE_TYPE_BLENDERLIB) != 0, "Filter Blender IDs", "");
  RNA_def_property_flag(prop, PROP_HIDDEN | PROP_SKIP_SAVE);

  prop = RNA_def_int(
      ot->srna,
      "filemode",
      type,
      FILE_LOADLIB,
      FILE_SPECIAL,
      "File Browser Mode",
      "The setting for the file browser mode to load a .blend file, a library or a special file",
      FILE_LOADLIB,
      FILE_SPECIAL);
  RNA_def_property_flag(prop, PROP_HIDDEN | PROP_SKIP_SAVE);

  if (flag & WM_FILESEL_RELPATH) {
    RNA_def_boolean(ot->srna,
                    "relative_path",
                    true,
                    "Relative Path",
                    "Select the file relative to the blend file");
  }

  if ((filter & FILE_TYPE_IMAGE) || (filter & FILE_TYPE_MOVIE)) {
    prop = RNA_def_boolean(ot->srna, "show_multiview", 0, "Enable Multi-View", "");
    RNA_def_property_flag(prop, PROP_HIDDEN | PROP_SKIP_SAVE);
    prop = RNA_def_boolean(ot->srna, "use_multiview", 0, "Use Multi-View", "");
    RNA_def_property_flag(prop, PROP_HIDDEN | PROP_SKIP_SAVE);
  }

  prop = RNA_def_enum(ot->srna, "display_type", file_display_items, display, "Display Type", "");
  RNA_def_property_flag(prop, PROP_HIDDEN | PROP_SKIP_SAVE);

  prop = RNA_def_enum(
      ot->srna, "sort_method", rna_enum_file_sort_items, sort, "File sorting mode", "");
  RNA_def_property_flag(prop, PROP_HIDDEN | PROP_SKIP_SAVE);
>>>>>>> e12c08e8
}

static void wm_operator_properties_select_action_ex(wmOperatorType *ot,
                                                    int default_action,
                                                    const EnumPropertyItem *select_actions,
                                                    bool hide_gui)
{
  PropertyRNA *prop;
  prop = RNA_def_enum(
      ot->srna, "action", select_actions, default_action, "Action", "Selection action to execute");

  if (hide_gui) {
    RNA_def_property_flag(prop, PROP_HIDDEN | PROP_SKIP_SAVE);
  }
}

void WM_operator_properties_select_action(wmOperatorType *ot, int default_action, bool hide_gui)
{
  static const EnumPropertyItem select_actions[] = {
      {SEL_TOGGLE, "TOGGLE", 0, "Toggle", "Toggle selection for all elements"},
      {SEL_SELECT, "SELECT", 0, "Select", "Select all elements"},
      {SEL_DESELECT, "DESELECT", 0, "Deselect", "Deselect all elements"},
      {SEL_INVERT, "INVERT", 0, "Invert", "Invert selection of all elements"},
      {0, NULL, 0, NULL, NULL},
  };

  wm_operator_properties_select_action_ex(ot, default_action, select_actions, hide_gui);
}

/**
 * only SELECT/DESELECT
 */
void WM_operator_properties_select_action_simple(wmOperatorType *ot,
                                                 int default_action,
                                                 bool hide_gui)
{
  static const EnumPropertyItem select_actions[] = {
      {SEL_SELECT, "SELECT", 0, "Select", "Select all elements"},
      {SEL_DESELECT, "DESELECT", 0, "Deselect", "Deselect all elements"},
      {0, NULL, 0, NULL, NULL},
  };

  wm_operator_properties_select_action_ex(ot, default_action, select_actions, hide_gui);
}

/**
 * Use for all select random operators.
 * Adds properties: percent, seed, action.
 */
void WM_operator_properties_select_random(wmOperatorType *ot)
{
  RNA_def_float_percentage(ot->srna,
                           "percent",
                           50.f,
                           0.0f,
                           100.0f,
                           "Percent",
                           "Percentage of objects to select randomly",
                           0.f,
                           100.0f);
  RNA_def_int(ot->srna,
              "seed",
              0,
              0,
              INT_MAX,
              "Random Seed",
              "Seed for the random number generator",
              0,
              255);

  WM_operator_properties_select_action_simple(ot, SEL_SELECT, false);
}

int WM_operator_properties_select_random_seed_increment_get(wmOperator *op)
{
  PropertyRNA *prop = RNA_struct_find_property(op->ptr, "seed");
  int value = RNA_property_int_get(op->ptr, prop);

  if (op->flag & OP_IS_INVOKE) {
    if (!RNA_property_is_set(op->ptr, prop)) {
      value += 1;
      RNA_property_int_set(op->ptr, prop, value);
    }
  }
  return value;
}

void WM_operator_properties_select_all(wmOperatorType *ot)
{
  WM_operator_properties_select_action(ot, SEL_TOGGLE, true);
}

void WM_operator_properties_border(wmOperatorType *ot)
{
  PropertyRNA *prop;

  prop = RNA_def_int(ot->srna, "xmin", 0, INT_MIN, INT_MAX, "X Min", "", INT_MIN, INT_MAX);
  RNA_def_property_flag(prop, PROP_HIDDEN | PROP_SKIP_SAVE);
  prop = RNA_def_int(ot->srna, "xmax", 0, INT_MIN, INT_MAX, "X Max", "", INT_MIN, INT_MAX);
  RNA_def_property_flag(prop, PROP_HIDDEN | PROP_SKIP_SAVE);
  prop = RNA_def_int(ot->srna, "ymin", 0, INT_MIN, INT_MAX, "Y Min", "", INT_MIN, INT_MAX);
  RNA_def_property_flag(prop, PROP_HIDDEN | PROP_SKIP_SAVE);
  prop = RNA_def_int(ot->srna, "ymax", 0, INT_MIN, INT_MAX, "Y Max", "", INT_MIN, INT_MAX);
  RNA_def_property_flag(prop, PROP_HIDDEN | PROP_SKIP_SAVE);

  prop = RNA_def_boolean(ot->srna, "wait_for_input", true, "Wait for Input", "");
  RNA_def_property_flag(prop, PROP_HIDDEN | PROP_SKIP_SAVE);
}

void WM_operator_properties_border_to_rcti(struct wmOperator *op, rcti *rect)
{
  rect->xmin = RNA_int_get(op->ptr, "xmin");
  rect->ymin = RNA_int_get(op->ptr, "ymin");
  rect->xmax = RNA_int_get(op->ptr, "xmax");
  rect->ymax = RNA_int_get(op->ptr, "ymax");
}

void WM_operator_properties_border_to_rctf(struct wmOperator *op, rctf *rect)
{
  rcti rect_i;
  WM_operator_properties_border_to_rcti(op, &rect_i);
  BLI_rctf_rcti_copy(rect, &rect_i);
}

/**
 * Use with #WM_gesture_box_invoke
 */
void WM_operator_properties_gesture_box_ex(wmOperatorType *ot, bool deselect, bool extend)
{
  PropertyRNA *prop;

  WM_operator_properties_border(ot);

  if (deselect) {
    prop = RNA_def_boolean(
        ot->srna, "deselect", false, "Deselect", "Deselect rather than select items");
    RNA_def_property_flag(prop, PROP_SKIP_SAVE);
  }
  if (extend) {
    prop = RNA_def_boolean(ot->srna,
                           "extend",
                           true,
                           "Extend",
                           "Extend selection instead of deselecting everything first");
    RNA_def_property_flag(prop, PROP_SKIP_SAVE);
  }
}

void WM_operator_properties_gesture_box_select(wmOperatorType *ot)
{
  WM_operator_properties_gesture_box_ex(ot, true, true);
}
void WM_operator_properties_gesture_box(wmOperatorType *ot)
{
  WM_operator_properties_gesture_box_ex(ot, false, false);
}

void WM_operator_properties_select_operation(wmOperatorType *ot)
{
  static const EnumPropertyItem select_mode_items[] = {
      {SEL_OP_SET, "SET", 0, "New", ""},
      {SEL_OP_ADD, "ADD", 0, "Add", ""},
      {SEL_OP_SUB, "SUB", 0, "Subtract", ""},
      {SEL_OP_XOR, "XOR", 0, "Difference", ""},
      {SEL_OP_AND, "AND", 0, "Intersect", ""},
      {0, NULL, 0, NULL, NULL},
  };
  PropertyRNA *prop = RNA_def_enum(ot->srna, "mode", select_mode_items, SEL_OP_SET, "Mode", "");
  RNA_def_property_flag(prop, PROP_SKIP_SAVE);
}

/* Some tools don't support XOR/AND. */
void WM_operator_properties_select_operation_simple(wmOperatorType *ot)
{
  static const EnumPropertyItem select_mode_items[] = {
      {SEL_OP_SET, "SET", 0, "New", ""},
      {SEL_OP_ADD, "ADD", 0, "Add", ""},
      {SEL_OP_SUB, "SUB", 0, "Subtract", ""},
      {0, NULL, 0, NULL, NULL},
  };
  PropertyRNA *prop = RNA_def_enum(ot->srna, "mode", select_mode_items, SEL_OP_SET, "Mode", "");
  RNA_def_property_flag(prop, PROP_SKIP_SAVE);
}

void WM_operator_properties_gesture_box_zoom(wmOperatorType *ot)
{
  WM_operator_properties_border(ot);

  PropertyRNA *prop;
  prop = RNA_def_boolean(ot->srna, "zoom_out", false, "Zoom Out", "");
  RNA_def_property_flag(prop, PROP_HIDDEN | PROP_SKIP_SAVE);
}

/**
 * Use with #WM_gesture_lasso_invoke
 */
void WM_operator_properties_gesture_lasso(wmOperatorType *ot)
{
  PropertyRNA *prop;
  prop = RNA_def_collection_runtime(ot->srna, "path", &RNA_OperatorMousePath, "Path", "");
  RNA_def_property_flag(prop, PROP_HIDDEN | PROP_SKIP_SAVE);
}

/**
 * Use with #WM_gesture_straightline_invoke
 */
void WM_operator_properties_gesture_straightline(wmOperatorType *ot, int cursor)
{
  PropertyRNA *prop;

  prop = RNA_def_int(ot->srna, "xstart", 0, INT_MIN, INT_MAX, "X Start", "", INT_MIN, INT_MAX);
  RNA_def_property_flag(prop, PROP_HIDDEN | PROP_SKIP_SAVE);
  prop = RNA_def_int(ot->srna, "xend", 0, INT_MIN, INT_MAX, "X End", "", INT_MIN, INT_MAX);
  RNA_def_property_flag(prop, PROP_HIDDEN | PROP_SKIP_SAVE);
  prop = RNA_def_int(ot->srna, "ystart", 0, INT_MIN, INT_MAX, "Y Start", "", INT_MIN, INT_MAX);
  RNA_def_property_flag(prop, PROP_HIDDEN | PROP_SKIP_SAVE);
  prop = RNA_def_int(ot->srna, "yend", 0, INT_MIN, INT_MAX, "Y End", "", INT_MIN, INT_MAX);
  RNA_def_property_flag(prop, PROP_HIDDEN | PROP_SKIP_SAVE);

  if (cursor) {
    prop = RNA_def_int(ot->srna,
                       "cursor",
                       cursor,
                       0,
                       INT_MAX,
                       "Cursor",
                       "Mouse cursor style to use during the modal operator",
                       0,
                       INT_MAX);
    RNA_def_property_flag(prop, PROP_HIDDEN);
  }
}

/**
 * Use with #WM_gesture_circle_invoke
 */
void WM_operator_properties_gesture_circle(wmOperatorType *ot)
{
  PropertyRNA *prop;
  const int radius_default = 25;

  prop = RNA_def_int(ot->srna, "x", 0, INT_MIN, INT_MAX, "X", "", INT_MIN, INT_MAX);
  RNA_def_property_flag(prop, PROP_HIDDEN | PROP_SKIP_SAVE);
  prop = RNA_def_int(ot->srna, "y", 0, INT_MIN, INT_MAX, "Y", "", INT_MIN, INT_MAX);
  RNA_def_property_flag(prop, PROP_HIDDEN | PROP_SKIP_SAVE);
  RNA_def_int(ot->srna, "radius", radius_default, 1, INT_MAX, "Radius", "", 1, INT_MAX);

  prop = RNA_def_boolean(ot->srna, "wait_for_input", true, "Wait for Input", "");
  RNA_def_property_flag(prop, PROP_HIDDEN | PROP_SKIP_SAVE);
}

void WM_operator_properties_mouse_select(wmOperatorType *ot)
{
  PropertyRNA *prop;

  prop = RNA_def_boolean(ot->srna,
                         "extend",
                         false,
                         "Extend",
                         "Extend selection instead of deselecting everything first");
  RNA_def_property_flag(prop, PROP_SKIP_SAVE);
  prop = RNA_def_boolean(ot->srna, "deselect", false, "Deselect", "Remove from selection");
  RNA_def_property_flag(prop, PROP_SKIP_SAVE);
  prop = RNA_def_boolean(ot->srna, "toggle", false, "Toggle Selection", "Toggle the selection");
  RNA_def_property_flag(prop, PROP_SKIP_SAVE);
}

/**
 * \param nth_can_disable: Enable if we want to be able to select no interval at all.
 */
void WM_operator_properties_checker_interval(wmOperatorType *ot, bool nth_can_disable)
{
  const int nth_default = nth_can_disable ? 1 : 2;
  const int nth_min = min_ii(nth_default, 2);
  RNA_def_int(ot->srna,
              "nth",
              nth_default,
              nth_min,
              INT_MAX,
              "Nth Element",
              "Skip every Nth element",
              nth_min,
              100);
  RNA_def_int(
      ot->srna, "skip", 1, 1, INT_MAX, "Skip", "Number of elements to skip at once", 1, 100);
  RNA_def_int(ot->srna,
              "offset",
              0,
              INT_MIN,
              INT_MAX,
              "Offset",
              "Offset from the starting point",
              -100,
              100);
}

void WM_operator_properties_checker_interval_from_op(struct wmOperator *op,
                                                     struct CheckerIntervalParams *op_params)
{
  const int nth = RNA_int_get(op->ptr, "nth") - 1;
  const int skip = RNA_int_get(op->ptr, "skip");
  int offset = RNA_int_get(op->ptr, "offset");

  op_params->nth = nth;
  op_params->skip = skip;
  op_params->offset = mod_i(offset,
                            nth + skip); /* so input of offset zero ends up being (nth - 1) */
}

bool WM_operator_properties_checker_interval_test(const struct CheckerIntervalParams *op_params,
                                                  int depth)
{
  return ((op_params->nth == 0) ||
          ((op_params->offset + depth) % (op_params->skip + op_params->nth) >= op_params->skip));
}<|MERGE_RESOLUTION|>--- conflicted
+++ resolved
@@ -44,10 +44,10 @@
 
 void WM_operator_properties_confirm_or_exec(wmOperatorType *ot)
 {
-  PropertyRNA *prop;
-
-  prop = RNA_def_boolean(ot->srna, "confirm", true, "Confirm", "Prompt for confirmation");
-  RNA_def_property_flag(prop, PROP_HIDDEN | PROP_SKIP_SAVE);
+	PropertyRNA *prop;
+
+	prop = RNA_def_boolean(ot->srna, "confirm", true, "Confirm", "Prompt for confirmation");
+	RNA_def_property_flag(prop, PROP_HIDDEN | PROP_SKIP_SAVE);
 }
 
 /* default properties for fileselect */
@@ -59,13 +59,24 @@
                                     short display,
                                     short sort)
 {
-<<<<<<< HEAD
 	PropertyRNA *prop;
 
 	static const EnumPropertyItem file_display_items[] = {
-		{FILE_DEFAULTDISPLAY, "DEFAULT", 0, "Default", "Automatically determine display type for files"},
-		{FILE_SHORTDISPLAY, "LIST_SHORT", ICON_SHORTDISPLAY, "Short List", "Display files as short list"},
-		{FILE_LONGDISPLAY, "LIST_LONG", ICON_LONGDISPLAY, "Long List", "Display files as a detailed list"},
+      {FILE_DEFAULTDISPLAY,
+       "DEFAULT",
+       0,
+       "Default",
+       "Automatically determine display type for files"},
+      {FILE_SHORTDISPLAY,
+       "LIST_SHORT",
+       ICON_SHORTDISPLAY,
+       "Short List",
+       "Display files as short list"},
+      {FILE_LONGDISPLAY,
+       "LIST_LONG",
+       ICON_LONGDISPLAY,
+       "Long List",
+       "Display files as a detailed list"},
 		{FILE_IMGDISPLAY, "THUMBNAIL", ICON_IMGDISPLAY, "Thumbnails", "Display files as thumbnails"},
 		{0, NULL, 0, NULL, NULL},
 	};
@@ -80,7 +91,8 @@
 	}
 
 	if (flag & WM_FILESEL_FILENAME) {
-		RNA_def_string_file_name(ot->srna, "filename", NULL, FILE_MAX, "File Name", "Name of the file");
+    RNA_def_string_file_name(
+        ot->srna, "filename", NULL, FILE_MAX, "File Name", "Name of the file");
 	}
 
 	if (flag & WM_FILESEL_FILES) {
@@ -113,154 +125,56 @@
 	if (action == FILE_SAVE) {
 		/* note, this is only used to check if we should highlight the filename area red when the
 		 * filepath is an existing file. */
-		prop = RNA_def_boolean(ot->srna, "check_existing", true, "Check Existing",
-		                       "Check and warn on overwriting existing files");
-		RNA_def_property_flag(prop, PROP_HIDDEN | PROP_SKIP_SAVE);
-	}
-
-	prop = RNA_def_boolean(ot->srna, "filter_blender", (filter & FILE_TYPE_BLENDER) != 0, "Filter .blend files", "");
-	RNA_def_property_flag(prop, PROP_HIDDEN | PROP_SKIP_SAVE);
-	prop = RNA_def_boolean(ot->srna, "filter_backup", (filter & FILE_TYPE_BLENDER_BACKUP) != 0, "Filter .blend files", "");
-	RNA_def_property_flag(prop, PROP_HIDDEN | PROP_SKIP_SAVE);
-	prop = RNA_def_boolean(ot->srna, "filter_image", (filter & FILE_TYPE_IMAGE) != 0, "Filter image files", "");
-	RNA_def_property_flag(prop, PROP_HIDDEN | PROP_SKIP_SAVE);
-	prop = RNA_def_boolean(ot->srna, "filter_movie", (filter & FILE_TYPE_MOVIE) != 0, "Filter movie files", "");
-	RNA_def_property_flag(prop, PROP_HIDDEN | PROP_SKIP_SAVE);
-	prop = RNA_def_boolean(ot->srna, "filter_python", (filter & FILE_TYPE_PYSCRIPT) != 0, "Filter python files", "");
-	RNA_def_property_flag(prop, PROP_HIDDEN | PROP_SKIP_SAVE);
-	prop = RNA_def_boolean(ot->srna, "filter_font", (filter & FILE_TYPE_FTFONT) != 0, "Filter font files", "");
-	RNA_def_property_flag(prop, PROP_HIDDEN | PROP_SKIP_SAVE);
-	prop = RNA_def_boolean(ot->srna, "filter_sound", (filter & FILE_TYPE_SOUND) != 0, "Filter sound files", "");
-	RNA_def_property_flag(prop, PROP_HIDDEN | PROP_SKIP_SAVE);
-	prop = RNA_def_boolean(ot->srna, "filter_text", (filter & FILE_TYPE_TEXT) != 0, "Filter text files", "");
-	RNA_def_property_flag(prop, PROP_HIDDEN | PROP_SKIP_SAVE);
-	prop = RNA_def_boolean(ot->srna, "filter_btx", (filter & FILE_TYPE_BTX) != 0, "Filter btx files", "");
-	RNA_def_property_flag(prop, PROP_HIDDEN | PROP_SKIP_SAVE);
-	prop = RNA_def_boolean(ot->srna, "filter_collada", (filter & FILE_TYPE_COLLADA) != 0, "Filter COLLADA files", "");
-	RNA_def_property_flag(prop, PROP_HIDDEN | PROP_SKIP_SAVE);
-	prop = RNA_def_boolean(ot->srna, "filter_alembic", (filter & FILE_TYPE_ALEMBIC) != 0, "Filter Alembic files", "");
-	RNA_def_property_flag(prop, PROP_HIDDEN | PROP_SKIP_SAVE);
-	prop = RNA_def_boolean(ot->srna, "filter_folder", (filter & FILE_TYPE_FOLDER) != 0, "Filter folders", "");
-	RNA_def_property_flag(prop, PROP_HIDDEN | PROP_SKIP_SAVE);
-	prop = RNA_def_boolean(ot->srna, "filter_blenlib", (filter & FILE_TYPE_BLENDERLIB) != 0, "Filter Blender IDs", "");
-	RNA_def_property_flag(prop, PROP_HIDDEN | PROP_SKIP_SAVE);
-
-	prop = RNA_def_int(ot->srna, "filemode", type, FILE_LOADLIB, FILE_SPECIAL,
-	                   "File Browser Mode", "The setting for the file browser mode to load a .blend file, a library or a special file",
-	                   FILE_LOADLIB, FILE_SPECIAL);
-	RNA_def_property_flag(prop, PROP_HIDDEN | PROP_SKIP_SAVE);
-
-	if (flag & WM_FILESEL_RELPATH) {
-		RNA_def_boolean(ot->srna, "relative_path", true, "Relative Path", "Select the file relative to the blend file");
-	}
-
-	if ((filter & FILE_TYPE_IMAGE) || (filter & FILE_TYPE_MOVIE)) {
-		prop = RNA_def_boolean(ot->srna, "show_multiview", 0, "Enable Multi-View", "");
-		RNA_def_property_flag(prop, PROP_HIDDEN | PROP_SKIP_SAVE);
-		prop = RNA_def_boolean(ot->srna, "use_multiview", 0, "Use Multi-View", "");
-		RNA_def_property_flag(prop, PROP_HIDDEN | PROP_SKIP_SAVE);
-	}
-
-	prop = RNA_def_enum(ot->srna, "display_type", file_display_items, display, "Display Type", "");
-	RNA_def_property_flag(prop, PROP_HIDDEN | PROP_SKIP_SAVE);
-
-	prop = RNA_def_enum(ot->srna, "sort_method", rna_enum_file_sort_items, sort, "File sorting mode", "");
-	RNA_def_property_flag(prop, PROP_HIDDEN | PROP_SKIP_SAVE);
-
-=======
-  PropertyRNA *prop;
-
-  static const EnumPropertyItem file_display_items[] = {
-      {FILE_DEFAULTDISPLAY,
-       "DEFAULT",
-       0,
-       "Default",
-       "Automatically determine display type for files"},
-      {FILE_SHORTDISPLAY,
-       "LIST_SHORT",
-       ICON_SHORTDISPLAY,
-       "Short List",
-       "Display files as short list"},
-      {FILE_LONGDISPLAY,
-       "LIST_LONG",
-       ICON_LONGDISPLAY,
-       "Long List",
-       "Display files as a detailed list"},
-      {FILE_IMGDISPLAY, "THUMBNAIL", ICON_IMGDISPLAY, "Thumbnails", "Display files as thumbnails"},
-      {0, NULL, 0, NULL, NULL},
-  };
-
-  if (flag & WM_FILESEL_FILEPATH) {
-    RNA_def_string_file_path(ot->srna, "filepath", NULL, FILE_MAX, "File Path", "Path to file");
-  }
-
-  if (flag & WM_FILESEL_DIRECTORY) {
-    RNA_def_string_dir_path(
-        ot->srna, "directory", NULL, FILE_MAX, "Directory", "Directory of the file");
-  }
-
-  if (flag & WM_FILESEL_FILENAME) {
-    RNA_def_string_file_name(
-        ot->srna, "filename", NULL, FILE_MAX, "File Name", "Name of the file");
-  }
-
-  if (flag & WM_FILESEL_FILES) {
-    RNA_def_collection_runtime(ot->srna, "files", &RNA_OperatorFileListElement, "Files", "");
-  }
-
-  if (action == FILE_SAVE) {
-    /* note, this is only used to check if we should highlight the filename area red when the
-     * filepath is an existing file. */
     prop = RNA_def_boolean(ot->srna,
                            "check_existing",
                            true,
                            "Check Existing",
-                           "Check and warn on overwriting existing files");
-    RNA_def_property_flag(prop, PROP_HIDDEN | PROP_SKIP_SAVE);
-  }
+		                       "Check and warn on overwriting existing files");
+		RNA_def_property_flag(prop, PROP_HIDDEN | PROP_SKIP_SAVE);
+	}
 
   prop = RNA_def_boolean(
       ot->srna, "filter_blender", (filter & FILE_TYPE_BLENDER) != 0, "Filter .blend files", "");
-  RNA_def_property_flag(prop, PROP_HIDDEN | PROP_SKIP_SAVE);
+	RNA_def_property_flag(prop, PROP_HIDDEN | PROP_SKIP_SAVE);
   prop = RNA_def_boolean(ot->srna,
                          "filter_backup",
                          (filter & FILE_TYPE_BLENDER_BACKUP) != 0,
                          "Filter .blend files",
                          "");
-  RNA_def_property_flag(prop, PROP_HIDDEN | PROP_SKIP_SAVE);
+	RNA_def_property_flag(prop, PROP_HIDDEN | PROP_SKIP_SAVE);
   prop = RNA_def_boolean(
       ot->srna, "filter_image", (filter & FILE_TYPE_IMAGE) != 0, "Filter image files", "");
-  RNA_def_property_flag(prop, PROP_HIDDEN | PROP_SKIP_SAVE);
+	RNA_def_property_flag(prop, PROP_HIDDEN | PROP_SKIP_SAVE);
   prop = RNA_def_boolean(
       ot->srna, "filter_movie", (filter & FILE_TYPE_MOVIE) != 0, "Filter movie files", "");
-  RNA_def_property_flag(prop, PROP_HIDDEN | PROP_SKIP_SAVE);
+	RNA_def_property_flag(prop, PROP_HIDDEN | PROP_SKIP_SAVE);
   prop = RNA_def_boolean(
       ot->srna, "filter_python", (filter & FILE_TYPE_PYSCRIPT) != 0, "Filter python files", "");
-  RNA_def_property_flag(prop, PROP_HIDDEN | PROP_SKIP_SAVE);
+	RNA_def_property_flag(prop, PROP_HIDDEN | PROP_SKIP_SAVE);
   prop = RNA_def_boolean(
       ot->srna, "filter_font", (filter & FILE_TYPE_FTFONT) != 0, "Filter font files", "");
-  RNA_def_property_flag(prop, PROP_HIDDEN | PROP_SKIP_SAVE);
+	RNA_def_property_flag(prop, PROP_HIDDEN | PROP_SKIP_SAVE);
   prop = RNA_def_boolean(
       ot->srna, "filter_sound", (filter & FILE_TYPE_SOUND) != 0, "Filter sound files", "");
-  RNA_def_property_flag(prop, PROP_HIDDEN | PROP_SKIP_SAVE);
+	RNA_def_property_flag(prop, PROP_HIDDEN | PROP_SKIP_SAVE);
   prop = RNA_def_boolean(
       ot->srna, "filter_text", (filter & FILE_TYPE_TEXT) != 0, "Filter text files", "");
-  RNA_def_property_flag(prop, PROP_HIDDEN | PROP_SKIP_SAVE);
+	RNA_def_property_flag(prop, PROP_HIDDEN | PROP_SKIP_SAVE);
   prop = RNA_def_boolean(
       ot->srna, "filter_btx", (filter & FILE_TYPE_BTX) != 0, "Filter btx files", "");
-  RNA_def_property_flag(prop, PROP_HIDDEN | PROP_SKIP_SAVE);
+	RNA_def_property_flag(prop, PROP_HIDDEN | PROP_SKIP_SAVE);
   prop = RNA_def_boolean(
       ot->srna, "filter_collada", (filter & FILE_TYPE_COLLADA) != 0, "Filter COLLADA files", "");
-  RNA_def_property_flag(prop, PROP_HIDDEN | PROP_SKIP_SAVE);
+	RNA_def_property_flag(prop, PROP_HIDDEN | PROP_SKIP_SAVE);
   prop = RNA_def_boolean(
       ot->srna, "filter_alembic", (filter & FILE_TYPE_ALEMBIC) != 0, "Filter Alembic files", "");
-  RNA_def_property_flag(prop, PROP_HIDDEN | PROP_SKIP_SAVE);
+	RNA_def_property_flag(prop, PROP_HIDDEN | PROP_SKIP_SAVE);
   prop = RNA_def_boolean(
       ot->srna, "filter_folder", (filter & FILE_TYPE_FOLDER) != 0, "Filter folders", "");
-  RNA_def_property_flag(prop, PROP_HIDDEN | PROP_SKIP_SAVE);
+	RNA_def_property_flag(prop, PROP_HIDDEN | PROP_SKIP_SAVE);
   prop = RNA_def_boolean(
       ot->srna, "filter_blenlib", (filter & FILE_TYPE_BLENDERLIB) != 0, "Filter Blender IDs", "");
-  RNA_def_property_flag(prop, PROP_HIDDEN | PROP_SKIP_SAVE);
+	RNA_def_property_flag(prop, PROP_HIDDEN | PROP_SKIP_SAVE);
 
   prop = RNA_def_int(
       ot->srna,
@@ -272,57 +186,56 @@
       "The setting for the file browser mode to load a .blend file, a library or a special file",
       FILE_LOADLIB,
       FILE_SPECIAL);
-  RNA_def_property_flag(prop, PROP_HIDDEN | PROP_SKIP_SAVE);
-
-  if (flag & WM_FILESEL_RELPATH) {
+	RNA_def_property_flag(prop, PROP_HIDDEN | PROP_SKIP_SAVE);
+
+	if (flag & WM_FILESEL_RELPATH) {
     RNA_def_boolean(ot->srna,
                     "relative_path",
                     true,
                     "Relative Path",
                     "Select the file relative to the blend file");
-  }
-
-  if ((filter & FILE_TYPE_IMAGE) || (filter & FILE_TYPE_MOVIE)) {
-    prop = RNA_def_boolean(ot->srna, "show_multiview", 0, "Enable Multi-View", "");
-    RNA_def_property_flag(prop, PROP_HIDDEN | PROP_SKIP_SAVE);
-    prop = RNA_def_boolean(ot->srna, "use_multiview", 0, "Use Multi-View", "");
-    RNA_def_property_flag(prop, PROP_HIDDEN | PROP_SKIP_SAVE);
-  }
-
-  prop = RNA_def_enum(ot->srna, "display_type", file_display_items, display, "Display Type", "");
-  RNA_def_property_flag(prop, PROP_HIDDEN | PROP_SKIP_SAVE);
+	}
+
+	if ((filter & FILE_TYPE_IMAGE) || (filter & FILE_TYPE_MOVIE)) {
+		prop = RNA_def_boolean(ot->srna, "show_multiview", 0, "Enable Multi-View", "");
+		RNA_def_property_flag(prop, PROP_HIDDEN | PROP_SKIP_SAVE);
+		prop = RNA_def_boolean(ot->srna, "use_multiview", 0, "Use Multi-View", "");
+		RNA_def_property_flag(prop, PROP_HIDDEN | PROP_SKIP_SAVE);
+	}
+
+	prop = RNA_def_enum(ot->srna, "display_type", file_display_items, display, "Display Type", "");
+	RNA_def_property_flag(prop, PROP_HIDDEN | PROP_SKIP_SAVE);
 
   prop = RNA_def_enum(
       ot->srna, "sort_method", rna_enum_file_sort_items, sort, "File sorting mode", "");
-  RNA_def_property_flag(prop, PROP_HIDDEN | PROP_SKIP_SAVE);
->>>>>>> e12c08e8
+	RNA_def_property_flag(prop, PROP_HIDDEN | PROP_SKIP_SAVE);
 }
 
 static void wm_operator_properties_select_action_ex(wmOperatorType *ot,
                                                     int default_action,
                                                     const EnumPropertyItem *select_actions,
-                                                    bool hide_gui)
-{
-  PropertyRNA *prop;
+													bool hide_gui)
+{
+	PropertyRNA *prop;
   prop = RNA_def_enum(
       ot->srna, "action", select_actions, default_action, "Action", "Selection action to execute");
 
-  if (hide_gui) {
-    RNA_def_property_flag(prop, PROP_HIDDEN | PROP_SKIP_SAVE);
-  }
+	if (hide_gui) {
+		RNA_def_property_flag(prop, PROP_HIDDEN | PROP_SKIP_SAVE);
+	}
 }
 
 void WM_operator_properties_select_action(wmOperatorType *ot, int default_action, bool hide_gui)
 {
-  static const EnumPropertyItem select_actions[] = {
-      {SEL_TOGGLE, "TOGGLE", 0, "Toggle", "Toggle selection for all elements"},
-      {SEL_SELECT, "SELECT", 0, "Select", "Select all elements"},
-      {SEL_DESELECT, "DESELECT", 0, "Deselect", "Deselect all elements"},
-      {SEL_INVERT, "INVERT", 0, "Invert", "Invert selection of all elements"},
-      {0, NULL, 0, NULL, NULL},
-  };
-
-  wm_operator_properties_select_action_ex(ot, default_action, select_actions, hide_gui);
+	static const EnumPropertyItem select_actions[] = {
+		{SEL_TOGGLE, "TOGGLE", 0, "Toggle", "Toggle selection for all elements"},
+		{SEL_SELECT, "SELECT", 0, "Select", "Select all elements"},
+		{SEL_DESELECT, "DESELECT", 0, "Deselect", "Deselect all elements"},
+		{SEL_INVERT, "INVERT", 0, "Invert", "Invert selection of all elements"},
+		{0, NULL, 0, NULL, NULL},
+	};
+
+	wm_operator_properties_select_action_ex(ot, default_action, select_actions, hide_gui);
 }
 
 /**
@@ -332,13 +245,13 @@
                                                  int default_action,
                                                  bool hide_gui)
 {
-  static const EnumPropertyItem select_actions[] = {
-      {SEL_SELECT, "SELECT", 0, "Select", "Select all elements"},
-      {SEL_DESELECT, "DESELECT", 0, "Deselect", "Deselect all elements"},
-      {0, NULL, 0, NULL, NULL},
-  };
-
-  wm_operator_properties_select_action_ex(ot, default_action, select_actions, hide_gui);
+	static const EnumPropertyItem select_actions[] = {
+		{SEL_SELECT, "SELECT", 0, "Select", "Select all elements"},
+		{SEL_DESELECT, "DESELECT", 0, "Deselect", "Deselect all elements"},
+		{0, NULL, 0, NULL, NULL},
+	};
+
+	wm_operator_properties_select_action_ex(ot, default_action, select_actions, hide_gui);
 }
 
 /**
@@ -366,58 +279,58 @@
               0,
               255);
 
-  WM_operator_properties_select_action_simple(ot, SEL_SELECT, false);
+	WM_operator_properties_select_action_simple(ot, SEL_SELECT, false);
 }
 
 int WM_operator_properties_select_random_seed_increment_get(wmOperator *op)
 {
-  PropertyRNA *prop = RNA_struct_find_property(op->ptr, "seed");
-  int value = RNA_property_int_get(op->ptr, prop);
-
-  if (op->flag & OP_IS_INVOKE) {
-    if (!RNA_property_is_set(op->ptr, prop)) {
-      value += 1;
-      RNA_property_int_set(op->ptr, prop, value);
-    }
-  }
-  return value;
+	PropertyRNA *prop = RNA_struct_find_property(op->ptr, "seed");
+	int value = RNA_property_int_get(op->ptr, prop);
+
+	if (op->flag & OP_IS_INVOKE) {
+		if (!RNA_property_is_set(op->ptr, prop)) {
+			value += 1;
+			RNA_property_int_set(op->ptr, prop, value);
+		}
+	}
+	return value;
 }
 
 void WM_operator_properties_select_all(wmOperatorType *ot)
 {
-  WM_operator_properties_select_action(ot, SEL_TOGGLE, true);
+	WM_operator_properties_select_action(ot, SEL_TOGGLE, true);
 }
 
 void WM_operator_properties_border(wmOperatorType *ot)
 {
-  PropertyRNA *prop;
-
-  prop = RNA_def_int(ot->srna, "xmin", 0, INT_MIN, INT_MAX, "X Min", "", INT_MIN, INT_MAX);
-  RNA_def_property_flag(prop, PROP_HIDDEN | PROP_SKIP_SAVE);
-  prop = RNA_def_int(ot->srna, "xmax", 0, INT_MIN, INT_MAX, "X Max", "", INT_MIN, INT_MAX);
-  RNA_def_property_flag(prop, PROP_HIDDEN | PROP_SKIP_SAVE);
-  prop = RNA_def_int(ot->srna, "ymin", 0, INT_MIN, INT_MAX, "Y Min", "", INT_MIN, INT_MAX);
-  RNA_def_property_flag(prop, PROP_HIDDEN | PROP_SKIP_SAVE);
-  prop = RNA_def_int(ot->srna, "ymax", 0, INT_MIN, INT_MAX, "Y Max", "", INT_MIN, INT_MAX);
-  RNA_def_property_flag(prop, PROP_HIDDEN | PROP_SKIP_SAVE);
-
-  prop = RNA_def_boolean(ot->srna, "wait_for_input", true, "Wait for Input", "");
-  RNA_def_property_flag(prop, PROP_HIDDEN | PROP_SKIP_SAVE);
+	PropertyRNA *prop;
+
+	prop = RNA_def_int(ot->srna, "xmin", 0, INT_MIN, INT_MAX, "X Min", "", INT_MIN, INT_MAX);
+	RNA_def_property_flag(prop, PROP_HIDDEN | PROP_SKIP_SAVE);
+	prop = RNA_def_int(ot->srna, "xmax", 0, INT_MIN, INT_MAX, "X Max", "", INT_MIN, INT_MAX);
+	RNA_def_property_flag(prop, PROP_HIDDEN | PROP_SKIP_SAVE);
+	prop = RNA_def_int(ot->srna, "ymin", 0, INT_MIN, INT_MAX, "Y Min", "", INT_MIN, INT_MAX);
+	RNA_def_property_flag(prop, PROP_HIDDEN | PROP_SKIP_SAVE);
+	prop = RNA_def_int(ot->srna, "ymax", 0, INT_MIN, INT_MAX, "Y Max", "", INT_MIN, INT_MAX);
+	RNA_def_property_flag(prop, PROP_HIDDEN | PROP_SKIP_SAVE);
+
+	prop = RNA_def_boolean(ot->srna, "wait_for_input", true, "Wait for Input", "");
+	RNA_def_property_flag(prop, PROP_HIDDEN | PROP_SKIP_SAVE);
 }
 
 void WM_operator_properties_border_to_rcti(struct wmOperator *op, rcti *rect)
 {
-  rect->xmin = RNA_int_get(op->ptr, "xmin");
-  rect->ymin = RNA_int_get(op->ptr, "ymin");
-  rect->xmax = RNA_int_get(op->ptr, "xmax");
-  rect->ymax = RNA_int_get(op->ptr, "ymax");
+	rect->xmin = RNA_int_get(op->ptr, "xmin");
+	rect->ymin = RNA_int_get(op->ptr, "ymin");
+	rect->xmax = RNA_int_get(op->ptr, "xmax");
+	rect->ymax = RNA_int_get(op->ptr, "ymax");
 }
 
 void WM_operator_properties_border_to_rctf(struct wmOperator *op, rctf *rect)
 {
-  rcti rect_i;
-  WM_operator_properties_border_to_rcti(op, &rect_i);
-  BLI_rctf_rcti_copy(rect, &rect_i);
+	rcti rect_i;
+	WM_operator_properties_border_to_rcti(op, &rect_i);
+	BLI_rctf_rcti_copy(rect, &rect_i);
 }
 
 /**
@@ -425,68 +338,68 @@
  */
 void WM_operator_properties_gesture_box_ex(wmOperatorType *ot, bool deselect, bool extend)
 {
-  PropertyRNA *prop;
-
-  WM_operator_properties_border(ot);
-
-  if (deselect) {
+	PropertyRNA *prop;
+
+	WM_operator_properties_border(ot);
+
+	if (deselect) {
     prop = RNA_def_boolean(
         ot->srna, "deselect", false, "Deselect", "Deselect rather than select items");
-    RNA_def_property_flag(prop, PROP_SKIP_SAVE);
-  }
-  if (extend) {
+		RNA_def_property_flag(prop, PROP_SKIP_SAVE);
+	}
+	if (extend) {
     prop = RNA_def_boolean(ot->srna,
                            "extend",
                            true,
                            "Extend",
                            "Extend selection instead of deselecting everything first");
-    RNA_def_property_flag(prop, PROP_SKIP_SAVE);
-  }
+		RNA_def_property_flag(prop, PROP_SKIP_SAVE);
+	}
 }
 
 void WM_operator_properties_gesture_box_select(wmOperatorType *ot)
 {
-  WM_operator_properties_gesture_box_ex(ot, true, true);
+	WM_operator_properties_gesture_box_ex(ot, true, true);
 }
 void WM_operator_properties_gesture_box(wmOperatorType *ot)
 {
-  WM_operator_properties_gesture_box_ex(ot, false, false);
+	WM_operator_properties_gesture_box_ex(ot, false, false);
 }
 
 void WM_operator_properties_select_operation(wmOperatorType *ot)
 {
-  static const EnumPropertyItem select_mode_items[] = {
-      {SEL_OP_SET, "SET", 0, "New", ""},
-      {SEL_OP_ADD, "ADD", 0, "Add", ""},
-      {SEL_OP_SUB, "SUB", 0, "Subtract", ""},
-      {SEL_OP_XOR, "XOR", 0, "Difference", ""},
-      {SEL_OP_AND, "AND", 0, "Intersect", ""},
-      {0, NULL, 0, NULL, NULL},
-  };
-  PropertyRNA *prop = RNA_def_enum(ot->srna, "mode", select_mode_items, SEL_OP_SET, "Mode", "");
-  RNA_def_property_flag(prop, PROP_SKIP_SAVE);
+	static const EnumPropertyItem select_mode_items[] = {
+		{SEL_OP_SET, "SET", 0, "New", ""},
+		{SEL_OP_ADD, "ADD", 0, "Add", ""},
+		{SEL_OP_SUB, "SUB", 0, "Subtract", ""},
+		{SEL_OP_XOR, "XOR", 0, "Difference", ""},
+		{SEL_OP_AND, "AND", 0, "Intersect", ""},
+		{0, NULL, 0, NULL, NULL},
+	};
+	PropertyRNA *prop = RNA_def_enum(ot->srna, "mode", select_mode_items, SEL_OP_SET, "Mode", "");
+	RNA_def_property_flag(prop, PROP_SKIP_SAVE);
 }
 
 /* Some tools don't support XOR/AND. */
 void WM_operator_properties_select_operation_simple(wmOperatorType *ot)
 {
-  static const EnumPropertyItem select_mode_items[] = {
-      {SEL_OP_SET, "SET", 0, "New", ""},
-      {SEL_OP_ADD, "ADD", 0, "Add", ""},
-      {SEL_OP_SUB, "SUB", 0, "Subtract", ""},
-      {0, NULL, 0, NULL, NULL},
-  };
-  PropertyRNA *prop = RNA_def_enum(ot->srna, "mode", select_mode_items, SEL_OP_SET, "Mode", "");
-  RNA_def_property_flag(prop, PROP_SKIP_SAVE);
+	static const EnumPropertyItem select_mode_items[] = {
+		{SEL_OP_SET, "SET", 0, "New", ""},
+		{SEL_OP_ADD, "ADD", 0, "Add", ""},
+		{SEL_OP_SUB, "SUB", 0, "Subtract", ""},
+		{0, NULL, 0, NULL, NULL},
+	};
+	PropertyRNA *prop = RNA_def_enum(ot->srna, "mode", select_mode_items, SEL_OP_SET, "Mode", "");
+	RNA_def_property_flag(prop, PROP_SKIP_SAVE);
 }
 
 void WM_operator_properties_gesture_box_zoom(wmOperatorType *ot)
 {
-  WM_operator_properties_border(ot);
-
-  PropertyRNA *prop;
-  prop = RNA_def_boolean(ot->srna, "zoom_out", false, "Zoom Out", "");
-  RNA_def_property_flag(prop, PROP_HIDDEN | PROP_SKIP_SAVE);
+	WM_operator_properties_border(ot);
+
+	PropertyRNA *prop;
+	prop = RNA_def_boolean(ot->srna, "zoom_out", false, "Zoom Out", "");
+	RNA_def_property_flag(prop, PROP_HIDDEN | PROP_SKIP_SAVE);
 }
 
 /**
@@ -494,9 +407,9 @@
  */
 void WM_operator_properties_gesture_lasso(wmOperatorType *ot)
 {
-  PropertyRNA *prop;
-  prop = RNA_def_collection_runtime(ot->srna, "path", &RNA_OperatorMousePath, "Path", "");
-  RNA_def_property_flag(prop, PROP_HIDDEN | PROP_SKIP_SAVE);
+	PropertyRNA *prop;
+	prop = RNA_def_collection_runtime(ot->srna, "path", &RNA_OperatorMousePath, "Path", "");
+	RNA_def_property_flag(prop, PROP_HIDDEN | PROP_SKIP_SAVE);
 }
 
 /**
@@ -504,18 +417,18 @@
  */
 void WM_operator_properties_gesture_straightline(wmOperatorType *ot, int cursor)
 {
-  PropertyRNA *prop;
-
-  prop = RNA_def_int(ot->srna, "xstart", 0, INT_MIN, INT_MAX, "X Start", "", INT_MIN, INT_MAX);
-  RNA_def_property_flag(prop, PROP_HIDDEN | PROP_SKIP_SAVE);
-  prop = RNA_def_int(ot->srna, "xend", 0, INT_MIN, INT_MAX, "X End", "", INT_MIN, INT_MAX);
-  RNA_def_property_flag(prop, PROP_HIDDEN | PROP_SKIP_SAVE);
-  prop = RNA_def_int(ot->srna, "ystart", 0, INT_MIN, INT_MAX, "Y Start", "", INT_MIN, INT_MAX);
-  RNA_def_property_flag(prop, PROP_HIDDEN | PROP_SKIP_SAVE);
-  prop = RNA_def_int(ot->srna, "yend", 0, INT_MIN, INT_MAX, "Y End", "", INT_MIN, INT_MAX);
-  RNA_def_property_flag(prop, PROP_HIDDEN | PROP_SKIP_SAVE);
-
-  if (cursor) {
+	PropertyRNA *prop;
+
+	prop = RNA_def_int(ot->srna, "xstart", 0, INT_MIN, INT_MAX, "X Start", "", INT_MIN, INT_MAX);
+	RNA_def_property_flag(prop, PROP_HIDDEN | PROP_SKIP_SAVE);
+	prop = RNA_def_int(ot->srna, "xend", 0, INT_MIN, INT_MAX, "X End", "", INT_MIN, INT_MAX);
+	RNA_def_property_flag(prop, PROP_HIDDEN | PROP_SKIP_SAVE);
+	prop = RNA_def_int(ot->srna, "ystart", 0, INT_MIN, INT_MAX, "Y Start", "", INT_MIN, INT_MAX);
+	RNA_def_property_flag(prop, PROP_HIDDEN | PROP_SKIP_SAVE);
+	prop = RNA_def_int(ot->srna, "yend", 0, INT_MIN, INT_MAX, "Y End", "", INT_MIN, INT_MAX);
+	RNA_def_property_flag(prop, PROP_HIDDEN | PROP_SKIP_SAVE);
+
+	if (cursor) {
     prop = RNA_def_int(ot->srna,
                        "cursor",
                        cursor,
@@ -525,8 +438,8 @@
                        "Mouse cursor style to use during the modal operator",
                        0,
                        INT_MAX);
-    RNA_def_property_flag(prop, PROP_HIDDEN);
-  }
+		RNA_def_property_flag(prop, PROP_HIDDEN);
+	}
 }
 
 /**
@@ -534,33 +447,33 @@
  */
 void WM_operator_properties_gesture_circle(wmOperatorType *ot)
 {
-  PropertyRNA *prop;
-  const int radius_default = 25;
-
-  prop = RNA_def_int(ot->srna, "x", 0, INT_MIN, INT_MAX, "X", "", INT_MIN, INT_MAX);
-  RNA_def_property_flag(prop, PROP_HIDDEN | PROP_SKIP_SAVE);
-  prop = RNA_def_int(ot->srna, "y", 0, INT_MIN, INT_MAX, "Y", "", INT_MIN, INT_MAX);
-  RNA_def_property_flag(prop, PROP_HIDDEN | PROP_SKIP_SAVE);
-  RNA_def_int(ot->srna, "radius", radius_default, 1, INT_MAX, "Radius", "", 1, INT_MAX);
-
-  prop = RNA_def_boolean(ot->srna, "wait_for_input", true, "Wait for Input", "");
-  RNA_def_property_flag(prop, PROP_HIDDEN | PROP_SKIP_SAVE);
+	PropertyRNA *prop;
+	const int radius_default = 25;
+
+	prop = RNA_def_int(ot->srna, "x", 0, INT_MIN, INT_MAX, "X", "", INT_MIN, INT_MAX);
+	RNA_def_property_flag(prop, PROP_HIDDEN | PROP_SKIP_SAVE);
+	prop = RNA_def_int(ot->srna, "y", 0, INT_MIN, INT_MAX, "Y", "", INT_MIN, INT_MAX);
+	RNA_def_property_flag(prop, PROP_HIDDEN | PROP_SKIP_SAVE);
+	RNA_def_int(ot->srna, "radius", radius_default, 1, INT_MAX, "Radius", "", 1, INT_MAX);
+
+	prop = RNA_def_boolean(ot->srna, "wait_for_input", true, "Wait for Input", "");
+	RNA_def_property_flag(prop, PROP_HIDDEN | PROP_SKIP_SAVE);
 }
 
 void WM_operator_properties_mouse_select(wmOperatorType *ot)
 {
-  PropertyRNA *prop;
+	PropertyRNA *prop;
 
   prop = RNA_def_boolean(ot->srna,
                          "extend",
                          false,
                          "Extend",
-                         "Extend selection instead of deselecting everything first");
-  RNA_def_property_flag(prop, PROP_SKIP_SAVE);
-  prop = RNA_def_boolean(ot->srna, "deselect", false, "Deselect", "Remove from selection");
-  RNA_def_property_flag(prop, PROP_SKIP_SAVE);
-  prop = RNA_def_boolean(ot->srna, "toggle", false, "Toggle Selection", "Toggle the selection");
-  RNA_def_property_flag(prop, PROP_SKIP_SAVE);
+	                       "Extend selection instead of deselecting everything first");
+	RNA_def_property_flag(prop, PROP_SKIP_SAVE);
+	prop = RNA_def_boolean(ot->srna, "deselect", false, "Deselect", "Remove from selection");
+	RNA_def_property_flag(prop, PROP_SKIP_SAVE);
+	prop = RNA_def_boolean(ot->srna, "toggle", false, "Toggle Selection", "Toggle the selection");
+	RNA_def_property_flag(prop, PROP_SKIP_SAVE);
 }
 
 /**
@@ -568,8 +481,8 @@
  */
 void WM_operator_properties_checker_interval(wmOperatorType *ot, bool nth_can_disable)
 {
-  const int nth_default = nth_can_disable ? 1 : 2;
-  const int nth_min = min_ii(nth_default, 2);
+	const int nth_default = nth_can_disable ? 1 : 2;
+	const int nth_min =  min_ii(nth_default, 2);
   RNA_def_int(ot->srna,
               "nth",
               nth_default,
@@ -595,12 +508,12 @@
 void WM_operator_properties_checker_interval_from_op(struct wmOperator *op,
                                                      struct CheckerIntervalParams *op_params)
 {
-  const int nth = RNA_int_get(op->ptr, "nth") - 1;
-  const int skip = RNA_int_get(op->ptr, "skip");
-  int offset = RNA_int_get(op->ptr, "offset");
-
-  op_params->nth = nth;
-  op_params->skip = skip;
+	const int nth = RNA_int_get(op->ptr, "nth") - 1;
+	const int skip = RNA_int_get(op->ptr, "skip");
+	int offset = RNA_int_get(op->ptr, "offset");
+
+	op_params->nth = nth;
+	op_params->skip = skip;
   op_params->offset = mod_i(offset,
                             nth + skip); /* so input of offset zero ends up being (nth - 1) */
 }
@@ -608,6 +521,6 @@
 bool WM_operator_properties_checker_interval_test(const struct CheckerIntervalParams *op_params,
                                                   int depth)
 {
-  return ((op_params->nth == 0) ||
-          ((op_params->offset + depth) % (op_params->skip + op_params->nth) >= op_params->skip));
+	return ((op_params->nth == 0) ||
+	        ((op_params->offset + depth) % (op_params->skip + op_params->nth) >= op_params->skip));
 }