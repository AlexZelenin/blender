--- conflicted
+++ resolved
@@ -546,21 +546,6 @@
   };
 }
 
-<<<<<<< HEAD
-float WM_event_ndof_to_axis_angle(const wmNDOFMotionData &ndof, float axis[3])
-{
-  float angle;
-  angle = normalize_v3_v3(axis, ndof.rvec);
-
-  axis[0] = axis[0] * ((U.ndof_flag & NDOF_ROTX_INVERT_AXIS) ? -1.0f : 1.0f);
-  axis[1] = axis[1] * ((U.ndof_flag & NDOF_ROTY_INVERT_AXIS) ? -1.0f : 1.0f);
-  axis[2] = axis[2] * ((U.ndof_flag & NDOF_ROTZ_INVERT_AXIS) ? -1.0f : 1.0f);
-
-  return angle;
-}
-
-void WM_event_ndof_to_quat(const wmNDOFMotionData &ndof, float q[4])
-=======
 float WM_event_ndof_rotation_get_axis_angle_for_navigation(const wmNDOFMotionData &ndof,
                                                            float axis[3])
 {
@@ -569,7 +554,6 @@
 }
 
 float WM_event_ndof_rotation_get_axis_angle(const wmNDOFMotionData &ndof, float axis[3])
->>>>>>> 5280ebc2
 {
   const blender::float3 rvec = WM_event_ndof_rotation_get(ndof);
   return normalize_v3_v3(axis, rvec);
