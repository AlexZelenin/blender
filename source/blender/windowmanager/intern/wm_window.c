--- conflicted
+++ resolved
@@ -712,12 +712,8 @@
 	}
 
 	if (WM_window_get_active_workspace(win) == NULL) {
-<<<<<<< HEAD
-		WM_window_set_active_workspace(win, BKE_workspace_add(bmain, "Temp"));
-=======
 		WorkSpace *workspace = ED_workspace_add(bmain, "Temp", scene->render_layers.first);
 		WM_window_set_active_workspace(win, workspace);
->>>>>>> a0b275e8
 	}
 
 	if (screen == NULL) {
