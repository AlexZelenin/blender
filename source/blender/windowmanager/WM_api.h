--- conflicted
+++ resolved
@@ -220,12 +220,8 @@
 int			WM_operator_poll		(struct bContext *C, struct wmOperatorType *ot);
 int			WM_operator_call		(struct bContext *C, struct wmOperator *op);
 int			WM_operator_repeat		(struct bContext *C, struct wmOperator *op);
-<<<<<<< HEAD
+int			WM_operator_repeat_check(const struct bContext *C, struct wmOperator *op);
 int         WM_operator_name_call	(struct bContext *C, const char *opstring, int context, struct PointerRNA *properties);
-=======
-int			WM_operator_repeat_check(const struct bContext *C, struct wmOperator *op);
-int			WM_operator_name_call	(struct bContext *C, const char *opstring, int context, struct PointerRNA *properties);
->>>>>>> 6d201907
 int			WM_operator_call_py(struct bContext *C, struct wmOperatorType *ot, int context, struct PointerRNA *properties, struct ReportList *reports);
 
 void		WM_operator_properties_alloc(struct PointerRNA **ptr, struct IDProperty **properties, const char *opstring); /* used for keymap and macro items */
