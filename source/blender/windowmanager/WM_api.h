/*
 * ***** BEGIN GPL LICENSE BLOCK *****
 *
 * This program is free software; you can redistribute it and/or
 * modify it under the terms of the GNU General Public License
 * as published by the Free Software Foundation; either version 2
 * of the License, or (at your option) any later version.
 *
 * This program is distributed in the hope that it will be useful,
 * but WITHOUT ANY WARRANTY; without even the implied warranty of
 * MERCHANTABILITY or FITNESS FOR A PARTICULAR PURPOSE.  See the
 * GNU General Public License for more details.
 *
 * You should have received a copy of the GNU General Public License
 * along with this program; if not, write to the Free Software Foundation,
 * Inc., 51 Franklin Street, Fifth Floor, Boston, MA 02110-1301, USA.
 *
 * The Original Code is Copyright (C) 2007 Blender Foundation.
 * All rights reserved.
 *
 *
 * Contributor(s): Blender Foundation
 *
 * ***** END GPL LICENSE BLOCK *****
 */
#ifndef __WM_API_H__
#define __WM_API_H__

/** \file blender/windowmanager/WM_api.h
 *  \ingroup wm
 *
 *  \page wmpage windowmanager
 *  \section wmabout About windowmanager
 *  \ref wm handles events received from \ref GHOST and manages
 *  the screens, areas and input for Blender
 *  \section wmnote NOTE
 *  \todo document
 */

/* dna-savable wmStructs here */
#include "DNA_windowmanager_types.h"
#include "WM_keymap.h"
#include "BLI_compiler_attrs.h"

#ifdef __cplusplus
extern "C" {
#endif

struct bContext;
struct bToolRef_Runtime;
struct GHashIterator;
struct IDProperty;
struct wmEvent;
struct wmEventHandler;
struct wmGesture;
struct wmJob;
struct wmMsgSubscribeKey;
struct wmMsgSubscribeValue;
struct wmOperatorType;
struct wmOperator;
struct rcti;
struct PointerRNA;
struct PropertyRNA;
struct MenuType;
struct wmDropBox;
struct wmDrag;
struct ImBuf;
struct ImageFormatData;
struct ARegion;
struct ScrArea;
struct Main;
struct ViewLayer;
struct GPUViewport;

#ifdef WITH_INPUT_NDOF
struct wmNDOFMotionData;
#endif

typedef struct wmJob wmJob;
typedef struct wmManipulator wmManipulator;
typedef struct wmManipulatorMap wmManipulatorMap;
typedef struct wmManipulatorMapType wmManipulatorMapType;

/* general API */
void		WM_init_state_size_set		(int stax, int stay, int sizx, int sizy);
void		WM_init_state_fullscreen_set(void);
void		WM_init_state_normal_set(void);
void		WM_init_native_pixels(bool do_it);

void		WM_init				(struct bContext *C, int argc, const char **argv);
void		WM_exit_ext			(struct bContext *C, const bool do_python);

void		WM_exit				(struct bContext *C) ATTR_NORETURN;

void		WM_main				(struct bContext *C) ATTR_NORETURN;

void		WM_init_splash		(struct bContext *C);

void		WM_init_opengl		(struct Main *bmain);

void		WM_check			(struct bContext *C);

int WM_window_pixels_x(const struct wmWindow *win);
int WM_window_pixels_y(const struct wmWindow *win);
void WM_window_rect_calc(const struct wmWindow *win, struct rcti *r_rect);
void WM_window_screen_rect_calc(const struct wmWindow *win, struct rcti *r_rect);
bool WM_window_is_fullscreen(struct wmWindow *win);

void WM_windows_scene_data_sync(const ListBase *win_lb, struct Scene *scene) ATTR_NONNULL();
struct Scene *WM_windows_scene_get_from_screen(const struct wmWindowManager *wm, const struct bScreen *screen) ATTR_NONNULL() ATTR_WARN_UNUSED_RESULT;
struct WorkSpace *WM_windows_workspace_get_from_screen(const wmWindowManager *wm, const struct bScreen *screen) ATTR_NONNULL() ATTR_WARN_UNUSED_RESULT;

struct Scene *WM_window_get_active_scene(const struct wmWindow *win) ATTR_NONNULL() ATTR_WARN_UNUSED_RESULT;
void          WM_window_change_active_scene(struct Main *bmain, struct bContext *C, struct wmWindow *win,
                                            struct Scene *scene_new) ATTR_NONNULL();
struct WorkSpace *WM_window_get_active_workspace(const struct wmWindow *win) ATTR_NONNULL() ATTR_WARN_UNUSED_RESULT;
void              WM_window_set_active_workspace(struct wmWindow *win, struct WorkSpace *workspace) ATTR_NONNULL(1);
struct WorkSpaceLayout *WM_window_get_active_layout(const struct wmWindow *win) ATTR_NONNULL() ATTR_WARN_UNUSED_RESULT;
void                    WM_window_set_active_layout(
        struct wmWindow *win, struct WorkSpace *workspace, struct WorkSpaceLayout *layout) ATTR_NONNULL(1);
struct bScreen *WM_window_get_active_screen(const struct wmWindow *win) ATTR_NONNULL() ATTR_WARN_UNUSED_RESULT;
void            WM_window_set_active_screen(struct wmWindow *win, struct WorkSpace *workspace, struct bScreen *screen) ATTR_NONNULL(1);

struct ViewLayer *WM_window_get_active_view_layer_ex(const struct wmWindow *win, struct Scene **r_scene) ATTR_NONNULL(1) ATTR_WARN_UNUSED_RESULT;
struct ViewLayer *WM_window_get_active_view_layer(const struct wmWindow *win) ATTR_NONNULL(1) ATTR_WARN_UNUSED_RESULT;

bool WM_window_is_temp_screen(const struct wmWindow *win) ATTR_WARN_UNUSED_RESULT;

void *WM_opengl_context_create(void);
void WM_opengl_context_dispose(void *context);
void WM_opengl_context_activate(void *context);
void WM_opengl_context_release(void *context);

/* defines for 'type' WM_window_open_temp */
enum {
	WM_WINDOW_RENDER = 1,
	WM_WINDOW_USERPREFS,
	WM_WINDOW_DRIVERS,
	// WM_WINDOW_FILESEL // UNUSED
};

struct wmWindow	*WM_window_open(struct bContext *C, const struct rcti *rect);
struct wmWindow *WM_window_open_temp(struct bContext *C, int x, int y, int sizex, int sizey, int type);
void             WM_window_set_dpi(wmWindow *win);

bool		WM_stereo3d_enabled(struct wmWindow *win, bool only_fullscreen_test);


			/* files */
void		WM_file_autoexec_init(const char *filepath);
bool		WM_file_read(struct bContext *C, const char *filepath, struct ReportList *reports);
void		WM_autosave_init(struct wmWindowManager *wm);
void		WM_recover_last_session(struct bContext *C, struct ReportList *reports);
void		WM_file_tag_modified(void);

void        WM_lib_reload(struct Library *lib, struct bContext *C, struct ReportList *reports);

			/* mouse cursors */
void		WM_cursor_set(struct wmWindow *win, int curs);
bool		WM_cursor_set_from_tool(struct wmWindow *win, const ScrArea *sa, const ARegion *ar);
void		WM_cursor_modal_set(struct wmWindow *win, int curs);
void		WM_cursor_modal_restore(struct wmWindow *win);
void		WM_cursor_wait		(bool val);
void		WM_cursor_grab_enable(struct wmWindow *win, bool wrap, bool hide, int bounds[4]);
void		WM_cursor_grab_disable(struct wmWindow *win, const int mouse_ungrab_xy[2]);
void		WM_cursor_time		(struct wmWindow *win, int nr);

void		*WM_paint_cursor_activate(struct wmWindowManager *wm,
                                      int (*poll)(struct bContext *C),
                                      void (*draw)(struct bContext *C, int, int, void *customdata),
                                      void *customdata);

void		WM_paint_cursor_end(struct wmWindowManager *wm, void *handle);
void		WM_paint_cursor_tag_redraw(struct wmWindow *win, struct ARegion *ar);

void		WM_cursor_warp		(struct wmWindow *win, int x, int y);
void		WM_cursor_compatible_xy(wmWindow *win, int *x, int *y);
float		WM_cursor_pressure	(const struct wmWindow *win);

			/* event map */
int			WM_userdef_event_map(int kmitype);
int			WM_userdef_event_type_from_keymap_type(int kmitype);

			/* handlers */

struct wmEventHandler *WM_event_add_keymap_handler(ListBase *handlers, wmKeyMap *keymap);
						/* boundbox, optional subwindow boundbox for offset */
struct wmEventHandler *WM_event_add_keymap_handler_bb(ListBase *handlers, wmKeyMap *keymap, const rcti *bb, const rcti *swinbb);
						/* priority not implemented, it adds in begin */
struct wmEventHandler *WM_event_add_keymap_handler_priority(ListBase *handlers, wmKeyMap *keymap, int priority);

void		WM_event_remove_keymap_handler(ListBase *handlers, wmKeyMap *keymap);

void WM_event_set_keymap_handler_callback(
        struct wmEventHandler *handler,
        void (keymap_tag)(wmKeyMap *keymap, wmKeyMapItem *kmi, void *user_data),
        void *user_data);

typedef int (*wmUIHandlerFunc)(struct bContext *C, const struct wmEvent *event, void *userdata);
typedef void (*wmUIHandlerRemoveFunc)(struct bContext *C, void *userdata);

struct wmEventHandler *WM_event_add_ui_handler(
        const struct bContext *C, ListBase *handlers,
        wmUIHandlerFunc ui_handle, wmUIHandlerRemoveFunc ui_remove,
        void *userdata, const char flag);
void WM_event_remove_ui_handler(
        ListBase *handlers,
        wmUIHandlerFunc ui_handle, wmUIHandlerRemoveFunc ui_remove,
        void *userdata, const bool postpone);
void WM_event_remove_area_handler(
        struct ListBase *handlers, void *area);
void WM_event_free_ui_handler_all(
        struct bContext *C, ListBase *handlers,
        wmUIHandlerFunc ui_handle, wmUIHandlerRemoveFunc ui_remove);

struct wmEventHandler *WM_event_add_modal_handler(struct bContext *C, struct wmOperator *op);
void WM_event_modal_handler_area_replace(wmWindow *win, const struct ScrArea *old_area, struct ScrArea *new_area);
void WM_event_modal_handler_region_replace(wmWindow *win, const struct ARegion *old_region, struct ARegion *new_region);

void		WM_event_remove_handlers(struct bContext *C, ListBase *handlers);

/* handler flag */
enum {
	WM_HANDLER_BLOCKING             = (1 << 0),  /* after this handler all others are ignored */
	WM_HANDLER_ACCEPT_DBL_CLICK     = (1 << 1),  /* handler accepts double key press events */

	/* internal */
	WM_HANDLER_DO_FREE              = (1 << 7),  /* handler tagged to be freed in wm_handlers_do() */
};

struct wmEventHandler *WM_event_add_dropbox_handler(ListBase *handlers, ListBase *dropboxes);

			/* mouse */
void		WM_event_add_mousemove(const struct bContext *C);
bool		WM_event_is_modal_tweak_exit(const struct wmEvent *event, int tweak_event);
bool		WM_event_is_last_mousemove(const struct wmEvent *event);

#ifdef WITH_INPUT_NDOF
			/* 3D mouse */
void		WM_ndof_deadzone_set(float deadzone);
#endif
			/* notifiers */
void		WM_event_add_notifier(const struct bContext *C, unsigned int type, void *reference);
void		WM_main_add_notifier(unsigned int type, void *reference);
void		WM_main_remove_notifier_reference(const void *reference);
void		WM_main_remap_editor_id_reference(struct ID *old_id, struct ID *new_id);

			/* reports */
void        WM_report_banner_show(void);
void        WM_report(ReportType type, const char *message);
void        WM_reportf(ReportType type, const char *format, ...) ATTR_PRINTF_FORMAT(2, 3);

struct wmEvent *wm_event_add_ex(
        struct wmWindow *win, const struct wmEvent *event_to_add,
        const struct wmEvent *event_to_add_after)
        ATTR_NONNULL(1, 2);
struct wmEvent *wm_event_add(
        struct wmWindow *win, const struct wmEvent *event_to_add)
        ATTR_NONNULL(1, 2);

void wm_event_init_from_window(struct wmWindow *win, struct wmEvent *event);


			/* at maximum, every timestep seconds it triggers event_type events */
struct wmTimer *WM_event_add_timer(struct wmWindowManager *wm, struct wmWindow *win, int event_type, double timestep);
struct wmTimer *WM_event_add_timer_notifier(struct wmWindowManager *wm, struct wmWindow *win, unsigned int type, double timestep);
void		WM_event_remove_timer(struct wmWindowManager *wm, struct wmWindow *win, struct wmTimer *timer);
void		WM_event_remove_timer_notifier(struct wmWindowManager *wm, struct wmWindow *win, struct wmTimer *timer);
void        WM_event_timer_sleep(struct wmWindowManager *wm, struct wmWindow *win, struct wmTimer *timer, bool do_sleep);

		/* operator api, default callbacks */
			/* invoke callback, uses enum property named "type" */
void		WM_operator_view3d_unit_defaults(struct bContext *C, struct wmOperator *op);
int			WM_operator_smooth_viewtx_get(const struct wmOperator *op);
int			WM_menu_invoke_ex(struct bContext *C, struct wmOperator *op, int opcontext);
int			WM_menu_invoke			(struct bContext *C, struct wmOperator *op, const struct wmEvent *event);
void		WM_menu_name_call(struct bContext *C, const char *menu_name, short context);
int         WM_enum_search_invoke_previews(struct bContext *C, struct wmOperator *op, short prv_cols, short prv_rows);
int			WM_enum_search_invoke(struct bContext *C, struct wmOperator *op, const struct wmEvent *event);
			/* invoke callback, confirm menu + exec */
int			WM_operator_confirm		(struct bContext *C, struct wmOperator *op, const struct wmEvent *event);
		/* invoke callback, file selector "filepath" unset + exec */
int			WM_operator_filesel		(struct bContext *C, struct wmOperator *op, const struct wmEvent *event);
bool        WM_operator_filesel_ensure_ext_imtype(wmOperator *op, const struct ImageFormatData *im_format);
			/* poll callback, context checks */
int			WM_operator_winactive	(struct bContext *C);
			/* invoke callback, exec + redo popup */
int			WM_operator_props_popup_confirm(struct bContext *C, struct wmOperator *op, const struct wmEvent *event);
int			WM_operator_props_popup_call(struct bContext *C, struct wmOperator *op, const struct wmEvent *event);
int			WM_operator_props_popup	(struct bContext *C, struct wmOperator *op, const struct wmEvent *event);
int 		WM_operator_props_dialog_popup(struct bContext *C, struct wmOperator *op, int width, int height);
int			WM_operator_redo_popup	(struct bContext *C, struct wmOperator *op);
int			WM_operator_ui_popup	(struct bContext *C, struct wmOperator *op, int width, int height);

int         WM_operator_confirm_message_ex(struct bContext *C, struct wmOperator *op,
                                           const char *title, const int icon,
                                           const char *message);
int         WM_operator_confirm_message(struct bContext *C, struct wmOperator *op,
                                        const char *message);

		/* operator api */
void		WM_operator_free		(struct wmOperator *op);
void		WM_operator_free_all_after(wmWindowManager *wm, struct wmOperator *op);
void		WM_operator_type_set(struct wmOperator *op, struct wmOperatorType *ot);
void		WM_operator_stack_clear(struct wmWindowManager *wm);
void		WM_operator_handlers_clear(wmWindowManager *wm, struct wmOperatorType *ot);

struct wmOperatorType *WM_operatortype_find(const char *idname, bool quiet);
void        WM_operatortype_iter(struct GHashIterator *ghi);
void		WM_operatortype_append(void (*opfunc)(struct wmOperatorType *));
void		WM_operatortype_append_ptr(void (*opfunc)(struct wmOperatorType *, void *), void *userdata);
void		WM_operatortype_append_macro_ptr(void (*opfunc)(struct wmOperatorType *, void *), void *userdata);
void        WM_operatortype_remove_ptr(struct wmOperatorType *ot);
bool        WM_operatortype_remove(const char *idname);
void        WM_operatortype_last_properties_clear_all(void);
void        WM_operatortype_props_advanced_begin(struct wmOperatorType *ot);
void        WM_operatortype_props_advanced_end(struct wmOperatorType *ot);

#define WM_operatortype_prop_tag(property, tags) \
	{ \
		CHECK_TYPE(tags, eOperatorPropTags); \
		RNA_def_property_tags(prop, tags); \
	} (void)0

struct wmOperatorType *WM_operatortype_append_macro(const char *idname, const char *name, const char *description, int flag);
struct wmOperatorTypeMacro *WM_operatortype_macro_define(struct wmOperatorType *ot, const char *idname);


int			WM_operator_poll		(struct bContext *C, struct wmOperatorType *ot);
int			WM_operator_poll_context(struct bContext *C, struct wmOperatorType *ot, short context);
int         WM_operator_call_ex(struct bContext *C, struct wmOperator *op, const bool store);
int			WM_operator_call		(struct bContext *C, struct wmOperator *op);
int			WM_operator_call_notest(struct bContext *C, struct wmOperator *op);
int			WM_operator_repeat		(struct bContext *C, struct wmOperator *op);
bool        WM_operator_repeat_check(const struct bContext *C, struct wmOperator *op);
bool        WM_operator_is_repeat(const struct bContext *C, const struct wmOperator *op);
int         WM_operator_name_call_ptr(struct bContext *C, struct wmOperatorType *ot, short context, struct PointerRNA *properties);
int			WM_operator_name_call(struct bContext *C, const char *opstring, short context, struct PointerRNA *properties);
int			WM_operator_call_py(struct bContext *C, struct wmOperatorType *ot, short context, struct PointerRNA *properties, struct ReportList *reports, const bool is_undo);

void		WM_operator_properties_alloc(struct PointerRNA **ptr, struct IDProperty **properties, const char *opstring); /* used for keymap and macro items */
void		WM_operator_properties_sanitize(struct PointerRNA *ptr, const bool no_context); /* make props context sensitive or not */
bool        WM_operator_properties_default(struct PointerRNA *ptr, const bool do_update);
void        WM_operator_properties_reset(struct wmOperator *op);
void		WM_operator_properties_create(struct PointerRNA *ptr, const char *opstring);
void		WM_operator_properties_create_ptr(struct PointerRNA *ptr, struct wmOperatorType *ot);
void        WM_operator_properties_clear(struct PointerRNA *ptr);
void		WM_operator_properties_free(struct PointerRNA *ptr);

bool        WM_operator_check_ui_empty(struct wmOperatorType *ot);
bool        WM_operator_check_ui_enabled(const struct bContext *C, const char *idname);

IDProperty *WM_operator_last_properties_ensure_idprops(struct wmOperatorType *ot);
void        WM_operator_last_properties_ensure(struct wmOperatorType *ot, struct PointerRNA *ptr);
wmOperator *WM_operator_last_redo(const struct bContext *C);
ID         *WM_operator_drop_load_path(struct bContext *C, struct wmOperator *op, const short idcode);

bool        WM_operator_last_properties_init(struct wmOperator *op);
bool        WM_operator_last_properties_store(struct wmOperator *op);


/* wm_operator_props.c */
void        WM_operator_properties_filesel(
        struct wmOperatorType *ot, int filter, short type, short action,
        short flag, short display, short sort);
void        WM_operator_properties_border(struct wmOperatorType *ot);
void        WM_operator_properties_border_to_rcti(struct wmOperator *op, struct rcti *rect);
void        WM_operator_properties_border_to_rctf(struct wmOperator *op, rctf *rect);
void        WM_operator_properties_gesture_border_ex(struct wmOperatorType *ot, bool deselect, bool extend);
void        WM_operator_properties_gesture_border(struct wmOperatorType *ot);
void        WM_operator_properties_gesture_border_select(struct wmOperatorType *ot);
void        WM_operator_properties_gesture_border_zoom(struct wmOperatorType *ot);
void        WM_operator_properties_gesture_lasso_ex(struct wmOperatorType *ot, bool deselect, bool extend);
void        WM_operator_properties_gesture_lasso(struct wmOperatorType *ot);
void        WM_operator_properties_gesture_lasso_select(struct wmOperatorType *ot);
void        WM_operator_properties_gesture_straightline(struct wmOperatorType *ot, int cursor);
void        WM_operator_properties_gesture_circle_ex(struct wmOperatorType *ot, bool deselect);
void        WM_operator_properties_gesture_circle(struct wmOperatorType *ot);
void        WM_operator_properties_gesture_circle_select(struct wmOperatorType *ot);
void        WM_operator_properties_mouse_select(struct wmOperatorType *ot);
void        WM_operator_properties_select_all(struct wmOperatorType *ot);
void        WM_operator_properties_select_action(struct wmOperatorType *ot, int default_action);
void        WM_operator_properties_select_action_simple(struct wmOperatorType *ot, int default_action);
void        WM_operator_properties_select_random(struct wmOperatorType *ot);
int         WM_operator_properties_select_random_seed_increment_get(wmOperator *op);
struct CheckerIntervalParams {
	int nth;  /* bypass when set to zero */
	int skip;
	int offset;
};
void        WM_operator_properties_checker_interval(struct wmOperatorType *ot, bool nth_can_disable);
void        WM_operator_properties_checker_interval_from_op(
        struct wmOperator *op, struct CheckerIntervalParams *op_params);
bool        WM_operator_properties_checker_interval_test(
        const struct CheckerIntervalParams *op_params, int depth);


/* MOVE THIS SOMEWHERE ELSE */
#define	SEL_TOGGLE		0
#define	SEL_SELECT		1
#define SEL_DESELECT	2
#define SEL_INVERT		3


/* flags for WM_operator_properties_filesel */
#define WM_FILESEL_RELPATH		(1 << 0)

#define WM_FILESEL_DIRECTORY	(1 << 1)
#define WM_FILESEL_FILENAME		(1 << 2)
#define WM_FILESEL_FILEPATH		(1 << 3)
#define WM_FILESEL_FILES		(1 << 4)


		/* operator as a python command (resultuing string must be freed) */
char		*WM_operator_pystring_ex(struct bContext *C, struct wmOperator *op,
                                     const bool all_args, const bool macro_args,
                                     struct wmOperatorType *ot, struct PointerRNA *opptr);
char		*WM_operator_pystring(struct bContext *C, struct wmOperator *op,
                                  const bool all_args, const bool macro_args);
bool         WM_operator_pystring_abbreviate(char *str, int str_len_max);
char		*WM_prop_pystring_assign(struct bContext *C, struct PointerRNA *ptr, struct PropertyRNA *prop, int index);
void		WM_operator_bl_idname(char *to, const char *from);
void		WM_operator_py_idname(char *to, const char *from);
bool        WM_operator_py_idname_ok_or_report(struct ReportList *reports, const char *classname, const char *idname);
const char *WM_context_member_from_ptr(struct bContext *C, const struct PointerRNA *ptr);

/* *************** uilist types ******************** */
void                WM_uilisttype_init(void);
struct uiListType  *WM_uilisttype_find(const char *idname, bool quiet);
bool                WM_uilisttype_add(struct uiListType *ult);
void                WM_uilisttype_freelink(struct uiListType *ult);
void                WM_uilisttype_free(void);

/* *************** menu types ******************** */
void                WM_menutype_init(void);
struct MenuType    *WM_menutype_find(const char *idname, bool quiet);
bool                WM_menutype_add(struct MenuType *mt);
void                WM_menutype_freelink(struct MenuType *mt);
void                WM_menutype_free(void);
bool                WM_menutype_poll(struct bContext *C, struct MenuType *mt);

/* wm_gesture_ops.c */
int			WM_gesture_border_invoke	(struct bContext *C, struct wmOperator *op, const struct wmEvent *event);
int			WM_gesture_border_modal	(struct bContext *C, struct wmOperator *op, const struct wmEvent *event);
void		WM_gesture_border_cancel(struct bContext *C, struct wmOperator *op);
int			WM_gesture_circle_invoke(struct bContext *C, struct wmOperator *op, const struct wmEvent *event);
int			WM_gesture_circle_modal(struct bContext *C, struct wmOperator *op, const struct wmEvent *event);
void		WM_gesture_circle_cancel(struct bContext *C, struct wmOperator *op);
int			WM_gesture_lines_invoke(struct bContext *C, struct wmOperator *op, const struct wmEvent *event);
int			WM_gesture_lines_modal(struct bContext *C, struct wmOperator *op, const struct wmEvent *event);
void		WM_gesture_lines_cancel(struct bContext *C, struct wmOperator *op);
int			WM_gesture_lasso_invoke(struct bContext *C, struct wmOperator *op, const struct wmEvent *event);
int			WM_gesture_lasso_modal(struct bContext *C, struct wmOperator *op, const struct wmEvent *event);
void		WM_gesture_lasso_cancel(struct bContext *C, struct wmOperator *op);
const int (*WM_gesture_lasso_path_to_array(struct bContext *C, struct wmOperator *op, int *mcords_tot))[2];
int			WM_gesture_straightline_invoke(struct bContext *C, struct wmOperator *op, const struct wmEvent *event);
int			WM_gesture_straightline_modal(struct bContext *C, struct wmOperator *op, const struct wmEvent *event);
void		WM_gesture_straightline_cancel(struct bContext *C, struct wmOperator *op);

			/* Gesture manager API */
struct wmGesture *WM_gesture_new(struct bContext *C, const struct wmEvent *event, int type);
void		WM_gesture_end(struct bContext *C, struct wmGesture *gesture);
void		WM_gestures_remove(struct bContext *C);

			/* fileselecting support */
void		WM_event_add_fileselect(struct bContext *C, struct wmOperator *op);
void		WM_event_fileselect_event(struct wmWindowManager *wm, void *ophandle, int eventval);
void		WM_event_print(const struct wmEvent *event);

void		WM_operator_region_active_win_set(struct bContext *C);

			/* drag and drop */
struct wmDrag		*WM_event_start_drag(struct bContext *C, int icon, int type, void *poin, double value, unsigned int flags);
void				WM_event_drag_image(struct wmDrag *, struct ImBuf *, float scale, int sx, int sy);
void                WM_drag_free(struct wmDrag *drag);
void                WM_drag_free_list(struct ListBase *lb);

struct wmDropBox	*WM_dropbox_add(ListBase *lb, const char *idname, int (*poll)(struct bContext *, struct wmDrag *, const struct wmEvent *event),
                                    void (*copy)(struct wmDrag *, struct wmDropBox *));
ListBase	*WM_dropboxmap_find(const char *idname, int spaceid, int regionid);

			/* Set OpenGL viewport and scissor */
void		wmViewport(const struct rcti *rect);
void		wmPartialViewport(rcti *drawrct, const rcti *winrct, const rcti *partialrct);
void		wmWindowViewport(struct wmWindow *win);

			/* OpenGL utilities with safety check */
void		wmOrtho2			(float x1, float x2, float y1, float y2);
			/* use for conventions (avoid hard-coded offsets all over) */
void		wmOrtho2_region_pixelspace(const struct ARegion *ar);
void		wmOrtho2_pixelspace(const float x, const float y);
void		wmGetProjectionMatrix(float mat[4][4], const struct rcti *winrct);

			/* threaded Jobs Manager */
enum {
	WM_JOB_PRIORITY     = (1 << 0),
	WM_JOB_EXCL_RENDER  = (1 << 1),
	WM_JOB_PROGRESS     = (1 << 2),
	WM_JOB_SUSPEND      = (1 << 3)
};

/* identifying jobs by owner alone is unreliable, this isnt saved, order can change (keep 0 for 'any') */
enum {
	WM_JOB_TYPE_ANY = 0,
	WM_JOB_TYPE_COMPOSITE,
	WM_JOB_TYPE_RENDER,
	WM_JOB_TYPE_RENDER_PREVIEW,  /* UI preview */
	WM_JOB_TYPE_OBJECT_SIM_OCEAN,
	WM_JOB_TYPE_OBJECT_SIM_FLUID,
	WM_JOB_TYPE_OBJECT_BAKE_TEXTURE,
	WM_JOB_TYPE_OBJECT_BAKE,
	WM_JOB_TYPE_FILESEL_READDIR,
	WM_JOB_TYPE_CLIP_BUILD_PROXY,
	WM_JOB_TYPE_CLIP_TRACK_MARKERS,
	WM_JOB_TYPE_CLIP_SOLVE_CAMERA,
	WM_JOB_TYPE_CLIP_PREFETCH,
	WM_JOB_TYPE_SEQ_BUILD_PROXY,
	WM_JOB_TYPE_SEQ_BUILD_PREVIEW,
	WM_JOB_TYPE_POINTCACHE,
	WM_JOB_TYPE_DPAINT_BAKE,
	WM_JOB_TYPE_ALEMBIC,
	WM_JOB_TYPE_SHADER_COMPILATION,
<<<<<<< HEAD
	WM_JOB_TYPE_ASSET_UPDATECHECK,
=======
	WM_JOB_TYPE_STUDIOLIGHT,
>>>>>>> bc95c7a3
	/* add as needed, screencast, seq proxy build
	 * if having hard coded values is a problem */
};

struct wmJob *WM_jobs_get(struct wmWindowManager *wm, struct wmWindow *win, void *owner, const char *name, int flag, int job_type);

bool        WM_jobs_test(struct wmWindowManager *wm, void *owner, int job_type);
float		WM_jobs_progress(struct wmWindowManager *wm, void *owner);
char       *WM_jobs_name(struct wmWindowManager *wm, void *owner);
double      WM_jobs_starttime(struct wmWindowManager *wm, void *owner);
void       *WM_jobs_customdata(struct wmWindowManager *wm, void *owner);
void       *WM_jobs_customdata_from_type(struct wmWindowManager *wm, int job_type);

bool        WM_jobs_is_running(struct wmJob *);
bool		WM_jobs_is_stopped(wmWindowManager *wm, void *owner);
void       *WM_jobs_customdata_get(struct wmJob *);
void        WM_jobs_customdata_set(struct wmJob *, void *customdata, void (*free)(void *));
void        WM_jobs_timer(struct wmJob *, double timestep, unsigned int note, unsigned int endnote);
void        WM_jobs_callbacks(struct wmJob *,
                              void (*startjob)(void *, short *, short *, float *),
                              void (*initjob)(void *),
                              void (*update)(void *),
                              void (*endjob)(void *));

void		WM_jobs_start(struct wmWindowManager *wm, struct wmJob *);
void		WM_jobs_stop(struct wmWindowManager *wm, void *owner, void *startjob);
void		WM_jobs_kill(struct wmWindowManager *wm, void *owner, void (*)(void *, short int *, short int *, float *));
void		WM_jobs_kill_all(struct wmWindowManager *wm);
void		WM_jobs_kill_all_except(struct wmWindowManager *wm, void *owner);
void		WM_jobs_kill_type(struct wmWindowManager *wm, void *owner, int job_type);

bool        WM_jobs_has_running(struct wmWindowManager *wm);

void		WM_job_main_thread_lock_acquire(struct wmJob *job);
void		WM_job_main_thread_lock_release(struct wmJob *job);

			/* clipboard */
char       *WM_clipboard_text_get(bool selection, int *r_len);
char       *WM_clipboard_text_get_firstline(bool selection, int *r_len);
void        WM_clipboard_text_set(const char *buf, bool selection);

			/* progress */
void		WM_progress_set(struct wmWindow *win, float progress);
void		WM_progress_clear(struct wmWindow *win);

			/* Draw (for screenshot) */
void        *WM_draw_cb_activate(
                    struct wmWindow *win,
                    void (*draw)(const struct wmWindow *, void *),
                    void *customdata);
void        WM_draw_cb_exit(struct wmWindow *win, void *handle);
void		WM_redraw_windows(struct bContext *C);

			/* Region drawing */
void                WM_draw_region_free(struct ARegion *ar);
struct GPUViewport *WM_draw_region_get_viewport(struct ARegion *ar, int view);
struct GPUViewport *WM_draw_region_get_bound_viewport(struct ARegion *ar);

void        WM_main_playanim(int argc, const char **argv);

/* debugging only, convenience function to write on crash */
bool write_crash_blend(void);

			/* Lock the interface for any communication */
void        WM_set_locked_interface(struct wmWindowManager *wm, bool lock);

#ifdef WITH_INPUT_NDOF
void        WM_event_ndof_pan_get(const struct wmNDOFMotionData *ndof, float r_pan[3], const bool use_zoom);
void        WM_event_ndof_rotate_get(const struct wmNDOFMotionData *ndof, float r_rot[3]);

float       WM_event_ndof_to_axis_angle(const struct wmNDOFMotionData *ndof, float axis[3]);
void        WM_event_ndof_to_quat(const struct wmNDOFMotionData *ndof, float q[4]);
#endif /* WITH_INPUT_NDOF */

float       WM_event_tablet_data(const struct wmEvent *event, int *pen_flip, float tilt[2]);
bool        WM_event_is_tablet(const struct wmEvent *event);

#ifdef WITH_INPUT_IME
bool        WM_event_is_ime_switch(const struct wmEvent *event);
#endif

const char *WM_window_cursor_keymap_status_get(const struct wmWindow *win, int button_index, int type_index);
void WM_window_cursor_keymap_status_refresh(struct bContext *C, struct wmWindow *win);

/* wm_tooltip.c */
typedef struct ARegion *(*wmTooltipInitFn)(struct bContext *, struct ARegion *, bool *);

void WM_tooltip_timer_init(
        struct bContext *C, struct wmWindow *win, struct ARegion *ar,
        wmTooltipInitFn init);
void WM_tooltip_timer_clear(struct bContext *C, struct wmWindow *win);
void WM_tooltip_clear(struct bContext *C, struct wmWindow *win);
void WM_tooltip_init(struct bContext *C, struct wmWindow *win);
void WM_tooltip_refresh(struct bContext *C, struct wmWindow *win);

#ifdef __cplusplus
}
#endif

#endif /* __WM_API_H__ */<|MERGE_RESOLUTION|>--- conflicted
+++ resolved
@@ -520,11 +520,8 @@
 	WM_JOB_TYPE_DPAINT_BAKE,
 	WM_JOB_TYPE_ALEMBIC,
 	WM_JOB_TYPE_SHADER_COMPILATION,
-<<<<<<< HEAD
+	WM_JOB_TYPE_STUDIOLIGHT,
 	WM_JOB_TYPE_ASSET_UPDATECHECK,
-=======
-	WM_JOB_TYPE_STUDIOLIGHT,
->>>>>>> bc95c7a3
 	/* add as needed, screencast, seq proxy build
 	 * if having hard coded values is a problem */
 };
