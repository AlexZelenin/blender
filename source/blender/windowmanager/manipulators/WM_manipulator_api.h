/*
 * ***** BEGIN GPL LICENSE BLOCK *****
 *
 * This program is free software; you can redistribute it and/or
 * modify it under the terms of the GNU General Public License
 * as published by the Free Software Foundation; either version 2
 * of the License, or (at your option) any later version.
 *
 * This program is distributed in the hope that it will be useful,
 * but WITHOUT ANY WARRANTY; without even the implied warranty of
 * MERCHANTABILITY or FITNESS FOR A PARTICULAR PURPOSE.  See the
 * GNU General Public License for more details.
 *
 * You should have received a copy of the GNU General Public License
 * along with this program; if not, write to the Free Software Foundation,
 * Inc., 51 Franklin Street, Fifth Floor, Boston, MA 02110-1301, USA.
 *
 * The Original Code is Copyright (C) 2016 Blender Foundation.
 * All rights reserved.
 *
 * Contributor(s): none yet.
 *
 * ***** END GPL LICENSE BLOCK *****
 */

/** \file blender/windowmanager/manipulators/WM_manipulator_api.h
 *  \ingroup wm
 *
 * \name Manipulator API
 * \brief API for external use of wmManipulator types.
 *
 * Only included in WM_api.h
 */


#ifndef __WM_MANIPULATOR_API_H__
#define __WM_MANIPULATOR_API_H__

struct ARegion;
struct GHashIterator;
struct IDProperty;
struct Main;
struct PropertyRNA;
struct wmKeyConfig;
struct wmManipulator;
struct wmManipulatorProperty;
struct wmManipulatorPropertyType;
struct wmManipulatorType;
struct wmManipulatorGroup;
struct wmManipulatorGroupType;
struct wmManipulatorMap;
struct wmManipulatorMapType;
struct wmManipulatorMapType_Params;

#include "wm_manipulator_fn.h"

/* -------------------------------------------------------------------- */
/* wmManipulator */

struct wmManipulator *WM_manipulator_new_ptr(
        const struct wmManipulatorType *wt, struct wmManipulatorGroup *mgroup,
        const char *name, struct PointerRNA *properties);
struct wmManipulator *WM_manipulator_new(
        const char *idname, struct wmManipulatorGroup *mgroup,
        const char *name, struct PointerRNA *properties);
void WM_manipulator_free(
        ListBase *manipulatorlist, struct wmManipulatorMap *mmap, struct wmManipulator *mpr,
        struct bContext *C);

<<<<<<< HEAD
void WM_manipulator_name_set(struct wmManipulatorGroup *mgroup, struct wmManipulator *mpr, const char *name);

struct PointerRNA *WM_manipulator_set_operator(struct wmManipulator *, struct wmOperatorType *ot);
=======
struct PointerRNA *WM_manipulator_set_operator(
        struct wmManipulator *, struct wmOperatorType *ot, struct IDProperty *properties);
>>>>>>> 70b5cec5

/* callbacks */
void WM_manipulator_set_fn_custom_modal(struct wmManipulator *mpr, wmManipulatorFnModal fn);

void WM_manipulator_set_matrix_location(
        struct wmManipulator *mpr, const float origin[3]);
void WM_manipulator_set_matrix_rotation_from_z_axis(
        struct wmManipulator *mpr, const float z_axis[3]);
void WM_manipulator_set_matrix_rotation_from_yz_axis(
        struct wmManipulator *mpr, const float y_axis[3], const float z_axis[3]);

void WM_manipulator_set_matrix_offset_location(
        struct wmManipulator *mpr, const float origin[3]);
void WM_manipulator_set_matrix_offset_rotation_from_z_axis(
        struct wmManipulator *mpr, const float z_axis[3]);
void WM_manipulator_set_matrix_offset_rotation_from_yz_axis(
        struct wmManipulator *mpr, const float y_axis[3], const float z_axis[3]);

void WM_manipulator_set_flag(struct wmManipulator *mpr, const int flag, const bool enable);
void WM_manipulator_set_scale(struct wmManipulator *mpr, float scale);
void WM_manipulator_set_line_width(struct wmManipulator *mpr, const float line_width);

void WM_manipulator_get_color(const struct wmManipulator *mpr, float col[4]);
void WM_manipulator_set_color(struct wmManipulator *mpr, const float col[4]);
void WM_manipulator_get_color_highlight(const struct wmManipulator *mpr, float col_hi[4]);
void WM_manipulator_set_color_highlight(struct wmManipulator *mpr, const float col[4]);

/* properties */
void WM_manipulator_properties_create_ptr(struct PointerRNA *ptr, struct wmManipulatorType *wt);
void WM_manipulator_properties_create(struct PointerRNA *ptr, const char *opstring);
void WM_manipulator_properties_alloc(struct PointerRNA **ptr, struct IDProperty **properties, const char *wtstring);
void WM_manipulator_properties_sanitize(struct PointerRNA *ptr, const bool no_context);
bool WM_manipulator_properties_default(struct PointerRNA *ptr, const bool do_update);
void WM_manipulator_properties_reset(struct wmManipulator *op);
void WM_manipulator_properties_clear(struct PointerRNA *ptr);
void WM_manipulator_properties_free(struct PointerRNA *ptr);


/* wm_manipulator_type.c */
const struct wmManipulatorType *WM_manipulatortype_find(const char *idname, bool quiet);
void WM_manipulatortype_append(void (*wtfunc)(struct wmManipulatorType *));
void WM_manipulatortype_append_ptr(void (*mnpfunc)(struct wmManipulatorType *, void *), void *userdata);
bool WM_manipulatortype_remove(const char *idname);
void WM_manipulatortype_remove_ptr(struct wmManipulatorType *wt);
void WM_manipulatortype_iter(struct GHashIterator *ghi);

/* wm_manipulator_group_type.c */
struct wmManipulatorGroupType *WM_manipulatorgrouptype_find(const char *idname, bool quiet);
struct wmManipulatorGroupType *WM_manipulatorgrouptype_append(void (*wtfunc)(struct wmManipulatorGroupType *));
struct wmManipulatorGroupType *WM_manipulatorgrouptype_append_ptr(void (*mnpfunc)(struct wmManipulatorGroupType *, void *), void *userdata);
bool WM_manipulatorgrouptype_remove(const char *idname);
void WM_manipulatorgrouptype_remove_ptr(struct wmManipulatorGroupType *wt);
void WM_manipulatorgrouptype_iter(struct GHashIterator *ghi);

struct wmManipulatorGroupTypeRef *WM_manipulatorgrouptype_append_and_link(
        struct wmManipulatorMapType *mmap_type,
        void (*wtfunc)(struct wmManipulatorGroupType *));

/* wm_manipulator_map.c */

/* Dynamic Updates (for RNA runtime registration) */
void WM_manipulatorconfig_update_tag_init(struct wmManipulatorMapType *mmap_type, struct wmManipulatorGroupType *wgt);
void WM_manipulatorconfig_update_tag_remove(struct wmManipulatorMapType *mmap_type, struct wmManipulatorGroupType *wgt);
void WM_manipulatorconfig_update(struct Main *bmain);


/* wm_maniulator_target_props.c */
struct wmManipulatorProperty *WM_manipulator_target_property_array(struct wmManipulator *mpr);
struct wmManipulatorProperty *WM_manipulator_target_property_at_index(
        struct wmManipulator *mpr, int index);
struct wmManipulatorProperty *WM_manipulator_target_property_find(
        struct wmManipulator *mpr, const char *idname);

void WM_manipulator_target_property_def_rna_ptr(
        struct wmManipulator *mpr, const struct wmManipulatorPropertyType *mpr_prop_type,
        struct PointerRNA *ptr, struct PropertyRNA *prop, int index);
void WM_manipulator_target_property_def_rna(
        struct wmManipulator *mpr, const char *idname,
        struct PointerRNA *ptr, const char *propname, int index);

void WM_manipulator_target_property_def_func_ptr(
        struct wmManipulator *mpr, const struct wmManipulatorPropertyType *mpr_prop_type,
        const struct wmManipulatorPropertyFnParams *params);
void WM_manipulator_target_property_def_func(
        struct wmManipulator *mpr, const char *idname,
        const struct wmManipulatorPropertyFnParams *params);

bool WM_manipulator_target_property_is_valid_any(struct wmManipulator *mpr);
bool WM_manipulator_target_property_is_valid(
        const struct wmManipulatorProperty *mpr_prop);
float WM_manipulator_target_property_value_get(
        const struct wmManipulator *mpr, struct wmManipulatorProperty *mpr_prop);
void  WM_manipulator_target_property_value_set(
        struct bContext *C, const struct wmManipulator *mpr, struct wmManipulatorProperty *mpr_prop,
        const float value);

void WM_manipulator_target_property_value_get_array(
        const struct wmManipulator *mpr, struct wmManipulatorProperty *mpr_prop,
        float *value);
void WM_manipulator_target_property_value_set_array(
        struct bContext *C, const struct wmManipulator *mpr, struct wmManipulatorProperty *mpr_prop,
        const float *value);

void WM_manipulator_target_property_range_get(
        const struct wmManipulator *mpr, struct wmManipulatorProperty *mpr_prop,
        float range[2]);

/* definitions */
const struct wmManipulatorPropertyType *WM_manipulatortype_target_property_find(
        const struct wmManipulatorType *wt, const char *idname);
void WM_manipulatortype_target_property_def(
        struct wmManipulatorType *wt, const char *idname, int type, int array_length);


/* -------------------------------------------------------------------- */
/* wmManipulatorGroup */

/* Callbacks for 'wmManipulatorGroupType.setup_keymap' */
struct wmKeyMap *WM_manipulatorgroup_keymap_common(
        const struct wmManipulatorGroupType *wgt, struct wmKeyConfig *config);
struct wmKeyMap *WM_manipulatorgroup_keymap_common_select(
        const struct wmManipulatorGroupType *wgt, struct wmKeyConfig *config);


/* -------------------------------------------------------------------- */
/* wmManipulatorMap */

struct wmManipulatorMap *WM_manipulatormap_new_from_type(
        const struct wmManipulatorMapType_Params *mmap_params);
const struct ListBase *WM_manipulatormap_group_list(struct wmManipulatorMap *mmap);
void WM_manipulatormap_tag_refresh(struct wmManipulatorMap *mmap);
void WM_manipulatormap_draw(struct wmManipulatorMap *mmap, const struct bContext *C, const int drawstep);
void WM_manipulatormap_add_handlers(struct ARegion *ar, struct wmManipulatorMap *mmap);
bool WM_manipulatormap_select_all(struct bContext *C, struct wmManipulatorMap *mmap, const int action);
bool WM_manipulatormap_cursor_set(const struct wmManipulatorMap *mmap, struct wmWindow *win);

/* -------------------------------------------------------------------- */
/* wmManipulatorMapType */

struct wmManipulatorMapType *WM_manipulatormaptype_find(
        const struct wmManipulatorMapType_Params *mmap_params);
struct wmManipulatorMapType *WM_manipulatormaptype_ensure(
        const struct wmManipulatorMapType_Params *mmap_params);

struct wmManipulatorGroupTypeRef *WM_manipulatormaptype_group_find(
        struct wmManipulatorMapType *mmap_type,
        const char *idname);
struct wmManipulatorGroupTypeRef *WM_manipulatormaptype_group_find_ptr(
        struct wmManipulatorMapType *mmap_type,
        const struct wmManipulatorGroupType *wgt);
struct wmManipulatorGroupTypeRef *WM_manipulatormaptype_group_link(
        struct wmManipulatorMapType *mmap_type,
        const char *idname);
struct wmManipulatorGroupTypeRef *WM_manipulatormaptype_group_link_ptr(
        struct wmManipulatorMapType *mmap_type,
        struct wmManipulatorGroupType *wgt);

void WM_manipulatormaptype_group_init_runtime(
        const struct Main *bmain, struct wmManipulatorMapType *mmap_type,
        struct wmManipulatorGroupType *wgt);
void WM_manipulatormaptype_group_unlink(
        struct bContext *C, struct Main *bmain, struct wmManipulatorMapType *mmap_type,
        const struct wmManipulatorGroupType *wgt);

void WM_manipulatormaptype_group_free(struct wmManipulatorGroupTypeRef *wgt);

/* -------------------------------------------------------------------- */
/* Manipulator Add/Remove (High level API) */

void WM_manipulator_group_add_ptr_ex(
        struct wmManipulatorGroupType *wgt,
        struct wmManipulatorMapType *mmap_type);
void WM_manipulator_group_add_ptr(
        struct wmManipulatorGroupType *wgt);
void WM_manipulator_group_add(const char *idname);

void WM_manipulator_group_remove_ptr_ex(
        struct Main *bmain, struct wmManipulatorGroupType *wgt,
        struct wmManipulatorMapType *mmap_type);
void WM_manipulator_group_remove_ptr(
        struct Main *bmain, struct wmManipulatorGroupType *wgt);
void WM_manipulator_group_remove(struct Main *bmain, const char *idname);

void WM_manipulator_group_remove_ptr_delayed_ex(
        struct wmManipulatorGroupType *wgt,
        struct wmManipulatorMapType *mmap_type);
void WM_manipulator_group_remove_ptr_delayed(
        struct wmManipulatorGroupType *wgt);
void WM_manipulator_group_remove_delayed(const char *idname);

#endif  /* __WM_MANIPULATOR_API_H__ */<|MERGE_RESOLUTION|>--- conflicted
+++ resolved
@@ -67,14 +67,10 @@
         ListBase *manipulatorlist, struct wmManipulatorMap *mmap, struct wmManipulator *mpr,
         struct bContext *C);
 
-<<<<<<< HEAD
 void WM_manipulator_name_set(struct wmManipulatorGroup *mgroup, struct wmManipulator *mpr, const char *name);
 
-struct PointerRNA *WM_manipulator_set_operator(struct wmManipulator *, struct wmOperatorType *ot);
-=======
 struct PointerRNA *WM_manipulator_set_operator(
         struct wmManipulator *, struct wmOperatorType *ot, struct IDProperty *properties);
->>>>>>> 70b5cec5
 
 /* callbacks */
 void WM_manipulator_set_fn_custom_modal(struct wmManipulator *mpr, wmManipulatorFnModal fn);
