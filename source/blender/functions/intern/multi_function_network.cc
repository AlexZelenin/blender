--- conflicted
+++ resolved
@@ -269,8 +269,6 @@
   }
 }
 
-<<<<<<< HEAD
-=======
 bool MFNetwork::have_dummy_or_unlinked_dependencies(Span<const MFInputSocket *> sockets) const
 {
   VectorSet<const MFOutputSocket *> dummy_sockets;
@@ -279,7 +277,6 @@
   return dummy_sockets.size() + unlinked_inputs.size() > 0;
 }
 
->>>>>>> fe49e413
 std::string MFNetwork::to_dot(Span<const MFNode *> marked_nodes) const
 {
   dot::DirectedGraph digraph;
