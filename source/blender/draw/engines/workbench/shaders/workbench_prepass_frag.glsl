--- conflicted
+++ resolved
@@ -46,15 +46,11 @@
     discard;
   }
 #  else
-<<<<<<< HEAD
-	color.rgb = materialDiffuseColor;
-	if (useVertexPaint) {
-		color.rgb = vec3(out_color.r, out_color.g, out_color.b);
-		color = srgb_to_linearrgb(color);
-	}
-=======
   color.rgb = materialDiffuseColor;
->>>>>>> e12c08e8
+  if (useVertexPaint) {
+    color.rgb = vec3(out_color.r, out_color.g, out_color.b);
+    color = srgb_to_linearrgb(color);
+  }
 #  endif
 
 #  ifdef V3D_LIGHTING_MATCAP
