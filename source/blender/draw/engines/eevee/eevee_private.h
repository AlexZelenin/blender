/*
 * Copyright 2016, Blender Foundation.
 *
 * This program is free software; you can redistribute it and/or
 * modify it under the terms of the GNU General Public License
 * as published by the Free Software Foundation; either version 2
 * of the License, or (at your option) any later version.
 *
 * This program is distributed in the hope that it will be useful,
 * but WITHOUT ANY WARRANTY; without even the implied warranty of
 * MERCHANTABILITY or FITNESS FOR A PARTICULAR PURPOSE.  See the
 * GNU General Public License for more details.
 *
 * You should have received a copy of the GNU General Public License
 * along with this program; if not, write to the Free Software Foundation,
 * Inc., 51 Franklin Street, Fifth Floor, Boston, MA 02110-1301, USA.
 *
 * Contributor(s): Blender Institute
 *
 */

/** \file eevee_private.h
 *  \ingroup DNA
 */

#ifndef __EEVEE_PRIVATE_H__
#define __EEVEE_PRIVATE_H__

struct Object;
struct EEVEE_BoundSphere;
struct EEVEE_ShadowCasterBuffer;
struct RenderLayer;
struct RenderResult;

extern struct DrawEngineType draw_engine_eevee_type;

/* Minimum UBO is 16384 bytes */
#define MAX_PROBE 128 /* TODO : find size by dividing UBO max size by probe data size */
#define MAX_GRID 64 /* TODO : find size by dividing UBO max size by grid data size */
#define MAX_PLANAR 16 /* TODO : find size by dividing UBO max size by grid data size */
#define MAX_LIGHT 128 /* TODO : find size by dividing UBO max size by light data size */
#define MAX_CASCADE_NUM 4
#define MAX_SHADOW 256 /* TODO : Make this depends on GL_MAX_ARRAY_TEXTURE_LAYERS */
#define MAX_SHADOW_CASCADE 8
#define MAX_SHADOW_CUBE (MAX_SHADOW - MAX_CASCADE_NUM * MAX_SHADOW_CASCADE)
#define MAX_BLOOM_STEP 16

/* Only define one of these. */
// #define IRRADIANCE_SH_L2
// #define IRRADIANCE_CUBEMAP
#define IRRADIANCE_HL2

#if defined(IRRADIANCE_SH_L2)
#  define SHADER_IRRADIANCE "#define IRRADIANCE_SH_L2\n"
#elif defined(IRRADIANCE_CUBEMAP)
#  define SHADER_IRRADIANCE "#define IRRADIANCE_CUBEMAP\n"
#elif defined(IRRADIANCE_HL2)
#  define SHADER_IRRADIANCE "#define IRRADIANCE_HL2\n"
#endif

#define SHADER_DEFINES \
	"#define EEVEE_ENGINE\n" \
	"#define MAX_PROBE " STRINGIFY(MAX_PROBE) "\n" \
	"#define MAX_GRID " STRINGIFY(MAX_GRID) "\n" \
	"#define MAX_PLANAR " STRINGIFY(MAX_PLANAR) "\n" \
	"#define MAX_LIGHT " STRINGIFY(MAX_LIGHT) "\n" \
	"#define MAX_SHADOW " STRINGIFY(MAX_SHADOW) "\n" \
	"#define MAX_SHADOW_CUBE " STRINGIFY(MAX_SHADOW_CUBE) "\n" \
	"#define MAX_SHADOW_CASCADE " STRINGIFY(MAX_SHADOW_CASCADE) "\n" \
	"#define MAX_CASCADE_NUM " STRINGIFY(MAX_CASCADE_NUM) "\n" \
	SHADER_IRRADIANCE

#define SWAP_DOUBLE_BUFFERS() {                                       \
	if (effects->swap_double_buffer) {                                \
		SWAP(struct GPUFrameBuffer *, fbl->main_fb, fbl->double_buffer_fb); \
		SWAP(struct GPUFrameBuffer *, fbl->main_color_fb, fbl->double_buffer_color_fb); \
		SWAP(GPUTexture *, txl->color, txl->color_double_buffer);     \
		effects->swap_double_buffer = false;                          \
	}                                                                 \
} ((void)0)

#define SWAP_BUFFERS() {                           \
	if (effects->target_buffer == fbl->effect_color_fb) { \
		SWAP_DOUBLE_BUFFERS();                     \
		effects->source_buffer = txl->color_post;  \
		effects->target_buffer = fbl->main_color_fb;  \
	}                                              \
	else {                                         \
		SWAP_DOUBLE_BUFFERS();                     \
		effects->source_buffer = txl->color;       \
		effects->target_buffer = fbl->effect_color_fb; \
	}                                              \
} ((void)0)

#define OVERLAY_ENABLED(v3d) ((v3d) && (v3d->flag2 & V3D_RENDER_OVERRIDE) == 0)
#define LOOK_DEV_MODE_ENABLED(v3d) ((v3d) && (v3d->drawtype == OB_MATERIAL))
#define LOOK_DEV_OVERLAY_ENABLED(v3d) (LOOK_DEV_MODE_ENABLED(v3d) && OVERLAY_ENABLED(v3d) && ((v3d->overlay.flag & V3D_OVERLAY_LOOK_DEV) > 0))
#define USE_SCENE_LIGHT(v3d) ((!v3d) || (!LOOK_DEV_MODE_ENABLED(v3d)) || ((LOOK_DEV_MODE_ENABLED(v3d) && (v3d->shading.flag & V3D_SHADING_SCENE_LIGHT))))

/* World shader variations */
enum {
	VAR_WORLD_BACKGROUND    = 0,
	VAR_WORLD_PROBE         = 1,
	VAR_WORLD_VOLUME        = 2,
};

/* Material shader variations */
enum {
<<<<<<< HEAD
	VAR_MAT_MESH         = (1 << 0),
	VAR_MAT_PROBE        = (1 << 1),
	VAR_MAT_HAIR         = (1 << 2),
	VAR_MAT_FLAT         = (1 << 3),
	VAR_MAT_BLEND        = (1 << 4),
	VAR_MAT_VSM          = (1 << 5),
	VAR_MAT_ESM          = (1 << 6),
	VAR_MAT_VOLUME       = (1 << 7),
	VAR_MAT_HAIR_FIBERS  = (1 << 8),
	/* Max number of variation */
	/* IMPORTANT : Leave it last and set
	 * it's value accordingly. */
	VAR_MAT_MAX          = (1 << 9),
	/* These are options that are not counted in VAR_MAT_MAX
	 * because they are not cumulative with the others above. */
	VAR_MAT_CLIP         = (1 << 10),
	VAR_MAT_HASH         = (1 << 11),
	VAR_MAT_MULT         = (1 << 12),
	VAR_MAT_SHADOW       = (1 << 13),
	VAR_MAT_REFRACT      = (1 << 14),
	VAR_MAT_SSS          = (1 << 15),
	VAR_MAT_TRANSLUC     = (1 << 16),
	VAR_MAT_SSSALBED     = (1 << 17),
=======
	VAR_MAT_MESH        = (1 << 0),
	VAR_MAT_PROBE       = (1 << 1),
	VAR_MAT_HAIR        = (1 << 2),
	VAR_MAT_FLAT        = (1 << 3),
	VAR_MAT_BLEND       = (1 << 4),
	VAR_MAT_VSM         = (1 << 5),
	VAR_MAT_ESM         = (1 << 6),
	VAR_MAT_VOLUME      = (1 << 7),
	VAR_MAT_LOOKDEV = (1 << 8),
	/* Max number of variation */
	/* IMPORTANT : Leave it last and set
	 * it's value accordingly. */
	VAR_MAT_MAX         = (1 << 9),
	/* These are options that are not counted in VAR_MAT_MAX
	 * because they are not cumulative with the others above. */
	VAR_MAT_CLIP        = (1 << 10),
	VAR_MAT_HASH        = (1 << 11),
	VAR_MAT_MULT        = (1 << 12),
	VAR_MAT_SHADOW      = (1 << 13),
	VAR_MAT_REFRACT     = (1 << 14),
	VAR_MAT_SSS         = (1 << 15),
	VAR_MAT_TRANSLUC    = (1 << 16),
	VAR_MAT_SSSALBED    = (1 << 17),
>>>>>>> 84becb87
};

typedef struct EEVEE_BoundSphere {
	float center[3], radius;
} EEVEE_BoundSphere;

typedef struct EEVEE_BoundBox {
	float center[3], halfdim[3];
} EEVEE_BoundBox;

typedef struct EEVEE_PassList {
	/* Shadows */
	struct DRWPass *shadow_pass;
	struct DRWPass *shadow_cube_copy_pass;
	struct DRWPass *shadow_cube_store_pass;
	struct DRWPass *shadow_cascade_copy_pass;
	struct DRWPass *shadow_cascade_store_pass;

	/* Probes */
	struct DRWPass *probe_background;
	struct DRWPass *probe_glossy_compute;
	struct DRWPass *probe_diffuse_compute;
	struct DRWPass *probe_visibility_compute;
	struct DRWPass *probe_grid_fill;
	struct DRWPass *probe_display;
	struct DRWPass *probe_planar_downsample_ps;

	/* Effects */
	struct DRWPass *ao_horizon_search;
	struct DRWPass *ao_horizon_search_layer;
	struct DRWPass *ao_horizon_debug;
	struct DRWPass *ao_accum_ps;
	struct DRWPass *mist_accum_ps;
	struct DRWPass *motion_blur;
	struct DRWPass *bloom_blit;
	struct DRWPass *bloom_downsample_first;
	struct DRWPass *bloom_downsample;
	struct DRWPass *bloom_upsample;
	struct DRWPass *bloom_resolve;
	struct DRWPass *dof_down;
	struct DRWPass *dof_scatter;
	struct DRWPass *dof_resolve;
	struct DRWPass *volumetric_world_ps;
	struct DRWPass *volumetric_objects_ps;
	struct DRWPass *volumetric_scatter_ps;
	struct DRWPass *volumetric_integration_ps;
	struct DRWPass *volumetric_resolve_ps;
	struct DRWPass *ssr_raytrace;
	struct DRWPass *ssr_resolve;
	struct DRWPass *sss_blur_ps;
	struct DRWPass *sss_resolve_ps;
	struct DRWPass *sss_accum_ps;
	struct DRWPass *color_downsample_ps;
	struct DRWPass *color_downsample_cube_ps;
	struct DRWPass *velocity_resolve;
	struct DRWPass *taa_resolve;

	/* HiZ */
	struct DRWPass *minz_downlevel_ps;
	struct DRWPass *maxz_downlevel_ps;
	struct DRWPass *minz_downdepth_ps;
	struct DRWPass *maxz_downdepth_ps;
	struct DRWPass *minz_downdepth_layer_ps;
	struct DRWPass *maxz_downdepth_layer_ps;
	struct DRWPass *minz_copydepth_ps;
	struct DRWPass *maxz_copydepth_ps;

	struct DRWPass *depth_pass;
	struct DRWPass *depth_pass_cull;
	struct DRWPass *depth_pass_clip;
	struct DRWPass *depth_pass_clip_cull;
	struct DRWPass *refract_depth_pass;
	struct DRWPass *refract_depth_pass_cull;
	struct DRWPass *refract_depth_pass_clip;
	struct DRWPass *refract_depth_pass_clip_cull;
	struct DRWPass *default_pass[VAR_MAT_MAX];
	struct DRWPass *sss_pass;
	struct DRWPass *material_pass;
	struct DRWPass *refract_pass;
	struct DRWPass *transparent_pass;
	struct DRWPass *background_pass;
	struct DRWPass *update_noise_pass;
	struct DRWPass *lookdev_pass;
} EEVEE_PassList;

typedef struct EEVEE_FramebufferList {
	/* Effects */
	struct GPUFrameBuffer *gtao_fb;
	struct GPUFrameBuffer *gtao_debug_fb;
	struct GPUFrameBuffer *downsample_fb;
	struct GPUFrameBuffer *bloom_blit_fb;
	struct GPUFrameBuffer *bloom_down_fb[MAX_BLOOM_STEP];
	struct GPUFrameBuffer *bloom_accum_fb[MAX_BLOOM_STEP - 1];
	struct GPUFrameBuffer *sss_blur_fb;
	struct GPUFrameBuffer *sss_resolve_fb;
	struct GPUFrameBuffer *sss_clear_fb;
	struct GPUFrameBuffer *sss_accum_fb;
	struct GPUFrameBuffer *dof_down_fb;
	struct GPUFrameBuffer *dof_scatter_fb;
	struct GPUFrameBuffer *volumetric_fb;
	struct GPUFrameBuffer *volumetric_scat_fb;
	struct GPUFrameBuffer *volumetric_integ_fb;
	struct GPUFrameBuffer *screen_tracing_fb;
	struct GPUFrameBuffer *refract_fb;
	struct GPUFrameBuffer *mist_accum_fb;
	struct GPUFrameBuffer *ao_accum_fb;
	struct GPUFrameBuffer *velocity_resolve_fb;

	struct GPUFrameBuffer *update_noise_fb;

	struct GPUFrameBuffer *planarref_fb;
	struct GPUFrameBuffer *planar_downsample_fb;

	struct GPUFrameBuffer *main_fb;
	struct GPUFrameBuffer *main_color_fb;
	struct GPUFrameBuffer *effect_fb;
	struct GPUFrameBuffer *effect_color_fb;
	struct GPUFrameBuffer *double_buffer_fb;
	struct GPUFrameBuffer *double_buffer_color_fb;
	struct GPUFrameBuffer *double_buffer_depth_fb;
} EEVEE_FramebufferList;

typedef struct EEVEE_TextureList {
	/* Effects */
	struct GPUTexture *color_post; /* R16_G16_B16 */
	struct GPUTexture *mist_accum;
	struct GPUTexture *ao_accum;
	struct GPUTexture *sss_dir_accum;
	struct GPUTexture *sss_col_accum;
	struct GPUTexture *refract_color;

	struct GPUTexture *volume_prop_scattering;
	struct GPUTexture *volume_prop_extinction;
	struct GPUTexture *volume_prop_emission;
	struct GPUTexture *volume_prop_phase;
	struct GPUTexture *volume_scatter;
	struct GPUTexture *volume_transmittance;
	struct GPUTexture *volume_scatter_history;
	struct GPUTexture *volume_transmittance_history;

	struct GPUTexture *planar_pool;
	struct GPUTexture *planar_depth;

	struct GPUTexture *maxzbuffer;

	struct GPUTexture *color; /* R16_G16_B16 */
	struct GPUTexture *color_double_buffer;
	struct GPUTexture *depth_double_buffer;
} EEVEE_TextureList;

typedef struct EEVEE_StorageList {
	/* Effects */
	struct EEVEE_EffectsInfo *effects;

	struct EEVEE_PrivateData *g_data;

} EEVEE_StorageList;

/* ************ LIGHT UBO ************* */
typedef struct EEVEE_Light {
	float position[3], dist;
	float color[3], spec;
	float spotsize, spotblend, radius, shadowid;
	float rightvec[3], sizex;
	float upvec[3], sizey;
	float forwardvec[3], lamptype;
} EEVEE_Light;

/* Special type for elliptic area lamps, matches lamps_lib.glsl */
#define LAMPTYPE_AREA_ELLIPSE 100.0f

typedef struct EEVEE_Shadow {
	float near, far, bias, exp;
	float shadow_start, data_start, multi_shadow_count, shadow_blur;
	float contact_dist, contact_bias, contact_spread, contact_thickness;
} EEVEE_Shadow;

typedef struct EEVEE_ShadowCube {
	float position[3], pad;
} EEVEE_ShadowCube;

typedef struct EEVEE_ShadowCascade {
	float shadowmat[MAX_CASCADE_NUM][4][4]; /* World->Lamp->NDC->Tex : used for sampling the shadow map. */
	float split_start[4];
	float split_end[4];
} EEVEE_ShadowCascade;

typedef struct EEVEE_ShadowRender {
	float position[3], pad;
	float cube_texel_size;
	float stored_texel_size;
	float clip_near;
	float clip_far;
	int shadow_samples_ct;
	float shadow_inv_samples_ct;
} EEVEE_ShadowRender;

/* This is just a really long bitflag with special function to access it. */
#define MAX_LIGHTBITS_FIELDS (MAX_LIGHT / 8)
typedef struct EEVEE_LightBits {
	unsigned char fields[MAX_LIGHTBITS_FIELDS];
} EEVEE_LightBits;

typedef struct EEVEE_ShadowCaster {
	struct EEVEE_LightBits bits;
	struct EEVEE_BoundBox bbox;
} EEVEE_ShadowCaster;

typedef struct EEVEE_ShadowCasterBuffer {
	struct EEVEE_ShadowCaster *shadow_casters;
	char *flags;
	uint alloc_count;
	uint count;
} EEVEE_ShadowCasterBuffer;

/* ************ LIGHT DATA ************* */
typedef struct EEVEE_LampsInfo {
	int num_light, cache_num_light;
	int num_cube_layer, cache_num_cube_layer;
	int num_cascade_layer, cache_num_cascade_layer;
	int gpu_cube_ct, gpu_cascade_ct, gpu_shadow_ct;
	int cpu_cube_ct, cpu_cascade_ct;
	int update_flag;
	int shadow_cube_size, shadow_cascade_size, shadow_method;
	bool shadow_high_bitdepth;
	int shadow_cube_store_size;
	int current_shadow_cascade;
	int current_shadow_face;
	uint shadow_instance_count;
	float filter_size;
	/* List of lights in the scene. */
	/* XXX This is fragile, can get out of sync quickly. */
	struct Object *light_ref[MAX_LIGHT];
	struct Object *shadow_cube_ref[MAX_SHADOW_CUBE];
	struct Object *shadow_cascade_ref[MAX_SHADOW_CASCADE];
	/* UBO Storage : data used by UBO */
	struct EEVEE_Light         light_data[MAX_LIGHT];
	struct EEVEE_ShadowRender  shadow_render_data;
	struct EEVEE_Shadow        shadow_data[MAX_SHADOW];
	struct EEVEE_ShadowCube    shadow_cube_data[MAX_SHADOW_CUBE];
	struct EEVEE_ShadowCascade shadow_cascade_data[MAX_SHADOW_CASCADE];
	/* Lights tracking */
	int new_shadow_id[MAX_LIGHT]; /* To be able to convert old bitfield to new bitfield */
	struct EEVEE_BoundSphere shadow_bounds[MAX_LIGHT]; /* Tighly packed light bounds  */
	/* Pointers only. */
	struct EEVEE_ShadowCasterBuffer *shcaster_frontbuffer;
	struct EEVEE_ShadowCasterBuffer *shcaster_backbuffer;
} EEVEE_LampsInfo;

/* EEVEE_LampsInfo->shadow_casters_flag */
enum {
	SHADOW_CASTER_PRUNED = (1 << 0),
	SHADOW_CASTER_UPDATED = (1 << 1),
};

/* EEVEE_LampsInfo->update_flag */
enum {
	LIGHT_UPDATE_SHADOW_CUBE = (1 << 0),
};

/* ************ PROBE UBO ************* */
typedef struct EEVEE_LightProbe {
	float position[3], parallax_type;
	float attenuation_fac;
	float attenuation_type;
	float pad3[2];
	float attenuationmat[4][4];
	float parallaxmat[4][4];
} EEVEE_LightProbe;

typedef struct EEVEE_LightGrid {
	float mat[4][4];
	int resolution[3], offset;
	float corner[3], attenuation_scale;
	float increment_x[3], attenuation_bias; /* world space vector between 2 opposite cells */
	float increment_y[3], level_bias;
	float increment_z[3], pad4;
	float visibility_bias, visibility_bleed, visibility_range, pad5;
} EEVEE_LightGrid;

typedef struct EEVEE_PlanarReflection {
	float plane_equation[4];
	float clip_vec_x[3], attenuation_scale;
	float clip_vec_y[3], attenuation_bias;
	float clip_edge_x_pos, clip_edge_x_neg;
	float clip_edge_y_pos, clip_edge_y_neg;
	float facing_scale, facing_bias, pad[2];
	float reflectionmat[4][4];
} EEVEE_PlanarReflection;

/* ************ PROBE DATA ************* */

typedef struct EEVEE_LightProbeVisTest {
	bool invert;
	bool cached; /* Reuse last test results */
	struct Collection *collection; /* Skip test if NULL */
} EEVEE_LightProbeVisTest;

typedef struct EEVEE_LightProbesInfo {
	int num_cube, cache_num_cube;
	int num_grid, cache_num_grid;
	int num_planar, cache_num_planar;
	int total_irradiance_samples; /* Total for all grids */
	int cache_irradiance_size[3];
	int update_flag;
	int updated_bounce;
	int num_bounce;
	int cubemap_res;
	int target_size;
	int grid_initialized;
	struct World *prev_world;
	int update_world;
	bool prev_wo_sh_compiled;
	bool do_cube_update;
	bool all_materials_updated;
	/* For rendering probes */
	float probemat[6][4][4];
	int layer;
	float texel_size;
	float padding_size;
	float samples_ct;
	float invsamples_ct;
	float near_clip;
	float far_clip;
	float roughness;
	float lodfactor;
	float lod_rt_max, lod_cube_max, lod_planar_max;
	float visibility_range;
	float visibility_blur;
	float intensity_fac;
	int shres;
	int studiolight_index;
	float studiolight_rot_z;
	/* List of probes in the scene. */
	/* XXX This is fragile, can get out of sync quickly. */
	struct Object *probes_cube_ref[MAX_PROBE];
	struct Object *probes_grid_ref[MAX_GRID];
	struct Object *probes_planar_ref[MAX_PLANAR];
	/* UBO Storage : data used by UBO */
	struct EEVEE_LightProbe probe_data[MAX_PROBE];
	struct EEVEE_LightGrid grid_data[MAX_GRID];
	struct EEVEE_PlanarReflection planar_data[MAX_PLANAR];
	/* Probe Visibility Collection */
	EEVEE_LightProbeVisTest vis_data;
} EEVEE_LightProbesInfo;

/* EEVEE_LightProbesInfo->update_flag */
enum {
	PROBE_UPDATE_CUBE = (1 << 0),
	PROBE_UPDATE_GRID = (1 << 1),
	PROBE_UPDATE_ALL  = 0xFFFFFF,
};

/* ************ EFFECTS DATA ************* */

typedef enum EEVEE_EffectsFlag {
	EFFECT_MOTION_BLUR         = (1 << 0),
	EFFECT_BLOOM               = (1 << 1),
	EFFECT_DOF                 = (1 << 2),
	EFFECT_VOLUMETRIC          = (1 << 3),
	EFFECT_SSR                 = (1 << 4),
	EFFECT_DOUBLE_BUFFER       = (1 << 5), /* Not really an effect but a feature */
	EFFECT_REFRACT             = (1 << 6),
	EFFECT_GTAO                = (1 << 7),
	EFFECT_TAA                 = (1 << 8),
	EFFECT_POST_BUFFER         = (1 << 9), /* Not really an effect but a feature */
	EFFECT_NORMAL_BUFFER       = (1 << 10), /* Not really an effect but a feature */
	EFFECT_SSS                 = (1 << 11),
	EFFECT_VELOCITY_BUFFER     = (1 << 12), /* Not really an effect but a feature */
	EFFECT_TAA_REPROJECT       = (1 << 13), /* should be mutually exclusive with EFFECT_TAA */
	EFFECT_DEPTH_DOUBLE_BUFFER = (1 << 14), /* Not really an effect but a feature */
} EEVEE_EffectsFlag;

typedef struct EEVEE_EffectsInfo {
	EEVEE_EffectsFlag enabled_effects;
	bool swap_double_buffer;
	/* SSSS */
	int sss_sample_count;
	bool sss_separate_albedo;
	struct GPUTexture *sss_data; /* Textures from pool */
	struct GPUTexture *sss_albedo;
	struct GPUTexture *sss_blur;
	struct GPUTexture *sss_stencil;
	/* Volumetrics */
	int volume_current_sample;
	/* SSR */
	bool reflection_trace_full;
	int ssr_neighbor_ofs;
	int ssr_halfres_ofs[2];
	struct GPUTexture *ssr_normal_input; /* Textures from pool */
	struct GPUTexture *ssr_specrough_input;
	struct GPUTexture *ssr_hit_output;
	struct GPUTexture *ssr_pdf_output;
	/* Temporal Anti Aliasing */
	int taa_reproject_sample;
	int taa_current_sample;
	int taa_render_sample;
	int taa_total_sample;
	float taa_alpha;
	bool prev_drw_support;
	float prev_drw_persmat[4][4];
	float overide_persmat[4][4];
	float overide_persinv[4][4];
	float overide_winmat[4][4];
	float overide_wininv[4][4];
	/* Ambient Occlusion */
	int ao_depth_layer;
	struct GPUTexture *ao_src_depth; /* pointer copy */
	struct GPUTexture *gtao_horizons; /* Textures from pool */
	struct GPUTexture *gtao_horizons_debug;
	/* Motion Blur */
	float current_ndc_to_world[4][4];
	float past_world_to_ndc[4][4];
	int motion_blur_samples;
	/* Velocity Pass */
	float velocity_curr_persinv[4][4];
	float velocity_past_persmat[4][4];
	struct GPUTexture *velocity_tx; /* Texture from pool */
	/* Depth Of Field */
	float dof_near_far[2];
	float dof_params[3];
	float dof_bokeh[4];
	float dof_bokeh_sides[4];
	int dof_target_size[2];
	struct GPUTexture *dof_down_near; /* Textures from pool */
	struct GPUTexture *dof_down_far;
	struct GPUTexture *dof_coc;
	struct GPUTexture *dof_blur;
	/* Other */
	float prev_persmat[4][4];
	/* Bloom */
	int bloom_iteration_ct;
	float source_texel_size[2];
	float blit_texel_size[2];
	float downsamp_texel_size[MAX_BLOOM_STEP][2];
	float bloom_color[3];
	float bloom_clamp;
	float bloom_sample_scale;
	float bloom_curve_threshold[4];
	float unf_source_texel_size[2];
	struct GPUTexture *bloom_blit; /* Textures from pool */
	struct GPUTexture *bloom_downsample[MAX_BLOOM_STEP];
	struct GPUTexture *bloom_upsample[MAX_BLOOM_STEP - 1];
	struct GPUTexture *unf_source_buffer; /* pointer copy */
	struct GPUTexture *unf_base_buffer; /* pointer copy */
	/* Not alloced, just a copy of a *GPUtexture in EEVEE_TextureList. */
	struct GPUTexture *source_buffer;       /* latest updated texture */
	struct GPUFrameBuffer *target_buffer;   /* next target to render to */
	struct GPUTexture *final_tx;            /* Final color to transform to display color space. */
	struct GPUFrameBuffer *final_fb;        /* Framebuffer with final_tx as attachement. */
} EEVEE_EffectsInfo;

/* ***************** COMMON DATA **************** */

/* Common uniform buffer containing all "constant" data over the whole drawing pipeline. */
/* !! CAUTION !!
 * - [i]vec3 need to be paded to [i]vec4 (even in ubo declaration).
 * - Make sure that [i]vec4 start at a multiple of 16 bytes.
 * - Arrays of vec2/vec3 are padded as arrays of vec4.
 * - sizeof(bool) == sizeof(int) in GLSL so use int in C */
typedef struct EEVEE_CommonUniformBuffer {
	float prev_persmat[4][4]; /* mat4 */
	float view_vecs[2][4]; /* vec4[2] */
	float mip_ratio[10][4]; /* vec2[10] */
	/* Ambient Occlusion */
	/* -- 16 byte aligned -- */
	float ao_dist, pad1, ao_factor, pad2; /* vec4 */
	float ao_offset, ao_bounce_fac, ao_quality, ao_settings; /* vec4 */
	/* Volumetric */
	/* -- 16 byte aligned -- */
	int vol_tex_size[3], pad3; /* ivec3 */
	float vol_depth_param[3], pad4; /* vec3 */
	float vol_inv_tex_size[3], pad5; /* vec3 */
	float vol_jitter[3], pad6; /* vec3 */
	float vol_coord_scale[2], pad7[2]; /* vec2 */
	/* -- 16 byte aligned -- */
	float vol_history_alpha; /* float */
	float vol_light_clamp; /* float */
	float vol_shadow_steps; /* float */
	int vol_use_lights; /* bool */
	/* Screen Space Reflections */
	/* -- 16 byte aligned -- */
	float ssr_quality, ssr_thickness, ssr_pixelsize[2]; /* vec4 */
	float ssr_border_fac; /* float */
	float ssr_max_roughness; /* float */
	float ssr_firefly_fac; /* float */
	float ssr_brdf_bias; /* float */
	int ssr_toggle; /* bool */
	/* SubSurface Scattering */
	float sss_jitter_threshold; /* float */
	int sss_toggle; /* bool */
	/* Specular */
	int spec_toggle; /* bool */
	/* Lamps */
	int la_num_light; /* int */
	/* Probes */
	int prb_num_planar; /* int */
	int prb_num_render_cube; /* int */
	int prb_num_render_grid; /* int */
	int prb_irradiance_vis_size; /* int */
	float prb_lod_cube_max; /* float */
	float prb_lod_planar_max; /* float */
} EEVEE_CommonUniformBuffer;

/* ***************** CLIP PLANES DATA **************** */

typedef struct EEVEE_ClipPlanesUniformBuffer {
	float clip_planes[1][4]; /* must be less than MAX_CLIP_PLANES */
} EEVEE_ClipPlanesUniformBuffer;

/* ************** SCENE LAYER DATA ************** */
typedef struct EEVEE_ViewLayerData {
	/* Lamps */
	struct EEVEE_LampsInfo *lamps;

	struct GPUUniformBuffer *light_ubo;
	struct GPUUniformBuffer *shadow_ubo;
	struct GPUUniformBuffer *shadow_render_ubo;
	struct GPUUniformBuffer *shadow_samples_ubo;

	struct GPUFrameBuffer *shadow_cube_target_fb;
	struct GPUFrameBuffer *shadow_cube_store_fb;
	struct GPUFrameBuffer *shadow_cascade_target_fb;
	struct GPUFrameBuffer *shadow_cascade_store_fb;

	struct GPUTexture *shadow_cube_target;
	struct GPUTexture *shadow_cube_blur;
	struct GPUTexture *shadow_cascade_target;
	struct GPUTexture *shadow_cascade_blur;
	struct GPUTexture *shadow_cube_pool;
	struct GPUTexture *shadow_cascade_pool;

	struct EEVEE_ShadowCasterBuffer shcasters_buffers[2];

	/* Probes */
	struct EEVEE_LightProbesInfo *probes;

	struct GPUUniformBuffer *probe_ubo;
	struct GPUUniformBuffer *grid_ubo;
	struct GPUUniformBuffer *planar_ubo;

	struct GPUFrameBuffer *probe_filter_fb;
	struct GPUFrameBuffer *probe_face_fb[6];

	struct GPUTexture *probe_rt;
	struct GPUTexture *probe_depth_rt;
	struct GPUTexture *probe_pool;
	struct GPUTexture *irradiance_pool;
	struct GPUTexture *irradiance_rt;

	/* Common Uniform Buffer */
	struct EEVEE_CommonUniformBuffer common_data;
	struct GPUUniformBuffer *common_ubo;

	struct EEVEE_ClipPlanesUniformBuffer clip_data;
	struct GPUUniformBuffer *clip_ubo;
} EEVEE_ViewLayerData;

/* ************ OBJECT DATA ************ */
typedef struct EEVEE_LightData {
	short light_id, shadow_id;
} EEVEE_LightData;

typedef struct EEVEE_ShadowCubeData {
	short light_id, shadow_id, cube_id, layer_id;
} EEVEE_ShadowCubeData;

typedef struct EEVEE_ShadowCascadeData {
	short light_id, shadow_id, cascade_id, layer_id;
	float viewprojmat[MAX_CASCADE_NUM][4][4]; /* World->Lamp->NDC : used for rendering the shadow map. */
	float projmat[MAX_CASCADE_NUM][4][4];
	float viewmat[4][4], viewinv[4][4];
	float radius[MAX_CASCADE_NUM];
} EEVEE_ShadowCascadeData;

/* Theses are the structs stored inside Objects.
 * It works with even if the object is in multiple layers
 * because we don't get the same "Object *" for each layer. */
typedef struct EEVEE_LampEngineData {
	ObjectEngineData engine_data;

	bool need_update;
	/* This needs to be out of the union to avoid undefined behaviour. */
	short prev_cube_shadow_id;
	union {
		struct EEVEE_LightData ld;
		struct EEVEE_ShadowCubeData scd;
		struct EEVEE_ShadowCascadeData scad;
	} data;
} EEVEE_LampEngineData;

typedef struct EEVEE_LightProbeEngineData {
	ObjectEngineData engine_data;

	/* NOTE: need_full_update is set by dependency graph when the probe or it's
	 * object is updated. This triggers full probe update, including it's
	 * "progressive" GI refresh.
	 *
	 * need_update is always set to truth when need_full_update is tagged, but
	 * might also be forced to be kept truth during GI refresh stages.
	 *
	 * TODO(sergey): Is there a way to avoid two flags here, or at least make
	 * it more clear what's going on here?
	 */
	bool need_full_update;
	bool need_update;

	bool ready_to_shade;
	int updated_cells;
	int updated_lvl;
	int num_cell;
	int max_lvl;
	int probe_id; /* Only used for display data */
	float probe_size; /* Only used for display data */
	DRWMatrixState mats; /* For planar probes */
	float planer_eq_offset[4];
	struct ListBase captured_object_list;
} EEVEE_LightProbeEngineData;

typedef struct EEVEE_ObjectEngineData {
	ObjectEngineData engine_data;

	Object *ob; /* self reference */
	EEVEE_LightProbeVisTest *test_data;
	bool ob_vis, ob_vis_dirty;

	bool need_update;
	uint shadow_caster_id;
} EEVEE_ObjectEngineData;

/* *********************************** */

typedef struct EEVEE_Data {
	void *engine_type;
	EEVEE_FramebufferList *fbl;
	EEVEE_TextureList *txl;
	EEVEE_PassList *psl;
	EEVEE_StorageList *stl;
} EEVEE_Data;

typedef struct EEVEE_PrivateData {
	struct DRWShadingGroup *shadow_shgrp;
	struct DRWShadingGroup *depth_shgrp;
	struct DRWShadingGroup *depth_shgrp_cull;
	struct DRWShadingGroup *depth_shgrp_clip;
	struct DRWShadingGroup *depth_shgrp_clip_cull;
	struct DRWShadingGroup *hair_fibers_depth_shgrp;
	struct DRWShadingGroup *hair_fibers_depth_shgrp_cull;
	struct DRWShadingGroup *hair_fibers_depth_shgrp_clip;
	struct DRWShadingGroup *hair_fibers_depth_shgrp_clip_cull;
	struct DRWShadingGroup *refract_depth_shgrp;
	struct DRWShadingGroup *refract_depth_shgrp_cull;
	struct DRWShadingGroup *refract_depth_shgrp_clip;
	struct DRWShadingGroup *refract_depth_shgrp_clip_cull;
	struct DRWShadingGroup *cube_display_shgrp;
	struct DRWShadingGroup *planar_display_shgrp;
	struct GHash *material_hash;
	float background_alpha; /* TODO find a better place for this. */
	/* For planar probes */
	float planar_texel_size[2];
	/* For double buffering */
	bool view_updated;
	bool valid_double_buffer;
	/* Render Matrices */
	float persmat[4][4], persinv[4][4];
	float viewmat[4][4], viewinv[4][4];
	float winmat[4][4], wininv[4][4];
	float studiolight_matrix[3][3];

	/* Mist Settings */
	float mist_start, mist_inv_dist, mist_falloff;
} EEVEE_PrivateData; /* Transient data */

/* eevee_data.c */
EEVEE_ViewLayerData *EEVEE_view_layer_data_get(void);
EEVEE_ViewLayerData *EEVEE_view_layer_data_ensure(void);
EEVEE_ObjectEngineData *EEVEE_object_data_get(Object *ob);
EEVEE_ObjectEngineData *EEVEE_object_data_ensure(Object *ob);
EEVEE_LightProbeEngineData *EEVEE_lightprobe_data_get(Object *ob);
EEVEE_LightProbeEngineData *EEVEE_lightprobe_data_ensure(Object *ob);
EEVEE_LampEngineData *EEVEE_lamp_data_get(Object *ob);
EEVEE_LampEngineData *EEVEE_lamp_data_ensure(Object *ob);

/* eevee_materials.c */
struct GPUTexture *EEVEE_materials_get_util_tex(void); /* XXX */
void EEVEE_materials_init(EEVEE_ViewLayerData *sldata, EEVEE_StorageList *stl, EEVEE_FramebufferList *fbl);
void EEVEE_materials_cache_init(EEVEE_ViewLayerData *sldata, EEVEE_Data *vedata);
void EEVEE_materials_cache_populate(EEVEE_Data *vedata, EEVEE_ViewLayerData *sldata, Object *ob, bool *cast_shadow);
void EEVEE_hair_cache_populate(EEVEE_Data *vedata, EEVEE_ViewLayerData *sldata, Object *ob, bool *cast_shadow);
void EEVEE_materials_cache_finish(EEVEE_Data *vedata);
struct GPUMaterial *EEVEE_material_world_lightprobe_get(struct Scene *scene, struct World *wo);
struct GPUMaterial *EEVEE_material_world_background_get(struct Scene *scene, struct World *wo);
struct GPUMaterial *EEVEE_material_world_volume_get(struct Scene *scene, struct World *wo);
struct GPUMaterial *EEVEE_material_mesh_get(
        struct Scene *scene, Material *ma, EEVEE_Data *vedata,
        bool use_blend, bool use_multiply, bool use_refract, bool use_sss, bool use_translucency, int shadow_method);
struct GPUMaterial *EEVEE_material_mesh_volume_get(
        struct Scene *scene, Material *ma);
struct GPUMaterial *EEVEE_material_mesh_depth_get(
        struct Scene *scene, Material *ma, bool use_hashed_alpha, bool is_shadow);
struct GPUMaterial *EEVEE_material_hair_get(
        struct Scene *scene, Material *ma, int shadow_method, bool use_fibers);

void EEVEE_materials_free(void);
void EEVEE_draw_default_passes(EEVEE_PassList *psl);
void EEVEE_update_noise(EEVEE_PassList *psl, EEVEE_FramebufferList *fbl, const double offsets[3]);

/* eevee_lights.c */
void EEVEE_lights_init(EEVEE_ViewLayerData *sldata);
void EEVEE_lights_cache_init(EEVEE_ViewLayerData *sldata, EEVEE_Data *vedata);
void EEVEE_lights_cache_add(EEVEE_ViewLayerData *sldata, struct Object *ob);
void EEVEE_lights_cache_shcaster_add(
        EEVEE_ViewLayerData *sldata, EEVEE_StorageList *stl, struct Gwn_Batch *geom, Object *ob);
void EEVEE_lights_cache_shcaster_material_add(
        EEVEE_ViewLayerData *sldata, EEVEE_PassList *psl,
        struct GPUMaterial *gpumat, struct Gwn_Batch *geom, struct Object *ob,
        float *alpha_threshold);
void EEVEE_lights_cache_shcaster_object_add(EEVEE_ViewLayerData *sldata, struct Object *ob);
void EEVEE_lights_cache_finish(EEVEE_ViewLayerData *sldata);
void EEVEE_lights_update(EEVEE_ViewLayerData *sldata);
void EEVEE_draw_shadows(EEVEE_ViewLayerData *sldata, EEVEE_PassList *psl);
void EEVEE_lights_free(void);

/* eevee_lightprobes.c */
bool EEVEE_lightprobes_obj_visibility_cb(bool vis_in, void *user_data);
bool EEVEE_lightprobes_all_probes_ready(EEVEE_ViewLayerData *sldata, EEVEE_Data *vedata);
void EEVEE_lightprobes_init(EEVEE_ViewLayerData *sldata, EEVEE_Data *vedata);
void EEVEE_lightprobes_cache_init(EEVEE_ViewLayerData *sldata, EEVEE_Data *vedata);
void EEVEE_lightprobes_cache_add(EEVEE_ViewLayerData *sldata, Object *ob);
void EEVEE_lightprobes_cache_finish(EEVEE_ViewLayerData *sldata, EEVEE_Data *vedata);
void EEVEE_lightprobes_refresh(EEVEE_ViewLayerData *sldata, EEVEE_Data *vedata);
void EEVEE_lightprobes_refresh_planar(EEVEE_ViewLayerData *sldata, EEVEE_Data *vedata);
void EEVEE_lightprobes_free(void);

/* eevee_depth_of_field.c */
int EEVEE_depth_of_field_init(EEVEE_ViewLayerData *sldata, EEVEE_Data *vedata, Object *camera);
void EEVEE_depth_of_field_cache_init(EEVEE_ViewLayerData *sldata, EEVEE_Data *vedata);
void EEVEE_depth_of_field_draw(EEVEE_Data *vedata);
void EEVEE_depth_of_field_free(void);

/* eevee_bloom.c */
int EEVEE_bloom_init(EEVEE_ViewLayerData *sldata, EEVEE_Data *vedata);
void EEVEE_bloom_cache_init(EEVEE_ViewLayerData *sldata, EEVEE_Data *vedata);
void EEVEE_bloom_draw(EEVEE_Data *vedata);
void EEVEE_bloom_free(void);

/* eevee_occlusion.c */
int EEVEE_occlusion_init(EEVEE_ViewLayerData *sldata, EEVEE_Data *vedata);
void EEVEE_occlusion_output_init(EEVEE_ViewLayerData *sldata, EEVEE_Data *vedata);
void EEVEE_occlusion_output_accumulate(EEVEE_ViewLayerData *sldata, EEVEE_Data *vedata);
void EEVEE_occlusion_cache_init(EEVEE_ViewLayerData *sldata, EEVEE_Data *vedata);
void EEVEE_occlusion_compute(EEVEE_ViewLayerData *sldata, EEVEE_Data *vedata, struct GPUTexture *depth_src, int layer);
void EEVEE_occlusion_draw_debug(EEVEE_ViewLayerData *sldata, EEVEE_Data *vedata);
void EEVEE_occlusion_free(void);

/* eevee_screen_raytrace.c */
int EEVEE_screen_raytrace_init(EEVEE_ViewLayerData *sldata, EEVEE_Data *vedata);
void EEVEE_screen_raytrace_cache_init(EEVEE_ViewLayerData *sldata, EEVEE_Data *vedata);
void EEVEE_refraction_compute(EEVEE_ViewLayerData *sldata, EEVEE_Data *vedata);
void EEVEE_reflection_compute(EEVEE_ViewLayerData *sldata, EEVEE_Data *vedata);
void EEVEE_screen_raytrace_free(void);

/* eevee_subsurface.c */
int EEVEE_subsurface_init(EEVEE_ViewLayerData *sldata, EEVEE_Data *vedata);
void EEVEE_subsurface_cache_init(EEVEE_ViewLayerData *sldata, EEVEE_Data *vedata);
void EEVEE_subsurface_output_init(EEVEE_ViewLayerData *sldata, EEVEE_Data *vedata);
void EEVEE_subsurface_add_pass(
        EEVEE_ViewLayerData *sldata, EEVEE_Data *vedata, uint sss_id, struct GPUUniformBuffer *sss_profile);
void EEVEE_subsurface_data_render(EEVEE_ViewLayerData *sldata, EEVEE_Data *vedata);
void EEVEE_subsurface_compute(EEVEE_ViewLayerData *sldata, EEVEE_Data *vedata);
void EEVEE_subsurface_output_accumulate(EEVEE_ViewLayerData *sldata, EEVEE_Data *vedata);
void EEVEE_subsurface_free(void);

/* eevee_motion_blur.c */
int EEVEE_motion_blur_init(EEVEE_ViewLayerData *sldata, EEVEE_Data *vedata, Object *camera);
void EEVEE_motion_blur_cache_init(EEVEE_ViewLayerData *sldata, EEVEE_Data *vedata);
void EEVEE_motion_blur_draw(EEVEE_Data *vedata);
void EEVEE_motion_blur_free(void);

/* eevee_mist.c */
void EEVEE_mist_output_init(EEVEE_ViewLayerData *sldata, EEVEE_Data *vedata);
void EEVEE_mist_output_accumulate(EEVEE_ViewLayerData *sldata, EEVEE_Data *vedata);;
void EEVEE_mist_free(void);

/* eevee_temporal_sampling.c */
int EEVEE_temporal_sampling_init(EEVEE_ViewLayerData *sldata, EEVEE_Data *vedata);
void EEVEE_temporal_sampling_matrices_calc(
        EEVEE_EffectsInfo *effects, float viewmat[4][4], float persmat[4][4], const double ht_point[2]);
void EEVEE_temporal_sampling_cache_init(EEVEE_ViewLayerData *sldata, EEVEE_Data *vedata);
void EEVEE_temporal_sampling_draw(EEVEE_Data *vedata);
void EEVEE_temporal_sampling_free(void);

/* eevee_volumes.c */
int EEVEE_volumes_init(EEVEE_ViewLayerData *sldata, EEVEE_Data *vedata);
void EEVEE_volumes_set_jitter(EEVEE_ViewLayerData *sldata, uint current_sample);
void EEVEE_volumes_cache_init(EEVEE_ViewLayerData *sldata, EEVEE_Data *vedata);
void EEVEE_volumes_cache_object_add(EEVEE_ViewLayerData *sldata, EEVEE_Data *vedata, struct Scene *scene, Object *ob);
void EEVEE_volumes_compute(EEVEE_ViewLayerData *sldata, EEVEE_Data *vedata);
void EEVEE_volumes_resolve(EEVEE_ViewLayerData *sldata, EEVEE_Data *vedata);
void EEVEE_volumes_free_smoke_textures(void);
void EEVEE_volumes_free(void);

/* eevee_effects.c */
void EEVEE_effects_init(EEVEE_ViewLayerData *sldata, EEVEE_Data *vedata, Object *camera);
void EEVEE_effects_cache_init(EEVEE_ViewLayerData *sldata, EEVEE_Data *vedata);
void EEVEE_create_minmax_buffer(EEVEE_Data *vedata, struct GPUTexture *depth_src, int layer);
void EEVEE_downsample_buffer(EEVEE_Data *vedata, struct GPUTexture *texture_src, int level);
void EEVEE_downsample_cube_buffer(EEVEE_Data *vedata, struct GPUTexture *texture_src, int level);
void EEVEE_effects_do_gtao(EEVEE_ViewLayerData *sldata, EEVEE_Data *vedata);
void EEVEE_draw_effects(EEVEE_ViewLayerData *sldata, EEVEE_Data *vedata);
void EEVEE_effects_free(void);

/* eevee_render.c */
void EEVEE_render_init(EEVEE_Data *vedata, struct RenderEngine *engine, struct Depsgraph *depsgraph);
void EEVEE_render_cache(void *vedata, struct Object *ob, struct RenderEngine *engine, struct Depsgraph *depsgraph);
void EEVEE_render_draw(EEVEE_Data *vedata, struct RenderEngine *engine, struct RenderLayer *render_layer, const struct rcti *rect);
void EEVEE_render_update_passes(struct RenderEngine *engine, struct Scene *scene, struct ViewLayer *view_layer);

/** eevee_lookdev.c */
void EEVEE_lookdev_cache_init(EEVEE_Data *vedata, DRWShadingGroup **grp, GPUShader *shader, DRWPass *pass, struct World *world, EEVEE_LightProbesInfo *pinfo);
void EEVEE_lookdev_draw_background(EEVEE_Data *vedata);

/* Shadow Matrix */
static const float texcomat[4][4] = { /* From NDC to TexCo */
	{0.5f, 0.0f, 0.0f, 0.0f},
	{0.0f, 0.5f, 0.0f, 0.0f},
	{0.0f, 0.0f, 0.5f, 0.0f},
	{0.5f, 0.5f, 0.5f, 1.0f}
};

/* Cubemap Matrices */
static const float cubefacemat[6][4][4] = {
	/* Pos X */
	{{0.0f, 0.0f, -1.0f, 0.0f},
	 {0.0f, -1.0f, 0.0f, 0.0f},
	 {-1.0f, 0.0f, 0.0f, 0.0f},
	 {0.0f, 0.0f, 0.0f, 1.0f}},
	/* Neg X */
	{{0.0f, 0.0f, 1.0f, 0.0f},
	 {0.0f, -1.0f, 0.0f, 0.0f},
	 {1.0f, 0.0f, 0.0f, 0.0f},
	 {0.0f, 0.0f, 0.0f, 1.0f}},
	/* Pos Y */
	{{1.0f, 0.0f, 0.0f, 0.0f},
	 {0.0f, 0.0f, -1.0f, 0.0f},
	 {0.0f, 1.0f, 0.0f, 0.0f},
	 {0.0f, 0.0f, 0.0f, 1.0f}},
	/* Neg Y */
	{{1.0f, 0.0f, 0.0f, 0.0f},
	 {0.0f, 0.0f, 1.0f, 0.0f},
	 {0.0f, -1.0f, 0.0f, 0.0f},
	 {0.0f, 0.0f, 0.0f, 1.0f}},
	/* Pos Z */
	{{1.0f, 0.0f, 0.0f, 0.0f},
	 {0.0f, -1.0f, 0.0f, 0.0f},
	 {0.0f, 0.0f, -1.0f, 0.0f},
	 {0.0f, 0.0f, 0.0f, 1.0f}},
	/* Neg Z */
	{{-1.0f, 0.0f, 0.0f, 0.0f},
	 {0.0f, -1.0f, 0.0f, 0.0f},
	 {0.0f, 0.0f, 1.0f, 0.0f},
	 {0.0f, 0.0f, 0.0f, 1.0f}},
};

#endif /* __EEVEE_PRIVATE_H__ */<|MERGE_RESOLUTION|>--- conflicted
+++ resolved
@@ -106,31 +106,6 @@
 
 /* Material shader variations */
 enum {
-<<<<<<< HEAD
-	VAR_MAT_MESH         = (1 << 0),
-	VAR_MAT_PROBE        = (1 << 1),
-	VAR_MAT_HAIR         = (1 << 2),
-	VAR_MAT_FLAT         = (1 << 3),
-	VAR_MAT_BLEND        = (1 << 4),
-	VAR_MAT_VSM          = (1 << 5),
-	VAR_MAT_ESM          = (1 << 6),
-	VAR_MAT_VOLUME       = (1 << 7),
-	VAR_MAT_HAIR_FIBERS  = (1 << 8),
-	/* Max number of variation */
-	/* IMPORTANT : Leave it last and set
-	 * it's value accordingly. */
-	VAR_MAT_MAX          = (1 << 9),
-	/* These are options that are not counted in VAR_MAT_MAX
-	 * because they are not cumulative with the others above. */
-	VAR_MAT_CLIP         = (1 << 10),
-	VAR_MAT_HASH         = (1 << 11),
-	VAR_MAT_MULT         = (1 << 12),
-	VAR_MAT_SHADOW       = (1 << 13),
-	VAR_MAT_REFRACT      = (1 << 14),
-	VAR_MAT_SSS          = (1 << 15),
-	VAR_MAT_TRANSLUC     = (1 << 16),
-	VAR_MAT_SSSALBED     = (1 << 17),
-=======
 	VAR_MAT_MESH        = (1 << 0),
 	VAR_MAT_PROBE       = (1 << 1),
 	VAR_MAT_HAIR        = (1 << 2),
@@ -139,11 +114,12 @@
 	VAR_MAT_VSM         = (1 << 5),
 	VAR_MAT_ESM         = (1 << 6),
 	VAR_MAT_VOLUME      = (1 << 7),
-	VAR_MAT_LOOKDEV = (1 << 8),
+	VAR_MAT_LOOKDEV     = (1 << 8),
+	VAR_MAT_HAIR_FIBERS = (1 << 9),
 	/* Max number of variation */
 	/* IMPORTANT : Leave it last and set
 	 * it's value accordingly. */
-	VAR_MAT_MAX         = (1 << 9),
+	VAR_MAT_MAX         = (1 << 10),
 	/* These are options that are not counted in VAR_MAT_MAX
 	 * because they are not cumulative with the others above. */
 	VAR_MAT_CLIP        = (1 << 10),
@@ -154,7 +130,6 @@
 	VAR_MAT_SSS         = (1 << 15),
 	VAR_MAT_TRANSLUC    = (1 << 16),
 	VAR_MAT_SSSALBED    = (1 << 17),
->>>>>>> 84becb87
 };
 
 typedef struct EEVEE_BoundSphere {
@@ -801,10 +776,6 @@
 	struct DRWShadingGroup *depth_shgrp_cull;
 	struct DRWShadingGroup *depth_shgrp_clip;
 	struct DRWShadingGroup *depth_shgrp_clip_cull;
-	struct DRWShadingGroup *hair_fibers_depth_shgrp;
-	struct DRWShadingGroup *hair_fibers_depth_shgrp_cull;
-	struct DRWShadingGroup *hair_fibers_depth_shgrp_clip;
-	struct DRWShadingGroup *hair_fibers_depth_shgrp_clip_cull;
 	struct DRWShadingGroup *refract_depth_shgrp;
 	struct DRWShadingGroup *refract_depth_shgrp_cull;
 	struct DRWShadingGroup *refract_depth_shgrp_clip;
