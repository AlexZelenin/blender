/*
 * This program is free software; you can redistribute it and/or
 * modify it under the terms of the GNU General Public License
 * as published by the Free Software Foundation; either version 2
 * of the License, or (at your option) any later version.
 *
 * This program is distributed in the hope that it will be useful,
 * but WITHOUT ANY WARRANTY; without even the implied warranty of
 * MERCHANTABILITY or FITNESS FOR A PARTICULAR PURPOSE.  See the
 * GNU General Public License for more details.
 *
 * You should have received a copy of the GNU General Public License
 * along with this program; if not, write to the Free Software Foundation,
 * Inc., 51 Franklin Street, Fifth Floor, Boston, MA 02110-1301, USA.
 *
 * Copyright 2016, Blender Foundation.
 */

/** \file
 * \ingroup draw_engine
 */

#include "DRW_render.h"

#include "DRW_engine.h"
#include "GPU_framebuffer.h"

#include "eevee_engine.h"
#include "eevee_private.h"

typedef struct EEVEE_Data {
  DrawEngineType *engine_type;
  DRWViewportEmptyList *fbl;
  DRWViewportEmptyList *txl;
  DRWViewportEmptyList *psl;
  DRWViewportEmptyList *stl;
  struct EEVEE_Instance *instance_data;
} EEVEE_Data;

static void eevee_engine_init(void *vedata)
{
  EEVEE_Data *ved = (EEVEE_Data *)vedata;

  if (ved->instance_data == NULL) {
    ved->instance_data = EEVEE_instance_alloc();
  }

<<<<<<< HEAD
  EEVEE_instance_init(ved->instance_data);
}

=======
  /* Restart TAA if a shader has finish compiling. */
  /* HACK: We should use notification of some sort from the compilation job instead. */
  if (g_data->queued_shaders_count != g_data->queued_shaders_count_prev) {
    g_data->queued_shaders_count_prev = g_data->queued_shaders_count;
    EEVEE_temporal_sampling_reset(vedata);
  }
}

/* As renders in an HDR off-screen buffer, we need draw everything once
 * during the background pass. This way the other drawing callback between
 * the background and the scene pass are visible.
 * NOTE: we could break it up in two passes using some depth test
 * to reduce the fill-rate. */
>>>>>>> f8cfd7e2
static void eevee_draw_scene(void *vedata)
{
  EEVEE_instance_draw_viewport(((EEVEE_Data *)vedata)->instance_data);
}

static void eevee_cache_init(void *vedata)
{
  EEVEE_instance_cache_init(((EEVEE_Data *)vedata)->instance_data);
}

static void eevee_cache_populate(void *vedata, Object *object)
{
  EEVEE_instance_cache_populate(((EEVEE_Data *)vedata)->instance_data, object);
}

static void eevee_cache_finish(void *vedata)
{
  EEVEE_instance_cache_finish(((EEVEE_Data *)vedata)->instance_data);
}

static void eevee_engine_free(void)
{
  EEVEE_shared_data_free();
}

static void eevee_instance_free(void *instance_data)
{
  EEVEE_instance_free((struct EEVEE_Instance *)instance_data);
}

static void eevee_render_to_image(void *UNUSED(vedata),
                                  struct RenderEngine *engine,
                                  struct RenderLayer *layer,
                                  const struct rcti *UNUSED(rect))
{
  struct EEVEE_Instance *instance = EEVEE_instance_alloc();
  EEVEE_instance_render_frame(instance, engine, layer);
  EEVEE_instance_free(instance);
}

static void eevee_render_update_passes(RenderEngine *engine, Scene *scene, ViewLayer *view_layer)
{
  RE_engine_register_pass(engine, scene, view_layer, RE_PASSNAME_COMBINED, 4, "RGBA", SOCK_RGBA);

#define CHECK_PASS_LEGACY(name, type, channels, chanid) \
  if (view_layer->passflag & (SCE_PASS_##name)) { \
    RE_engine_register_pass( \
        engine, scene, view_layer, RE_PASSNAME_##name, channels, chanid, type); \
  } \
  ((void)0)
#define CHECK_PASS_EEVEE(name, type, channels, chanid) \
  if (view_layer->eevee.render_passes & (EEVEE_RENDER_PASS_##name)) { \
    RE_engine_register_pass( \
        engine, scene, view_layer, RE_PASSNAME_##name, channels, chanid, type); \
  } \
  ((void)0)

  CHECK_PASS_LEGACY(Z, SOCK_FLOAT, 1, "Z");
  CHECK_PASS_LEGACY(MIST, SOCK_FLOAT, 1, "Z");
  CHECK_PASS_LEGACY(NORMAL, SOCK_VECTOR, 3, "XYZ");
  CHECK_PASS_LEGACY(VECTOR, SOCK_RGBA, 4, "RGBA");
  CHECK_PASS_LEGACY(SHADOW, SOCK_RGBA, 3, "RGB");
  CHECK_PASS_LEGACY(AO, SOCK_RGBA, 3, "RGB");
  CHECK_PASS_LEGACY(DIFFUSE_COLOR, SOCK_RGBA, 3, "RGB");
  CHECK_PASS_LEGACY(DIFFUSE_DIRECT, SOCK_RGBA, 3, "RGB");
  CHECK_PASS_LEGACY(GLOSSY_COLOR, SOCK_RGBA, 3, "RGB");
  CHECK_PASS_LEGACY(GLOSSY_DIRECT, SOCK_RGBA, 3, "RGB");
  CHECK_PASS_LEGACY(EMIT, SOCK_RGBA, 3, "RGB");
  CHECK_PASS_LEGACY(ENVIRONMENT, SOCK_RGBA, 3, "RGB");
  CHECK_PASS_EEVEE(VOLUME_LIGHT, SOCK_RGBA, 3, "RGB");
  CHECK_PASS_EEVEE(BLOOM, SOCK_RGBA, 3, "RGB");

  LISTBASE_FOREACH (ViewLayerAOV *, aov, &view_layer->aovs) {
    if ((aov->flag & AOV_CONFLICT) != 0) {
      continue;
    }
    switch (aov->type) {
      case AOV_TYPE_COLOR:
        RE_engine_register_pass(engine, scene, view_layer, aov->name, 4, "RGBA", SOCK_RGBA);
        break;
      case AOV_TYPE_VALUE:
        RE_engine_register_pass(engine, scene, view_layer, aov->name, 1, "X", SOCK_FLOAT);
        break;
      default:
        break;
    }
  }
  // EEVEE_cryptomatte_update_passes(engine, scene, view_layer);

#undef CHECK_PASS_LEGACY
#undef CHECK_PASS_EEVEE
}

static const DrawEngineDataSize eevee_data_size = DRW_VIEWPORT_DATA_SIZE(EEVEE_Data);

DrawEngineType draw_engine_eevee_type = {
    NULL,
    NULL,
    N_("Eevee"),
    &eevee_data_size,
    &eevee_engine_init,
    &eevee_engine_free,
    &eevee_instance_free,
    &eevee_cache_init,
    &eevee_cache_populate,
    &eevee_cache_finish,
    &eevee_draw_scene,
    NULL,
    NULL,
    &eevee_render_to_image,
    NULL,
};

#define EEVEE_ENGINE "BLENDER_EEVEE"

RenderEngineType DRW_engine_viewport_eevee_type = {
    NULL,
    NULL,
    EEVEE_ENGINE,
    N_("Eevee"),
    RE_INTERNAL | RE_USE_PREVIEW | RE_USE_STEREO_VIEWPORT | RE_USE_GPU_CONTEXT,
    NULL,
    &DRW_render_to_image,
    NULL,
    NULL,
    NULL,
    NULL,
<<<<<<< HEAD
    &eevee_render_update_passes,
=======
    NULL,
    NULL,
    &EEVEE_render_update_passes,
>>>>>>> f8cfd7e2
    &draw_engine_eevee_type,
    {NULL, NULL, NULL},
};

#undef EEVEE_ENGINE<|MERGE_RESOLUTION|>--- conflicted
+++ resolved
@@ -45,25 +45,9 @@
     ved->instance_data = EEVEE_instance_alloc();
   }
 
-<<<<<<< HEAD
   EEVEE_instance_init(ved->instance_data);
 }
 
-=======
-  /* Restart TAA if a shader has finish compiling. */
-  /* HACK: We should use notification of some sort from the compilation job instead. */
-  if (g_data->queued_shaders_count != g_data->queued_shaders_count_prev) {
-    g_data->queued_shaders_count_prev = g_data->queued_shaders_count;
-    EEVEE_temporal_sampling_reset(vedata);
-  }
-}
-
-/* As renders in an HDR off-screen buffer, we need draw everything once
- * during the background pass. This way the other drawing callback between
- * the background and the scene pass are visible.
- * NOTE: we could break it up in two passes using some depth test
- * to reduce the fill-rate. */
->>>>>>> f8cfd7e2
 static void eevee_draw_scene(void *vedata)
 {
   EEVEE_instance_draw_viewport(((EEVEE_Data *)vedata)->instance_data);
@@ -125,15 +109,15 @@
   CHECK_PASS_LEGACY(MIST, SOCK_FLOAT, 1, "Z");
   CHECK_PASS_LEGACY(NORMAL, SOCK_VECTOR, 3, "XYZ");
   CHECK_PASS_LEGACY(VECTOR, SOCK_RGBA, 4, "RGBA");
+  CHECK_PASS_LEGACY(DIFFUSE_DIRECT, SOCK_RGBA, 3, "RGB");
+  CHECK_PASS_LEGACY(DIFFUSE_COLOR, SOCK_RGBA, 3, "RGB");
+  CHECK_PASS_LEGACY(GLOSSY_DIRECT, SOCK_RGBA, 3, "RGB");
+  CHECK_PASS_LEGACY(GLOSSY_COLOR, SOCK_RGBA, 3, "RGB");
+  CHECK_PASS_EEVEE(VOLUME_LIGHT, SOCK_RGBA, 3, "RGB");
+  CHECK_PASS_LEGACY(EMIT, SOCK_RGBA, 3, "RGB");
+  CHECK_PASS_LEGACY(ENVIRONMENT, SOCK_RGBA, 3, "RGB");
   CHECK_PASS_LEGACY(SHADOW, SOCK_RGBA, 3, "RGB");
   CHECK_PASS_LEGACY(AO, SOCK_RGBA, 3, "RGB");
-  CHECK_PASS_LEGACY(DIFFUSE_COLOR, SOCK_RGBA, 3, "RGB");
-  CHECK_PASS_LEGACY(DIFFUSE_DIRECT, SOCK_RGBA, 3, "RGB");
-  CHECK_PASS_LEGACY(GLOSSY_COLOR, SOCK_RGBA, 3, "RGB");
-  CHECK_PASS_LEGACY(GLOSSY_DIRECT, SOCK_RGBA, 3, "RGB");
-  CHECK_PASS_LEGACY(EMIT, SOCK_RGBA, 3, "RGB");
-  CHECK_PASS_LEGACY(ENVIRONMENT, SOCK_RGBA, 3, "RGB");
-  CHECK_PASS_EEVEE(VOLUME_LIGHT, SOCK_RGBA, 3, "RGB");
   CHECK_PASS_EEVEE(BLOOM, SOCK_RGBA, 3, "RGB");
 
   LISTBASE_FOREACH (ViewLayerAOV *, aov, &view_layer->aovs) {
@@ -191,13 +175,9 @@
     NULL,
     NULL,
     NULL,
-<<<<<<< HEAD
-    &eevee_render_update_passes,
-=======
     NULL,
     NULL,
-    &EEVEE_render_update_passes,
->>>>>>> f8cfd7e2
+    &eevee_render_update_passes,
     &draw_engine_eevee_type,
     {NULL, NULL, NULL},
 };
