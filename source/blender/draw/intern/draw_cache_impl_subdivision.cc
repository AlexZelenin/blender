/* SPDX-License-Identifier: GPL-2.0-or-later
 * Copyright 2021 Blender Foundation. */

#include "draw_subdivision.h"

#include "DNA_mesh_types.h"
#include "DNA_object_types.h"
#include "DNA_scene_types.h"

#include "BKE_editmesh.h"
#include "BKE_mesh.h"
#include "BKE_modifier.h"
#include "BKE_object.h"
#include "BKE_scene.h"
#include "BKE_subdiv.h"
#include "BKE_subdiv_eval.h"
#include "BKE_subdiv_foreach.h"
#include "BKE_subdiv_mesh.h"
#include "BKE_subdiv_modifier.h"

#include "BLI_linklist.h"

#include "BLI_string.h"

#include "PIL_time.h"

#include "DRW_engine.h"
#include "DRW_render.h"

#include "GPU_capabilities.h"
#include "GPU_compute.h"
#include "GPU_index_buffer.h"
#include "GPU_state.h"
#include "GPU_vertex_buffer.h"

#include "opensubdiv_capi.h"
#include "opensubdiv_capi_type.h"
#include "opensubdiv_converter_capi.h"
#include "opensubdiv_evaluator_capi.h"
#include "opensubdiv_topology_refiner_capi.h"

#include "draw_cache_extract.h"
#include "draw_cache_impl.h"
#include "draw_cache_inline.h"
#include "mesh_extractors/extract_mesh.h"

extern "C" char datatoc_common_subdiv_custom_data_interp_comp_glsl[];
extern "C" char datatoc_common_subdiv_ibo_lines_comp_glsl[];
extern "C" char datatoc_common_subdiv_ibo_tris_comp_glsl[];
extern "C" char datatoc_common_subdiv_lib_glsl[];
extern "C" char datatoc_common_subdiv_normals_accumulate_comp_glsl[];
extern "C" char datatoc_common_subdiv_normals_finalize_comp_glsl[];
extern "C" char datatoc_common_subdiv_patch_evaluation_comp_glsl[];
extern "C" char datatoc_common_subdiv_vbo_edge_fac_comp_glsl[];
extern "C" char datatoc_common_subdiv_vbo_lnor_comp_glsl[];
extern "C" char datatoc_common_subdiv_vbo_sculpt_data_comp_glsl[];
extern "C" char datatoc_common_subdiv_vbo_edituv_strech_angle_comp_glsl[];
extern "C" char datatoc_common_subdiv_vbo_edituv_strech_area_comp_glsl[];

enum {
  SHADER_BUFFER_LINES,
  SHADER_BUFFER_LINES_LOOSE,
  SHADER_BUFFER_EDGE_FAC,
  SHADER_BUFFER_LNOR,
  SHADER_BUFFER_TRIS,
  SHADER_BUFFER_TRIS_MULTIPLE_MATERIALS,
  SHADER_BUFFER_NORMALS_ACCUMULATE,
  SHADER_BUFFER_NORMALS_FINALIZE,
  SHADER_PATCH_EVALUATION,
  SHADER_PATCH_EVALUATION_FVAR,
  SHADER_PATCH_EVALUATION_FACE_DOTS,
<<<<<<< HEAD
  SHADER_PATCH_EVALUATION_ORCO,
=======
  SHADER_PATCH_EVALUATION_FACE_DOTS_WITH_NORMALS,
>>>>>>> 5625a21f
  SHADER_COMP_CUSTOM_DATA_INTERP_1D,
  SHADER_COMP_CUSTOM_DATA_INTERP_2D,
  SHADER_COMP_CUSTOM_DATA_INTERP_3D,
  SHADER_COMP_CUSTOM_DATA_INTERP_4D,
  SHADER_BUFFER_SCULPT_DATA,
  SHADER_BUFFER_UV_STRETCH_ANGLE,
  SHADER_BUFFER_UV_STRETCH_AREA,

  NUM_SHADERS,
};

static GPUShader *g_subdiv_shaders[NUM_SHADERS];

static const char *get_shader_code(int shader_type)
{
  switch (shader_type) {
    case SHADER_BUFFER_LINES:
    case SHADER_BUFFER_LINES_LOOSE: {
      return datatoc_common_subdiv_ibo_lines_comp_glsl;
    }
    case SHADER_BUFFER_EDGE_FAC: {
      return datatoc_common_subdiv_vbo_edge_fac_comp_glsl;
    }
    case SHADER_BUFFER_LNOR: {
      return datatoc_common_subdiv_vbo_lnor_comp_glsl;
    }
    case SHADER_BUFFER_TRIS:
    case SHADER_BUFFER_TRIS_MULTIPLE_MATERIALS: {
      return datatoc_common_subdiv_ibo_tris_comp_glsl;
    }
    case SHADER_BUFFER_NORMALS_ACCUMULATE: {
      return datatoc_common_subdiv_normals_accumulate_comp_glsl;
    }
    case SHADER_BUFFER_NORMALS_FINALIZE: {
      return datatoc_common_subdiv_normals_finalize_comp_glsl;
    }
    case SHADER_PATCH_EVALUATION:
    case SHADER_PATCH_EVALUATION_FVAR:
    case SHADER_PATCH_EVALUATION_FACE_DOTS:
<<<<<<< HEAD
    case SHADER_PATCH_EVALUATION_ORCO: {
=======
    case SHADER_PATCH_EVALUATION_FACE_DOTS_WITH_NORMALS: {
>>>>>>> 5625a21f
      return datatoc_common_subdiv_patch_evaluation_comp_glsl;
    }
    case SHADER_COMP_CUSTOM_DATA_INTERP_1D:
    case SHADER_COMP_CUSTOM_DATA_INTERP_2D:
    case SHADER_COMP_CUSTOM_DATA_INTERP_3D:
    case SHADER_COMP_CUSTOM_DATA_INTERP_4D: {
      return datatoc_common_subdiv_custom_data_interp_comp_glsl;
    }
    case SHADER_BUFFER_SCULPT_DATA: {
      return datatoc_common_subdiv_vbo_sculpt_data_comp_glsl;
    }
    case SHADER_BUFFER_UV_STRETCH_ANGLE: {
      return datatoc_common_subdiv_vbo_edituv_strech_angle_comp_glsl;
    }
    case SHADER_BUFFER_UV_STRETCH_AREA: {
      return datatoc_common_subdiv_vbo_edituv_strech_area_comp_glsl;
    }
  }
  return nullptr;
}

static const char *get_shader_name(int shader_type)
{
  switch (shader_type) {
    case SHADER_BUFFER_LINES: {
      return "subdiv lines build";
    }
    case SHADER_BUFFER_LINES_LOOSE: {
      return "subdiv lines loose build";
    }
    case SHADER_BUFFER_LNOR: {
      return "subdiv lnor build";
    }
    case SHADER_BUFFER_EDGE_FAC: {
      return "subdiv edge fac build";
    }
    case SHADER_BUFFER_TRIS:
    case SHADER_BUFFER_TRIS_MULTIPLE_MATERIALS: {
      return "subdiv tris";
    }
    case SHADER_BUFFER_NORMALS_ACCUMULATE: {
      return "subdiv normals accumulate";
    }
    case SHADER_BUFFER_NORMALS_FINALIZE: {
      return "subdiv normals finalize";
    }
    case SHADER_PATCH_EVALUATION: {
      return "subdiv patch evaluation";
    }
    case SHADER_PATCH_EVALUATION_FVAR: {
      return "subdiv patch evaluation face-varying";
    }
    case SHADER_PATCH_EVALUATION_FACE_DOTS: {
      return "subdiv patch evaluation face dots";
    }
<<<<<<< HEAD
    case SHADER_PATCH_EVALUATION_ORCO: {
      return "subdiv patch evaluation orco";
=======
    case SHADER_PATCH_EVALUATION_FACE_DOTS_WITH_NORMALS: {
      return "subdiv patch evaluation face dots with normals";
>>>>>>> 5625a21f
    }
    case SHADER_COMP_CUSTOM_DATA_INTERP_1D: {
      return "subdiv custom data interp 1D";
    }
    case SHADER_COMP_CUSTOM_DATA_INTERP_2D: {
      return "subdiv custom data interp 2D";
    }
    case SHADER_COMP_CUSTOM_DATA_INTERP_3D: {
      return "subdiv custom data interp 3D";
    }
    case SHADER_COMP_CUSTOM_DATA_INTERP_4D: {
      return "subdiv custom data interp 4D";
    }
    case SHADER_BUFFER_SCULPT_DATA: {
      return "subdiv sculpt data";
    }
    case SHADER_BUFFER_UV_STRETCH_ANGLE: {
      return "subdiv uv stretch angle";
    }
    case SHADER_BUFFER_UV_STRETCH_AREA: {
      return "subdiv uv stretch area";
    }
  }
  return nullptr;
}

static GPUShader *get_patch_evaluation_shader(int shader_type)
{
  if (g_subdiv_shaders[shader_type] == nullptr) {
    const char *compute_code = get_shader_code(shader_type);

    const char *defines = nullptr;
    if (shader_type == SHADER_PATCH_EVALUATION_FVAR) {
      defines =
          "#define OSD_PATCH_BASIS_GLSL\n"
          "#define OPENSUBDIV_GLSL_COMPUTE_USE_1ST_DERIVATIVES\n"
          "#define FVAR_EVALUATION\n";
    }
    else if (shader_type == SHADER_PATCH_EVALUATION_FACE_DOTS) {
      defines =
          "#define OSD_PATCH_BASIS_GLSL\n"
          "#define OPENSUBDIV_GLSL_COMPUTE_USE_1ST_DERIVATIVES\n"
          "#define FDOTS_EVALUATION\n";
    }
<<<<<<< HEAD
    else if (shader_type == SHADER_PATCH_EVALUATION_ORCO) {
      defines =
          "#define OSD_PATCH_BASIS_GLSL\n"
          "#define OPENSUBDIV_GLSL_COMPUTE_USE_1ST_DERIVATIVES\n"
          "#define ORCO_EVALUATION\n";
=======
    else if (shader_type == SHADER_PATCH_EVALUATION_FACE_DOTS_WITH_NORMALS) {
      defines =
          "#define OSD_PATCH_BASIS_GLSL\n"
          "#define OPENSUBDIV_GLSL_COMPUTE_USE_1ST_DERIVATIVES\n"
          "#define FDOTS_EVALUATION\n"
          "#define FOTS_NORMALS\n";
>>>>>>> 5625a21f
    }
    else {
      defines =
          "#define OSD_PATCH_BASIS_GLSL\n"
          "#define OPENSUBDIV_GLSL_COMPUTE_USE_1ST_DERIVATIVES\n";
    }

    /* Merge OpenSubdiv library code with our own library code. */
    const char *patch_basis_source = openSubdiv_getGLSLPatchBasisSource();
    const char *subdiv_lib_code = datatoc_common_subdiv_lib_glsl;
    char *library_code = static_cast<char *>(
        MEM_mallocN(strlen(patch_basis_source) + strlen(subdiv_lib_code) + 1,
                    "subdiv patch evaluation library code"));
    library_code[0] = '\0';
    strcat(library_code, patch_basis_source);
    strcat(library_code, subdiv_lib_code);

    g_subdiv_shaders[shader_type] = GPU_shader_create_compute(
        compute_code, library_code, defines, get_shader_name(shader_type));

    MEM_freeN(library_code);
  }

  return g_subdiv_shaders[shader_type];
}

static GPUShader *get_subdiv_shader(int shader_type, const char *defines)
{
  if (ELEM(shader_type,
           SHADER_PATCH_EVALUATION,
           SHADER_PATCH_EVALUATION_FVAR,
           SHADER_PATCH_EVALUATION_FACE_DOTS,
           SHADER_PATCH_EVALUATION_ORCO)) {
    return get_patch_evaluation_shader(shader_type);
  }
  if (g_subdiv_shaders[shader_type] == nullptr) {
    const char *compute_code = get_shader_code(shader_type);
    g_subdiv_shaders[shader_type] = GPU_shader_create_compute(
        compute_code, datatoc_common_subdiv_lib_glsl, defines, get_shader_name(shader_type));
  }
  return g_subdiv_shaders[shader_type];
}

/* -------------------------------------------------------------------- */
/** Vertex formats used for data transfer from OpenSubdiv, and for data processing on our side.
 * \{ */

static GPUVertFormat *get_uvs_format()
{
  static GPUVertFormat format = {0};
  if (format.attr_len == 0) {
    GPU_vertformat_attr_add(&format, "uvs", GPU_COMP_F32, 2, GPU_FETCH_FLOAT);
  }
  return &format;
}

/* Vertex format for `OpenSubdiv::Osd::PatchArray`. */
static GPUVertFormat *get_patch_array_format()
{
  static GPUVertFormat format = {0};
  if (format.attr_len == 0) {
    GPU_vertformat_attr_add(&format, "regDesc", GPU_COMP_I32, 1, GPU_FETCH_INT);
    GPU_vertformat_attr_add(&format, "desc", GPU_COMP_I32, 1, GPU_FETCH_INT);
    GPU_vertformat_attr_add(&format, "numPatches", GPU_COMP_I32, 1, GPU_FETCH_INT);
    GPU_vertformat_attr_add(&format, "indexBase", GPU_COMP_I32, 1, GPU_FETCH_INT);
    GPU_vertformat_attr_add(&format, "stride", GPU_COMP_I32, 1, GPU_FETCH_INT);
    GPU_vertformat_attr_add(&format, "primitiveIdBase", GPU_COMP_I32, 1, GPU_FETCH_INT);
  }
  return &format;
}

/* Vertex format used for the `PatchTable::PatchHandle`. */
static GPUVertFormat *get_patch_handle_format()
{
  static GPUVertFormat format = {0};
  if (format.attr_len == 0) {
    GPU_vertformat_attr_add(&format, "vertex_index", GPU_COMP_I32, 1, GPU_FETCH_INT);
    GPU_vertformat_attr_add(&format, "array_index", GPU_COMP_I32, 1, GPU_FETCH_INT);
    GPU_vertformat_attr_add(&format, "patch_index", GPU_COMP_I32, 1, GPU_FETCH_INT);
  }
  return &format;
}

/* Vertex format used for the quad-tree nodes of the PatchMap. */
static GPUVertFormat *get_quadtree_format()
{
  static GPUVertFormat format = {0};
  if (format.attr_len == 0) {
    GPU_vertformat_attr_add(&format, "child", GPU_COMP_U32, 4, GPU_FETCH_INT);
  }
  return &format;
}

/* Vertex format for `OpenSubdiv::Osd::PatchParam`, not really used, it is only for making sure
 * that the #GPUVertBuf used to wrap the OpenSubdiv patch param buffer is valid. */
static GPUVertFormat *get_patch_param_format()
{
  static GPUVertFormat format = {0};
  if (format.attr_len == 0) {
    GPU_vertformat_attr_add(&format, "data", GPU_COMP_F32, 3, GPU_FETCH_FLOAT);
  }
  return &format;
}

/* Vertex format for the patches' vertices index buffer. */
static GPUVertFormat *get_patch_index_format()
{
  static GPUVertFormat format = {0};
  if (format.attr_len == 0) {
    GPU_vertformat_attr_add(&format, "data", GPU_COMP_I32, 1, GPU_FETCH_INT);
  }
  return &format;
}

/* Vertex format for the OpenSubdiv vertex buffer. */
static GPUVertFormat *get_subdiv_vertex_format()
{
  static GPUVertFormat format = {0};
  if (format.attr_len == 0) {
    /* We use 4 components for the vectors to account for padding in the compute shaders, where
     * vec3 is promoted to vec4. */
    GPU_vertformat_attr_add(&format, "pos", GPU_COMP_F32, 4, GPU_FETCH_FLOAT);
  }
  return &format;
}

struct CompressedPatchCoord {
  int ptex_face_index;
  /* UV coordinate encoded as u << 16 | v, where u and v are quantized on 16-bits. */
  unsigned int encoded_uv;
};

MINLINE CompressedPatchCoord make_patch_coord(int ptex_face_index, float u, float v)
{
  CompressedPatchCoord patch_coord = {
      ptex_face_index,
      (static_cast<unsigned int>(u * 65535.0f) << 16) | static_cast<unsigned int>(v * 65535.0f),
  };
  return patch_coord;
}

/* Vertex format used for the #CompressedPatchCoord. */
static GPUVertFormat *get_blender_patch_coords_format()
{
  static GPUVertFormat format = {0};
  if (format.attr_len == 0) {
    /* WARNING! Adjust #CompressedPatchCoord accordingly. */
    GPU_vertformat_attr_add(&format, "ptex_face_index", GPU_COMP_U32, 1, GPU_FETCH_INT);
    GPU_vertformat_attr_add(&format, "uv", GPU_COMP_U32, 1, GPU_FETCH_INT);
  }
  return &format;
}

static GPUVertFormat *get_origindex_format()
{
  static GPUVertFormat format;
  if (format.attr_len == 0) {
    GPU_vertformat_attr_add(&format, "index", GPU_COMP_I32, 1, GPU_FETCH_INT);
  }
  return &format;
}

GPUVertFormat *draw_subdiv_get_pos_nor_format()
{
  static GPUVertFormat format = {0};
  if (format.attr_len == 0) {
    GPU_vertformat_attr_add(&format, "pos", GPU_COMP_F32, 3, GPU_FETCH_FLOAT);
    GPU_vertformat_attr_add(&format, "nor", GPU_COMP_F32, 4, GPU_FETCH_FLOAT);
    GPU_vertformat_alias_add(&format, "vnor");
  }
  return &format;
}

/** \} */

/* -------------------------------------------------------------------- */
/** \name Utilities to initialize a OpenSubdiv_Buffer for a GPUVertBuf.
 * \{ */

static void vertbuf_bind_gpu(const OpenSubdiv_Buffer *buffer)
{
  GPUVertBuf *verts = (GPUVertBuf *)(buffer->data);
  GPU_vertbuf_use(verts);
}

static void *vertbuf_alloc(const OpenSubdiv_Buffer *interface, const uint len)
{
  GPUVertBuf *verts = (GPUVertBuf *)(interface->data);
  GPU_vertbuf_data_alloc(verts, len);
  return GPU_vertbuf_get_data(verts);
}

static void vertbuf_device_alloc(const OpenSubdiv_Buffer *interface, const uint len)
{
  GPUVertBuf *verts = (GPUVertBuf *)(interface->data);
  /* This assumes that GPU_USAGE_DEVICE_ONLY was used, which won't allocate host memory. */
  // BLI_assert(GPU_vertbuf_get_usage(verts) == GPU_USAGE_DEVICE_ONLY);
  GPU_vertbuf_data_alloc(verts, len);
}

static void vertbuf_wrap_device_handle(const OpenSubdiv_Buffer *interface, uint64_t handle)
{
  GPUVertBuf *verts = (GPUVertBuf *)(interface->data);
  GPU_vertbuf_wrap_handle(verts, handle);
}

static void vertbuf_update_data(const OpenSubdiv_Buffer *interface,
                                uint start,
                                uint len,
                                const void *data)
{
  GPUVertBuf *verts = (GPUVertBuf *)(interface->data);
  GPU_vertbuf_update_sub(verts, start, len, data);
}

static void opensubdiv_gpu_buffer_init(OpenSubdiv_Buffer *buffer_interface, GPUVertBuf *vertbuf)
{
  buffer_interface->data = vertbuf;
  buffer_interface->bind_gpu = vertbuf_bind_gpu;
  buffer_interface->buffer_offset = 0;
  buffer_interface->wrap_device_handle = vertbuf_wrap_device_handle;
  buffer_interface->alloc = vertbuf_alloc;
  buffer_interface->device_alloc = vertbuf_device_alloc;
  buffer_interface->device_update = vertbuf_update_data;
}

static GPUVertBuf *create_buffer_and_interface(OpenSubdiv_Buffer *interface, GPUVertFormat *format)
{
  GPUVertBuf *buffer = GPU_vertbuf_calloc();
  GPU_vertbuf_init_with_format_ex(buffer, format, GPU_USAGE_DEVICE_ONLY);
  opensubdiv_gpu_buffer_init(interface, buffer);
  return buffer;
}

/** \} */

// --------------------------------------------------------

static uint tris_count_from_number_of_loops(const uint number_of_loops)
{
  const uint32_t number_of_quads = number_of_loops / 4;
  return number_of_quads * 2;
}

/* -------------------------------------------------------------------- */
/** \name Utilities to build a GPUVertBuf from an origindex buffer.
 * \{ */

void draw_subdiv_init_origindex_buffer(GPUVertBuf *buffer,
                                       int32_t *vert_origindex,
                                       uint num_loops,
                                       uint loose_len)
{
  GPU_vertbuf_init_with_format_ex(buffer, get_origindex_format(), GPU_USAGE_STATIC);
  GPU_vertbuf_data_alloc(buffer, num_loops + loose_len);

  int32_t *vbo_data = (int32_t *)GPU_vertbuf_get_data(buffer);
  memcpy(vbo_data, vert_origindex, num_loops * sizeof(int32_t));
}

GPUVertBuf *draw_subdiv_build_origindex_buffer(int *vert_origindex, uint num_loops)
{
  GPUVertBuf *buffer = GPU_vertbuf_calloc();
  draw_subdiv_init_origindex_buffer(buffer, vert_origindex, num_loops, 0);
  return buffer;
}

/** \} */

/* -------------------------------------------------------------------- */
/** \name Utilities for DRWPatchMap.
 * \{ */

static void draw_patch_map_build(DRWPatchMap *gpu_patch_map, Subdiv *subdiv)
{
  GPUVertBuf *patch_map_handles = GPU_vertbuf_calloc();
  GPU_vertbuf_init_with_format_ex(patch_map_handles, get_patch_handle_format(), GPU_USAGE_STATIC);

  GPUVertBuf *patch_map_quadtree = GPU_vertbuf_calloc();
  GPU_vertbuf_init_with_format_ex(patch_map_quadtree, get_quadtree_format(), GPU_USAGE_STATIC);

  OpenSubdiv_Buffer patch_map_handles_interface;
  opensubdiv_gpu_buffer_init(&patch_map_handles_interface, patch_map_handles);

  OpenSubdiv_Buffer patch_map_quad_tree_interface;
  opensubdiv_gpu_buffer_init(&patch_map_quad_tree_interface, patch_map_quadtree);

  int min_patch_face = 0;
  int max_patch_face = 0;
  int max_depth = 0;
  int patches_are_triangular = 0;

  OpenSubdiv_Evaluator *evaluator = subdiv->evaluator;
  evaluator->getPatchMap(evaluator,
                         &patch_map_handles_interface,
                         &patch_map_quad_tree_interface,
                         &min_patch_face,
                         &max_patch_face,
                         &max_depth,
                         &patches_are_triangular);

  gpu_patch_map->patch_map_handles = patch_map_handles;
  gpu_patch_map->patch_map_quadtree = patch_map_quadtree;
  gpu_patch_map->min_patch_face = min_patch_face;
  gpu_patch_map->max_patch_face = max_patch_face;
  gpu_patch_map->max_depth = max_depth;
  gpu_patch_map->patches_are_triangular = patches_are_triangular;
}

static void draw_patch_map_free(DRWPatchMap *gpu_patch_map)
{
  GPU_VERTBUF_DISCARD_SAFE(gpu_patch_map->patch_map_handles);
  GPU_VERTBUF_DISCARD_SAFE(gpu_patch_map->patch_map_quadtree);
  gpu_patch_map->min_patch_face = 0;
  gpu_patch_map->max_patch_face = 0;
  gpu_patch_map->max_depth = 0;
  gpu_patch_map->patches_are_triangular = 0;
}

/** \} */

/* -------------------------------------------------------------------- */
/** \name DRWSubdivCache
 * \{ */

static bool draw_subdiv_cache_need_polygon_data(const DRWSubdivCache *cache)
{
  return cache->subdiv && cache->subdiv->evaluator && cache->num_subdiv_loops != 0;
}

static void draw_subdiv_cache_free_material_data(DRWSubdivCache *cache)
{
  GPU_VERTBUF_DISCARD_SAFE(cache->polygon_mat_offset);
  MEM_SAFE_FREE(cache->mat_start);
  MEM_SAFE_FREE(cache->mat_end);
}

static void draw_subdiv_free_edit_mode_cache(DRWSubdivCache *cache)
{
  GPU_VERTBUF_DISCARD_SAFE(cache->verts_orig_index);
  GPU_VERTBUF_DISCARD_SAFE(cache->edges_orig_index);
  GPU_VERTBUF_DISCARD_SAFE(cache->fdots_patch_coords);
}

void draw_subdiv_cache_free(DRWSubdivCache *cache)
{
  GPU_VERTBUF_DISCARD_SAFE(cache->patch_coords);
  GPU_VERTBUF_DISCARD_SAFE(cache->face_ptex_offset_buffer);
  GPU_VERTBUF_DISCARD_SAFE(cache->subdiv_polygon_offset_buffer);
  GPU_VERTBUF_DISCARD_SAFE(cache->extra_coarse_face_data);
  MEM_SAFE_FREE(cache->subdiv_loop_subdiv_vert_index);
  MEM_SAFE_FREE(cache->subdiv_loop_subdiv_edge_index);
  MEM_SAFE_FREE(cache->subdiv_loop_poly_index);
  MEM_SAFE_FREE(cache->subdiv_polygon_offset);
  GPU_VERTBUF_DISCARD_SAFE(cache->subdiv_vertex_face_adjacency_offsets);
  GPU_VERTBUF_DISCARD_SAFE(cache->subdiv_vertex_face_adjacency);
  cache->resolution = 0;
  cache->num_subdiv_loops = 0;
  cache->num_subdiv_edges = 0;
  cache->num_subdiv_verts = 0;
  cache->num_subdiv_triangles = 0;
  cache->num_coarse_poly = 0;
  cache->num_subdiv_quads = 0;
  cache->may_have_loose_geom = false;
  draw_subdiv_free_edit_mode_cache(cache);
  draw_subdiv_cache_free_material_data(cache);
  draw_patch_map_free(&cache->gpu_patch_map);
  if (cache->ubo) {
    GPU_uniformbuf_free(cache->ubo);
    cache->ubo = nullptr;
  }
  MEM_SAFE_FREE(cache->loose_geom.edges);
  MEM_SAFE_FREE(cache->loose_geom.verts);
  cache->loose_geom.edge_len = 0;
  cache->loose_geom.vert_len = 0;
  cache->loose_geom.loop_len = 0;
}

/* Flags used in #DRWSubdivCache.extra_coarse_face_data. The flags are packed in the upper bits of
 * each uint (one per coarse face), #SUBDIV_COARSE_FACE_FLAG_OFFSET tells where they are in the
 * packed bits. */
#define SUBDIV_COARSE_FACE_FLAG_SMOOTH 1u
#define SUBDIV_COARSE_FACE_FLAG_SELECT 2u
#define SUBDIV_COARSE_FACE_FLAG_ACTIVE 4u
#define SUBDIV_COARSE_FACE_FLAG_HIDDEN 8u

#define SUBDIV_COARSE_FACE_FLAG_OFFSET 28u

#define SUBDIV_COARSE_FACE_FLAG_SMOOTH_MASK \
  (SUBDIV_COARSE_FACE_FLAG_SMOOTH << SUBDIV_COARSE_FACE_FLAG_OFFSET)
#define SUBDIV_COARSE_FACE_FLAG_SELECT_MASK \
  (SUBDIV_COARSE_FACE_FLAG_SELECT << SUBDIV_COARSE_FACE_FLAG_OFFSET)
#define SUBDIV_COARSE_FACE_FLAG_ACTIVE_MASK \
  (SUBDIV_COARSE_FACE_FLAG_ACTIVE << SUBDIV_COARSE_FACE_FLAG_OFFSET)
#define SUBDIV_COARSE_FACE_FLAG_HIDDEN_MASK \
  (SUBDIV_COARSE_FACE_FLAG_HIDDEN << SUBDIV_COARSE_FACE_FLAG_OFFSET)

#define SUBDIV_COARSE_FACE_LOOP_START_MASK \
  ~((SUBDIV_COARSE_FACE_FLAG_SMOOTH | SUBDIV_COARSE_FACE_FLAG_SELECT | \
     SUBDIV_COARSE_FACE_FLAG_ACTIVE | SUBDIV_COARSE_FACE_FLAG_HIDDEN) \
    << SUBDIV_COARSE_FACE_FLAG_OFFSET)

static uint32_t compute_coarse_face_flag(BMFace *f, BMFace *efa_act)
{
  if (f == nullptr) {
    /* May happen during mapped extraction. */
    return 0;
  }

  uint32_t flag = 0;
  if (BM_elem_flag_test(f, BM_ELEM_SMOOTH)) {
    flag |= SUBDIV_COARSE_FACE_FLAG_SMOOTH;
  }
  if (BM_elem_flag_test(f, BM_ELEM_SELECT)) {
    flag |= SUBDIV_COARSE_FACE_FLAG_SELECT;
  }
  if (BM_elem_flag_test(f, BM_ELEM_HIDDEN)) {
    flag |= SUBDIV_COARSE_FACE_FLAG_HIDDEN;
  }
  if (f == efa_act) {
    flag |= SUBDIV_COARSE_FACE_FLAG_ACTIVE;
  }
  const int loopstart = BM_elem_index_get(f->l_first);
  return (uint)(loopstart) | (flag << SUBDIV_COARSE_FACE_FLAG_OFFSET);
}

static void draw_subdiv_cache_extra_coarse_face_data_bm(BMesh *bm,
                                                        BMFace *efa_act,
                                                        uint32_t *flags_data)
{
  BMFace *f;
  BMIter iter;

  BM_ITER_MESH (f, &iter, bm, BM_FACES_OF_MESH) {
    const int index = BM_elem_index_get(f);
    flags_data[index] = compute_coarse_face_flag(f, efa_act);
  }
}

static void draw_subdiv_cache_extra_coarse_face_data_mesh(Mesh *mesh, uint32_t *flags_data)
{
  for (int i = 0; i < mesh->totpoly; i++) {
    uint32_t flag = 0;
    if ((mesh->mpoly[i].flag & ME_SMOOTH) != 0) {
      flag |= SUBDIV_COARSE_FACE_FLAG_SMOOTH;
    }
    if ((mesh->mpoly[i].flag & ME_FACE_SEL) != 0) {
      flag |= SUBDIV_COARSE_FACE_FLAG_SELECT;
    }
    if ((mesh->mpoly[i].flag & ME_HIDE) != 0) {
      flag |= SUBDIV_COARSE_FACE_FLAG_HIDDEN;
    }
    flags_data[i] = (uint)(mesh->mpoly[i].loopstart) | (flag << SUBDIV_COARSE_FACE_FLAG_OFFSET);
  }
}

static void draw_subdiv_cache_extra_coarse_face_data_mapped(Mesh *mesh,
                                                            BMesh *bm,
                                                            MeshRenderData *mr,
                                                            uint32_t *flags_data)
{
  if (bm == nullptr) {
    draw_subdiv_cache_extra_coarse_face_data_mesh(mesh, flags_data);
    return;
  }

  for (int i = 0; i < mesh->totpoly; i++) {
    BMFace *f = bm_original_face_get(mr, i);
    flags_data[i] = compute_coarse_face_flag(f, mr->efa_act);
  }
}

static void draw_subdiv_cache_update_extra_coarse_face_data(DRWSubdivCache *cache,
                                                            Mesh *mesh,
                                                            MeshRenderData *mr)
{
  if (cache->extra_coarse_face_data == nullptr) {
    cache->extra_coarse_face_data = GPU_vertbuf_calloc();
    static GPUVertFormat format;
    if (format.attr_len == 0) {
      GPU_vertformat_attr_add(&format, "data", GPU_COMP_U32, 1, GPU_FETCH_INT);
    }
    GPU_vertbuf_init_with_format_ex(cache->extra_coarse_face_data, &format, GPU_USAGE_DYNAMIC);
    GPU_vertbuf_data_alloc(cache->extra_coarse_face_data,
                           mr->extract_type == MR_EXTRACT_BMESH ? cache->bm->totface :
                                                                  mesh->totpoly);
  }

  uint32_t *flags_data = (uint32_t *)(GPU_vertbuf_get_data(cache->extra_coarse_face_data));

  if (mr->extract_type == MR_EXTRACT_BMESH) {
    draw_subdiv_cache_extra_coarse_face_data_bm(cache->bm, mr->efa_act, flags_data);
  }
  else if (mr->extract_type == MR_EXTRACT_MAPPED) {
    draw_subdiv_cache_extra_coarse_face_data_mapped(mesh, cache->bm, mr, flags_data);
  }
  else {
    draw_subdiv_cache_extra_coarse_face_data_mesh(mesh, flags_data);
  }

  /* Make sure updated data is re-uploaded. */
  GPU_vertbuf_tag_dirty(cache->extra_coarse_face_data);
}

static DRWSubdivCache *mesh_batch_cache_ensure_subdiv_cache(MeshBatchCache *mbc)
{
  DRWSubdivCache *subdiv_cache = mbc->subdiv_cache;
  if (subdiv_cache == nullptr) {
    subdiv_cache = static_cast<DRWSubdivCache *>(
        MEM_callocN(sizeof(DRWSubdivCache), "DRWSubdivCache"));
  }
  mbc->subdiv_cache = subdiv_cache;
  return subdiv_cache;
}

static void draw_subdiv_invalidate_evaluator_for_orco(Subdiv *subdiv, Mesh *mesh)
{
  const bool has_orco = CustomData_has_layer(&mesh->vdata, CD_ORCO);
  if (has_orco && subdiv->evaluator && !subdiv->evaluator->hasVertexData(subdiv->evaluator)) {
    /* If we suddenly have/need original coordinates, recreate the evaluator if the extra
     * source was not created yet. The refiner also has to be recreated as refinement for source
     * and vertex data is done only once. */
    openSubdiv_deleteEvaluator(subdiv->evaluator);
    subdiv->evaluator = nullptr;

    if (subdiv->topology_refiner != nullptr) {
      openSubdiv_deleteTopologyRefiner(subdiv->topology_refiner);
      subdiv->topology_refiner = nullptr;
    }
  }
}

/** \} */

/* -------------------------------------------------------------------- */
/** \name Subdivision grid traversal.
 *
 * Traverse the uniform subdivision grid over coarse faces and gather useful information for
 * building the draw buffers on the GPU. We primarily gather the patch coordinates for all
 * subdivision faces, as well as the original coarse indices for each subdivision element (vertex,
 * face, or edge) which directly maps to its coarse counterpart (note that all subdivision faces
 * map to a coarse face). This information will then be cached in #DRWSubdivCache for subsequent
 * reevaluations, as long as the topology does not change.
 * \{ */

struct DRWCacheBuildingContext {
  const Mesh *coarse_mesh;
  const Subdiv *subdiv;
  const SubdivToMeshSettings *settings;

  DRWSubdivCache *cache;

  /* Pointers into DRWSubdivCache buffers for easier access during traversal. */
  CompressedPatchCoord *patch_coords;
  int *subdiv_loop_vert_index;
  int *subdiv_loop_subdiv_vert_index;
  int *subdiv_loop_edge_index;
  int *subdiv_loop_subdiv_edge_index;
  int *subdiv_loop_poly_index;

  /* Temporary buffers used during traversal. */
  int *vert_origindex_map;
  int *edge_origindex_map;

  /* Origindex layers from the mesh to directly look up during traversal the origindex from the
   * base mesh for edit data so that we do not have to handle yet another GPU buffer and do this in
   * the shaders. */
  const int *v_origindex;
  const int *e_origindex;
};

static bool draw_subdiv_topology_info_cb(const SubdivForeachContext *foreach_context,
                                         const int num_vertices,
                                         const int num_edges,
                                         const int num_loops,
                                         const int num_polygons,
                                         const int *subdiv_polygon_offset)
{
  /* num_loops does not take into account meshes with only loose geometry, which might be meshes
   * used as custom bone shapes, so let's check the num_vertices also. */
  if (num_vertices == 0 && num_loops == 0) {
    return false;
  }

  DRWCacheBuildingContext *ctx = (DRWCacheBuildingContext *)(foreach_context->user_data);
  DRWSubdivCache *cache = ctx->cache;

  /* Set topology information only if we have loops. */
  if (num_loops != 0) {
    cache->num_subdiv_edges = (uint)num_edges;
    cache->num_subdiv_loops = (uint)num_loops;
    cache->num_subdiv_verts = (uint)num_vertices;
    cache->num_subdiv_quads = (uint)num_polygons;
    cache->subdiv_polygon_offset = static_cast<int *>(MEM_dupallocN(subdiv_polygon_offset));
  }

  cache->may_have_loose_geom = num_vertices != 0 || num_edges != 0;

  /* Initialize cache buffers, prefer dynamic usage so we can reuse memory on the host even after
   * it was sent to the device, since we may use the data while building other buffers on the CPU
   * side. */
  cache->patch_coords = GPU_vertbuf_calloc();
  GPU_vertbuf_init_with_format_ex(
      cache->patch_coords, get_blender_patch_coords_format(), GPU_USAGE_DYNAMIC);
  GPU_vertbuf_data_alloc(cache->patch_coords, cache->num_subdiv_loops);

  cache->verts_orig_index = GPU_vertbuf_calloc();
  GPU_vertbuf_init_with_format_ex(
      cache->verts_orig_index, get_origindex_format(), GPU_USAGE_DYNAMIC);
  GPU_vertbuf_data_alloc(cache->verts_orig_index, cache->num_subdiv_loops);

  cache->edges_orig_index = GPU_vertbuf_calloc();
  GPU_vertbuf_init_with_format_ex(
      cache->edges_orig_index, get_origindex_format(), GPU_USAGE_DYNAMIC);
  GPU_vertbuf_data_alloc(cache->edges_orig_index, cache->num_subdiv_loops);

  cache->subdiv_loop_subdiv_vert_index = static_cast<int *>(
      MEM_mallocN(cache->num_subdiv_loops * sizeof(int), "subdiv_loop_subdiv_vert_index"));

  cache->subdiv_loop_subdiv_edge_index = static_cast<int *>(
      MEM_mallocN(cache->num_subdiv_loops * sizeof(int), "subdiv_loop_subdiv_edge_index"));

  cache->subdiv_loop_poly_index = static_cast<int *>(
      MEM_mallocN(cache->num_subdiv_loops * sizeof(int), "subdiv_loop_poly_index"));

  /* Initialize context pointers and temporary buffers. */
  ctx->patch_coords = (CompressedPatchCoord *)GPU_vertbuf_get_data(cache->patch_coords);
  ctx->subdiv_loop_vert_index = (int *)GPU_vertbuf_get_data(cache->verts_orig_index);
  ctx->subdiv_loop_edge_index = (int *)GPU_vertbuf_get_data(cache->edges_orig_index);
  ctx->subdiv_loop_subdiv_vert_index = cache->subdiv_loop_subdiv_vert_index;
  ctx->subdiv_loop_subdiv_edge_index = cache->subdiv_loop_subdiv_edge_index;
  ctx->subdiv_loop_poly_index = cache->subdiv_loop_poly_index;

  ctx->v_origindex = static_cast<int *>(
      CustomData_get_layer(&ctx->coarse_mesh->vdata, CD_ORIGINDEX));

  ctx->e_origindex = static_cast<int *>(
      CustomData_get_layer(&ctx->coarse_mesh->edata, CD_ORIGINDEX));

  if (cache->num_subdiv_verts) {
    ctx->vert_origindex_map = static_cast<int *>(
        MEM_mallocN(cache->num_subdiv_verts * sizeof(int), "subdiv_vert_origindex_map"));
    for (int i = 0; i < num_vertices; i++) {
      ctx->vert_origindex_map[i] = -1;
    }
  }

  if (cache->num_subdiv_edges) {
    ctx->edge_origindex_map = static_cast<int *>(
        MEM_mallocN(cache->num_subdiv_edges * sizeof(int), "subdiv_edge_origindex_map"));
    for (int i = 0; i < num_edges; i++) {
      ctx->edge_origindex_map[i] = -1;
    }
  }

  return true;
}

static void draw_subdiv_vertex_corner_cb(const SubdivForeachContext *foreach_context,
                                         void *UNUSED(tls),
                                         const int UNUSED(ptex_face_index),
                                         const float UNUSED(u),
                                         const float UNUSED(v),
                                         const int coarse_vertex_index,
                                         const int UNUSED(coarse_poly_index),
                                         const int UNUSED(coarse_corner),
                                         const int subdiv_vertex_index)
{
  BLI_assert(coarse_vertex_index != ORIGINDEX_NONE);
  DRWCacheBuildingContext *ctx = (DRWCacheBuildingContext *)(foreach_context->user_data);
  ctx->vert_origindex_map[subdiv_vertex_index] = coarse_vertex_index;
}

static void draw_subdiv_vertex_edge_cb(const SubdivForeachContext *UNUSED(foreach_context),
                                       void *UNUSED(tls_v),
                                       const int UNUSED(ptex_face_index),
                                       const float UNUSED(u),
                                       const float UNUSED(v),
                                       const int UNUSED(coarse_edge_index),
                                       const int UNUSED(coarse_poly_index),
                                       const int UNUSED(coarse_corner),
                                       const int UNUSED(subdiv_vertex_index))
{
  /* Required if SubdivForeachContext.vertex_corner is also set. */
}

static void draw_subdiv_edge_cb(const SubdivForeachContext *foreach_context,
                                void *UNUSED(tls),
                                const int coarse_edge_index,
                                const int subdiv_edge_index,
                                const bool UNUSED(is_loose),
                                const int UNUSED(subdiv_v1),
                                const int UNUSED(subdiv_v2))
{
  DRWCacheBuildingContext *ctx = (DRWCacheBuildingContext *)(foreach_context->user_data);

  if (!ctx->edge_origindex_map) {
    return;
  }

  int coarse_index = coarse_edge_index;

  if (coarse_index != -1) {
    if (ctx->e_origindex) {
      coarse_index = ctx->e_origindex[coarse_index];
    }
  }

  ctx->edge_origindex_map[subdiv_edge_index] = coarse_index;
}

static void draw_subdiv_loop_cb(const SubdivForeachContext *foreach_context,
                                void *UNUSED(tls_v),
                                const int ptex_face_index,
                                const float u,
                                const float v,
                                const int UNUSED(coarse_loop_index),
                                const int coarse_poly_index,
                                const int UNUSED(coarse_corner),
                                const int subdiv_loop_index,
                                const int subdiv_vertex_index,
                                const int subdiv_edge_index)
{
  DRWCacheBuildingContext *ctx = (DRWCacheBuildingContext *)(foreach_context->user_data);
  ctx->patch_coords[subdiv_loop_index] = make_patch_coord(ptex_face_index, u, v);

  int coarse_vertex_index = ctx->vert_origindex_map[subdiv_vertex_index];

  ctx->subdiv_loop_subdiv_vert_index[subdiv_loop_index] = subdiv_vertex_index;
  ctx->subdiv_loop_subdiv_edge_index[subdiv_loop_index] = subdiv_edge_index;
  ctx->subdiv_loop_poly_index[subdiv_loop_index] = coarse_poly_index;
  ctx->subdiv_loop_vert_index[subdiv_loop_index] = coarse_vertex_index;
}

static void draw_subdiv_foreach_callbacks(SubdivForeachContext *foreach_context)
{
  memset(foreach_context, 0, sizeof(*foreach_context));
  foreach_context->topology_info = draw_subdiv_topology_info_cb;
  foreach_context->loop = draw_subdiv_loop_cb;
  foreach_context->edge = draw_subdiv_edge_cb;
  foreach_context->vertex_corner = draw_subdiv_vertex_corner_cb;
  foreach_context->vertex_edge = draw_subdiv_vertex_edge_cb;
}

static void do_subdiv_traversal(DRWCacheBuildingContext *cache_building_context, Subdiv *subdiv)
{
  SubdivForeachContext foreach_context;
  draw_subdiv_foreach_callbacks(&foreach_context);
  foreach_context.user_data = cache_building_context;

  BKE_subdiv_foreach_subdiv_geometry(subdiv,
                                     &foreach_context,
                                     cache_building_context->settings,
                                     cache_building_context->coarse_mesh);

  /* Now that traversal is done, we can set up the right original indices for the
   * subdiv-loop-to-coarse-edge map.
   */
  for (int i = 0; i < cache_building_context->cache->num_subdiv_loops; i++) {
    cache_building_context->subdiv_loop_edge_index[i] =
        cache_building_context
            ->edge_origindex_map[cache_building_context->subdiv_loop_subdiv_edge_index[i]];
  }
}

static GPUVertBuf *gpu_vertbuf_create_from_format(GPUVertFormat *format, uint len)
{
  GPUVertBuf *verts = GPU_vertbuf_calloc();
  GPU_vertbuf_init_with_format(verts, format);
  GPU_vertbuf_data_alloc(verts, len);
  return verts;
}

/* Build maps to hold enough information to tell which face is adjacent to which vertex; those will
 * be used for computing normals if limit surfaces are unavailable. */
static void build_vertex_face_adjacency_maps(DRWSubdivCache *cache)
{
  /* +1 so that we do not require a special case for the last vertex, this extra offset will
   * contain the total number of adjacent faces. */
  cache->subdiv_vertex_face_adjacency_offsets = gpu_vertbuf_create_from_format(
      get_origindex_format(), cache->num_subdiv_verts + 1);

  int *vertex_offsets = (int *)GPU_vertbuf_get_data(cache->subdiv_vertex_face_adjacency_offsets);
  memset(vertex_offsets, 0, sizeof(int) * cache->num_subdiv_verts + 1);

  for (int i = 0; i < cache->num_subdiv_loops; i++) {
    vertex_offsets[cache->subdiv_loop_subdiv_vert_index[i]]++;
  }

  int ofs = vertex_offsets[0];
  vertex_offsets[0] = 0;
  for (uint i = 1; i < cache->num_subdiv_verts + 1; i++) {
    int tmp = vertex_offsets[i];
    vertex_offsets[i] = ofs;
    ofs += tmp;
  }

  cache->subdiv_vertex_face_adjacency = gpu_vertbuf_create_from_format(get_origindex_format(),
                                                                       cache->num_subdiv_loops);
  int *adjacent_faces = (int *)GPU_vertbuf_get_data(cache->subdiv_vertex_face_adjacency);
  int *tmp_set_faces = static_cast<int *>(
      MEM_callocN(sizeof(int) * cache->num_subdiv_verts, "tmp subdiv vertex offset"));

  for (int i = 0; i < cache->num_subdiv_loops / 4; i++) {
    for (int j = 0; j < 4; j++) {
      const int subdiv_vertex = cache->subdiv_loop_subdiv_vert_index[i * 4 + j];
      int first_face_offset = vertex_offsets[subdiv_vertex] + tmp_set_faces[subdiv_vertex];
      adjacent_faces[first_face_offset] = i;
      tmp_set_faces[subdiv_vertex] += 1;
    }
  }

  MEM_freeN(tmp_set_faces);
}

static bool draw_subdiv_build_cache(DRWSubdivCache *cache,
                                    Subdiv *subdiv,
                                    Mesh *mesh_eval,
                                    const Scene *scene,
                                    const SubsurfModifierData *smd,
                                    const bool is_final_render)
{
  const int requested_levels = (is_final_render) ? smd->renderLevels : smd->levels;
  const int level = get_render_subsurf_level(&scene->r, requested_levels, is_final_render);
  SubdivToMeshSettings to_mesh_settings;
  to_mesh_settings.resolution = (1 << level) + 1;
  to_mesh_settings.use_optimal_display = false;

  if (cache->resolution != to_mesh_settings.resolution) {
    /* Resolution changed, we need to rebuild, free any existing cached data. */
    draw_subdiv_cache_free(cache);
  }

  /* If the resolution between the cache and the settings match for some reason, check if the patch
   * coordinates were not already generated. Those coordinates are specific to the resolution, so
   * they should be null either after initialization, or after freeing if the resolution (or some
   * other subdivision setting) changed.
   */
  if (cache->patch_coords != nullptr) {
    return true;
  }

  DRWCacheBuildingContext cache_building_context;
  memset(&cache_building_context, 0, sizeof(DRWCacheBuildingContext));
  cache_building_context.coarse_mesh = mesh_eval;
  cache_building_context.settings = &to_mesh_settings;
  cache_building_context.cache = cache;

  do_subdiv_traversal(&cache_building_context, subdiv);
  if (cache->num_subdiv_loops == 0 && cache->num_subdiv_verts == 0 &&
      !cache->may_have_loose_geom) {
    /* Either the traversal failed, or we have an empty mesh, either way we cannot go any further.
     * The subdiv_polygon_offset cannot then be reliably stored in the cache, so free it directly.
     */
    MEM_SAFE_FREE(cache->subdiv_polygon_offset);
    return false;
  }

  /* Only build polygon related data if we have polygons. */
  if (cache->num_subdiv_loops != 0) {
    /* Build buffers for the PatchMap. */
    draw_patch_map_build(&cache->gpu_patch_map, subdiv);

    cache->face_ptex_offset = BKE_subdiv_face_ptex_offset_get(subdiv);

    /* Build patch coordinates for all the face dots. */
    cache->fdots_patch_coords = gpu_vertbuf_create_from_format(get_blender_patch_coords_format(),
                                                               mesh_eval->totpoly);
    CompressedPatchCoord *blender_fdots_patch_coords = (CompressedPatchCoord *)
        GPU_vertbuf_get_data(cache->fdots_patch_coords);
    for (int i = 0; i < mesh_eval->totpoly; i++) {
      const int ptex_face_index = cache->face_ptex_offset[i];
      if (mesh_eval->mpoly[i].totloop == 4) {
        /* For quads, the center coordinate of the coarse face has `u = v = 0.5`. */
        blender_fdots_patch_coords[i] = make_patch_coord(ptex_face_index, 0.5f, 0.5f);
      }
      else {
        /* For N-gons, since they are split into quads from the center, and since the center is
         * chosen to be the top right corner of each quad, the center coordinate of the coarse face
         * is any one of those top right corners with `u = v = 1.0`. */
        blender_fdots_patch_coords[i] = make_patch_coord(ptex_face_index, 1.0f, 1.0f);
      }
    }

    cache->subdiv_polygon_offset_buffer = draw_subdiv_build_origindex_buffer(
        cache->subdiv_polygon_offset, mesh_eval->totpoly);

    cache->face_ptex_offset_buffer = draw_subdiv_build_origindex_buffer(cache->face_ptex_offset,
                                                                        mesh_eval->totpoly + 1);

    build_vertex_face_adjacency_maps(cache);
  }

  cache->resolution = to_mesh_settings.resolution;
  cache->num_coarse_poly = mesh_eval->totpoly;

  /* Cleanup. */
  MEM_SAFE_FREE(cache_building_context.vert_origindex_map);
  MEM_SAFE_FREE(cache_building_context.edge_origindex_map);

  return true;
}

/** \} */

/* -------------------------------------------------------------------- */
/** \name DRWSubdivUboStorage.
 *
 * Common uniforms for the various shaders.
 * \{ */

struct DRWSubdivUboStorage {
  /* Offsets in the buffers data where the source and destination data start. */
  int src_offset;
  int dst_offset;

  /* Parameters for the DRWPatchMap. */
  int min_patch_face;
  int max_patch_face;
  int max_depth;
  int patches_are_triangular;

  /* Coarse topology information. */
  int coarse_poly_count;
  uint edge_loose_offset;

  /* Refined topology information. */
  uint num_subdiv_loops;

  /* Subdivision settings, is int in C but bool in the GLSL code, as there, bools have the same
   * size as ints, so we should use int in C to ensure that the size of the structure is what GLSL
   * expects. */
  int optimal_display;

  /* The sculpt mask data layer may be null. */
  int has_sculpt_mask;

  /* Masks for the extra coarse face data. */
  uint coarse_face_select_mask;
  uint coarse_face_smooth_mask;
  uint coarse_face_active_mask;
  uint coarse_face_hidden_mask;
  uint coarse_face_loopstart_mask;

  /* Number of elements to process in the compute shader (can be the coarse quad count, or the
   * final vertex count, depending on which compute pass we do). This is used to early out in case
   * of out of bond accesses as compute dispatch are of fixed size. */
  uint total_dispatch_size;

  int _pad0;
  int _pad2;
  int _pad3;
};

static_assert((sizeof(DRWSubdivUboStorage) % 16) == 0,
              "DRWSubdivUboStorage is not padded to a multiple of the size of vec4");

static void draw_subdiv_init_ubo_storage(const DRWSubdivCache *cache,
                                         DRWSubdivUboStorage *ubo,
                                         const int src_offset,
                                         const int dst_offset,
                                         const uint total_dispatch_size,
                                         const bool has_sculpt_mask)
{
  ubo->src_offset = src_offset;
  ubo->dst_offset = dst_offset;
  ubo->min_patch_face = cache->gpu_patch_map.min_patch_face;
  ubo->max_patch_face = cache->gpu_patch_map.max_patch_face;
  ubo->max_depth = cache->gpu_patch_map.max_depth;
  ubo->patches_are_triangular = cache->gpu_patch_map.patches_are_triangular;
  ubo->coarse_poly_count = cache->num_coarse_poly;
  ubo->optimal_display = cache->optimal_display;
  ubo->num_subdiv_loops = cache->num_subdiv_loops;
  ubo->edge_loose_offset = cache->num_subdiv_loops * 2;
  ubo->has_sculpt_mask = has_sculpt_mask;
  ubo->coarse_face_smooth_mask = SUBDIV_COARSE_FACE_FLAG_SMOOTH_MASK;
  ubo->coarse_face_select_mask = SUBDIV_COARSE_FACE_FLAG_SELECT_MASK;
  ubo->coarse_face_active_mask = SUBDIV_COARSE_FACE_FLAG_ACTIVE_MASK;
  ubo->coarse_face_hidden_mask = SUBDIV_COARSE_FACE_FLAG_HIDDEN_MASK;
  ubo->coarse_face_loopstart_mask = SUBDIV_COARSE_FACE_LOOP_START_MASK;
  ubo->total_dispatch_size = total_dispatch_size;
}

static void draw_subdiv_ubo_update_and_bind(const DRWSubdivCache *cache,
                                            GPUShader *shader,
                                            const int src_offset,
                                            const int dst_offset,
                                            const uint total_dispatch_size,
                                            const bool has_sculpt_mask = false)
{
  DRWSubdivUboStorage storage;
  draw_subdiv_init_ubo_storage(
      cache, &storage, src_offset, dst_offset, total_dispatch_size, has_sculpt_mask);

  if (!cache->ubo) {
    const_cast<DRWSubdivCache *>(cache)->ubo = GPU_uniformbuf_create_ex(
        sizeof(DRWSubdivUboStorage), &storage, "DRWSubdivUboStorage");
  }

  GPU_uniformbuf_update(cache->ubo, &storage);

  const int binding = GPU_shader_get_uniform_block_binding(shader, "shader_data");
  GPU_uniformbuf_bind(cache->ubo, binding);
}

/** \} */

// --------------------------------------------------------

#define SUBDIV_LOCAL_WORK_GROUP_SIZE 64
static uint get_dispatch_size(uint elements)
{
  return divide_ceil_u(elements, SUBDIV_LOCAL_WORK_GROUP_SIZE);
}

/**
 * Helper to ensure that the UBO is always initialized before dispatching computes and that the
 * same number of elements that need to be processed is used for the UBO and the dispatch size.
 * Use this instead of a raw call to #GPU_compute_dispatch.
 */
static void drw_subdiv_compute_dispatch(const DRWSubdivCache *cache,
                                        GPUShader *shader,
                                        const int src_offset,
                                        const int dst_offset,
                                        uint total_dispatch_size,
                                        const bool has_sculpt_mask = false)
{
  const uint max_res_x = static_cast<uint>(GPU_max_work_group_count(0));

  const uint dispatch_size = get_dispatch_size(total_dispatch_size);
  uint dispatch_rx = dispatch_size;
  uint dispatch_ry = 1u;
  if (dispatch_rx > max_res_x) {
    /* Since there are some limitations with regards to the maximum work group size (could be as
     * low as 64k elements per call), we split the number elements into a "2d" number, with the
     * final index being computed as `res_x + res_y * max_work_group_size`. Even with a maximum
     * work group size of 64k, that still leaves us with roughly `64k * 64k = 4` billion elements
     * total, which should be enough. If not, we could also use the 3rd dimension. */
    /* TODO(fclem): We could dispatch fewer groups if we compute the prime factorization and
     * get the smallest rect fitting the requirements. */
    dispatch_rx = dispatch_ry = ceilf(sqrtf(dispatch_size));
    /* Avoid a completely empty dispatch line caused by rounding. */
    if ((dispatch_rx * (dispatch_ry - 1)) >= dispatch_size) {
      dispatch_ry -= 1;
    }
  }

  /* X and Y dimensions may have different limits so the above computation may not be right, but
   * even with the standard 64k minimum on all dimensions we still have a lot of room. Therefore,
   * we presume it all fits. */
  BLI_assert(dispatch_ry < static_cast<uint>(GPU_max_work_group_count(1)));

  draw_subdiv_ubo_update_and_bind(
      cache, shader, src_offset, dst_offset, total_dispatch_size, has_sculpt_mask);

  GPU_compute_dispatch(shader, dispatch_rx, dispatch_ry, 1);
}

void draw_subdiv_extract_pos_nor(const DRWSubdivCache *cache,
                                 GPUVertBuf *pos_nor,
                                 GPUVertBuf *orco)
{
  if (!draw_subdiv_cache_need_polygon_data(cache)) {
    /* Happens on meshes with only loose geometry. */
    return;
  }

  Subdiv *subdiv = cache->subdiv;
  OpenSubdiv_Evaluator *evaluator = subdiv->evaluator;

  OpenSubdiv_Buffer src_buffer_interface;
  GPUVertBuf *src_buffer = create_buffer_and_interface(&src_buffer_interface,
                                                       get_subdiv_vertex_format());
  evaluator->wrapSrcBuffer(evaluator, &src_buffer_interface);

  GPUVertBuf *src_extra_buffer = nullptr;
  if (orco) {
    OpenSubdiv_Buffer src_extra_buffer_interface;
    src_extra_buffer = create_buffer_and_interface(&src_extra_buffer_interface,
                                                   get_subdiv_vertex_format());
    evaluator->wrapSrcVertexDataBuffer(evaluator, &src_extra_buffer_interface);
  }

  OpenSubdiv_Buffer patch_arrays_buffer_interface;
  GPUVertBuf *patch_arrays_buffer = create_buffer_and_interface(&patch_arrays_buffer_interface,
                                                                get_patch_array_format());
  evaluator->fillPatchArraysBuffer(evaluator, &patch_arrays_buffer_interface);

  OpenSubdiv_Buffer patch_index_buffer_interface;
  GPUVertBuf *patch_index_buffer = create_buffer_and_interface(&patch_index_buffer_interface,
                                                               get_patch_index_format());
  evaluator->wrapPatchIndexBuffer(evaluator, &patch_index_buffer_interface);

  OpenSubdiv_Buffer patch_param_buffer_interface;
  GPUVertBuf *patch_param_buffer = create_buffer_and_interface(&patch_param_buffer_interface,
                                                               get_patch_param_format());
  evaluator->wrapPatchParamBuffer(evaluator, &patch_param_buffer_interface);

  GPUShader *shader = get_patch_evaluation_shader(orco ? SHADER_PATCH_EVALUATION_ORCO :
                                                         SHADER_PATCH_EVALUATION);
  GPU_shader_bind(shader);

  int binding_point = 0;
  GPU_vertbuf_bind_as_ssbo(src_buffer, binding_point++);
  GPU_vertbuf_bind_as_ssbo(cache->gpu_patch_map.patch_map_handles, binding_point++);
  GPU_vertbuf_bind_as_ssbo(cache->gpu_patch_map.patch_map_quadtree, binding_point++);
  GPU_vertbuf_bind_as_ssbo(cache->patch_coords, binding_point++);
  GPU_vertbuf_bind_as_ssbo(cache->verts_orig_index, binding_point++);
  GPU_vertbuf_bind_as_ssbo(patch_arrays_buffer, binding_point++);
  GPU_vertbuf_bind_as_ssbo(patch_index_buffer, binding_point++);
  GPU_vertbuf_bind_as_ssbo(patch_param_buffer, binding_point++);
  GPU_vertbuf_bind_as_ssbo(pos_nor, binding_point++);
  if (orco) {
    GPU_vertbuf_bind_as_ssbo(src_extra_buffer, binding_point++);
    GPU_vertbuf_bind_as_ssbo(orco, binding_point++);
  }
  BLI_assert(binding_point <= MAX_GPU_SUBDIV_SSBOS);

  drw_subdiv_compute_dispatch(cache, shader, 0, 0, cache->num_subdiv_quads);

  /* This generates a vertex buffer, so we need to put a barrier on the vertex attribute array.
   * We also need it for subsequent compute shaders, so a barrier on the shader storage is also
   * needed. */
  GPU_memory_barrier(GPU_BARRIER_SHADER_STORAGE | GPU_BARRIER_VERTEX_ATTRIB_ARRAY);

  /* Cleanup. */
  GPU_shader_unbind();

  GPU_vertbuf_discard(patch_index_buffer);
  GPU_vertbuf_discard(patch_param_buffer);
  GPU_vertbuf_discard(patch_arrays_buffer);
  GPU_vertbuf_discard(src_buffer);
  GPU_VERTBUF_DISCARD_SAFE(src_extra_buffer);
}

void draw_subdiv_extract_uvs(const DRWSubdivCache *cache,
                             GPUVertBuf *uvs,
                             const int face_varying_channel,
                             const int dst_offset)
{
  if (!draw_subdiv_cache_need_polygon_data(cache)) {
    /* Happens on meshes with only loose geometry. */
    return;
  }

  Subdiv *subdiv = cache->subdiv;
  OpenSubdiv_Evaluator *evaluator = subdiv->evaluator;

  OpenSubdiv_Buffer src_buffer_interface;
  GPUVertBuf *src_buffer = create_buffer_and_interface(&src_buffer_interface, get_uvs_format());
  evaluator->wrapFVarSrcBuffer(evaluator, face_varying_channel, &src_buffer_interface);

  OpenSubdiv_Buffer patch_arrays_buffer_interface;
  GPUVertBuf *patch_arrays_buffer = create_buffer_and_interface(&patch_arrays_buffer_interface,
                                                                get_patch_array_format());
  evaluator->fillFVarPatchArraysBuffer(
      evaluator, face_varying_channel, &patch_arrays_buffer_interface);

  OpenSubdiv_Buffer patch_index_buffer_interface;
  GPUVertBuf *patch_index_buffer = create_buffer_and_interface(&patch_index_buffer_interface,
                                                               get_patch_index_format());
  evaluator->wrapFVarPatchIndexBuffer(
      evaluator, face_varying_channel, &patch_index_buffer_interface);

  OpenSubdiv_Buffer patch_param_buffer_interface;
  GPUVertBuf *patch_param_buffer = create_buffer_and_interface(&patch_param_buffer_interface,
                                                               get_patch_param_format());
  evaluator->wrapFVarPatchParamBuffer(
      evaluator, face_varying_channel, &patch_param_buffer_interface);

  GPUShader *shader = get_patch_evaluation_shader(SHADER_PATCH_EVALUATION_FVAR);
  GPU_shader_bind(shader);

  int binding_point = 0;
  GPU_vertbuf_bind_as_ssbo(src_buffer, binding_point++);
  GPU_vertbuf_bind_as_ssbo(cache->gpu_patch_map.patch_map_handles, binding_point++);
  GPU_vertbuf_bind_as_ssbo(cache->gpu_patch_map.patch_map_quadtree, binding_point++);
  GPU_vertbuf_bind_as_ssbo(cache->patch_coords, binding_point++);
  GPU_vertbuf_bind_as_ssbo(cache->verts_orig_index, binding_point++);
  GPU_vertbuf_bind_as_ssbo(patch_arrays_buffer, binding_point++);
  GPU_vertbuf_bind_as_ssbo(patch_index_buffer, binding_point++);
  GPU_vertbuf_bind_as_ssbo(patch_param_buffer, binding_point++);
  GPU_vertbuf_bind_as_ssbo(uvs, binding_point++);
  BLI_assert(binding_point <= MAX_GPU_SUBDIV_SSBOS);

  /* The buffer offset has the stride baked in (which is 2 as we have UVs) so remove the stride by
   * dividing by 2 */
  const int src_offset = src_buffer_interface.buffer_offset / 2;
  drw_subdiv_compute_dispatch(cache, shader, src_offset, dst_offset, cache->num_subdiv_quads);

  /* This generates a vertex buffer, so we need to put a barrier on the vertex attribute array.
   * Since it may also be used for computing UV stretches, we also need a barrier on the shader
   * storage. */
  GPU_memory_barrier(GPU_BARRIER_VERTEX_ATTRIB_ARRAY | GPU_BARRIER_SHADER_STORAGE);

  /* Cleanup. */
  GPU_shader_unbind();

  GPU_vertbuf_discard(patch_index_buffer);
  GPU_vertbuf_discard(patch_param_buffer);
  GPU_vertbuf_discard(patch_arrays_buffer);
  GPU_vertbuf_discard(src_buffer);
}

void draw_subdiv_interp_custom_data(const DRWSubdivCache *cache,
                                    GPUVertBuf *src_data,
                                    GPUVertBuf *dst_data,
                                    int dimensions,
                                    int dst_offset,
                                    bool compress_to_u16)
{
  GPUShader *shader = nullptr;

  if (dimensions == 1) {
    shader = get_subdiv_shader(SHADER_COMP_CUSTOM_DATA_INTERP_1D,
                               "#define SUBDIV_POLYGON_OFFSET\n"
                               "#define DIMENSIONS 1\n");
  }
  else if (dimensions == 2) {
    shader = get_subdiv_shader(SHADER_COMP_CUSTOM_DATA_INTERP_2D,
                               "#define SUBDIV_POLYGON_OFFSET\n"
                               "#define DIMENSIONS 2\n");
  }
  else if (dimensions == 3) {
    shader = get_subdiv_shader(SHADER_COMP_CUSTOM_DATA_INTERP_3D,
                               "#define SUBDIV_POLYGON_OFFSET\n"
                               "#define DIMENSIONS 3\n");
  }
  else if (dimensions == 4) {
    if (compress_to_u16) {
      shader = get_subdiv_shader(SHADER_COMP_CUSTOM_DATA_INTERP_4D,
                                 "#define SUBDIV_POLYGON_OFFSET\n"
                                 "#define DIMENSIONS 4\n"
                                 "#define GPU_FETCH_U16_TO_FLOAT\n");
    }
    else {
      shader = get_subdiv_shader(SHADER_COMP_CUSTOM_DATA_INTERP_4D,
                                 "#define SUBDIV_POLYGON_OFFSET\n"
                                 "#define DIMENSIONS 4\n");
    }
  }
  else {
    /* Crash if dimensions are not supported. */
  }

  GPU_shader_bind(shader);

  int binding_point = 0;
  /* subdiv_polygon_offset is always at binding point 0 for each shader using it. */
  GPU_vertbuf_bind_as_ssbo(cache->subdiv_polygon_offset_buffer, binding_point++);
  GPU_vertbuf_bind_as_ssbo(src_data, binding_point++);
  GPU_vertbuf_bind_as_ssbo(cache->face_ptex_offset_buffer, binding_point++);
  GPU_vertbuf_bind_as_ssbo(cache->patch_coords, binding_point++);
  GPU_vertbuf_bind_as_ssbo(cache->extra_coarse_face_data, binding_point++);
  GPU_vertbuf_bind_as_ssbo(dst_data, binding_point++);
  BLI_assert(binding_point <= MAX_GPU_SUBDIV_SSBOS);

  drw_subdiv_compute_dispatch(cache, shader, 0, dst_offset, cache->num_subdiv_quads);

  /* This generates a vertex buffer, so we need to put a barrier on the vertex attribute array. Put
   * a barrier on the shader storage as we may use the result in another compute shader. */
  GPU_memory_barrier(GPU_BARRIER_SHADER_STORAGE | GPU_BARRIER_VERTEX_ATTRIB_ARRAY);

  /* Cleanup. */
  GPU_shader_unbind();
}

void draw_subdiv_build_sculpt_data_buffer(const DRWSubdivCache *cache,
                                          GPUVertBuf *mask_vbo,
                                          GPUVertBuf *face_set_vbo,
                                          GPUVertBuf *sculpt_data)
{
  GPUShader *shader = get_subdiv_shader(SHADER_BUFFER_SCULPT_DATA, nullptr);
  GPU_shader_bind(shader);

  /* Mask VBO is always at binding point 0. */
  if (mask_vbo) {
    GPU_vertbuf_bind_as_ssbo(mask_vbo, 0);
  }

  int binding_point = 1;
  GPU_vertbuf_bind_as_ssbo(face_set_vbo, binding_point++);
  GPU_vertbuf_bind_as_ssbo(sculpt_data, binding_point++);
  BLI_assert(binding_point <= MAX_GPU_SUBDIV_SSBOS);

  drw_subdiv_compute_dispatch(cache, shader, 0, 0, cache->num_subdiv_quads, mask_vbo != nullptr);

  /* This generates a vertex buffer, so we need to put a barrier on the vertex attribute array. */
  GPU_memory_barrier(GPU_BARRIER_VERTEX_ATTRIB_ARRAY);

  /* Cleanup. */
  GPU_shader_unbind();
}

void draw_subdiv_accumulate_normals(const DRWSubdivCache *cache,
                                    GPUVertBuf *pos_nor,
                                    GPUVertBuf *face_adjacency_offsets,
                                    GPUVertBuf *face_adjacency_lists,
                                    GPUVertBuf *vertex_loop_map,
                                    GPUVertBuf *vertex_normals)
{
  GPUShader *shader = get_subdiv_shader(SHADER_BUFFER_NORMALS_ACCUMULATE, nullptr);
  GPU_shader_bind(shader);

  int binding_point = 0;

  GPU_vertbuf_bind_as_ssbo(pos_nor, binding_point++);
  GPU_vertbuf_bind_as_ssbo(face_adjacency_offsets, binding_point++);
  GPU_vertbuf_bind_as_ssbo(face_adjacency_lists, binding_point++);
  GPU_vertbuf_bind_as_ssbo(vertex_loop_map, binding_point++);
  GPU_vertbuf_bind_as_ssbo(vertex_normals, binding_point++);
  BLI_assert(binding_point <= MAX_GPU_SUBDIV_SSBOS);

  drw_subdiv_compute_dispatch(cache, shader, 0, 0, cache->num_subdiv_verts);

  /* This generates a vertex buffer, so we need to put a barrier on the vertex attribute array.
   * We also need it for subsequent compute shaders, so a barrier on the shader storage is also
   * needed. */
  GPU_memory_barrier(GPU_BARRIER_SHADER_STORAGE | GPU_BARRIER_VERTEX_ATTRIB_ARRAY);

  /* Cleanup. */
  GPU_shader_unbind();
}

void draw_subdiv_finalize_normals(const DRWSubdivCache *cache,
                                  GPUVertBuf *vertex_normals,
                                  GPUVertBuf *subdiv_loop_subdiv_vert_index,
                                  GPUVertBuf *pos_nor)
{
  GPUShader *shader = get_subdiv_shader(SHADER_BUFFER_NORMALS_FINALIZE, nullptr);
  GPU_shader_bind(shader);

  int binding_point = 0;
  GPU_vertbuf_bind_as_ssbo(vertex_normals, binding_point++);
  GPU_vertbuf_bind_as_ssbo(subdiv_loop_subdiv_vert_index, binding_point++);
  GPU_vertbuf_bind_as_ssbo(pos_nor, binding_point++);
  BLI_assert(binding_point <= MAX_GPU_SUBDIV_SSBOS);

  drw_subdiv_compute_dispatch(cache, shader, 0, 0, cache->num_subdiv_quads);

  /* This generates a vertex buffer, so we need to put a barrier on the vertex attribute array.
   * We also need it for subsequent compute shaders, so a barrier on the shader storage is also
   * needed. */
  GPU_memory_barrier(GPU_BARRIER_SHADER_STORAGE | GPU_BARRIER_VERTEX_ATTRIB_ARRAY);

  /* Cleanup. */
  GPU_shader_unbind();
}

void draw_subdiv_finalize_custom_normals(const DRWSubdivCache *cache,
                                         GPUVertBuf *src_custom_normals,
                                         GPUVertBuf *pos_nor)
{
  GPUShader *shader = get_subdiv_shader(SHADER_BUFFER_NORMALS_FINALIZE, "#define CUSTOM_NORMALS");
  GPU_shader_bind(shader);

  int binding_point = 0;
  GPU_vertbuf_bind_as_ssbo(src_custom_normals, binding_point++);
  /* outputPosNor is bound at index 2 in the base shader. */
  binding_point = 2;
  GPU_vertbuf_bind_as_ssbo(pos_nor, binding_point++);
  BLI_assert(binding_point <= MAX_GPU_SUBDIV_SSBOS);

  drw_subdiv_compute_dispatch(cache, shader, 0, 0, cache->num_subdiv_quads);

  /* This generates a vertex buffer, so we need to put a barrier on the vertex attribute array.
   * We also need it for subsequent compute shaders, so a barrier on the shader storage is also
   * needed. */
  GPU_memory_barrier(GPU_BARRIER_SHADER_STORAGE | GPU_BARRIER_VERTEX_ATTRIB_ARRAY);

  /* Cleanup. */
  GPU_shader_unbind();
}

void draw_subdiv_build_tris_buffer(const DRWSubdivCache *cache,
                                   GPUIndexBuf *subdiv_tris,
                                   const int material_count)
{
  if (!draw_subdiv_cache_need_polygon_data(cache)) {
    /* Happens on meshes with only loose geometry. */
    return;
  }

  const bool do_single_material = material_count <= 1;

  const char *defines = "#define SUBDIV_POLYGON_OFFSET\n";
  if (do_single_material) {
    defines =
        "#define SUBDIV_POLYGON_OFFSET\n"
        "#define SINGLE_MATERIAL\n";
  }

  GPUShader *shader = get_subdiv_shader(
      do_single_material ? SHADER_BUFFER_TRIS : SHADER_BUFFER_TRIS_MULTIPLE_MATERIALS, defines);
  GPU_shader_bind(shader);

  int binding_point = 0;

  /* subdiv_polygon_offset is always at binding point 0 for each shader using it. */
  GPU_vertbuf_bind_as_ssbo(cache->subdiv_polygon_offset_buffer, binding_point++);
  GPU_vertbuf_bind_as_ssbo(cache->extra_coarse_face_data, binding_point++);

  /* Outputs */
  GPU_indexbuf_bind_as_ssbo(subdiv_tris, binding_point++);

  if (!do_single_material) {
    GPU_vertbuf_bind_as_ssbo(cache->polygon_mat_offset, binding_point++);
  }

  BLI_assert(binding_point <= MAX_GPU_SUBDIV_SSBOS);

  drw_subdiv_compute_dispatch(cache, shader, 0, 0, cache->num_subdiv_quads);

  /* This generates an index buffer, so we need to put a barrier on the element array. */
  GPU_memory_barrier(GPU_BARRIER_ELEMENT_ARRAY);

  /* Cleanup. */
  GPU_shader_unbind();
}

void draw_subdiv_build_fdots_buffers(const DRWSubdivCache *cache,
                                     GPUVertBuf *fdots_pos,
                                     GPUVertBuf *fdots_nor,
                                     GPUIndexBuf *fdots_indices)
{
  if (!draw_subdiv_cache_need_polygon_data(cache)) {
    /* Happens on meshes with only loose geometry. */
    return;
  }

  Subdiv *subdiv = cache->subdiv;
  OpenSubdiv_Evaluator *evaluator = subdiv->evaluator;

  OpenSubdiv_Buffer src_buffer_interface;
  GPUVertBuf *src_buffer = create_buffer_and_interface(&src_buffer_interface,
                                                       get_subdiv_vertex_format());
  evaluator->wrapSrcBuffer(evaluator, &src_buffer_interface);

  OpenSubdiv_Buffer patch_arrays_buffer_interface;
  GPUVertBuf *patch_arrays_buffer = create_buffer_and_interface(&patch_arrays_buffer_interface,
                                                                get_patch_array_format());
  opensubdiv_gpu_buffer_init(&patch_arrays_buffer_interface, patch_arrays_buffer);
  evaluator->fillPatchArraysBuffer(evaluator, &patch_arrays_buffer_interface);

  OpenSubdiv_Buffer patch_index_buffer_interface;
  GPUVertBuf *patch_index_buffer = create_buffer_and_interface(&patch_index_buffer_interface,
                                                               get_patch_index_format());
  evaluator->wrapPatchIndexBuffer(evaluator, &patch_index_buffer_interface);

  OpenSubdiv_Buffer patch_param_buffer_interface;
  GPUVertBuf *patch_param_buffer = create_buffer_and_interface(&patch_param_buffer_interface,
                                                               get_patch_param_format());
  evaluator->wrapPatchParamBuffer(evaluator, &patch_param_buffer_interface);

  GPUShader *shader = get_patch_evaluation_shader(
      fdots_nor ? SHADER_PATCH_EVALUATION_FACE_DOTS_WITH_NORMALS :
                  SHADER_PATCH_EVALUATION_FACE_DOTS);
  GPU_shader_bind(shader);

  int binding_point = 0;
  GPU_vertbuf_bind_as_ssbo(src_buffer, binding_point++);
  GPU_vertbuf_bind_as_ssbo(cache->gpu_patch_map.patch_map_handles, binding_point++);
  GPU_vertbuf_bind_as_ssbo(cache->gpu_patch_map.patch_map_quadtree, binding_point++);
  GPU_vertbuf_bind_as_ssbo(cache->fdots_patch_coords, binding_point++);
  GPU_vertbuf_bind_as_ssbo(cache->verts_orig_index, binding_point++);
  GPU_vertbuf_bind_as_ssbo(patch_arrays_buffer, binding_point++);
  GPU_vertbuf_bind_as_ssbo(patch_index_buffer, binding_point++);
  GPU_vertbuf_bind_as_ssbo(patch_param_buffer, binding_point++);
  GPU_vertbuf_bind_as_ssbo(fdots_pos, binding_point++);
  /* F-dots normals may not be requested, still reserve the binding point. */
  if (fdots_nor) {
    GPU_vertbuf_bind_as_ssbo(fdots_nor, binding_point);
  }
  binding_point++;
  GPU_indexbuf_bind_as_ssbo(fdots_indices, binding_point++);
  GPU_vertbuf_bind_as_ssbo(cache->extra_coarse_face_data, binding_point++);
  BLI_assert(binding_point <= MAX_GPU_SUBDIV_SSBOS);

  drw_subdiv_compute_dispatch(cache, shader, 0, 0, cache->num_coarse_poly);

  /* This generates two vertex buffers and an index buffer, so we need to put a barrier on the
   * vertex attributes and element arrays. */
  GPU_memory_barrier(GPU_BARRIER_VERTEX_ATTRIB_ARRAY | GPU_BARRIER_ELEMENT_ARRAY);

  /* Cleanup. */
  GPU_shader_unbind();

  GPU_vertbuf_discard(patch_index_buffer);
  GPU_vertbuf_discard(patch_param_buffer);
  GPU_vertbuf_discard(patch_arrays_buffer);
  GPU_vertbuf_discard(src_buffer);
}

void draw_subdiv_build_lines_buffer(const DRWSubdivCache *cache, GPUIndexBuf *lines_indices)
{
  GPUShader *shader = get_subdiv_shader(SHADER_BUFFER_LINES, "#define SUBDIV_POLYGON_OFFSET\n");
  GPU_shader_bind(shader);

  int binding_point = 0;
  GPU_vertbuf_bind_as_ssbo(cache->subdiv_polygon_offset_buffer, binding_point++);
  GPU_vertbuf_bind_as_ssbo(cache->edges_orig_index, binding_point++);
  GPU_vertbuf_bind_as_ssbo(cache->extra_coarse_face_data, binding_point++);
  GPU_indexbuf_bind_as_ssbo(lines_indices, binding_point++);
  BLI_assert(binding_point <= MAX_GPU_SUBDIV_SSBOS);

  drw_subdiv_compute_dispatch(cache, shader, 0, 0, cache->num_subdiv_quads);

  /* This generates an index buffer, so we need to put a barrier on the element array. */
  GPU_memory_barrier(GPU_BARRIER_ELEMENT_ARRAY);

  /* Cleanup. */
  GPU_shader_unbind();
}

void draw_subdiv_build_lines_loose_buffer(const DRWSubdivCache *cache,
                                          GPUIndexBuf *lines_indices,
                                          GPUVertBuf *lines_flags,
                                          uint num_loose_edges)
{
  GPUShader *shader = get_subdiv_shader(SHADER_BUFFER_LINES_LOOSE, "#define LINES_LOOSE\n");
  GPU_shader_bind(shader);

  GPU_indexbuf_bind_as_ssbo(lines_indices, 3);
  GPU_vertbuf_bind_as_ssbo(lines_flags, 4);

  drw_subdiv_compute_dispatch(cache, shader, 0, 0, num_loose_edges);

  /* This generates an index buffer, so we need to put a barrier on the element array. */
  GPU_memory_barrier(GPU_BARRIER_ELEMENT_ARRAY);

  /* Cleanup. */
  GPU_shader_unbind();
}

void draw_subdiv_build_edge_fac_buffer(const DRWSubdivCache *cache,
                                       GPUVertBuf *pos_nor,
                                       GPUVertBuf *edge_idx,
                                       GPUVertBuf *edge_fac)
{
  /* No separate shader for the AMD driver case as we assume that the GPU will not change during
   * the execution of the program. */
  const char *defines = GPU_crappy_amd_driver() ? "#define GPU_AMD_DRIVER_BYTE_BUG\n" : nullptr;
  GPUShader *shader = get_subdiv_shader(SHADER_BUFFER_EDGE_FAC, defines);
  GPU_shader_bind(shader);

  int binding_point = 0;
  GPU_vertbuf_bind_as_ssbo(pos_nor, binding_point++);
  GPU_vertbuf_bind_as_ssbo(edge_idx, binding_point++);
  GPU_vertbuf_bind_as_ssbo(edge_fac, binding_point++);
  BLI_assert(binding_point <= MAX_GPU_SUBDIV_SSBOS);

  drw_subdiv_compute_dispatch(cache, shader, 0, 0, cache->num_subdiv_quads);

  /* This generates a vertex buffer, so we need to put a barrier on the vertex attribute array. */
  GPU_memory_barrier(GPU_BARRIER_VERTEX_ATTRIB_ARRAY);

  /* Cleanup. */
  GPU_shader_unbind();
}

void draw_subdiv_build_lnor_buffer(const DRWSubdivCache *cache,
                                   GPUVertBuf *pos_nor,
                                   GPUVertBuf *lnor)
{
  if (!draw_subdiv_cache_need_polygon_data(cache)) {
    /* Happens on meshes with only loose geometry. */
    return;
  }

  GPUShader *shader = get_subdiv_shader(SHADER_BUFFER_LNOR, "#define SUBDIV_POLYGON_OFFSET\n");
  GPU_shader_bind(shader);

  int binding_point = 0;
  /* Inputs */
  /* subdiv_polygon_offset is always at binding point 0 for each shader using it. */
  GPU_vertbuf_bind_as_ssbo(cache->subdiv_polygon_offset_buffer, binding_point++);
  GPU_vertbuf_bind_as_ssbo(pos_nor, binding_point++);
  GPU_vertbuf_bind_as_ssbo(cache->extra_coarse_face_data, binding_point++);

  /* Outputs */
  GPU_vertbuf_bind_as_ssbo(lnor, binding_point++);
  BLI_assert(binding_point <= MAX_GPU_SUBDIV_SSBOS);

  drw_subdiv_compute_dispatch(cache, shader, 0, 0, cache->num_subdiv_quads);

  /* This generates a vertex buffer, so we need to put a barrier on the vertex attribute array. */
  GPU_memory_barrier(GPU_BARRIER_VERTEX_ATTRIB_ARRAY);

  /* Cleanup. */
  GPU_shader_unbind();
}

void draw_subdiv_build_edituv_stretch_area_buffer(const DRWSubdivCache *cache,
                                                  GPUVertBuf *coarse_data,
                                                  GPUVertBuf *subdiv_data)
{
  GPUShader *shader = get_subdiv_shader(SHADER_BUFFER_UV_STRETCH_AREA,
                                        "#define SUBDIV_POLYGON_OFFSET\n");
  GPU_shader_bind(shader);

  int binding_point = 0;
  /* Inputs */
  /* subdiv_polygon_offset is always at binding point 0 for each shader using it. */
  GPU_vertbuf_bind_as_ssbo(cache->subdiv_polygon_offset_buffer, binding_point++);
  GPU_vertbuf_bind_as_ssbo(coarse_data, binding_point++);

  /* Outputs */
  GPU_vertbuf_bind_as_ssbo(subdiv_data, binding_point++);
  BLI_assert(binding_point <= MAX_GPU_SUBDIV_SSBOS);

  drw_subdiv_compute_dispatch(cache, shader, 0, 0, cache->num_subdiv_quads);

  /* This generates a vertex buffer, so we need to put a barrier on the vertex attribute array. */
  GPU_memory_barrier(GPU_BARRIER_VERTEX_ATTRIB_ARRAY);

  /* Cleanup. */
  GPU_shader_unbind();
}

void draw_subdiv_build_edituv_stretch_angle_buffer(const DRWSubdivCache *cache,
                                                   GPUVertBuf *pos_nor,
                                                   GPUVertBuf *uvs,
                                                   int uvs_offset,
                                                   GPUVertBuf *stretch_angles)
{
  GPUShader *shader = get_subdiv_shader(SHADER_BUFFER_UV_STRETCH_ANGLE, nullptr);
  GPU_shader_bind(shader);

  int binding_point = 0;
  /* Inputs */
  GPU_vertbuf_bind_as_ssbo(pos_nor, binding_point++);
  GPU_vertbuf_bind_as_ssbo(uvs, binding_point++);

  /* Outputs */
  GPU_vertbuf_bind_as_ssbo(stretch_angles, binding_point++);
  BLI_assert(binding_point <= MAX_GPU_SUBDIV_SSBOS);

  drw_subdiv_compute_dispatch(cache, shader, uvs_offset, 0, cache->num_subdiv_quads);

  /* This generates a vertex buffer, so we need to put a barrier on the vertex attribute array. */
  GPU_memory_barrier(GPU_BARRIER_VERTEX_ATTRIB_ARRAY);

  /* Cleanup. */
  GPU_shader_unbind();
}

/* -------------------------------------------------------------------- */

/**
 * For material assignments we want indices for triangles that share a common material to be laid
 * out contiguously in memory. To achieve this, we sort the indices based on which material the
 * coarse polygon was assigned. The sort is performed by offsetting the loops indices so that they
 * are directly assigned to the right sorted indices.
 *
 * \code{.unparsed}
 * Here is a visual representation, considering four quads:
 * +---------+---------+---------+---------+
 * | 3     2 | 7     6 | 11   10 | 15   14 |
 * |         |         |         |         |
 * | 0     1 | 4     5 | 8     9 | 12   13 |
 * +---------+---------+---------+---------+
 *
 * If the first and third quads have the same material, we should have:
 * +---------+---------+---------+---------+
 * | 3     2 | 11   10 | 7     6 | 15   14 |
 * |         |         |         |         |
 * | 0     1 | 8     9 | 4     5 | 12   13 |
 * +---------+---------+---------+---------+
 *
 * So the offsets would be:
 * +---------+---------+---------+---------+
 * | 0     0 | 4     4 | -4   -4 | 0     0 |
 * |         |         |         |         |
 * | 0     0 | 4     4 | -4   -4 | 0     0 |
 * +---------+---------+---------+---------+
 * \endcode
 *
 * The offsets are computed not based on the loops indices, but on the number of subdivided
 * polygons for each coarse polygon. We then only store a single offset for each coarse polygon,
 * since all sub-faces are contiguous, they all share the same offset.
 */
static void draw_subdiv_cache_ensure_mat_offsets(DRWSubdivCache *cache,
                                                 Mesh *mesh_eval,
                                                 uint mat_len)
{
  draw_subdiv_cache_free_material_data(cache);

  const int number_of_quads = cache->num_subdiv_loops / 4;

  if (mat_len == 1) {
    cache->mat_start = static_cast<int *>(MEM_callocN(sizeof(int), "subdiv mat_end"));
    cache->mat_end = static_cast<int *>(MEM_callocN(sizeof(int), "subdiv mat_end"));
    cache->mat_start[0] = 0;
    cache->mat_end[0] = number_of_quads;
    return;
  }

  /* Count number of subdivided polygons for each material. */
  int *mat_start = static_cast<int *>(MEM_callocN(sizeof(int) * mat_len, "subdiv mat_start"));
  int *subdiv_polygon_offset = cache->subdiv_polygon_offset;

  /* TODO: parallel_reduce? */
  for (int i = 0; i < mesh_eval->totpoly; i++) {
    const MPoly *mpoly = &mesh_eval->mpoly[i];
    const int next_offset = (i == mesh_eval->totpoly - 1) ? number_of_quads :
                                                            subdiv_polygon_offset[i + 1];
    const int quad_count = next_offset - subdiv_polygon_offset[i];
    const int mat_index = mpoly->mat_nr;
    mat_start[mat_index] += quad_count;
  }

  /* Accumulate offsets. */
  int ofs = mat_start[0];
  mat_start[0] = 0;
  for (uint i = 1; i < mat_len; i++) {
    int tmp = mat_start[i];
    mat_start[i] = ofs;
    ofs += tmp;
  }

  /* Compute per polygon offsets. */
  int *mat_end = static_cast<int *>(MEM_dupallocN(mat_start));
  int *per_polygon_mat_offset = static_cast<int *>(
      MEM_mallocN(sizeof(int) * mesh_eval->totpoly, "per_polygon_mat_offset"));

  for (int i = 0; i < mesh_eval->totpoly; i++) {
    const MPoly *mpoly = &mesh_eval->mpoly[i];
    const int mat_index = mpoly->mat_nr;
    const int single_material_index = subdiv_polygon_offset[i];
    const int material_offset = mat_end[mat_index];
    const int next_offset = (i == mesh_eval->totpoly - 1) ? number_of_quads :
                                                            subdiv_polygon_offset[i + 1];
    const int quad_count = next_offset - subdiv_polygon_offset[i];
    mat_end[mat_index] += quad_count;

    per_polygon_mat_offset[i] = material_offset - single_material_index;
  }

  cache->polygon_mat_offset = draw_subdiv_build_origindex_buffer(per_polygon_mat_offset,
                                                                 mesh_eval->totpoly);
  cache->mat_start = mat_start;
  cache->mat_end = mat_end;

  MEM_freeN(per_polygon_mat_offset);
}

static bool draw_subdiv_create_requested_buffers(const Scene *scene,
                                                 Object *ob,
                                                 Mesh *mesh,
                                                 struct MeshBatchCache *batch_cache,
                                                 MeshBufferCache *mbc,
                                                 const bool is_editmode,
                                                 const bool is_paint_mode,
                                                 const bool is_mode_active,
                                                 const float obmat[4][4],
                                                 const bool do_final,
                                                 const bool do_uvedit,
                                                 const ToolSettings *ts,
                                                 const bool use_hide,
                                                 OpenSubdiv_EvaluatorCache *evaluator_cache)
{
  SubsurfModifierData *smd = reinterpret_cast<SubsurfModifierData *>(
      BKE_modifiers_findby_session_uuid(ob, &mesh->runtime.subsurf_session_uuid));
  BLI_assert(smd);

  const bool is_final_render = DRW_state_is_scene_render();

  SubdivSettings settings;
  BKE_subsurf_modifier_subdiv_settings_init(&settings, smd, is_final_render);

  if (settings.level == 0) {
    return false;
  }

  Mesh *mesh_eval = mesh;
  BMesh *bm = nullptr;
  if (mesh->edit_mesh) {
    mesh_eval = BKE_object_get_editmesh_eval_final(ob);
    bm = mesh->edit_mesh->bm;
  }

  BKE_subsurf_modifier_ensure_runtime(smd);

  Subdiv *subdiv = BKE_subsurf_modifier_subdiv_descriptor_ensure(smd, &settings, mesh_eval, true);
  if (!subdiv) {
    return false;
  }

  draw_subdiv_invalidate_evaluator_for_orco(subdiv, mesh_eval);

  if (!BKE_subdiv_eval_begin_from_mesh(
          subdiv, mesh_eval, nullptr, SUBDIV_EVALUATOR_TYPE_GLSL_COMPUTE, evaluator_cache)) {
    /* This could happen in two situations:
     * - OpenSubdiv is disabled.
     * - Something totally bad happened, and OpenSubdiv rejected our
     *   topology.
     * In either way, we can't safely continue. However, we still have to handle potential loose
     * geometry, which is done separately. */
    if (mesh_eval->totpoly) {
      return false;
    }
  }

  DRWSubdivCache *draw_cache = mesh_batch_cache_ensure_subdiv_cache(batch_cache);
  if (!draw_subdiv_build_cache(draw_cache, subdiv, mesh_eval, scene, smd, is_final_render)) {
    return false;
  }

  /* Edges which do not come from coarse edges should not be drawn in edit mode, only in object
   * mode when optimal display in turned off. */
  const bool optimal_display = (smd->flags & eSubsurfModifierFlag_ControlEdges) || is_editmode;

  draw_cache->bm = bm;
  draw_cache->mesh = mesh_eval;
  draw_cache->subdiv = subdiv;
  draw_cache->optimal_display = optimal_display;
  draw_cache->num_subdiv_triangles = tris_count_from_number_of_loops(draw_cache->num_subdiv_loops);

  /* Copy topology information for stats display. Use `mesh` directly, as `mesh_eval` could be the
   * edit mesh. */
  mesh->runtime.subsurf_totvert = draw_cache->num_subdiv_verts;
  mesh->runtime.subsurf_totedge = draw_cache->num_subdiv_edges;
  mesh->runtime.subsurf_totpoly = draw_cache->num_subdiv_quads;
  mesh->runtime.subsurf_totloop = draw_cache->num_subdiv_loops;

  draw_cache->use_custom_loop_normals = (smd->flags & eSubsurfModifierFlag_UseCustomNormals) &&
                                        (mesh_eval->flag & ME_AUTOSMOOTH) &&
                                        CustomData_has_layer(&mesh_eval->ldata,
                                                             CD_CUSTOMLOOPNORMAL);

  if (DRW_ibo_requested(mbc->buff.ibo.tris)) {
    draw_subdiv_cache_ensure_mat_offsets(draw_cache, mesh_eval, batch_cache->mat_len);
  }

  MeshRenderData *mr = mesh_render_data_create(
      ob, mesh, is_editmode, is_paint_mode, is_mode_active, obmat, do_final, do_uvedit, ts);
  mr->use_hide = use_hide;

  draw_subdiv_cache_update_extra_coarse_face_data(draw_cache, mesh_eval, mr);

  mesh_buffer_cache_create_requested_subdiv(batch_cache, mbc, draw_cache, mr);

  mesh_render_data_free(mr);

  return true;
}

void DRW_subdivide_loose_geom(DRWSubdivCache *subdiv_cache, MeshBufferCache *cache)
{
  const int coarse_loose_vert_len = cache->loose_geom.vert_len;
  const int coarse_loose_edge_len = cache->loose_geom.edge_len;

  if (coarse_loose_vert_len == 0 && coarse_loose_edge_len == 0) {
    /* Nothing to do. */
    return;
  }

  if (subdiv_cache->loose_geom.edges || subdiv_cache->loose_geom.verts) {
    /* Already processed. */
    return;
  }

  const Mesh *coarse_mesh = subdiv_cache->mesh;
  const bool is_simple = subdiv_cache->subdiv->settings.is_simple;
  const int resolution = subdiv_cache->resolution;
  const int resolution_1 = resolution - 1;
  const float inv_resolution_1 = 1.0f / (float)resolution_1;
  const int num_subdiv_vertices_per_coarse_edge = resolution - 2;

  const int num_subdivided_edge = coarse_loose_edge_len *
                                  (num_subdiv_vertices_per_coarse_edge + 1);

  /* Each edge will store data for its 2 verts, that way we can keep the overall logic simple, here
   * and in the buffer extractors. Although it duplicates memory (and work), the buffers also store
   * duplicate values. */
  const int num_subdivided_verts = num_subdivided_edge * 2;

  DRWSubdivLooseEdge *loose_subd_edges = static_cast<DRWSubdivLooseEdge *>(
      MEM_callocN(sizeof(DRWSubdivLooseEdge) * num_subdivided_edge, "DRWSubdivLooseEdge"));

  DRWSubdivLooseVertex *loose_subd_verts = static_cast<DRWSubdivLooseVertex *>(
      MEM_callocN(sizeof(DRWSubdivLooseVertex) * (num_subdivided_verts + coarse_loose_vert_len),
                  "DRWSubdivLooseEdge"));

  int subd_edge_offset = 0;
  int subd_vert_offset = 0;

  /* Subdivide each loose coarse edge. */
  for (int i = 0; i < coarse_loose_edge_len; i++) {
    const int coarse_edge_index = cache->loose_geom.edges[i];
    const MEdge *coarse_edge = &coarse_mesh->medge[cache->loose_geom.edges[i]];

    /* Perform interpolation of each vertex. */
    for (int i = 0; i < resolution - 1; i++, subd_edge_offset++) {
      DRWSubdivLooseEdge &subd_edge = loose_subd_edges[subd_edge_offset];
      subd_edge.coarse_edge_index = coarse_edge_index;

      /* First vert. */
      DRWSubdivLooseVertex &subd_v1 = loose_subd_verts[subd_vert_offset];
      subd_v1.coarse_vertex_index = (i == 0) ? coarse_edge->v1 : -1u;
      const float u1 = i * inv_resolution_1;
      BKE_subdiv_mesh_interpolate_position_on_edge(
          coarse_mesh, coarse_edge, is_simple, u1, subd_v1.co);

      subd_edge.loose_subdiv_v1_index = subd_vert_offset++;

      /* Second vert. */
      DRWSubdivLooseVertex &subd_v2 = loose_subd_verts[subd_vert_offset];
      subd_v2.coarse_vertex_index = ((i + 1) == resolution - 1) ? coarse_edge->v2 : -1u;
      const float u2 = (i + 1) * inv_resolution_1;
      BKE_subdiv_mesh_interpolate_position_on_edge(
          coarse_mesh, coarse_edge, is_simple, u2, subd_v2.co);

      subd_edge.loose_subdiv_v2_index = subd_vert_offset++;
    }
  }

  /* Copy the remaining loose_verts. */
  for (int i = 0; i < coarse_loose_vert_len; i++) {
    const int coarse_vertex_index = cache->loose_geom.verts[i];
    const MVert &coarse_vertex = coarse_mesh->mvert[coarse_vertex_index];

    DRWSubdivLooseVertex &subd_v = loose_subd_verts[subd_vert_offset++];
    subd_v.coarse_vertex_index = cache->loose_geom.verts[i];
    copy_v3_v3(subd_v.co, coarse_vertex.co);
  }

  subdiv_cache->loose_geom.edges = loose_subd_edges;
  subdiv_cache->loose_geom.verts = loose_subd_verts;
  subdiv_cache->loose_geom.edge_len = num_subdivided_edge;
  subdiv_cache->loose_geom.vert_len = coarse_loose_vert_len;
  subdiv_cache->loose_geom.loop_len = num_subdivided_edge * 2 + coarse_loose_vert_len;
}

blender::Span<DRWSubdivLooseEdge> draw_subdiv_cache_get_loose_edges(const DRWSubdivCache *cache)
{
  return {cache->loose_geom.edges, static_cast<int64_t>(cache->loose_geom.edge_len)};
}

blender::Span<DRWSubdivLooseVertex> draw_subdiv_cache_get_loose_verts(const DRWSubdivCache *cache)
{
  return {cache->loose_geom.verts + cache->loose_geom.edge_len * 2,
          static_cast<int64_t>(cache->loose_geom.vert_len)};
}

static OpenSubdiv_EvaluatorCache *g_evaluator_cache = nullptr;

void DRW_create_subdivision(const Scene *scene,
                            Object *ob,
                            Mesh *mesh,
                            struct MeshBatchCache *batch_cache,
                            MeshBufferCache *mbc,
                            const bool is_editmode,
                            const bool is_paint_mode,
                            const bool is_mode_active,
                            const float obmat[4][4],
                            const bool do_final,
                            const bool do_uvedit,
                            const ToolSettings *ts,
                            const bool use_hide)
{
  if (g_evaluator_cache == nullptr) {
    g_evaluator_cache = openSubdiv_createEvaluatorCache(OPENSUBDIV_EVALUATOR_GLSL_COMPUTE);
  }

#undef TIME_SUBDIV

#ifdef TIME_SUBDIV
  const double begin_time = PIL_check_seconds_timer();
#endif

  if (!draw_subdiv_create_requested_buffers(scene,
                                            ob,
                                            mesh,
                                            batch_cache,
                                            mbc,
                                            is_editmode,
                                            is_paint_mode,
                                            is_mode_active,
                                            obmat,
                                            do_final,
                                            do_uvedit,
                                            ts,
                                            use_hide,
                                            g_evaluator_cache)) {
    return;
  }

#ifdef TIME_SUBDIV
  const double end_time = PIL_check_seconds_timer();
  fprintf(stderr, "Time to update subdivision: %f\n", end_time - begin_time);
  fprintf(stderr, "Maximum FPS: %f\n", 1.0 / (end_time - begin_time));
#endif
}

void DRW_subdiv_free()
{
  for (int i = 0; i < NUM_SHADERS; ++i) {
    GPU_shader_free(g_subdiv_shaders[i]);
  }

  DRW_cache_free_old_subdiv();

  if (g_evaluator_cache) {
    openSubdiv_deleteEvaluatorCache(g_evaluator_cache);
    g_evaluator_cache = nullptr;
  }
}

static LinkNode *gpu_subdiv_free_queue = nullptr;
static ThreadMutex gpu_subdiv_queue_mutex = BLI_MUTEX_INITIALIZER;

void DRW_subdiv_cache_free(Subdiv *subdiv)
{
  BLI_mutex_lock(&gpu_subdiv_queue_mutex);
  BLI_linklist_prepend(&gpu_subdiv_free_queue, subdiv);
  BLI_mutex_unlock(&gpu_subdiv_queue_mutex);
}

void DRW_cache_free_old_subdiv()
{
  if (gpu_subdiv_free_queue == nullptr) {
    return;
  }

  BLI_mutex_lock(&gpu_subdiv_queue_mutex);

  while (gpu_subdiv_free_queue != nullptr) {
    Subdiv *subdiv = static_cast<Subdiv *>(BLI_linklist_pop(&gpu_subdiv_free_queue));
    /* Set the type to CPU so that we do actually free the cache. */
    subdiv->evaluator->type = OPENSUBDIV_EVALUATOR_CPU;
    BKE_subdiv_free(subdiv);
  }

  BLI_mutex_unlock(&gpu_subdiv_queue_mutex);
}<|MERGE_RESOLUTION|>--- conflicted
+++ resolved
@@ -69,11 +69,8 @@
   SHADER_PATCH_EVALUATION,
   SHADER_PATCH_EVALUATION_FVAR,
   SHADER_PATCH_EVALUATION_FACE_DOTS,
-<<<<<<< HEAD
+  SHADER_PATCH_EVALUATION_FACE_DOTS_WITH_NORMALS,
   SHADER_PATCH_EVALUATION_ORCO,
-=======
-  SHADER_PATCH_EVALUATION_FACE_DOTS_WITH_NORMALS,
->>>>>>> 5625a21f
   SHADER_COMP_CUSTOM_DATA_INTERP_1D,
   SHADER_COMP_CUSTOM_DATA_INTERP_2D,
   SHADER_COMP_CUSTOM_DATA_INTERP_3D,
@@ -113,11 +110,8 @@
     case SHADER_PATCH_EVALUATION:
     case SHADER_PATCH_EVALUATION_FVAR:
     case SHADER_PATCH_EVALUATION_FACE_DOTS:
-<<<<<<< HEAD
+    case SHADER_PATCH_EVALUATION_FACE_DOTS_WITH_NORMALS:
     case SHADER_PATCH_EVALUATION_ORCO: {
-=======
-    case SHADER_PATCH_EVALUATION_FACE_DOTS_WITH_NORMALS: {
->>>>>>> 5625a21f
       return datatoc_common_subdiv_patch_evaluation_comp_glsl;
     }
     case SHADER_COMP_CUSTOM_DATA_INTERP_1D:
@@ -173,13 +167,11 @@
     case SHADER_PATCH_EVALUATION_FACE_DOTS: {
       return "subdiv patch evaluation face dots";
     }
-<<<<<<< HEAD
+    case SHADER_PATCH_EVALUATION_FACE_DOTS_WITH_NORMALS: {
+      return "subdiv patch evaluation face dots with normals";
+    }
     case SHADER_PATCH_EVALUATION_ORCO: {
       return "subdiv patch evaluation orco";
-=======
-    case SHADER_PATCH_EVALUATION_FACE_DOTS_WITH_NORMALS: {
-      return "subdiv patch evaluation face dots with normals";
->>>>>>> 5625a21f
     }
     case SHADER_COMP_CUSTOM_DATA_INTERP_1D: {
       return "subdiv custom data interp 1D";
@@ -224,20 +216,18 @@
           "#define OPENSUBDIV_GLSL_COMPUTE_USE_1ST_DERIVATIVES\n"
           "#define FDOTS_EVALUATION\n";
     }
-<<<<<<< HEAD
-    else if (shader_type == SHADER_PATCH_EVALUATION_ORCO) {
-      defines =
-          "#define OSD_PATCH_BASIS_GLSL\n"
-          "#define OPENSUBDIV_GLSL_COMPUTE_USE_1ST_DERIVATIVES\n"
-          "#define ORCO_EVALUATION\n";
-=======
     else if (shader_type == SHADER_PATCH_EVALUATION_FACE_DOTS_WITH_NORMALS) {
       defines =
           "#define OSD_PATCH_BASIS_GLSL\n"
           "#define OPENSUBDIV_GLSL_COMPUTE_USE_1ST_DERIVATIVES\n"
           "#define FDOTS_EVALUATION\n"
           "#define FOTS_NORMALS\n";
->>>>>>> 5625a21f
+    }
+    else if (shader_type == SHADER_PATCH_EVALUATION_ORCO) {
+      defines =
+          "#define OSD_PATCH_BASIS_GLSL\n"
+          "#define OPENSUBDIV_GLSL_COMPUTE_USE_1ST_DERIVATIVES\n"
+          "#define ORCO_EVALUATION\n";
     }
     else {
       defines =
