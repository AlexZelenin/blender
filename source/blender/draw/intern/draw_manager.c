/*
 * This program is free software; you can redistribute it and/or
 * modify it under the terms of the GNU General Public License
 * as published by the Free Software Foundation; either version 2
 * of the License, or (at your option) any later version.
 *
 * This program is distributed in the hope that it will be useful,
 * but WITHOUT ANY WARRANTY; without even the implied warranty of
 * MERCHANTABILITY or FITNESS FOR A PARTICULAR PURPOSE.  See the
 * GNU General Public License for more details.
 *
 * You should have received a copy of the GNU General Public License
 * along with this program; if not, write to the Free Software Foundation,
 * Inc., 51 Franklin Street, Fifth Floor, Boston, MA 02110-1301, USA.
 *
 * Copyright 2016, Blender Foundation.
 */

/** \file
 * \ingroup draw
 */

#include <stdio.h>

#include "BLI_alloca.h"
#include "BLI_listbase.h"
#include "BLI_memblock.h"
#include "BLI_rect.h"
#include "BLI_string.h"
#include "BLI_task.h"
#include "BLI_threads.h"

#include "BLF_api.h"

#include "BKE_colortools.h"
#include "BKE_context.h"
#include "BKE_curve.h"
#include "BKE_duplilist.h"
#include "BKE_editmesh.h"
#include "BKE_global.h"
#include "BKE_gpencil.h"
#include "BKE_hair.h"
#include "BKE_lattice.h"
#include "BKE_main.h"
#include "BKE_mball.h"
#include "BKE_mesh.h"
#include "BKE_modifier.h"
#include "BKE_node.h"
#include "BKE_object.h"
#include "BKE_paint.h"
#include "BKE_particle.h"
#include "BKE_pbvh.h"
#include "BKE_pointcache.h"
#include "BKE_pointcloud.h"
#include "BKE_volume.h"

#include "DNA_camera_types.h"
#include "DNA_mesh_types.h"
#include "DNA_meshdata_types.h"
#include "DNA_world_types.h"
#include "draw_manager.h"

#include "ED_gpencil.h"
#include "ED_screen.h"
#include "ED_space_api.h"
#include "ED_view3d.h"

#include "GPU_capabilities.h"
#include "GPU_framebuffer.h"
#include "GPU_immediate.h"
#include "GPU_matrix.h"
#include "GPU_state.h"
#include "GPU_uniform_buffer.h"
#include "GPU_viewport.h"

#include "IMB_colormanagement.h"

#include "RE_engine.h"
#include "RE_pipeline.h"

#include "UI_resources.h"
#include "UI_view2d.h"

#include "WM_api.h"
#include "wm_window.h"

#include "draw_color_management.h"
#include "draw_manager_profiling.h"
#include "draw_manager_testing.h"
#include "draw_manager_text.h"
#include "draw_shader.h"
#include "draw_texture_pool.h"

/* only for callbacks */
#include "draw_cache_impl.h"

#include "engines/basic/basic_engine.h"
#include "engines/compositor/compositor_engine.h"
#include "engines/eevee/eevee_engine.h"
#include "engines/external/external_engine.h"
#include "engines/gpencil/gpencil_engine.h"
#include "engines/image/image_engine.h"
#include "engines/overlay/overlay_engine.h"
#include "engines/select/select_engine.h"
#include "engines/workbench/workbench_engine.h"

#include "GPU_context.h"

#include "DEG_depsgraph.h"
#include "DEG_depsgraph_query.h"

#include "DRW_select_buffer.h"

/** Render State: No persistent data between draw calls. */
DRWManager DST = {NULL};

static ListBase DRW_engines = {NULL, NULL};
static int g_registered_engine_len = 0;

static void drw_state_prepare_clean_for_draw(DRWManager *dst)
{
  memset(dst, 0x0, offsetof(DRWManager, gl_context));
}

/* This function is used to reset draw manager to a state
 * where we don't re-use data by accident across different
 * draw calls.
 */
#ifdef DEBUG
static void drw_state_ensure_not_reused(DRWManager *dst)
{
  memset(dst, 0xff, offsetof(DRWManager, gl_context));
}
#endif

static bool drw_draw_show_annotation(void)
{
  if (DST.draw_ctx.space_data == NULL) {
    View3D *v3d = DST.draw_ctx.v3d;
    return (v3d && ((v3d->flag2 & V3D_SHOW_ANNOTATION) != 0) &&
            ((v3d->flag2 & V3D_HIDE_OVERLAYS) == 0));
  }

  switch (DST.draw_ctx.space_data->spacetype) {
    case SPACE_IMAGE: {
      SpaceImage *sima = (SpaceImage *)DST.draw_ctx.space_data;
      return (sima->flag & SI_SHOW_GPENCIL) != 0;
    }
    case SPACE_NODE:
      /* Don't draw the annotation for the node editor. Annotations are handled by space_image as
       * the draw manager is only used to draw the background. */
      return false;
    default:
      BLI_assert(0);
      return false;
  }
}

/* -------------------------------------------------------------------- */
/** \name Threading
 * \{ */

static void drw_task_graph_init(void)
{
  BLI_assert(DST.task_graph == NULL);
  DST.task_graph = BLI_task_graph_create();
  DST.delayed_extraction = BLI_gset_ptr_new(__func__);
}

static void drw_task_graph_deinit(void)
{
  BLI_task_graph_work_and_wait(DST.task_graph);

  BLI_gset_free(DST.delayed_extraction, (void (*)(void *key))drw_batch_cache_generate_requested);
  DST.delayed_extraction = NULL;
  BLI_task_graph_work_and_wait(DST.task_graph);

  BLI_task_graph_free(DST.task_graph);
  DST.task_graph = NULL;
}

/** \} */

/* -------------------------------------------------------------------- */
/** \name DRWRenderScene
 * \{ */

static void draw_render_scene_free(DRWRenderScene *rscene)
{
  if (rscene->is_active_scene == false) {
    for (int i = 0; i < 2; i++) {
      GPU_TEXTURE_FREE_SAFE(rscene->views[i].combined.pass_tx);
      GPU_FRAMEBUFFER_FREE_SAFE(rscene->views[i].combined.color_only_fb);
      GPU_FRAMEBUFFER_FREE_SAFE(rscene->views[i].combined.pass_fb);
      if (rscene->views[i].render_engine != NULL) {
        RE_engine_free(rscene->views[i].render_engine);
        DRW_view_data_free(rscene->views[i].view_data);
        rscene->views[i].render_engine = NULL;
      }
    }
  }
  MEM_freeN(rscene);
}

static DRWRenderScene *drw_render_scene_find(DRWData *draw_data,
                                             const Scene *scene_orig,
                                             int view_layer_index)
{
  LISTBASE_FOREACH (DRWRenderScene *, rscene, &draw_data->scene_renders) {
    if (rscene->scene == scene_orig && rscene->view_layer_index == view_layer_index) {
      return rscene;
    }
  }
  return NULL;
}

static DRWRenderScene *draw_render_scene_ensure(DRWData *drw_data,
                                                Scene *scene_orig,
                                                int view_layer_index)
{
  DRWRenderScene *rscene = drw_render_scene_find(drw_data, scene_orig, view_layer_index);
  if (rscene == NULL) {
    rscene = MEM_callocN(sizeof(*rscene), __func__);
    rscene->scene = scene_orig;
    rscene->view_layer_index = view_layer_index;
    BLI_addtail(&drw_data->scene_renders, rscene);
  }
  return rscene;
}

DRWRenderPass *DRW_render_pass_find(const Scene *scene_orig,
                                    const int view_layer_index,
                                    const eScenePassType pass_type)
{
  DRWRenderScene *rscene = drw_render_scene_find(DST.vmempool, scene_orig, view_layer_index);
  /* TODO(fclem) multiview. */
  /* TODO(fclem) Other passes. */
  switch (pass_type) {
    default:
      BLI_assert(!"Invalid pass type");
      ATTR_FALLTHROUGH;
    case SCE_PASS_COMBINED:
      return &rscene->views[0].combined;
  }
}

/** \} */

/* -------------------------------------------------------------------- */
/** \name Settings
 * \{ */

bool DRW_object_is_renderable(const Object *ob)
{
  BLI_assert((ob->base_flag & BASE_VISIBLE_DEPSGRAPH) != 0);

  if (ob->type == OB_MESH) {
    if ((ob == DST.draw_ctx.object_edit) || DRW_object_is_in_edit_mode(ob)) {
      View3D *v3d = DST.draw_ctx.v3d;
      if (v3d && v3d->overlay.edit_flag & V3D_OVERLAY_EDIT_OCCLUDE_WIRE) {
        return false;
      }
    }
  }

  return true;
}

/* Does `ob` needs to be rendered in edit mode.
 *
 * When using duplicate linked meshes, objects that are not in edit-mode will be drawn as
 * it is in edit mode, when another object with the same mesh is in edit mode.
 * This will not be the case when one of the objects are influenced by modifiers. */
bool DRW_object_is_in_edit_mode(const Object *ob)
{
  if (BKE_object_is_in_editmode(ob)) {
    if (ob->type == OB_MESH) {
      if ((ob->mode & OB_MODE_EDIT) == 0) {
        Mesh *me = (Mesh *)ob->data;
        BMEditMesh *embm = me->edit_mesh;
        /* Sanity check when rendering in multiple windows. */
        if (embm && embm->mesh_eval_final == NULL) {
          return false;
        }
        /* Do not draw ob with edit overlay when edit data is present and is modified. */
        if (embm && embm->mesh_eval_cage && (embm->mesh_eval_cage != embm->mesh_eval_final)) {
          return false;
        }
        /* Check if the object that we are drawing is modified. */
        if (!DEG_is_original_id(&me->id)) {
          return false;
        }
        return true;
      }
    }
    return true;
  }
  return false;
}

/**
 * Return whether this object is visible depending if
 * we are rendering or drawing in the viewport.
 */
int DRW_object_visibility_in_active_context(const Object *ob)
{
  const eEvaluationMode mode = DRW_state_is_scene_render() ? DAG_EVAL_RENDER : DAG_EVAL_VIEWPORT;
  return BKE_object_visibility(ob, mode);
}

bool DRW_object_is_flat_normal(const Object *ob)
{
  if (ob->type == OB_MESH) {
    const Mesh *me = ob->data;
    if (me->mpoly && me->mpoly[0].flag & ME_SMOOTH) {
      return false;
    }
  }
  return true;
}

bool DRW_object_use_hide_faces(const struct Object *ob)
{
  if (ob->type == OB_MESH) {
    const Mesh *me = ob->data;

    switch (ob->mode) {
      case OB_MODE_SCULPT:
        return true;
      case OB_MODE_TEXTURE_PAINT:
        return (me->editflag & ME_EDIT_PAINT_FACE_SEL) != 0;
      case OB_MODE_VERTEX_PAINT:
      case OB_MODE_WEIGHT_PAINT:
        return (me->editflag & (ME_EDIT_PAINT_FACE_SEL | ME_EDIT_PAINT_VERT_SEL)) != 0;
    }
  }

  return false;
}

bool DRW_object_is_visible_psys_in_active_context(const Object *object, const ParticleSystem *psys)
{
  const bool for_render = DRW_state_is_image_render();
  /* NOTE: psys_check_enabled is using object and particle system for only
   * reading, but is using some other functions which are more generic and
   * which are hard to make const-pointer. */
  if (!psys_check_enabled((Object *)object, (ParticleSystem *)psys, for_render)) {
    return false;
  }
  const DRWContextState *draw_ctx = DRW_context_state_get();
  const Scene *scene = draw_ctx->scene;
  if (object == draw_ctx->object_edit) {
    return false;
  }
  const ParticleSettings *part = psys->part;
  const ParticleEditSettings *pset = &scene->toolsettings->particle;
  if (object->mode == OB_MODE_PARTICLE_EDIT) {
    if (psys_in_edit_mode(draw_ctx->depsgraph, psys)) {
      if ((pset->flag & PE_DRAW_PART) == 0) {
        return false;
      }
      if ((part->childtype == 0) &&
          (psys->flag & PSYS_HAIR_DYNAMICS && psys->pointcache->flag & PTCACHE_BAKED) == 0) {
        return false;
      }
    }
  }
  return true;
}

struct Object *DRW_object_get_dupli_parent(const Object *UNUSED(ob))
{
  return DST.dupli_parent;
}

struct DupliObject *DRW_object_get_dupli(const Object *UNUSED(ob))
{
  return DST.dupli_source;
}

/** \} */

/* -------------------------------------------------------------------- */
/** \name Viewport (DRW_viewport)
 * \{ */

/* WARNING: only use for custom pipeline. 99% of the time, you don't want to use this. */
void DRW_render_viewport_size_set(const int size[2])
{
  DST.size[0] = size[0];
  DST.size[1] = size[1];
  DST.inv_size[0] = 1.0f / size[0];
  DST.inv_size[1] = 1.0f / size[1];
}

const float *DRW_viewport_size_get(void)
{
  return DST.size;
}

const float *DRW_viewport_invert_size_get(void)
{
  return DST.inv_size;
}

const float *DRW_viewport_screenvecs_get(void)
{
  return &DST.screenvecs[0][0];
}

const float *DRW_viewport_pixelsize_get(void)
{
  return &DST.pixsize;
}

/* Not a viewport variable, we could split this out. */
static void drw_context_state_init(void)
{
  if (DST.draw_ctx.obact) {
    DST.draw_ctx.object_mode = DST.draw_ctx.obact->mode;
  }
  else {
    DST.draw_ctx.object_mode = OB_MODE_OBJECT;
  }

  /* Edit object. */
  if (DST.draw_ctx.object_mode & OB_MODE_EDIT) {
    DST.draw_ctx.object_edit = DST.draw_ctx.obact;
  }
  else {
    DST.draw_ctx.object_edit = NULL;
  }

  /* Pose object. */
  if (DST.draw_ctx.object_mode & OB_MODE_POSE) {
    DST.draw_ctx.object_pose = DST.draw_ctx.obact;
  }
  else if (DST.draw_ctx.object_mode & OB_MODE_ALL_WEIGHT_PAINT) {
    DST.draw_ctx.object_pose = BKE_object_pose_armature_get(DST.draw_ctx.obact);
  }
  else {
    DST.draw_ctx.object_pose = NULL;
  }

  DST.draw_ctx.sh_cfg = GPU_SHADER_CFG_DEFAULT;
  if (RV3D_CLIPPING_ENABLED(DST.draw_ctx.v3d, DST.draw_ctx.rv3d)) {
    DST.draw_ctx.sh_cfg = GPU_SHADER_CFG_CLIPPED;
  }
}

static void draw_unit_state_create(void)
{
  DRWObjectInfos *infos = BLI_memblock_alloc(DST.vmempool->obinfos);
  DRWObjectMatrix *mats = BLI_memblock_alloc(DST.vmempool->obmats);
  DRWCullingState *culling = BLI_memblock_alloc(DST.vmempool->cullstates);

  unit_m4(mats->model);
  unit_m4(mats->modelinverse);

  copy_v3_fl(infos->orcotexfac[0], 0.0f);
  copy_v3_fl(infos->orcotexfac[1], 1.0f);

  infos->ob_index = 0;
  infos->ob_random = 0.0f;
  infos->ob_flag = 1.0f;
  copy_v3_fl(infos->ob_color, 1.0f);

  /* TODO(fclem): get rid of this. */
  culling->bsphere.radius = -1.0f;
  culling->user_data = NULL;

  DRW_handle_increment(&DST.resource_handle);
}

DRWData *DRW_viewport_data_create(void)
{
  DRWData *drw_data = MEM_callocN(sizeof(DRWData), "DRWData");

  drw_data->texture_pool = DRW_texture_pool_create();

  drw_data->idatalist = DRW_instance_data_list_create();

  drw_data->commands = BLI_memblock_create(sizeof(DRWCommandChunk));
  drw_data->commands_small = BLI_memblock_create(sizeof(DRWCommandSmallChunk));
  drw_data->callbuffers = BLI_memblock_create(sizeof(DRWCallBuffer));
  drw_data->shgroups = BLI_memblock_create(sizeof(DRWShadingGroup));
  drw_data->uniforms = BLI_memblock_create(sizeof(DRWUniformChunk));
  drw_data->views = BLI_memblock_create(sizeof(DRWView));
  drw_data->images = BLI_memblock_create(sizeof(GPUTexture *));
  drw_data->obattrs_ubo_pool = DRW_uniform_attrs_pool_new();
  {
    uint chunk_len = sizeof(DRWObjectMatrix) * DRW_RESOURCE_CHUNK_LEN;
    drw_data->obmats = BLI_memblock_create_ex(sizeof(DRWObjectMatrix), chunk_len);
  }
  {
    uint chunk_len = sizeof(DRWObjectInfos) * DRW_RESOURCE_CHUNK_LEN;
    drw_data->obinfos = BLI_memblock_create_ex(sizeof(DRWObjectInfos), chunk_len);
  }
  {
    uint chunk_len = sizeof(DRWCullingState) * DRW_RESOURCE_CHUNK_LEN;
    drw_data->cullstates = BLI_memblock_create_ex(sizeof(DRWCullingState), chunk_len);
  }
  {
    uint chunk_len = sizeof(DRWPass) * DRW_RESOURCE_CHUNK_LEN;
    drw_data->passes = BLI_memblock_create_ex(sizeof(DRWPass), chunk_len);
  }

  for (int i = 0; i < 2; i++) {
    drw_data->view_data[i] = DRW_view_data_create(&DRW_engines);
  }
  return drw_data;
}

/* Reduce ref count of the textures used by a viewport. */
static void draw_texture_release(DRWData *drw_data)
{
  /* Release Image textures. */
  BLI_memblock_iter iter;
  GPUTexture **tex;
  BLI_memblock_iternew(drw_data->images, &iter);
  while ((tex = BLI_memblock_iterstep(&iter))) {
    GPU_texture_free(*tex);
  }
}

static void drw_viewport_data_reset(DRWData *drw_data)
{
  draw_texture_release(drw_data);

  BLI_memblock_clear(drw_data->commands, NULL);
  BLI_memblock_clear(drw_data->commands_small, NULL);
  BLI_memblock_clear(drw_data->callbuffers, NULL);
  BLI_memblock_clear(drw_data->obmats, NULL);
  BLI_memblock_clear(drw_data->obinfos, NULL);
  BLI_memblock_clear(drw_data->cullstates, NULL);
  BLI_memblock_clear(drw_data->shgroups, NULL);
  BLI_memblock_clear(drw_data->uniforms, NULL);
  BLI_memblock_clear(drw_data->passes, NULL);
  BLI_memblock_clear(drw_data->views, NULL);
  BLI_memblock_clear(drw_data->images, NULL);
  DRW_uniform_attrs_pool_clear_all(drw_data->obattrs_ubo_pool);
  DRW_instance_data_list_free_unused(drw_data->idatalist);
  DRW_instance_data_list_resize(drw_data->idatalist);
  DRW_instance_data_list_reset(drw_data->idatalist);
  DRW_texture_pool_reset(drw_data->texture_pool);
}

void DRW_viewport_data_free(DRWData *drw_data)
{
  draw_texture_release(drw_data);

  BLI_memblock_destroy(drw_data->commands, NULL);
  BLI_memblock_destroy(drw_data->commands_small, NULL);
  BLI_memblock_destroy(drw_data->callbuffers, NULL);
  BLI_memblock_destroy(drw_data->obmats, NULL);
  BLI_memblock_destroy(drw_data->obinfos, NULL);
  BLI_memblock_destroy(drw_data->cullstates, NULL);
  BLI_memblock_destroy(drw_data->shgroups, NULL);
  BLI_memblock_destroy(drw_data->uniforms, NULL);
  BLI_memblock_destroy(drw_data->views, NULL);
  BLI_memblock_destroy(drw_data->passes, NULL);
  BLI_memblock_destroy(drw_data->images, NULL);
  DRW_uniform_attrs_pool_free(drw_data->obattrs_ubo_pool);
  DRW_instance_data_list_free(drw_data->idatalist);
  DRW_texture_pool_free(drw_data->texture_pool);
  for (int i = 0; i < 2; i++) {
    DRW_view_data_free(drw_data->view_data[i]);
  }
  if (drw_data->matrices_ubo != NULL) {
    for (int i = 0; i < drw_data->ubo_len; i++) {
      GPU_uniformbuf_free(drw_data->matrices_ubo[i]);
      GPU_uniformbuf_free(drw_data->obinfos_ubo[i]);
    }
    MEM_freeN(drw_data->matrices_ubo);
    MEM_freeN(drw_data->obinfos_ubo);
  }

  LISTBASE_FOREACH_MUTABLE (DRWRenderScene *, rscene, &drw_data->scene_renders) {
    BLI_remlink(&drw_data->scene_renders, rscene);
    draw_render_scene_free(rscene);
  }

  MEM_freeN(drw_data);
}

static DRWData *drw_viewport_data_ensure(GPUViewport *viewport)
{
  DRWData **vmempool_p = GPU_viewport_data_get(viewport);
  DRWData *vmempool = *vmempool_p;

  if (vmempool == NULL) {
    *vmempool_p = vmempool = DRW_viewport_data_create();
  }
  return vmempool;
}

/**
 * Sets DST.viewport, DST.size and a lot of other important variables.
 * Needs to be called before enabling any draw engine.
 * - viewport can be NULL. In this case the data will not be stored and will be free at
 *   drw_manager_exit().
 * - size can be NULL to get it from viewport.
 * - if viewport and size are NULL, size is set to (1, 1).
 *
 * Important: drw_manager_init can be called multiple times before drw_manager_exit.
 */
static void drw_manager_init(DRWManager *dst, GPUViewport *viewport, const int size[2])
{
  RegionView3D *rv3d = dst->draw_ctx.rv3d;
  ARegion *region = dst->draw_ctx.region;
  /* TODO(fclem): Make this mandatory. */
  DRWRenderScene *rscene = NULL;

  int view = (viewport) ? GPU_viewport_active_view_get(viewport) : 0;

  if (!dst->viewport && dst->vmempool) {
    /* Manager was init first without a viewport, created DRWData, but is being re-init.
     * In this case, keep the old data. */
    /* If it is being re-init with a valid viewport, it means there is something wrong. */
    BLI_assert(viewport == NULL);
  }
  else if (viewport) {
    /* Use viewport's persistent DRWData. */
    dst->vmempool = drw_viewport_data_ensure(viewport);
  }
  else {
    /* Create temporary DRWData. Freed in drw_manager_exit(). */
    dst->vmempool = DRW_viewport_data_create();
  }

  if (dst->options.is_compositor_scene_render) {
    Scene *scene_orig = DEG_get_input_scene(dst->draw_ctx.depsgraph);
    ViewLayer *view_layer = DEG_get_input_view_layer(dst->draw_ctx.depsgraph);
    int viewlayer_index = BLI_findindex(&scene_orig->view_layers, view_layer);
    rscene = draw_render_scene_ensure(dst->vmempool, scene_orig, viewlayer_index);

    if (rscene->views[view].view_data == NULL) {
      rscene->views[view].view_data = DRW_view_data_create(&DRW_engines);
    }
    dst->view_data_active = rscene->views[view].view_data;
  }
  else {
    /* Main scene / view case. */
    dst->view_data_active = dst->vmempool->view_data[view];
  }

  dst->viewport = viewport;
  dst->resource_handle = 0;
  dst->pass_handle = 0;
  dst->primary_view_ct = 0;

  drw_viewport_data_reset(dst->vmempool);

  if (size == NULL && viewport == NULL) {
    /* Avoid division by 0. Engines will either overide this or not use it. */
    dst->size[0] = 1.0f;
    dst->size[1] = 1.0f;
  }
  else if (size == NULL) {
    BLI_assert(viewport);
    GPUTexture *tex = GPU_viewport_color_texture(viewport, 0);
    dst->size[0] = GPU_texture_width(tex);
    dst->size[1] = GPU_texture_height(tex);
  }
  else {
    BLI_assert(size);
    dst->size[0] = size[0];
    dst->size[1] = size[1];
  }
  dst->inv_size[0] = 1.0f / dst->size[0];
  dst->inv_size[1] = 1.0f / dst->size[1];

  DRW_view_data_texture_list_size_validate(dst->view_data_active, (int[2]){UNPACK2(dst->size)});

  if (viewport) {
    DRW_view_data_default_lists_from_viewport(dst->view_data_active, viewport);
  }

  DefaultFramebufferList *dfbl = DRW_view_data_default_framebuffer_list_get(dst->view_data_active);
  dst->default_framebuffer = dfbl->default_fb;

  if (dst->options.is_compositor_scene_render) {
    /* Override the dtxl with the correct output texture. */
    DRW_view_data_color_from_compositor_scene(dst->view_data_active, rscene, view);
  }

  draw_unit_state_create();

  if (rv3d != NULL) {
    normalize_v3_v3(dst->screenvecs[0], rv3d->viewinv[0]);
    normalize_v3_v3(dst->screenvecs[1], rv3d->viewinv[1]);

    dst->pixsize = rv3d->pixsize;
    dst->view_default = DRW_view_create(rv3d->viewmat, rv3d->winmat, NULL, NULL, NULL);
    DRW_view_camtexco_set(dst->view_default, rv3d->viewcamtexcofac);

    if (dst->draw_ctx.sh_cfg == GPU_SHADER_CFG_CLIPPED) {
      int plane_len = (RV3D_LOCK_FLAGS(rv3d) & RV3D_BOXCLIP) ? 4 : 6;
      DRW_view_clip_planes_set(dst->view_default, rv3d->clip, plane_len);
    }

    dst->view_active = dst->view_default;
    dst->view_previous = NULL;
  }
  else if (region) {
    View2D *v2d = &region->v2d;
    float viewmat[4][4];
    float winmat[4][4];

    rctf region_space = {0.0f, 1.0f, 0.0f, 1.0f};
    BLI_rctf_transform_calc_m4_pivot_min(&v2d->cur, &region_space, viewmat);

    unit_m4(winmat);
    winmat[0][0] = 2.0f;
    winmat[1][1] = 2.0f;
    winmat[3][0] = -1.0f;
    winmat[3][1] = -1.0f;

    dst->view_default = DRW_view_create(viewmat, winmat, NULL, NULL, NULL);
    dst->view_active = dst->view_default;
    dst->view_previous = NULL;
  }
  else {
    zero_v3(dst->screenvecs[0]);
    zero_v3(dst->screenvecs[1]);

    dst->pixsize = 1.0f;
    dst->view_default = NULL;
    dst->view_active = NULL;
    dst->view_previous = NULL;
  }

  /* fclem: Is this still needed ? */
  if (dst->draw_ctx.object_edit && rv3d) {
    ED_view3d_init_mats_rv3d(dst->draw_ctx.object_edit, rv3d);
  }

  if (G_draw.view_ubo == NULL) {
    G_draw.view_ubo = GPU_uniformbuf_create_ex(sizeof(DRWViewUboStorage), NULL, "G_draw.view_ubo");
  }

  if (dst->draw_list == NULL) {
    dst->draw_list = GPU_draw_list_create(DRW_DRAWLIST_LEN);
  }

  memset(dst->object_instance_data, 0x0, sizeof(dst->object_instance_data));
}

static void drw_manager_exit(DRWManager *dst)
{
  if (dst->vmempool != NULL && dst->viewport == NULL) {
    DRW_viewport_data_free(dst->vmempool);
  }
  dst->vmempool = NULL;
  dst->viewport = NULL;
#ifdef DEBUG
  /* Avoid accidental reuse. */
  drw_state_ensure_not_reused(dst);
#endif
}

DefaultFramebufferList *DRW_viewport_framebuffer_list_get(void)
{
  return DRW_view_data_default_framebuffer_list_get(DST.view_data_active);
}

DefaultTextureList *DRW_viewport_texture_list_get(void)
{
  return DRW_view_data_default_texture_list_get(DST.view_data_active);
}

void DRW_viewport_request_redraw(void)
{
  if (DST.viewport) {
    GPU_viewport_tag_update(DST.viewport);
  }
}

/** \} */

/* -------------------------------------------------------------------- */
/** \name Duplis
 * \{ */

static uint dupli_key_hash(const void *key)
{
  const DupliKey *dupli_key = (const DupliKey *)key;
  return BLI_ghashutil_ptrhash(dupli_key->ob) ^ BLI_ghashutil_ptrhash(dupli_key->ob_data);
}

static bool dupli_key_cmp(const void *key1, const void *key2)
{
  const DupliKey *dupli_key1 = (const DupliKey *)key1;
  const DupliKey *dupli_key2 = (const DupliKey *)key2;
  return dupli_key1->ob != dupli_key2->ob || dupli_key1->ob_data != dupli_key2->ob_data;
}

static void drw_duplidata_load(Object *ob)
{
  DupliObject *dupli = DST.dupli_source;
  if (dupli == NULL) {
    return;
  }

  if (DST.dupli_origin != dupli->ob || (DST.dupli_origin_data != dupli->ob_data)) {
    DST.dupli_origin = dupli->ob;
    DST.dupli_origin_data = dupli->ob_data;
  }
  else {
    /* Same data as previous iter. No need to poll ghash for this. */
    return;
  }

  if (DST.dupli_ghash == NULL) {
    DST.dupli_ghash = BLI_ghash_new(dupli_key_hash, dupli_key_cmp, __func__);
  }

  DupliKey *key = MEM_callocN(sizeof(DupliKey), __func__);
  key->ob = dupli->ob;
  key->ob_data = dupli->ob_data;

  void **value;
  if (!BLI_ghash_ensure_p(DST.dupli_ghash, key, &value)) {
    *value = MEM_callocN(sizeof(void *) * g_registered_engine_len, __func__);

    /* TODO: Meh a bit out of place but this is nice as it is
     * only done once per instance type. */
    drw_batch_cache_validate(ob);
  }
  else {
    MEM_freeN(key);
  }
  DST.dupli_datas = *(void ***)value;
}

static void duplidata_value_free(void *val)
{
  void **dupli_datas = val;
  for (int i = 0; i < g_registered_engine_len; i++) {
    MEM_SAFE_FREE(dupli_datas[i]);
  }
  MEM_freeN(val);
}

static void duplidata_key_free(void *key)
{
  DupliKey *dupli_key = (DupliKey *)key;
  if (dupli_key->ob_data == dupli_key->ob->data) {
    drw_batch_cache_generate_requested(dupli_key->ob);
  }
  else {
    Object temp_object = *dupli_key->ob;
    BKE_object_replace_data_on_shallow_copy(&temp_object, dupli_key->ob_data);
    drw_batch_cache_generate_requested(&temp_object);
  }
  MEM_freeN(key);
}

static void drw_duplidata_free(void)
{
  if (DST.dupli_ghash != NULL) {
    BLI_ghash_free(DST.dupli_ghash, duplidata_key_free, duplidata_value_free);
    DST.dupli_ghash = NULL;
  }
}

/* Return NULL if not a dupli or a pointer of pointer to the engine data */
void **DRW_duplidata_get(void *vedata)
{
  if (DST.dupli_source == NULL) {
    return NULL;
  }
  ViewportEngineData *ved = (ViewportEngineData *)vedata;
  DrawEngineType *engine_type = (DrawEngineType *)ved->engine_type;
  return &DST.dupli_datas[engine_type->index];
}

/** \} */

/* -------------------------------------------------------------------- */
/** \name ViewLayers (DRW_scenelayer)
 * \{ */

void *DRW_view_layer_engine_data_get(DrawEngineType *engine_type)
{
  LISTBASE_FOREACH (ViewLayerEngineData *, sled, &DST.draw_ctx.view_layer->drawdata) {
    if (sled->engine_type == engine_type) {
      return sled->storage;
    }
  }
  return NULL;
}

void **DRW_view_layer_engine_data_ensure_ex(ViewLayer *view_layer,
                                            DrawEngineType *engine_type,
                                            void (*callback)(void *storage))
{
  ViewLayerEngineData *sled;

  for (sled = view_layer->drawdata.first; sled; sled = sled->next) {
    if (sled->engine_type == engine_type) {
      return &sled->storage;
    }
  }

  sled = MEM_callocN(sizeof(ViewLayerEngineData), "ViewLayerEngineData");
  sled->engine_type = engine_type;
  sled->free = callback;
  BLI_addtail(&view_layer->drawdata, sled);

  return &sled->storage;
}

void **DRW_view_layer_engine_data_ensure(DrawEngineType *engine_type,
                                         void (*callback)(void *storage))
{
  return DRW_view_layer_engine_data_ensure_ex(DST.draw_ctx.view_layer, engine_type, callback);
}

/** \} */

/* -------------------------------------------------------------------- */
/** \name Draw Data (DRW_drawdata)
 * \{ */

/* Used for DRW_drawdata_from_id()
 * All ID-data-blocks which have their own 'local' DrawData
 * should have the same arrangement in their structs.
 */
typedef struct IdDdtTemplate {
  ID id;
  struct AnimData *adt;
  DrawDataList drawdata;
} IdDdtTemplate;

/* Check if ID can have AnimData */
static bool id_type_can_have_drawdata(const short id_type)
{
  /* Only some ID-blocks have this info for now */
  /* TODO: finish adding this for the other blocktypes */
  switch (id_type) {
    /* has DrawData */
    case ID_OB:
    case ID_WO:
      return true;

    /* no DrawData */
    default:
      return false;
  }
}

static bool id_can_have_drawdata(const ID *id)
{
  /* sanity check */
  if (id == NULL) {
    return false;
  }

  return id_type_can_have_drawdata(GS(id->name));
}

/* Get DrawData from the given ID-block. In order for this to work, we assume that
 * the DrawData pointer is stored in the struct in the same fashion as in IdDdtTemplate.
 */
DrawDataList *DRW_drawdatalist_from_id(ID *id)
{
  /* only some ID-blocks have this info for now, so we cast the
   * types that do to be of type IdDdtTemplate, and extract the
   * DrawData that way
   */
  if (id_can_have_drawdata(id)) {
    IdDdtTemplate *idt = (IdDdtTemplate *)id;
    return &idt->drawdata;
  }

  return NULL;
}

DrawData *DRW_drawdata_get(ID *id, DrawEngineType *engine_type)
{
  DrawDataList *drawdata = DRW_drawdatalist_from_id(id);

  if (drawdata == NULL) {
    return NULL;
  }

  LISTBASE_FOREACH (DrawData *, dd, drawdata) {
    if (dd->engine_type == engine_type) {
      return dd;
    }
  }
  return NULL;
}

DrawData *DRW_drawdata_ensure(ID *id,
                              DrawEngineType *engine_type,
                              size_t size,
                              DrawDataInitCb init_cb,
                              DrawDataFreeCb free_cb)
{
  BLI_assert(size >= sizeof(DrawData));
  BLI_assert(id_can_have_drawdata(id));
  /* Try to re-use existing data. */
  DrawData *dd = DRW_drawdata_get(id, engine_type);
  if (dd != NULL) {
    return dd;
  }

  DrawDataList *drawdata = DRW_drawdatalist_from_id(id);

  /* Allocate new data. */
  if ((GS(id->name) == ID_OB) && (((Object *)id)->base_flag & BASE_FROM_DUPLI) != 0) {
    /* NOTE: data is not persistent in this case. It is reset each redraw. */
    BLI_assert(free_cb == NULL); /* No callback allowed. */
    /* Round to sizeof(float) for DRW_instance_data_request(). */
    const size_t t = sizeof(float) - 1;
    size = (size + t) & ~t;
    size_t fsize = size / sizeof(float);
    BLI_assert(fsize < MAX_INSTANCE_DATA_SIZE);
    if (DST.object_instance_data[fsize] == NULL) {
      DST.object_instance_data[fsize] = DRW_instance_data_request(DST.vmempool->idatalist, fsize);
    }
    dd = (DrawData *)DRW_instance_data_next(DST.object_instance_data[fsize]);
    memset(dd, 0, size);
  }
  else {
    dd = MEM_callocN(size, "DrawData");
  }
  dd->engine_type = engine_type;
  dd->free = free_cb;
  /* Perform user-side initialization, if needed. */
  if (init_cb != NULL) {
    init_cb(dd);
  }
  /* Register in the list. */
  BLI_addtail((ListBase *)drawdata, dd);
  return dd;
}

void DRW_drawdata_free(ID *id)
{
  DrawDataList *drawdata = DRW_drawdatalist_from_id(id);

  if (drawdata == NULL) {
    return;
  }

  LISTBASE_FOREACH (DrawData *, dd, drawdata) {
    if (dd->free != NULL) {
      dd->free(dd);
    }
  }

  BLI_freelistN((ListBase *)drawdata);
}

/* Unlink (but don't free) the drawdata from the DrawDataList if the ID is an OB from dupli. */
static void drw_drawdata_unlink_dupli(ID *id)
{
  if ((GS(id->name) == ID_OB) && (((Object *)id)->base_flag & BASE_FROM_DUPLI) != 0) {
    DrawDataList *drawdata = DRW_drawdatalist_from_id(id);

    if (drawdata == NULL) {
      return;
    }

    BLI_listbase_clear((ListBase *)drawdata);
  }
}

/** \} */

/* -------------------------------------------------------------------- */
/** \name Garbage Collection
 * \{ */

void DRW_cache_free_old_batches(Main *bmain)
{
  Scene *scene;
  ViewLayer *view_layer;
  static int lasttime = 0;
  int ctime = (int)PIL_check_seconds_timer();

  if (U.vbotimeout == 0 || (ctime - lasttime) < U.vbocollectrate || ctime == lasttime) {
    return;
  }

  lasttime = ctime;

  for (scene = bmain->scenes.first; scene; scene = scene->id.next) {
    for (view_layer = scene->view_layers.first; view_layer; view_layer = view_layer->next) {
      Depsgraph *depsgraph = BKE_scene_get_depsgraph(scene, view_layer);
      if (depsgraph == NULL) {
        continue;
      }

      /* TODO(fclem): This is not optimal since it iter over all dupli instances.
       * In this case only the source object should be tagged. */
      DEG_OBJECT_ITER_FOR_RENDER_ENGINE_BEGIN (depsgraph, ob) {
        DRW_batch_cache_free_old(ob, ctime);
      }
      DEG_OBJECT_ITER_FOR_RENDER_ENGINE_END;
    }
  }
}

/** \} */

/* -------------------------------------------------------------------- */
/** \name Rendering (DRW_engines)
 * \{ */

static void drw_engines_init(void)
{
  DRW_ENABLED_ENGINE_ITER (DST.view_data_active, engine, data) {
    PROFILE_START(stime);

    const DrawEngineDataSize *data_size = engine->vedata_size;
    memset(data->psl->passes, 0, sizeof(*data->psl->passes) * data_size->psl_len);

    if (engine->engine_init) {
      engine->engine_init(data);
    }

    PROFILE_END_UPDATE(data->init_time, stime);
  }
}

static void drw_engines_cache_init(void)
{
  DRW_ENABLED_ENGINE_ITER (DST.view_data_active, engine, data) {
    if (data->text_draw_cache) {
      DRW_text_cache_destroy(data->text_draw_cache);
      data->text_draw_cache = NULL;
    }
    if (DST.text_store_p == NULL) {
      DST.text_store_p = &data->text_draw_cache;
    }

    if (engine->cache_init) {
      engine->cache_init(data);
    }
  }
}

static void drw_engines_world_update(Scene *scene)
{
  if (scene->world == NULL) {
    return;
  }

  DRW_ENABLED_ENGINE_ITER (DST.view_data_active, engine, data) {
    if (engine->id_update) {
      engine->id_update(data, &scene->world->id);
    }
  }
}

static void drw_engines_cache_populate(Object *ob)
{
  DST.ob_handle = 0;

  /* HACK: DrawData is copied by COW from the duplicated object.
   * This is valid for IDs that cannot be instantiated but this
   * is not what we want in this case so we clear the pointer
   * ourselves here. */
  drw_drawdata_unlink_dupli((ID *)ob);

  /* Validation for dupli objects happen elsewhere. */
  if (!DST.dupli_source) {
    drw_batch_cache_validate(ob);
  }

  DRW_ENABLED_ENGINE_ITER (DST.view_data_active, engine, data) {
    if (engine->id_update) {
      engine->id_update(data, &ob->id);
    }

    if (engine->cache_populate) {
      engine->cache_populate(data, ob);
    }
  }

  /* TODO: in the future it would be nice to generate once for all viewports.
   * But we need threaded DRW manager first. */
  if (!DST.dupli_source) {
    drw_batch_cache_generate_requested(ob);
  }

  /* ... and clearing it here too because this draw data is
   * from a mempool and must not be free individually by depsgraph. */
  drw_drawdata_unlink_dupli((ID *)ob);
}

static void drw_engines_cache_finish(void)
{
  DRW_ENABLED_ENGINE_ITER (DST.view_data_active, engine, data) {
    if (engine->cache_finish) {
      engine->cache_finish(data);
    }
  }
}

static void drw_engines_draw_scene(void)
{
  DRW_ENABLED_ENGINE_ITER (DST.view_data_active, engine, data) {
    PROFILE_START(stime);
    if (engine->draw_scene) {
      DRW_stats_group_start(engine->idname);
      engine->draw_scene(data);
      /* Restore for next engine */
      if (DRW_state_is_fbo()) {
        GPU_framebuffer_bind(DST.default_framebuffer);
      }
      DRW_stats_group_end();
    }
    PROFILE_END_UPDATE(data->render_time, stime);
  }
  /* Reset state after drawing */
  DRW_state_reset();
}

static void drw_engines_draw_text(void)
{
  DRW_ENABLED_ENGINE_ITER (DST.view_data_active, engine, data) {
    PROFILE_START(stime);

    if (data->text_draw_cache) {
      DRW_text_cache_draw(data->text_draw_cache, DST.draw_ctx.region, DST.draw_ctx.v3d);
    }

    PROFILE_END_UPDATE(data->render_time, stime);
  }
}

/* Draw render engine info. */
void DRW_draw_region_engine_info(int xoffset, int *yoffset, int line_height)
{
  DRW_ENABLED_ENGINE_ITER (DST.view_data_active, engine, data) {
    if (data->info[0] != '\0') {
      char *chr_current = data->info;
      char *chr_start = chr_current;
      int line_len = 0;

      const int font_id = BLF_default();
      UI_FontThemeColor(font_id, TH_TEXT_HI);

      BLF_enable(font_id, BLF_SHADOW);
      BLF_shadow(font_id, 5, (const float[4]){0.0f, 0.0f, 0.0f, 1.0f});
      BLF_shadow_offset(font_id, 1, -1);

      while (*chr_current++ != '\0') {
        line_len++;
        if (*chr_current == '\n') {
          char info[GPU_INFO_SIZE];
          BLI_strncpy(info, chr_start, line_len + 1);
          *yoffset -= line_height;
          BLF_draw_default(xoffset, *yoffset, 0.0f, info, sizeof(info));

          /* Re-start counting. */
          chr_start = chr_current + 1;
          line_len = -1;
        }
      }

      char info[GPU_INFO_SIZE];
      BLI_strncpy(info, chr_start, line_len + 1);
      *yoffset -= line_height;
      BLF_draw_default(xoffset, *yoffset, 0.0f, info, sizeof(info));

      BLF_disable(font_id, BLF_SHADOW);
    }
  }
}

static void use_drw_engine(DrawEngineType *engine)
{
  DRW_view_data_use_engine(DST.view_data_active, engine);
}

/* Gather all draw engines needed and store them in DST.view_data_active
 * That also define the rendering order of engines */
static void drw_engines_enable_from_engine(const RenderEngineType *engine_type, eDrawType drawtype)
{
  switch (drawtype) {
    case OB_WIRE:
    case OB_SOLID:
      use_drw_engine(DRW_engine_viewport_workbench_type.draw_engine);
      break;
    case OB_MATERIAL:
    case OB_RENDER:
    default:
      if (engine_type->draw_engine != NULL) {
        use_drw_engine(engine_type->draw_engine);
      }
      else if ((engine_type->flag & RE_INTERNAL) == 0) {
        use_drw_engine(DRW_engine_viewport_external_type.draw_engine);
      }
      break;
  }
}

static void drw_engines_enable_overlays(void)
{
  use_drw_engine(&draw_engine_overlay_type);
}
/**
 * Use for select and depth-drawing.
 */
static void drw_engines_enable_basic(void)
{
  use_drw_engine(&draw_engine_basic_type);
}

static void drw_engine_enable_image_editor(void)
{
  if (DRW_engine_external_acquire_for_image_editor()) {
    use_drw_engine(&draw_engine_external_type);
  }
  else {
    use_drw_engine(&draw_engine_image_type);
  }

  use_drw_engine(&draw_engine_overlay_type);
}

static void drw_engines_enable_editors(void)
{
  SpaceLink *space_data = DST.draw_ctx.space_data;
  if (!space_data) {
    return;
  }

  if (space_data->spacetype == SPACE_IMAGE) {
    drw_engine_enable_image_editor();
  }
  else if (space_data->spacetype == SPACE_NODE) {
    /* Only enable when drawing the space image backdrop. */
    SpaceNode *snode = (SpaceNode *)space_data;
    if ((snode->flag & SNODE_BACKDRAW) != 0) {
      use_drw_engine(&draw_engine_image_type);
      use_drw_engine(&draw_engine_overlay_type);
    }
  }
}

/* Beware: This can go recursive if not handled properly. */
static void drw_compositor_scenes_render(DRWManager *drw,
                                         Scene *scene_active,
                                         ViewLayer *view_layer_active)
{
  const eDrawType drawtype = drw->draw_ctx.v3d->shading.type;
  const bool use_compositor = ((drw->draw_ctx.v3d->shading.flag & V3D_SHADING_COMPOSITOR) != 0) &&
                              (drawtype >= OB_MATERIAL) && (scene_active->nodetree != NULL) &&
                              (scene_active->use_nodes != false);
  if (!use_compositor) {
    return;
  }

  /* Saving anything inside drw because it will be reused by the rendering loop.
   * TODO(fclem): Instanciating DRWManager would solve the issue. */
  DRWContextState prev_draw_ctx = drw->draw_ctx;
  bNodeTree *comp_ntree = scene_active->nodetree;
  ARegion *region = drw->draw_ctx.region;
  View3D *v3d = drw->draw_ctx.v3d;
  RegionView3D *rv3d = drw->draw_ctx.rv3d;
  GPUViewport *viewport = drw->viewport;
  Main *bmain = DEG_get_bmain(drw->draw_ctx.depsgraph);
  const bContext *evil_C = drw->draw_ctx.evil_C;
  DRWData *drw_data = drw->vmempool;
  int view = GPU_viewport_active_view_get(viewport);
  int prev_flag2 = v3d->flag2;

  /* Avoid infinite recursion. */
  v3d->shading.flag &= ~V3D_SHADING_COMPOSITOR;
  /* Remove overlay for composited scene to avoid overhead. */
  v3d->flag2 |= V3D_HIDE_OVERLAYS;

  LISTBASE_FOREACH (DRWRenderScene *, rscene, &drw_data->scene_renders) {
    rscene->rendered = false;
  }

  /* TODO(fclem) Only render the scenes that are connected to the output. */
  LISTBASE_FOREACH (bNode *, node, &comp_ntree->nodes) {
    if (node->type == CMP_NODE_R_LAYERS && (node->flag & NODE_MUTED) == 0) {
      if (node->id) {
        Scene *scene_orig = (Scene *)DEG_get_original_id(node->id);
        ViewLayer *view_layer = BLI_findlink(&scene_orig->view_layers, node->custom1);

        /* Skip the main scene as it will be rendered afterwards. */
        if (node->id == (ID *)scene_active) {
          continue;
        }

        Depsgraph *deg = NULL;
        /* Search for existing depsgraph matching this scene and layer. */
        /* These are cached at scene level to be reused between viewports. */
        LISTBASE_FOREACH (LinkData *, link, &scene_active->compositor_depsgraphs) {
          Depsgraph *deg_candidate = (Depsgraph *)link->data;
          if (DEG_get_input_scene(deg_candidate) == scene_orig &&
              DEG_get_input_view_layer(deg_candidate) == view_layer) {
            deg = deg_candidate;
            break;
          }
        }
        if (deg == NULL) {
          deg = DEG_graph_new(bmain, scene_orig, view_layer, DAG_EVAL_VIEWPORT);
          /* @fclem : Ask sergey if that's all right. */
          DEG_graph_build_from_view_layer(deg);
          DEG_graph_relations_update(deg);
          DEG_evaluate_on_refresh(deg);

          BLI_addtail(&scene_active->compositor_depsgraphs, BLI_genericNodeN(deg));
        }

        DRWRenderScene *rscene = draw_render_scene_ensure(drw_data, scene_orig, node->custom1);

        if (rscene->rendered) {
          continue;
        }

        RenderEngineType *engine_type = RE_engines_find(scene_orig->r.engine);
        RenderEngine *prev_render_engine = rv3d->render_engine;
        if (engine_type->draw_engine == NULL) {
          /* TODO(@fclem): We swap the render engine inside the region.
           * A better way would be to adjust the external draw engine code. */
          rv3d->render_engine = rscene->views[0].render_engine;
        }

        /* Fix asserts. TODO(fclem) revisit this. */
        drw_state_prepare_clean_for_draw(&DST);
        DST.options.is_compositor_scene_render = true;
        GPU_framebuffer_restore();

        DRW_draw_render_loop_ex(deg, engine_type, region, v3d, viewport, evil_C);

        /* Restore. */
        if (engine_type->draw_engine == NULL) {
          rv3d->render_engine = prev_render_engine;
        }

        rscene->rendered = true;
        rscene->is_active_scene = false;
      }
    }
  }

  /* Prune unused layers. */
  /* TODO(@fclem): This should be done in compositor tree updates to avoid using resources without
   * needing them. Should be also cleared if changing active scene. */
  bool has_rendered = false;
  LISTBASE_FOREACH_MUTABLE (DRWRenderScene *, rscene, &drw_data->scene_renders) {
    if (rscene->rendered == false) {
      BLI_remlink(&drw_data->scene_renders, rscene);
      draw_render_scene_free(rscene);
    }
    else {
      has_rendered = true;
    }
  }

  v3d->shading.flag |= V3D_SHADING_COMPOSITOR;
  v3d->flag2 = prev_flag2;

  /* Re-init the draw manager since it may have been shutdown by other scene renders. */
  if (has_rendered) {
    drw_state_prepare_clean_for_draw(&DST);
    GPU_framebuffer_restore();
    DST.draw_ctx = prev_draw_ctx;
    DST.options.is_compositor_scene_render = false;
    drw_manager_init(&DST, viewport, NULL);
    drw_context_state_init();
  }

  {
    /* Now setup the DRWRenderScene for the active scene. */
    Scene *scene_orig = (Scene *)DEG_get_original_id(&scene_active->id);
    int view_layer_index = BLI_findindex(&scene_active->view_layers, view_layer_active);
    DRWRenderScene *rscene = draw_render_scene_ensure(drw_data, scene_orig, view_layer_index);
    rscene->is_active_scene = true;
    rscene->views[view].combined.pass_tx = DRW_viewport_texture_list_get()->color;
  }
}

static void drw_engines_enable(ViewLayer *UNUSED(view_layer),
                               RenderEngineType *engine_type,
                               bool gpencil_engine_needed)
{
  View3D *v3d = DST.draw_ctx.v3d;
  const eDrawType drawtype = v3d->shading.type;
  const bool use_xray = XRAY_ENABLED(v3d);

  drw_engines_enable_from_engine(engine_type, drawtype);
  if (gpencil_engine_needed && ((drawtype >= OB_SOLID) || !use_xray)) {
    use_drw_engine(&draw_engine_gpencil_type);
  }
<<<<<<< HEAD

  if (((v3d->shading.flag & V3D_SHADING_COMPOSITOR) != 0) && (drawtype >= OB_MATERIAL)) {
    use_drw_engine(&draw_engine_compositor_type);
  }

  if (!DST.options.is_compositor_scene_render) {
    drw_engines_enable_overlays();
  }
=======
  drw_engines_enable_overlays();

#ifdef WITH_DRAW_DEBUG
  if (G.debug_value == 31) {
    use_drw_engine(&draw_engine_debug_select_type);
  }
#endif
>>>>>>> e28ae324
}

static void drw_engines_disable(void)
{
  DRW_view_data_reset(DST.view_data_active);
}

static void drw_engines_data_validate(void)
{
  DRW_view_data_free_unused(DST.view_data_active);
}

/* Fast check to see if gpencil drawing engine is needed.
 * For slow exact check use `DRW_render_check_grease_pencil` */
static bool drw_gpencil_engine_needed(Depsgraph *depsgraph, View3D *v3d)
{
  const bool exclude_gpencil_rendering = v3d ? (v3d->object_type_exclude_viewport &
                                                (1 << OB_GPENCIL)) != 0 :
                                               false;
  return (!exclude_gpencil_rendering) && DEG_id_type_any_exists(depsgraph, ID_GD);
}

/* -------------------------------------------------------------------- */
/** \name View Update
 * \{ */

void DRW_notify_view_update(const DRWUpdateContext *update_ctx)
{
  RenderEngineType *engine_type = update_ctx->engine_type;
  ARegion *region = update_ctx->region;
  View3D *v3d = update_ctx->v3d;
  RegionView3D *rv3d = region->regiondata;
  Depsgraph *depsgraph = update_ctx->depsgraph;
  Scene *scene = update_ctx->scene;
  ViewLayer *view_layer = update_ctx->view_layer;

  GPUViewport *viewport = WM_draw_region_get_viewport(region);
  if (!viewport) {
    return;
  }

  const bool gpencil_engine_needed = drw_gpencil_engine_needed(depsgraph, v3d);

  /* XXX Really nasty locking. But else this could
   * be executed by the material previews thread
   * while rendering a viewport. */
  BLI_ticket_mutex_lock(DST.gl_context_mutex);

  /* Reset before using it. */
  drw_state_prepare_clean_for_draw(&DST);

  DST.draw_ctx = (DRWContextState){
      .region = region,
      .rv3d = rv3d,
      .v3d = v3d,
      .scene = scene,
      .view_layer = view_layer,
      .obact = OBACT(view_layer),
      .engine_type = engine_type,
      .depsgraph = depsgraph,
      .object_mode = OB_MODE_OBJECT,
  };

  /* Custom lightweight init to avoid reseting the mempools. */
  DST.viewport = viewport;
  DST.vmempool = drw_viewport_data_ensure(DST.viewport);

  /* Separate update for each stereo view. */
  int view_count = GPU_viewport_is_stereo_get(viewport) ? 2 : 1;
  for (int view = 0; view < view_count; view++) {
    DST.view_data_active = DST.vmempool->view_data[view];

    drw_engines_enable(view_layer, engine_type, gpencil_engine_needed);
    drw_engines_data_validate();

    DRW_ENABLED_ENGINE_ITER (DST.view_data_active, draw_engine, data) {
      if (draw_engine->view_update) {
        draw_engine->view_update(data);
      }
    }

    drw_engines_disable();
  }

  drw_manager_exit(&DST);

  BLI_ticket_mutex_unlock(DST.gl_context_mutex);
}

/** \} */

/* -------------------------------------------------------------------- */
/** \name Callbacks
 * \{ */

void DRW_draw_callbacks_pre_scene(void)
{
  RegionView3D *rv3d = DST.draw_ctx.rv3d;

  if (DST.options.is_compositor_scene_render) {
    return;
  }

  GPU_matrix_projection_set(rv3d->winmat);
  GPU_matrix_set(rv3d->viewmat);

  if (DST.draw_ctx.evil_C) {
    ED_region_draw_cb_draw(DST.draw_ctx.evil_C, DST.draw_ctx.region, REGION_DRAW_PRE_VIEW);
    /* Callback can be nasty and do whatever they want with the state.
     * Don't trust them! */
    DRW_state_reset();
  }
}

void DRW_draw_callbacks_post_scene(void)
{
  RegionView3D *rv3d = DST.draw_ctx.rv3d;
  ARegion *region = DST.draw_ctx.region;
  View3D *v3d = DST.draw_ctx.v3d;
  Depsgraph *depsgraph = DST.draw_ctx.depsgraph;

  if (DST.options.is_compositor_scene_render) {
    return;
  }

  const bool do_annotations = drw_draw_show_annotation();

  if (DST.draw_ctx.evil_C) {
    DefaultFramebufferList *dfbl = DRW_viewport_framebuffer_list_get();

    DRW_state_reset();

    GPU_framebuffer_bind(dfbl->overlay_fb);

    GPU_matrix_projection_set(rv3d->winmat);
    GPU_matrix_set(rv3d->viewmat);

    /* annotations - temporary drawing buffer (3d space) */
    /* XXX: Or should we use a proper draw/overlay engine for this case? */
    if (do_annotations) {
      GPU_depth_test(GPU_DEPTH_NONE);
      /* XXX: as scene->gpd is not copied for COW yet */
      ED_annotation_draw_view3d(DEG_get_input_scene(depsgraph), depsgraph, v3d, region, true);
      GPU_depth_test(GPU_DEPTH_LESS_EQUAL);
    }

    drw_debug_draw();

    GPU_depth_test(GPU_DEPTH_NONE);
    /* Apply state for callbacks. */
    GPU_apply_state();

    ED_region_draw_cb_draw(DST.draw_ctx.evil_C, DST.draw_ctx.region, REGION_DRAW_POST_VIEW);

    /* Callback can be nasty and do whatever they want with the state.
     * Don't trust them! */
    DRW_state_reset();

    /* needed so gizmo isn't obscured */
    if ((v3d->gizmo_flag & V3D_GIZMO_HIDE) == 0) {
      GPU_depth_test(GPU_DEPTH_NONE);
      DRW_draw_gizmo_3d();
    }

    GPU_depth_test(GPU_DEPTH_NONE);
    drw_engines_draw_text();

    DRW_draw_region_info();

    /* annotations - temporary drawing buffer (screenspace) */
    /* XXX: Or should we use a proper draw/overlay engine for this case? */
    if (((v3d->flag2 & V3D_HIDE_OVERLAYS) == 0) && (do_annotations)) {
      GPU_depth_test(GPU_DEPTH_NONE);
      /* XXX: as scene->gpd is not copied for COW yet */
      ED_annotation_draw_view3d(DEG_get_input_scene(depsgraph), depsgraph, v3d, region, false);
    }

    if ((v3d->gizmo_flag & V3D_GIZMO_HIDE) == 0) {
      /* Draw 2D after region info so we can draw on top of the camera passepartout overlay.
       * 'DRW_draw_region_info' sets the projection in pixel-space. */
      GPU_depth_test(GPU_DEPTH_NONE);
      DRW_draw_gizmo_2d();
    }

    if (G.debug_value > 20 && G.debug_value < 30) {
      GPU_depth_test(GPU_DEPTH_NONE);
      /* local coordinate visible rect inside region, to accommodate overlapping ui */
      const rcti *rect = ED_region_visible_rect(DST.draw_ctx.region);
      DRW_stats_draw(rect);
    }

    GPU_depth_test(GPU_DEPTH_LESS_EQUAL);
  }
  else {
    if (v3d && ((v3d->flag2 & V3D_SHOW_ANNOTATION) != 0)) {
      GPU_depth_test(GPU_DEPTH_NONE);
      /* XXX: as scene->gpd is not copied for COW yet */
      ED_annotation_draw_view3d(DEG_get_input_scene(depsgraph), depsgraph, v3d, region, true);
      GPU_depth_test(GPU_DEPTH_LESS_EQUAL);
    }
  }
}

struct DRWTextStore *DRW_text_cache_ensure(void)
{
  BLI_assert(DST.text_store_p);
  if (*DST.text_store_p == NULL) {
    *DST.text_store_p = DRW_text_cache_create();
  }
  return *DST.text_store_p;
}

/** \} */

/* -------------------------------------------------------------------- */
/** \name Main Draw Loops (DRW_draw)
 * \{ */

/* Everything starts here.
 * This function takes care of calling all cache and rendering functions
 * for each relevant engine / mode engine. */
void DRW_draw_view(const bContext *C)
{
  View3D *v3d = CTX_wm_view3d(C);
  if (v3d) {
    Depsgraph *depsgraph = CTX_data_expect_evaluated_depsgraph(C);
    ARegion *region = CTX_wm_region(C);
    Scene *scene = DEG_get_evaluated_scene(depsgraph);
    RenderEngineType *engine_type = ED_view3d_engine_type(scene, v3d->shading.type);
    GPUViewport *viewport = WM_draw_region_get_bound_viewport(region);

    /* Reset before using it. */
    drw_state_prepare_clean_for_draw(&DST);
    DST.options.draw_text = ((v3d->flag2 & V3D_HIDE_OVERLAYS) == 0 &&
                             (v3d->overlay.flag & V3D_OVERLAY_HIDE_TEXT) != 0);
    DST.options.draw_background = (scene->r.alphamode == R_ADDSKY) ||
                                  (v3d->shading.type != OB_RENDER);
    DRW_draw_render_loop_ex(depsgraph, engine_type, region, v3d, viewport, C);
  }
  else {
    Depsgraph *depsgraph = CTX_data_expect_evaluated_depsgraph(C);
    ARegion *region = CTX_wm_region(C);
    GPUViewport *viewport = WM_draw_region_get_bound_viewport(region);
    drw_state_prepare_clean_for_draw(&DST);
    DRW_draw_render_loop_2d_ex(depsgraph, region, viewport, C);
  }
}

/**
 * Used for both regular and off-screen drawing.
 * Need to reset DST before calling this function
 */
void DRW_draw_render_loop_ex(struct Depsgraph *depsgraph,
                             RenderEngineType *engine_type,
                             ARegion *region,
                             View3D *v3d,
                             GPUViewport *viewport,
                             const bContext *evil_C)
{

  Scene *scene = DEG_get_evaluated_scene(depsgraph);
  ViewLayer *view_layer = DEG_get_evaluated_view_layer(depsgraph);
  RegionView3D *rv3d = region->regiondata;

  DST.draw_ctx.evil_C = evil_C;
  DST.draw_ctx = (DRWContextState){
      .region = region,
      .rv3d = rv3d,
      .v3d = v3d,
      .scene = scene,
      .view_layer = view_layer,
      .obact = OBACT(view_layer),
      .engine_type = engine_type,
      .depsgraph = depsgraph,

      /* reuse if caller sets */
      .evil_C = DST.draw_ctx.evil_C,
  };
  drw_context_state_init();

  drw_manager_init(&DST, viewport, NULL);
<<<<<<< HEAD

  drw_compositor_scenes_render(&DST, scene, view_layer);

  drw_viewport_colormanagement_set();
  drw_task_graph_init();
=======
  DRW_viewport_colormanagement_set(viewport);
>>>>>>> e28ae324

  const int object_type_exclude_viewport = v3d->object_type_exclude_viewport;
  /* Check if scene needs to perform the populate loop */
  const bool internal_engine = (engine_type->flag & RE_INTERNAL) != 0;
  const bool draw_type_render = v3d->shading.type == OB_RENDER;
  const bool overlays_on = (v3d->flag2 & V3D_HIDE_OVERLAYS) == 0;
  const bool gpencil_engine_needed = drw_gpencil_engine_needed(depsgraph, v3d);
  const bool do_populate_loop = internal_engine || overlays_on || !draw_type_render ||
                                gpencil_engine_needed;

  /* Get list of enabled engines */
  drw_engines_enable(view_layer, engine_type, gpencil_engine_needed);
  drw_engines_data_validate();

  /* Update UBO's */
  DRW_globals_update();

  drw_debug_init();
  DRW_hair_init();

  /* No frame-buffer allowed before drawing. */
  BLI_assert(GPU_framebuffer_active_get() == GPU_framebuffer_back_get());

  /* Init engines */
  drw_engines_init();

  /* Cache filling */
  {
    PROFILE_START(stime);
    drw_engines_cache_init();
    drw_engines_world_update(scene);

    /* Only iterate over objects for internal engines or when overlays are enabled */
    if (do_populate_loop) {
      DST.dupli_origin = NULL;
      DST.dupli_origin_data = NULL;
      DEG_OBJECT_ITER_FOR_RENDER_ENGINE_BEGIN (depsgraph, ob) {
        if ((object_type_exclude_viewport & (1 << ob->type)) != 0) {
          continue;
        }
        if (!BKE_object_is_visible_in_viewport(v3d, ob)) {
          continue;
        }
        DST.dupli_parent = data_.dupli_parent;
        DST.dupli_source = data_.dupli_object_current;
        drw_duplidata_load(ob);
        drw_engines_cache_populate(ob);
      }
      DEG_OBJECT_ITER_FOR_RENDER_ENGINE_END;
    }

    drw_duplidata_free();
    drw_engines_cache_finish();

    drw_task_graph_deinit();
    DRW_render_instance_buffer_finish();

#ifdef USE_PROFILE
    double *cache_time = DRW_view_data_cache_time_get(DST.view_data_active);
    PROFILE_END_UPDATE(*cache_time, stime);
#endif
  }

  DRW_stats_begin();

  GPU_framebuffer_bind(DST.default_framebuffer);

  /* Start Drawing */
  DRW_state_reset();

  GPU_framebuffer_bind(DST.default_framebuffer);
  GPU_framebuffer_clear_depth_stencil(DST.default_framebuffer, 1.0f, 0xFF);

  DRW_hair_update();

  DRW_draw_callbacks_pre_scene();

  drw_engines_draw_scene();

  /* Fix 3D view "lagging" on APPLE and WIN32+NVIDIA. (See T56996, T61474) */
  GPU_flush();

  DRW_stats_reset();

  DRW_draw_callbacks_post_scene();

  if (WM_draw_region_get_bound_viewport(region)) {
    /* Don't unbind the frame-buffer yet in this case and let
     * GPU_viewport_unbind do it, so that we can still do further
     * drawing of action zones on top. */
  }
  else {
    GPU_framebuffer_restore();
  }

  DRW_state_reset();
  drw_engines_disable();

  drw_manager_exit(&DST);
}

void DRW_draw_render_loop(struct Depsgraph *depsgraph,
                          ARegion *region,
                          View3D *v3d,
                          GPUViewport *viewport)
{
  /* Reset before using it. */
  drw_state_prepare_clean_for_draw(&DST);

  Scene *scene = DEG_get_evaluated_scene(depsgraph);
  RenderEngineType *engine_type = ED_view3d_engine_type(scene, v3d->shading.type);

  DRW_draw_render_loop_ex(depsgraph, engine_type, region, v3d, viewport, NULL);
}

/**
 * \param viewport: can be NULL, in this case we create one.
 */
void DRW_draw_render_loop_offscreen(struct Depsgraph *depsgraph,
                                    RenderEngineType *engine_type,
                                    ARegion *region,
                                    View3D *v3d,
                                    const bool is_image_render,
                                    const bool draw_background,
                                    const bool do_color_management,
                                    GPUOffScreen *ofs,
                                    GPUViewport *viewport)
{
  /* Create temporary viewport if needed. */
  GPUViewport *render_viewport = viewport;
  if (viewport == NULL) {
    render_viewport = GPU_viewport_create();
  }

  GPU_viewport_bind_from_offscreen(render_viewport, ofs);

  /* Just here to avoid an assert but shouldn't be required in practice. */
  GPU_framebuffer_restore();

  /* Reset before using it. */
  drw_state_prepare_clean_for_draw(&DST);
  DST.options.is_image_render = is_image_render;
  DST.options.draw_background = draw_background;
  DRW_draw_render_loop_ex(depsgraph, engine_type, region, v3d, render_viewport, NULL);

  if (draw_background) {
    /* HACK(fclem): In this case we need to make sure the final alpha is 1.
     * We use the blend mode to ensure that. A better way to fix that would
     * be to do that in the color-management shader. */
    GPU_offscreen_bind(ofs, false);
    GPU_clear_color(0.0f, 0.0f, 0.0f, 1.0f);
    /* Premult Alpha over black background. */
    GPU_blend(GPU_BLEND_ALPHA_PREMULT);
  }

  GPU_matrix_identity_set();
  GPU_matrix_identity_projection_set();
  const bool do_overlays = (v3d->flag2 & V3D_HIDE_OVERLAYS) == 0 ||
                           (ELEM(v3d->shading.type, OB_WIRE, OB_SOLID)) ||
                           (ELEM(v3d->shading.type, OB_MATERIAL) &&
                            (v3d->shading.flag & V3D_SHADING_SCENE_WORLD) == 0) ||
                           (ELEM(v3d->shading.type, OB_RENDER) &&
                            (v3d->shading.flag & V3D_SHADING_SCENE_WORLD_RENDER) == 0);
  GPU_viewport_unbind_from_offscreen(render_viewport, ofs, do_color_management, do_overlays);

  if (draw_background) {
    /* Reset default. */
    GPU_blend(GPU_BLEND_NONE);
  }

  /* Free temporary viewport. */
  if (viewport == NULL) {
    GPU_viewport_free(render_viewport);
  }
}

/* Helper to check if exit object type to render. */
bool DRW_render_check_grease_pencil(Depsgraph *depsgraph)
{
  if (!drw_gpencil_engine_needed(depsgraph, NULL)) {
    return false;
  }

  DEG_OBJECT_ITER_FOR_RENDER_ENGINE_BEGIN (depsgraph, ob) {
    if (ob->type == OB_GPENCIL) {
      if (DRW_object_visibility_in_active_context(ob) & OB_VISIBLE_SELF) {
        return true;
      }
    }
  }
  DEG_OBJECT_ITER_FOR_RENDER_ENGINE_END;

  return false;
}

static void DRW_render_gpencil_to_image(RenderEngine *engine,
                                        struct RenderLayer *render_layer,
                                        const rcti *rect)
{
  if (draw_engine_gpencil_type.render_to_image) {
    ViewportEngineData *gpdata = DRW_view_data_engine_data_get_ensure(DST.view_data_active,
                                                                      &draw_engine_gpencil_type);
    draw_engine_gpencil_type.render_to_image(gpdata, engine, render_layer, rect);
  }
}

void DRW_render_gpencil(struct RenderEngine *engine, struct Depsgraph *depsgraph)
{
  /* This function should only be called if there are grease pencil objects,
   * especially important to avoid failing in background renders without OpenGL context. */
  BLI_assert(DRW_render_check_grease_pencil(depsgraph));

  Scene *scene = DEG_get_evaluated_scene(depsgraph);
  ViewLayer *view_layer = DEG_get_evaluated_view_layer(depsgraph);
  RenderEngineType *engine_type = engine->type;
  Render *render = engine->re;

  DRW_render_context_enable(render);

  /* Reset before using it. */
  drw_state_prepare_clean_for_draw(&DST);
  DST.options.is_image_render = true;
  DST.options.is_scene_render = true;
  DST.options.draw_background = scene->r.alphamode == R_ADDSKY;
  DST.buffer_finish_called = true;

  DST.draw_ctx = (DRWContextState){
      .scene = scene,
      .view_layer = view_layer,
      .engine_type = engine_type,
      .depsgraph = depsgraph,
      .object_mode = OB_MODE_OBJECT,
  };
  drw_context_state_init();

  const int size[2] = {engine->resolution_x, engine->resolution_y};

  drw_manager_init(&DST, NULL, size);

  /* Main rendering. */
  rctf view_rect;
  rcti render_rect;
  RE_GetViewPlane(render, &view_rect, &render_rect);
  if (BLI_rcti_is_empty(&render_rect)) {
    BLI_rcti_init(&render_rect, 0, size[0], 0, size[1]);
  }

  RenderResult *render_result = RE_engine_get_result(engine);
  RenderLayer *render_layer = RE_GetRenderLayer(render_result, view_layer->name);
  for (RenderView *render_view = render_result->views.first; render_view != NULL;
       render_view = render_view->next) {
    RE_SetActiveRenderView(render, render_view->name);
    DRW_view_reset();
    DST.buffer_finish_called = false;
    DRW_render_gpencil_to_image(engine, render_layer, &render_rect);
  }

  DRW_state_reset();

  GPU_depth_test(GPU_DEPTH_NONE);

  drw_manager_exit(&DST);

  /* Restore Drawing area. */
  GPU_framebuffer_restore();

  DRW_render_context_disable(render);

  DST.buffer_finish_called = false;
}

/* Callback function for RE_engine_update_render_passes to ensure all
 * render passes are registered. */
static void draw_render_result_ensure_pass_cb(void *user_data,
                                              struct Scene *UNUSED(scene),
                                              struct ViewLayer *view_layer,
                                              const char *name,
                                              int channels,
                                              const char *chanid,
                                              eNodeSocketDatatype UNUSED(type))
{
  RenderEngine *engine = user_data;
  RE_engine_add_pass(engine, name, channels, chanid, view_layer->name);
}

void DRW_render_to_image(RenderEngine *engine, struct Depsgraph *depsgraph)
{
  Scene *scene = DEG_get_evaluated_scene(depsgraph);
  ViewLayer *view_layer = DEG_get_evaluated_view_layer(depsgraph);
  RenderEngineType *engine_type = engine->type;
  DrawEngineType *draw_engine_type = engine_type->draw_engine;
  Render *render = engine->re;

  /* IMPORTANT: We don't support immediate mode in render mode!
   * This shall remain in effect until immediate mode supports
   * multiple threads. */

  /* Reset before using it. */
  drw_state_prepare_clean_for_draw(&DST);
  DST.options.is_image_render = true;
  DST.options.is_scene_render = true;
  DST.options.draw_background = scene->r.alphamode == R_ADDSKY;
  DST.draw_ctx = (DRWContextState){
      .scene = scene,
      .view_layer = view_layer,
      .engine_type = engine_type,
      .depsgraph = depsgraph,
      .object_mode = OB_MODE_OBJECT,
  };
  drw_context_state_init();

  const int size[2] = {engine->resolution_x, engine->resolution_y};

  drw_manager_init(&DST, NULL, size);

  ViewportEngineData *data = DRW_view_data_engine_data_get_ensure(DST.view_data_active,
                                                                  draw_engine_type);

  /* Main rendering. */
  rctf view_rect;
  rcti render_rect;
  RE_GetViewPlane(render, &view_rect, &render_rect);
  if (BLI_rcti_is_empty(&render_rect)) {
    BLI_rcti_init(&render_rect, 0, size[0], 0, size[1]);
  }

  /* Reset state before drawing */
  DRW_state_reset();

  /* set default viewport */
  GPU_viewport(0, 0, size[0], size[1]);

  /* Update the render passes. This needs to be done before acquiring the render result. */
  RE_engine_update_render_passes(
      engine, scene, view_layer, draw_render_result_ensure_pass_cb, engine);

  /* Init render result. */
  RenderResult *render_result = RE_engine_begin_result(engine,
                                                       0,
                                                       0,
                                                       size[0],
                                                       size[1],
                                                       view_layer->name,
                                                       /* RR_ALL_VIEWS */ NULL);
  RenderLayer *render_layer = render_result->layers.first;
  for (RenderView *render_view = render_result->views.first; render_view != NULL;
       render_view = render_view->next) {
    RE_SetActiveRenderView(render, render_view->name);
    DRW_view_reset();
    engine_type->draw_engine->render_to_image(data, engine, render_layer, &render_rect);
    DST.buffer_finish_called = false;
  }

  RE_engine_end_result(engine, render_result, false, false, false);

  if (engine_type->draw_engine->store_metadata) {
    RenderResult *final_render_result = RE_engine_get_result(engine);
    engine_type->draw_engine->store_metadata(data, final_render_result);
  }

  GPU_framebuffer_restore();

  drw_manager_exit(&DST);

  /* Reset state after drawing */
  DRW_state_reset();
}

void DRW_render_object_iter(
    void *vedata,
    RenderEngine *engine,
    struct Depsgraph *depsgraph,
    void (*callback)(void *vedata, Object *ob, RenderEngine *engine, struct Depsgraph *depsgraph))
{
  const DRWContextState *draw_ctx = DRW_context_state_get();
  DRW_hair_init();

  drw_task_graph_init();
  const int object_type_exclude_viewport = draw_ctx->v3d ?
                                               draw_ctx->v3d->object_type_exclude_viewport :
                                               0;
  DST.dupli_origin = NULL;
  DST.dupli_origin_data = NULL;
  DEG_OBJECT_ITER_FOR_RENDER_ENGINE_BEGIN (depsgraph, ob) {
    if ((object_type_exclude_viewport & (1 << ob->type)) == 0) {
      DST.dupli_parent = data_.dupli_parent;
      DST.dupli_source = data_.dupli_object_current;
      DST.ob_handle = 0;
      drw_duplidata_load(ob);

      if (!DST.dupli_source) {
        drw_batch_cache_validate(ob);
      }
      callback(vedata, ob, engine, depsgraph);
      if (!DST.dupli_source) {
        drw_batch_cache_generate_requested(ob);
      }
    }
  }
  DEG_OBJECT_ITER_FOR_RENDER_ENGINE_END;

  drw_duplidata_free();
  drw_task_graph_deinit();
}

/* Assume a valid gl context is bound (and that the gl_context_mutex has been acquired).
 * This function only setup DST and execute the given function.
 * Warning: similar to DRW_render_to_image you cannot use default lists (dfbl & dtxl). */
void DRW_custom_pipeline(DrawEngineType *draw_engine_type,
                         struct Depsgraph *depsgraph,
                         void (*callback)(void *vedata, void *user_data),
                         void *user_data)
{
  Scene *scene = DEG_get_evaluated_scene(depsgraph);
  ViewLayer *view_layer = DEG_get_evaluated_view_layer(depsgraph);

  /* Reset before using it. */
  drw_state_prepare_clean_for_draw(&DST);
  DST.options.is_image_render = true;
  DST.options.is_scene_render = true;
  DST.options.draw_background = false;

  DST.draw_ctx = (DRWContextState){
      .scene = scene,
      .view_layer = view_layer,
      .engine_type = NULL,
      .depsgraph = depsgraph,
      .object_mode = OB_MODE_OBJECT,
  };
  drw_context_state_init();

  drw_manager_init(&DST, NULL, NULL);

  DRW_hair_init();

  ViewportEngineData *data = DRW_view_data_engine_data_get_ensure(DST.view_data_active,
                                                                  draw_engine_type);

  /* Execute the callback */
  callback(data, user_data);
  DST.buffer_finish_called = false;

  GPU_framebuffer_restore();

  /* The use of custom pipeline in other thread using the same
   * resources as the main thread (viewport) may lead to data
   * races and undefined behavior on certain drivers. Using
   * GPU_finish to sync seems to fix the issue. (see T62997) */
  GPU_finish();

  drw_manager_exit(&DST);
}

/* Used when the render engine want to redo another cache populate inside the same render frame.
 */
void DRW_cache_restart(void)
{
  drw_manager_init(&DST, DST.viewport, (int[2]){UNPACK2(DST.size)});

  DST.buffer_finish_called = false;

  DRW_hair_init();
}

void DRW_draw_render_loop_2d_ex(struct Depsgraph *depsgraph,
                                ARegion *region,
                                GPUViewport *viewport,
                                const bContext *evil_C)
{
  Scene *scene = DEG_get_evaluated_scene(depsgraph);
  ViewLayer *view_layer = DEG_get_evaluated_view_layer(depsgraph);

  DST.draw_ctx.evil_C = evil_C;
  DST.draw_ctx = (DRWContextState){
      .region = region,
      .scene = scene,
      .view_layer = view_layer,
      .obact = OBACT(view_layer),
      .depsgraph = depsgraph,
      .space_data = CTX_wm_space_data(evil_C),

      /* reuse if caller sets */
      .evil_C = DST.draw_ctx.evil_C,
  };

  drw_context_state_init();
  drw_manager_init(&DST, viewport, NULL);
  DRW_viewport_colormanagement_set(viewport);

  /* TODO(jbakker): Only populate when editor needs to draw object.
   * for the image editor this is when showing UV's. */
  const bool do_populate_loop = (DST.draw_ctx.space_data->spacetype == SPACE_IMAGE);
  const bool do_annotations = drw_draw_show_annotation();
  const bool do_draw_gizmos = (DST.draw_ctx.space_data->spacetype != SPACE_IMAGE);

  /* Get list of enabled engines */
  drw_engines_enable_editors();
  drw_engines_data_validate();

  /* Update UBO's */
  DRW_globals_update();

  drw_debug_init();

  /* No frame-buffer allowed before drawing. */
  BLI_assert(GPU_framebuffer_active_get() == GPU_framebuffer_back_get());
  GPU_framebuffer_bind(DST.default_framebuffer);
  GPU_framebuffer_clear_depth_stencil(DST.default_framebuffer, 1.0f, 0xFF);

  /* Init engines */
  drw_engines_init();
  drw_task_graph_init();

  /* Cache filling */
  {
    PROFILE_START(stime);
    drw_engines_cache_init();

    /* Only iterate over objects when overlay uses object data. */
    if (do_populate_loop) {
      DEG_OBJECT_ITER_FOR_RENDER_ENGINE_BEGIN (depsgraph, ob) {
        drw_engines_cache_populate(ob);
      }
      DEG_OBJECT_ITER_FOR_RENDER_ENGINE_END;
    }

    drw_engines_cache_finish();

    DRW_render_instance_buffer_finish();

#ifdef USE_PROFILE
    double *cache_time = DRW_view_data_cache_time_get(DST.view_data_active);
    PROFILE_END_UPDATE(*cache_time, stime);
#endif
  }
  drw_task_graph_deinit();

  DRW_stats_begin();

  GPU_framebuffer_bind(DST.default_framebuffer);

  /* Start Drawing */
  DRW_state_reset();

  if (DST.draw_ctx.evil_C) {
    ED_region_draw_cb_draw(DST.draw_ctx.evil_C, DST.draw_ctx.region, REGION_DRAW_PRE_VIEW);
  }

  drw_engines_draw_scene();

  /* Fix 3D view being "laggy" on macos and win+nvidia. (See T56996, T61474) */
  GPU_flush();

  if (DST.draw_ctx.evil_C) {
    DefaultFramebufferList *dfbl = DRW_viewport_framebuffer_list_get();
    DRW_state_reset();

    GPU_framebuffer_bind(dfbl->overlay_fb);

    GPU_depth_test(GPU_DEPTH_NONE);
    GPU_matrix_push_projection();
    wmOrtho2(
        region->v2d.cur.xmin, region->v2d.cur.xmax, region->v2d.cur.ymin, region->v2d.cur.ymax);
    if (do_annotations) {
      ED_annotation_draw_view2d(DST.draw_ctx.evil_C, true);
    }
    GPU_depth_test(GPU_DEPTH_NONE);
    ED_region_draw_cb_draw(DST.draw_ctx.evil_C, DST.draw_ctx.region, REGION_DRAW_POST_VIEW);
    GPU_matrix_pop_projection();
    /* Callback can be nasty and do whatever they want with the state.
     * Don't trust them! */
    DRW_state_reset();

    GPU_depth_test(GPU_DEPTH_NONE);
    drw_engines_draw_text();

    if (do_annotations) {
      GPU_depth_test(GPU_DEPTH_NONE);
      ED_annotation_draw_view2d(DST.draw_ctx.evil_C, false);
    }
  }

  DRW_draw_cursor_2d();
  ED_region_pixelspace(DST.draw_ctx.region);

  if (do_draw_gizmos) {
    GPU_depth_test(GPU_DEPTH_NONE);
    DRW_draw_gizmo_2d();
  }

  DRW_stats_reset();

  if (G.debug_value > 20 && G.debug_value < 30) {
    GPU_depth_test(GPU_DEPTH_NONE);
    /* local coordinate visible rect inside region, to accommodate overlapping ui */
    const rcti *rect = ED_region_visible_rect(DST.draw_ctx.region);
    DRW_stats_draw(rect);
  }

  GPU_depth_test(GPU_DEPTH_LESS_EQUAL);

  if (WM_draw_region_get_bound_viewport(region)) {
    /* Don't unbind the frame-buffer yet in this case and let
     * GPU_viewport_unbind do it, so that we can still do further
     * drawing of action zones on top. */
  }
  else {
    GPU_framebuffer_restore();
  }

  DRW_state_reset();
  drw_engines_disable();

  drw_manager_exit(&DST);
}

static struct DRWSelectBuffer {
  struct GPUFrameBuffer *framebuffer_depth_only;
  struct GPUTexture *texture_depth;
} g_select_buffer = {NULL};

static void draw_select_framebuffer_depth_only_setup(const int size[2])
{
  if (g_select_buffer.framebuffer_depth_only == NULL) {
    g_select_buffer.framebuffer_depth_only = GPU_framebuffer_create("framebuffer_depth_only");
  }

  if ((g_select_buffer.texture_depth != NULL) &&
      ((GPU_texture_width(g_select_buffer.texture_depth) != size[0]) ||
       (GPU_texture_height(g_select_buffer.texture_depth) != size[1]))) {
    GPU_texture_free(g_select_buffer.texture_depth);
    g_select_buffer.texture_depth = NULL;
  }

  if (g_select_buffer.texture_depth == NULL) {
    g_select_buffer.texture_depth = GPU_texture_create_2d(
        "select_depth", size[0], size[1], 1, GPU_DEPTH_COMPONENT24, NULL);

    GPU_framebuffer_texture_attach(
        g_select_buffer.framebuffer_depth_only, g_select_buffer.texture_depth, 0, 0);

    GPU_framebuffer_check_valid(g_select_buffer.framebuffer_depth_only, NULL);
  }
}

/* Must run after all instance datas have been added. */
void DRW_render_instance_buffer_finish(void)
{
  BLI_assert_msg(!DST.buffer_finish_called, "DRW_render_instance_buffer_finish called twice!");
  DST.buffer_finish_called = true;
  DRW_instance_buffer_finish(DST.vmempool->idatalist);
  drw_resource_buffer_finish(DST.vmempool);
}

/* WARNING: Changing frame might free the ViewLayerEngineData */
void DRW_render_set_time(RenderEngine *engine, Depsgraph *depsgraph, int frame, float subframe)
{
  RE_engine_frame_set(engine, frame, subframe);
  DST.draw_ctx.scene = DEG_get_evaluated_scene(depsgraph);
  DST.draw_ctx.view_layer = DEG_get_evaluated_view_layer(depsgraph);
}

/**
 * object mode select-loop, see: ED_view3d_draw_select_loop (legacy drawing).
 */
void DRW_draw_select_loop(struct Depsgraph *depsgraph,
                          ARegion *region,
                          View3D *v3d,
                          bool use_obedit_skip,
                          bool draw_surface,
                          bool UNUSED(use_nearest),
                          const bool do_material_sub_selection,
                          const rcti *rect,
                          DRW_SelectPassFn select_pass_fn,
                          void *select_pass_user_data,
                          DRW_ObjectFilterFn object_filter_fn,
                          void *object_filter_user_data)
{
  Scene *scene = DEG_get_evaluated_scene(depsgraph);
  RenderEngineType *engine_type = ED_view3d_engine_type(scene, v3d->shading.type);
  ViewLayer *view_layer = DEG_get_evaluated_view_layer(depsgraph);
  Object *obact = OBACT(view_layer);
  Object *obedit = use_obedit_skip ? NULL : OBEDIT_FROM_OBACT(obact);
#ifndef USE_GPU_SELECT
  UNUSED_VARS(scene, view_layer, v3d, region, rect);
#else
  RegionView3D *rv3d = region->regiondata;

  /* Reset before using it. */
  drw_state_prepare_clean_for_draw(&DST);

  bool use_obedit = false;
  /* obedit_ctx_mode is used for selecting the right draw engines */
  // eContextObjectMode obedit_ctx_mode;
  /* object_mode is used for filtering objects in the depsgraph */
  eObjectMode object_mode;
  int object_type = 0;
  if (obedit != NULL) {
    object_type = obedit->type;
    object_mode = obedit->mode;
    if (obedit->type == OB_MBALL) {
      use_obedit = true;
      // obedit_ctx_mode = CTX_MODE_EDIT_METABALL;
    }
    else if (obedit->type == OB_ARMATURE) {
      use_obedit = true;
      // obedit_ctx_mode = CTX_MODE_EDIT_ARMATURE;
    }
  }
  if (v3d->overlay.flag & V3D_OVERLAY_BONE_SELECT) {
    if (!(v3d->flag2 & V3D_HIDE_OVERLAYS)) {
      /* NOTE: don't use "BKE_object_pose_armature_get" here, it breaks selection. */
      Object *obpose = OBPOSE_FROM_OBACT(obact);
      if (obpose == NULL) {
        Object *obweight = OBWEIGHTPAINT_FROM_OBACT(obact);
        if (obweight) {
          /* Only use Armature pose selection, when connected armature is in pose mode. */
          Object *ob_armature = BKE_modifiers_is_deformed_by_armature(obweight);
          if (ob_armature && ob_armature->mode == OB_MODE_POSE) {
            obpose = ob_armature;
          }
        }
      }

      if (obpose) {
        use_obedit = true;
        object_type = obpose->type;
        object_mode = obpose->mode;
        // obedit_ctx_mode = CTX_MODE_POSE;
      }
    }
  }

  /* Instead of 'DRW_context_state_init(C, &DST.draw_ctx)', assign from args */
  DST.draw_ctx = (DRWContextState){
      .region = region,
      .rv3d = rv3d,
      .v3d = v3d,
      .scene = scene,
      .view_layer = view_layer,
      .obact = obact,
      .engine_type = engine_type,
      .depsgraph = depsgraph,
  };
  drw_context_state_init();

  const int viewport_size[2] = {BLI_rcti_size_x(rect), BLI_rcti_size_y(rect)};
  drw_manager_init(&DST, NULL, viewport_size);

  DST.options.is_select = true;
  DST.options.is_material_select = do_material_sub_selection;
  drw_task_graph_init();
  /* Get list of enabled engines */
  if (use_obedit) {
    drw_engines_enable_overlays();
  }
  else if (!draw_surface) {
    /* grease pencil selection */
    if (drw_gpencil_engine_needed(depsgraph, v3d)) {
      use_drw_engine(&draw_engine_gpencil_type);
    }

    drw_engines_enable_overlays();
  }
  else {
    /* Draw surface for occlusion. */
    drw_engines_enable_basic();
    /* grease pencil selection */
    if (drw_gpencil_engine_needed(depsgraph, v3d)) {
      use_drw_engine(&draw_engine_gpencil_type);
    }

    drw_engines_enable_overlays();
  }
  drw_engines_data_validate();

  /* Update UBO's */
  DRW_globals_update();

  /* Init engines */
  drw_engines_init();
  DRW_hair_init();

  {
    drw_engines_cache_init();
    drw_engines_world_update(scene);

    if (use_obedit) {
      FOREACH_OBJECT_IN_MODE_BEGIN (view_layer, v3d, object_type, object_mode, ob_iter) {
        drw_engines_cache_populate(ob_iter);
      }
      FOREACH_OBJECT_IN_MODE_END;
    }
    else {
      /* When selecting pose-bones in pose mode, check for visibility not select-ability
       * as pose-bones have their own selection restriction flag. */
      const bool use_pose_exception = (DST.draw_ctx.object_pose != NULL);

      const int object_type_exclude_select = (v3d->object_type_exclude_viewport |
                                              v3d->object_type_exclude_select);
      bool filter_exclude = false;
      DST.dupli_origin = NULL;
      DST.dupli_origin_data = NULL;
      DEG_OBJECT_ITER_FOR_RENDER_ENGINE_BEGIN (depsgraph, ob) {
        if (!BKE_object_is_visible_in_viewport(v3d, ob)) {
          continue;
        }

        if (use_pose_exception && (ob->mode & OB_MODE_POSE)) {
          if ((ob->base_flag & BASE_VISIBLE_VIEWLAYER) == 0) {
            continue;
          }
        }
        else {
          if ((ob->base_flag & BASE_SELECTABLE) == 0) {
            continue;
          }
        }

        if ((object_type_exclude_select & (1 << ob->type)) == 0) {
          if (object_filter_fn != NULL) {
            if (ob->base_flag & BASE_FROM_DUPLI) {
              /* pass (use previous filter_exclude value) */
            }
            else {
              filter_exclude = (object_filter_fn(ob, object_filter_user_data) == false);
            }
            if (filter_exclude) {
              continue;
            }
          }

          DRW_select_load_id(ob->runtime.select_id);
          DST.dupli_parent = data_.dupli_parent;
          DST.dupli_source = data_.dupli_object_current;
          drw_duplidata_load(ob);
          drw_engines_cache_populate(ob);
        }
      }
      DEG_OBJECT_ITER_FOR_RENDER_ENGINE_END;
    }

    drw_duplidata_free();
    drw_task_graph_deinit();
    drw_engines_cache_finish();

    DRW_render_instance_buffer_finish();
  }

  /* Setup frame-buffer. */
  draw_select_framebuffer_depth_only_setup(viewport_size);
  GPU_framebuffer_bind(g_select_buffer.framebuffer_depth_only);
  GPU_framebuffer_clear_depth(g_select_buffer.framebuffer_depth_only, 1.0f);

  /* Start Drawing */
  DRW_state_reset();
  DRW_draw_callbacks_pre_scene();

  DRW_hair_update();

  /* Only 1-2 passes. */
  while (true) {
    if (!select_pass_fn(DRW_SELECT_PASS_PRE, select_pass_user_data)) {
      break;
    }
    DRW_state_lock(DRW_STATE_WRITE_DEPTH | DRW_STATE_DEPTH_TEST_ENABLED);

    drw_engines_draw_scene();

    DRW_state_lock(0);

    if (!select_pass_fn(DRW_SELECT_PASS_POST, select_pass_user_data)) {
      break;
    }
  }

  DRW_state_reset();
  drw_engines_disable();

  drw_manager_exit(&DST);

  GPU_framebuffer_restore();

#endif /* USE_GPU_SELECT */
}

/**
 * object mode select-loop, see: ED_view3d_draw_depth_loop (legacy drawing).
 */
static void drw_draw_depth_loop_impl(struct Depsgraph *depsgraph,
                                     ARegion *region,
                                     View3D *v3d,
                                     GPUViewport *viewport,
                                     const bool use_opengl_context)
{
  Scene *scene = DEG_get_evaluated_scene(depsgraph);
  RenderEngineType *engine_type = ED_view3d_engine_type(scene, v3d->shading.type);
  ViewLayer *view_layer = DEG_get_evaluated_view_layer(depsgraph);
  RegionView3D *rv3d = region->regiondata;

  if (use_opengl_context) {
    DRW_opengl_context_enable();
  }

  DST.options.is_depth = true;

  /* Instead of 'DRW_context_state_init(C, &DST.draw_ctx)', assign from args */
  DST.draw_ctx = (DRWContextState){
      .region = region,
      .rv3d = rv3d,
      .v3d = v3d,
      .scene = scene,
      .view_layer = view_layer,
      .obact = OBACT(view_layer),
      .engine_type = engine_type,
      .depsgraph = depsgraph,
  };
  drw_context_state_init();
  drw_task_graph_init();

  /* Setup frame-buffer. */
  GPUTexture *depth_tx = GPU_viewport_depth_texture(viewport);

  GPUFrameBuffer *depth_fb = NULL;
  GPU_framebuffer_ensure_config(&depth_fb,
                                {
                                    GPU_ATTACHMENT_TEXTURE(depth_tx),
                                    GPU_ATTACHMENT_NONE,
                                });

  GPU_framebuffer_bind(depth_fb);
  GPU_framebuffer_clear_depth(depth_fb, 1.0f);

  /* Update UBO's */
  DRW_globals_update();

  /* Init engines */
  drw_engines_init();
  DRW_hair_init();

  {
    drw_engines_cache_init();
    drw_engines_world_update(DST.draw_ctx.scene);

    const int object_type_exclude_viewport = v3d->object_type_exclude_viewport;
    DST.dupli_origin = NULL;
    DST.dupli_origin_data = NULL;
    DEG_OBJECT_ITER_FOR_RENDER_ENGINE_BEGIN (DST.draw_ctx.depsgraph, ob) {
      if ((object_type_exclude_viewport & (1 << ob->type)) != 0) {
        continue;
      }
      if (!BKE_object_is_visible_in_viewport(v3d, ob)) {
        continue;
      }
      DST.dupli_parent = data_.dupli_parent;
      DST.dupli_source = data_.dupli_object_current;
      drw_duplidata_load(ob);
      drw_engines_cache_populate(ob);
    }
    DEG_OBJECT_ITER_FOR_RENDER_ENGINE_END;

    drw_duplidata_free();
    drw_engines_cache_finish();

    drw_task_graph_deinit();
    DRW_render_instance_buffer_finish();
  }

  /* Start Drawing */
  DRW_state_reset();

  DRW_hair_update();

  drw_engines_draw_scene();

  DRW_state_reset();

  /* TODO: Reading depth for operators should be done here. */

  GPU_framebuffer_restore();
  GPU_framebuffer_free(depth_fb);

  drw_engines_disable();

  drw_manager_exit(&DST);

  /* Changing context. */
  if (use_opengl_context) {
    DRW_opengl_context_disable();
  }
}

/**
 * object mode select-loop, see: ED_view3d_draw_depth_loop (legacy drawing).
 */
void DRW_draw_depth_loop(struct Depsgraph *depsgraph,
                         ARegion *region,
                         View3D *v3d,
                         GPUViewport *viewport)
{
  /* Reset before using it. */
  drw_state_prepare_clean_for_draw(&DST);

  /* Required by `drw_manager_init()` */
  DST.draw_ctx.region = region;
  DST.draw_ctx.rv3d = region->regiondata;
  drw_manager_init(&DST, viewport, NULL);

  /* Get list of enabled engines */
  {
    /* Required by `DRW_state_draw_support()` */
    DST.draw_ctx.v3d = v3d;

    drw_engines_enable_basic();
    if (DRW_state_draw_support()) {
      drw_engines_enable_overlays();
    }
  }

  drw_draw_depth_loop_impl(depsgraph, region, v3d, viewport, false);
}

/**
 * Converted from ED_view3d_draw_depth_gpencil (legacy drawing).
 */
void DRW_draw_depth_loop_gpencil(struct Depsgraph *depsgraph,
                                 ARegion *region,
                                 View3D *v3d,
                                 GPUViewport *viewport)
{
  /* Reset before using it. */
  drw_state_prepare_clean_for_draw(&DST);

  /* Required by `drw_manager_init()` */
  DST.draw_ctx.region = region;
  DST.draw_ctx.rv3d = region->regiondata;
  drw_manager_init(&DST, viewport, NULL);

  use_drw_engine(&draw_engine_gpencil_type);

  drw_draw_depth_loop_impl(depsgraph, region, v3d, viewport, false);
}

void DRW_draw_select_id(Depsgraph *depsgraph, ARegion *region, View3D *v3d, const rcti *rect)
{
  SELECTID_Context *sel_ctx = DRW_select_engine_context_get();
  GPUViewport *viewport = WM_draw_region_get_viewport(region);
  if (!viewport) {
    /* Selection engine requires a viewport.
     * TODO(germano): This should be done internally in the engine. */
    sel_ctx->is_dirty = true;
    sel_ctx->objects_drawn_len = 0;
    sel_ctx->index_drawn_len = 1;
    return;
  }

  Scene *scene = DEG_get_evaluated_scene(depsgraph);
  ViewLayer *view_layer = DEG_get_evaluated_view_layer(depsgraph);

  /* Reset before using it. */
  drw_state_prepare_clean_for_draw(&DST);

  /* Instead of 'DRW_context_state_init(C, &DST.draw_ctx)', assign from args */
  DST.draw_ctx = (DRWContextState){
      .region = region,
      .rv3d = region->regiondata,
      .v3d = v3d,
      .scene = scene,
      .view_layer = view_layer,
      .obact = OBACT(view_layer),
      .depsgraph = depsgraph,
  };
  drw_task_graph_init();
  drw_context_state_init();

  drw_manager_init(&DST, viewport, NULL);

  /* Update UBO's */
  UI_SetTheme(SPACE_VIEW3D, RGN_TYPE_WINDOW);
  DRW_globals_update();

  /* Init Select Engine */
  sel_ctx->last_rect = *rect;

  use_drw_engine(&draw_engine_select_type);
  drw_engines_init();
  {
    drw_engines_cache_init();

    Object **obj = &sel_ctx->objects[0];
    for (uint remaining = sel_ctx->objects_len; remaining--; obj++) {
      Object *obj_eval = DEG_get_evaluated_object(depsgraph, *obj);
      drw_engines_cache_populate(obj_eval);
    }

    drw_engines_cache_finish();

    drw_task_graph_deinit();
#if 0 /* This is a workaround to a nasty bug that seems to be a nasty driver bug. (See T69377) */
    DRW_render_instance_buffer_finish();
#else
    DST.buffer_finish_called = true;
    // DRW_instance_buffer_finish(DST.vmempool->idatalist);
    drw_resource_buffer_finish(DST.vmempool);
#endif
  }

  /* Start Drawing */
  DRW_state_reset();
  drw_engines_draw_scene();
  DRW_state_reset();

  drw_engines_disable();

  drw_manager_exit(&DST);
}

/**
 * Clears the Depth Buffer and draws only the specified object.
 */
void DRW_draw_depth_object(
    Scene *scene, ARegion *region, View3D *v3d, GPUViewport *viewport, Object *object)
{
  RegionView3D *rv3d = region->regiondata;

  GPU_matrix_projection_set(rv3d->winmat);
  GPU_matrix_set(rv3d->viewmat);
  GPU_matrix_mul(object->obmat);

  /* Setup frame-buffer. */
  GPUTexture *depth_tx = GPU_viewport_depth_texture(viewport);

  GPUFrameBuffer *depth_fb = NULL;
  GPU_framebuffer_ensure_config(&depth_fb,
                                {
                                    GPU_ATTACHMENT_TEXTURE(depth_tx),
                                    GPU_ATTACHMENT_NONE,
                                });

  GPU_framebuffer_bind(depth_fb);
  GPU_framebuffer_clear_depth(depth_fb, 1.0f);
  GPU_depth_test(GPU_DEPTH_LESS_EQUAL);

  const float(*world_clip_planes)[4] = NULL;
  if (RV3D_CLIPPING_ENABLED(v3d, rv3d)) {
    GPU_clip_distances(6);
    ED_view3d_clipping_local(rv3d, object->obmat);
    world_clip_planes = rv3d->clip_local;
  }

  drw_batch_cache_validate(object);

  switch (object->type) {
    case OB_MESH: {
      GPUBatch *batch;

      Mesh *me = object->data;

      if (object->mode & OB_MODE_EDIT) {
        batch = DRW_mesh_batch_cache_get_edit_triangles(me);
      }
      else {
        batch = DRW_mesh_batch_cache_get_surface(me);
      }
      struct TaskGraph *task_graph = BLI_task_graph_create();
      DRW_mesh_batch_cache_create_requested(task_graph, object, me, scene, false, true);
      BLI_task_graph_work_and_wait(task_graph);
      BLI_task_graph_free(task_graph);

      const eGPUShaderConfig sh_cfg = world_clip_planes ? GPU_SHADER_CFG_CLIPPED :
                                                          GPU_SHADER_CFG_DEFAULT;
      GPU_batch_program_set_builtin_with_config(batch, GPU_SHADER_3D_DEPTH_ONLY, sh_cfg);
      if (world_clip_planes != NULL) {
        GPU_batch_uniform_4fv_array(batch, "WorldClipPlanes", 6, world_clip_planes);
      }

      GPU_batch_draw(batch);
    } break;
    case OB_CURVE:
    case OB_SURF:
      break;
  }

  if (RV3D_CLIPPING_ENABLED(v3d, rv3d)) {
    GPU_clip_distances(0);
  }

  GPU_matrix_set(rv3d->viewmat);
  GPU_depth_test(GPU_DEPTH_NONE);
  GPU_framebuffer_restore();

  GPU_framebuffer_free(depth_fb);
  DRW_opengl_context_disable();
}

/** \} */

/* -------------------------------------------------------------------- */
/** \name Draw Manager State (DRW_state)
 * \{ */

/**
 * When false, drawing doesn't output to a pixel buffer
 * eg: Occlusion queries, or when we have setup a context to draw in already.
 */
bool DRW_state_is_fbo(void)
{
  return ((DST.default_framebuffer != NULL) || DST.options.is_image_render) &&
         !DRW_state_is_depth() && !DRW_state_is_select();
}

/**
 * For when engines need to know if this is drawing for selection or not.
 */
bool DRW_state_is_select(void)
{
  return DST.options.is_select;
}

bool DRW_state_is_material_select(void)
{
  return DST.options.is_material_select;
}

bool DRW_state_is_depth(void)
{
  return DST.options.is_depth;
}

/**
 * Whether we are rendering for an image
 */
bool DRW_state_is_image_render(void)
{
  return DST.options.is_image_render;
}

/**
 * Whether we are rendering only the render engine,
 * or if we should also render the mode engines.
 */
bool DRW_state_is_scene_render(void)
{
  BLI_assert(DST.options.is_scene_render ? DST.options.is_image_render : true);
  return DST.options.is_scene_render;
}

/**
 * Whether we are rendering simple opengl render
 */
bool DRW_state_is_opengl_render(void)
{
  return DST.options.is_image_render && !DST.options.is_scene_render;
}

bool DRW_state_is_playback(void)
{
  if (DST.draw_ctx.evil_C != NULL) {
    struct wmWindowManager *wm = CTX_wm_manager(DST.draw_ctx.evil_C);
    return ED_screen_animation_playing(wm) != NULL;
  }
  return false;
}

/**
 * Is the user navigating the region.
 */
bool DRW_state_is_navigating(void)
{
  const RegionView3D *rv3d = DST.draw_ctx.rv3d;
  return (rv3d) && (rv3d->rflag & (RV3D_NAVIGATING | RV3D_PAINTING));
}

/**
 * Should text draw in this mode?
 */
bool DRW_state_show_text(void)
{
  return (DST.options.is_select) == 0 && (DST.options.is_depth) == 0 &&
         (DST.options.is_scene_render) == 0 && (DST.options.draw_text) == 0;
}

/**
 * Should draw support elements
 * Objects center, selection outline, probe data, ...
 */
bool DRW_state_draw_support(void)
{
  View3D *v3d = DST.draw_ctx.v3d;
  return (DRW_state_is_scene_render() == false) && (v3d != NULL) &&
         ((v3d->flag2 & V3D_HIDE_OVERLAYS) == 0);
}

/**
 * Whether we should render the background
 */
bool DRW_state_draw_background(void)
{
  return DST.options.draw_background;
}

/** \} */

/* -------------------------------------------------------------------- */
/** \name Context State (DRW_context_state)
 * \{ */

const DRWContextState *DRW_context_state_get(void)
{
  return &DST.draw_ctx;
}

/** \} */

/* -------------------------------------------------------------------- */
/** \name Init/Exit (DRW_engines)
 * \{ */

bool DRW_engine_render_support(DrawEngineType *draw_engine_type)
{
  return draw_engine_type->render_to_image;
}

void DRW_engine_register(DrawEngineType *draw_engine_type)
{
  BLI_addtail(&DRW_engines, draw_engine_type);
  g_registered_engine_len = BLI_listbase_count(&DRW_engines);
  draw_engine_type->index = g_registered_engine_len - 1;
}

void DRW_engines_register(void)
{
  RE_engines_register(&DRW_engine_viewport_eevee_type);
  RE_engines_register(&DRW_engine_viewport_workbench_type);

  DRW_engine_register(&draw_engine_gpencil_type);

  DRW_engine_register(&draw_engine_overlay_type);
  DRW_engine_register(&draw_engine_select_type);
  DRW_engine_register(&draw_engine_basic_type);
<<<<<<< HEAD
  DRW_engine_register(&draw_engine_compositor_type);
=======
#ifdef WITH_DRAW_DEBUG
  DRW_engine_register(&draw_engine_debug_select_type);
#endif
>>>>>>> e28ae324

  DRW_engine_register(&draw_engine_image_type);
  DRW_engine_register(DRW_engine_viewport_external_type.draw_engine);

  /* setup callbacks */
  {
    BKE_mball_batch_cache_dirty_tag_cb = DRW_mball_batch_cache_dirty_tag;
    BKE_mball_batch_cache_free_cb = DRW_mball_batch_cache_free;

    BKE_curve_batch_cache_dirty_tag_cb = DRW_curve_batch_cache_dirty_tag;
    BKE_curve_batch_cache_free_cb = DRW_curve_batch_cache_free;

    BKE_mesh_batch_cache_dirty_tag_cb = DRW_mesh_batch_cache_dirty_tag;
    BKE_mesh_batch_cache_free_cb = DRW_mesh_batch_cache_free;

    BKE_lattice_batch_cache_dirty_tag_cb = DRW_lattice_batch_cache_dirty_tag;
    BKE_lattice_batch_cache_free_cb = DRW_lattice_batch_cache_free;

    BKE_particle_batch_cache_dirty_tag_cb = DRW_particle_batch_cache_dirty_tag;
    BKE_particle_batch_cache_free_cb = DRW_particle_batch_cache_free;

    BKE_gpencil_batch_cache_dirty_tag_cb = DRW_gpencil_batch_cache_dirty_tag;
    BKE_gpencil_batch_cache_free_cb = DRW_gpencil_batch_cache_free;

    BKE_hair_batch_cache_dirty_tag_cb = DRW_hair_batch_cache_dirty_tag;
    BKE_hair_batch_cache_free_cb = DRW_hair_batch_cache_free;

    BKE_pointcloud_batch_cache_dirty_tag_cb = DRW_pointcloud_batch_cache_dirty_tag;
    BKE_pointcloud_batch_cache_free_cb = DRW_pointcloud_batch_cache_free;

    BKE_volume_batch_cache_dirty_tag_cb = DRW_volume_batch_cache_dirty_tag;
    BKE_volume_batch_cache_free_cb = DRW_volume_batch_cache_free;
  }
}

void DRW_engines_free(void)
{
  if (DST.gl_context == NULL) {
    /* Nothing has been setup. Nothing to clear.
     * Otherwise, DRW_opengl_context_enable can
     * create a context in background mode. (see T62355) */
    return;
  }

  DRW_opengl_context_enable();

  DRW_TEXTURE_FREE_SAFE(g_select_buffer.texture_depth);
  GPU_FRAMEBUFFER_FREE_SAFE(g_select_buffer.framebuffer_depth_only);

  DRW_shaders_free();
  DRW_hair_free();
  DRW_shape_cache_free();
  DRW_stats_free();
  DRW_globals_free();

  DrawEngineType *next;
  for (DrawEngineType *type = DRW_engines.first; type; type = next) {
    next = type->next;
    BLI_remlink(&R_engines, type);

    if (type->engine_free) {
      type->engine_free();
    }
  }

  DRW_UBO_FREE_SAFE(G_draw.block_ubo);
  DRW_UBO_FREE_SAFE(G_draw.view_ubo);
  DRW_TEXTURE_FREE_SAFE(G_draw.ramp);
  DRW_TEXTURE_FREE_SAFE(G_draw.weight_ramp);

  if (DST.draw_list) {
    GPU_draw_list_discard(DST.draw_list);
  }

  DRW_opengl_context_disable();
}

void DRW_render_context_enable(Render *render)
{
  if (G.background && DST.gl_context == NULL) {
    WM_init_opengl();
  }

  if (GPU_use_main_context_workaround()) {
    GPU_context_main_lock();
    DRW_opengl_context_enable();
    return;
  }

  void *re_gl_context = RE_gl_context_get(render);

  /* Changing Context */
  if (re_gl_context != NULL) {
    DRW_opengl_render_context_enable(re_gl_context);
    /* We need to query gpu context after a gl context has been bound. */
    void *re_gpu_context = NULL;
    re_gpu_context = RE_gpu_context_get(render);
    DRW_gpu_render_context_enable(re_gpu_context);
  }
  else {
    DRW_opengl_context_enable();
  }
}

void DRW_render_context_disable(Render *render)
{
  if (GPU_use_main_context_workaround()) {
    DRW_opengl_context_disable();
    GPU_context_main_unlock();
    return;
  }

  void *re_gl_context = RE_gl_context_get(render);

  if (re_gl_context != NULL) {
    void *re_gpu_context = NULL;
    re_gpu_context = RE_gpu_context_get(render);
    DRW_gpu_render_context_disable(re_gpu_context);
    DRW_opengl_render_context_disable(re_gl_context);
  }
  else {
    DRW_opengl_context_disable();
  }
}

/** \} */

/* -------------------------------------------------------------------- */
/** \name Init/Exit (DRW_opengl_ctx)
 * \{ */

void DRW_opengl_context_create(void)
{
  BLI_assert(DST.gl_context == NULL); /* Ensure it's called once */

  DST.gl_context_mutex = BLI_ticket_mutex_alloc();
  /* This changes the active context. */
  DST.gl_context = WM_opengl_context_create();
  WM_opengl_context_activate(DST.gl_context);
  /* Be sure to create gpu_context too. */
  DST.gpu_context = GPU_context_create(NULL);
  /* So we activate the window's one afterwards. */
  wm_window_reset_drawable();
}

void DRW_opengl_context_destroy(void)
{
  BLI_assert(BLI_thread_is_main());
  if (DST.gl_context != NULL) {
    WM_opengl_context_activate(DST.gl_context);
    GPU_context_active_set(DST.gpu_context);
    GPU_context_discard(DST.gpu_context);
    WM_opengl_context_dispose(DST.gl_context);
    BLI_ticket_mutex_free(DST.gl_context_mutex);
  }
}

void DRW_opengl_context_enable_ex(bool UNUSED(restore))
{
  if (DST.gl_context != NULL) {
    /* IMPORTANT: We don't support immediate mode in render mode!
     * This shall remain in effect until immediate mode supports
     * multiple threads. */
    BLI_ticket_mutex_lock(DST.gl_context_mutex);
    WM_opengl_context_activate(DST.gl_context);
    GPU_context_active_set(DST.gpu_context);
  }
}

void DRW_opengl_context_disable_ex(bool restore)
{
  if (DST.gl_context != NULL) {
#ifdef __APPLE__
    /* Need to flush before disabling draw context, otherwise it does not
     * always finish drawing and viewport can be empty or partially drawn */
    GPU_flush();
#endif

    if (BLI_thread_is_main() && restore) {
      wm_window_reset_drawable();
    }
    else {
      WM_opengl_context_release(DST.gl_context);
      GPU_context_active_set(NULL);
    }

    BLI_ticket_mutex_unlock(DST.gl_context_mutex);
  }
}

void DRW_opengl_context_enable(void)
{
  if (G.background && DST.gl_context == NULL) {
    WM_init_opengl();
  }
  DRW_opengl_context_enable_ex(true);
}

void DRW_opengl_context_disable(void)
{
  DRW_opengl_context_disable_ex(true);
}

void DRW_opengl_render_context_enable(void *re_gl_context)
{
  /* If thread is main you should use DRW_opengl_context_enable(). */
  BLI_assert(!BLI_thread_is_main());

  /* TODO: get rid of the blocking. Only here because of the static global DST. */
  BLI_ticket_mutex_lock(DST.gl_context_mutex);
  WM_opengl_context_activate(re_gl_context);
}

void DRW_opengl_render_context_disable(void *re_gl_context)
{
  WM_opengl_context_release(re_gl_context);
  /* TODO: get rid of the blocking. */
  BLI_ticket_mutex_unlock(DST.gl_context_mutex);
}

/* Needs to be called AFTER DRW_opengl_render_context_enable() */
void DRW_gpu_render_context_enable(void *re_gpu_context)
{
  /* If thread is main you should use DRW_opengl_context_enable(). */
  BLI_assert(!BLI_thread_is_main());

  GPU_context_active_set(re_gpu_context);
}

/* Needs to be called BEFORE DRW_opengl_render_context_disable() */
void DRW_gpu_render_context_disable(void *UNUSED(re_gpu_context))
{
  GPU_flush();
  GPU_context_active_set(NULL);
}

/** \} */

#ifdef WITH_XR_OPENXR

/* XXX
 * There should really be no such getter, but for VR we currently can't easily avoid it. OpenXR
 * needs some low level info for the OpenGL context that will be used for submitting the
 * final framebuffer. VR could in theory create its own context, but that would mean we have to
 * switch to it just to submit the final frame, which has notable performance impact.
 *
 * We could "inject" a context through DRW_opengl_render_context_enable(), but that would have to
 * work from the main thread, which is tricky to get working too. The preferable solution would
 * be using a separate thread for VR drawing where a single context can stay active. */
void *DRW_xr_opengl_context_get(void)
{
  return DST.gl_context;
}

/* XXX See comment on DRW_xr_opengl_context_get(). */
void *DRW_xr_gpu_context_get(void)
{
  return DST.gpu_context;
}

/* XXX See comment on DRW_xr_opengl_context_get(). */
void DRW_xr_drawing_begin(void)
{
  BLI_ticket_mutex_lock(DST.gl_context_mutex);
}

/* XXX See comment on DRW_xr_opengl_context_get(). */
void DRW_xr_drawing_end(void)
{
  BLI_ticket_mutex_unlock(DST.gl_context_mutex);
}

#endif

/* -------------------------------------------------------------------- */
/** \name Internal testing API for gtests
 * \{ */

#ifdef WITH_OPENGL_DRAW_TESTS

void DRW_draw_state_init_gtests(eGPUShaderConfig sh_cfg)
{
  DST.draw_ctx.sh_cfg = sh_cfg;
}

#endif

/** \} */

/* -------------------------------------------------------------------- */
/** \name Draw manager context release/activation
 *
 * These functions are used in cases when an OpenGL context creation is needed during the draw.
 * This happens, for example, when an external engine needs to create its own OpenGL context from
 * the engine initialization.
 *
 * Example of context creation:
 *
 *   const bool drw_state = DRW_opengl_context_release();
 *   gl_context = WM_opengl_context_create();
 *   DRW_opengl_context_activate(drw_state);
 *
 * Example of context destruction:
 *
 *   const bool drw_state = DRW_opengl_context_release();
 *   WM_opengl_context_activate(gl_context);
 *   WM_opengl_context_dispose(gl_context);
 *   DRW_opengl_context_activate(drw_state);
 *
 *
 * NOTE: Will only perform context modification when on main thread. This way these functions can
 * be used in an engine without check on whether it is a draw manager which manages OpenGL context
 * on the current thread. The downside of this is that if the engine performs OpenGL creation from
 * a non-main thread, that thread is supposed to not have OpenGL context ever bound by Blender.
 *
 * \{ */

bool DRW_opengl_context_release(void)
{
  if (!BLI_thread_is_main()) {
    return false;
  }

  if (GPU_context_active_get() != DST.gpu_context) {
    /* Context release is requested from the outside of the draw manager main draw loop, indicate
     * this to the `DRW_opengl_context_activate()` so that it restores drawable of the window. */
    return false;
  }

  GPU_context_active_set(NULL);
  WM_opengl_context_release(DST.gl_context);

  return true;
}

void DRW_opengl_context_activate(bool drw_state)
{
  if (!BLI_thread_is_main()) {
    return;
  }

  if (drw_state) {
    WM_opengl_context_activate(DST.gl_context);
    GPU_context_active_set(DST.gpu_context);
  }
  else {
    wm_window_reset_drawable();
  }
}

/** \} */<|MERGE_RESOLUTION|>--- conflicted
+++ resolved
@@ -1495,7 +1495,6 @@
   if (gpencil_engine_needed && ((drawtype >= OB_SOLID) || !use_xray)) {
     use_drw_engine(&draw_engine_gpencil_type);
   }
-<<<<<<< HEAD
 
   if (((v3d->shading.flag & V3D_SHADING_COMPOSITOR) != 0) && (drawtype >= OB_MATERIAL)) {
     use_drw_engine(&draw_engine_compositor_type);
@@ -1503,16 +1502,13 @@
 
   if (!DST.options.is_compositor_scene_render) {
     drw_engines_enable_overlays();
-  }
-=======
-  drw_engines_enable_overlays();
 
 #ifdef WITH_DRAW_DEBUG
-  if (G.debug_value == 31) {
-    use_drw_engine(&draw_engine_debug_select_type);
-  }
+    if (G.debug_value == 31) {
+      use_drw_engine(&draw_engine_debug_select_type);
+    }
 #endif
->>>>>>> e28ae324
+  }
 }
 
 static void drw_engines_disable(void)
@@ -1794,15 +1790,11 @@
   drw_context_state_init();
 
   drw_manager_init(&DST, viewport, NULL);
-<<<<<<< HEAD
 
   drw_compositor_scenes_render(&DST, scene, view_layer);
 
-  drw_viewport_colormanagement_set();
+  DRW_viewport_colormanagement_set(viewport);
   drw_task_graph_init();
-=======
-  DRW_viewport_colormanagement_set(viewport);
->>>>>>> e28ae324
 
   const int object_type_exclude_viewport = v3d->object_type_exclude_viewport;
   /* Check if scene needs to perform the populate loop */
@@ -3143,13 +3135,10 @@
   DRW_engine_register(&draw_engine_overlay_type);
   DRW_engine_register(&draw_engine_select_type);
   DRW_engine_register(&draw_engine_basic_type);
-<<<<<<< HEAD
   DRW_engine_register(&draw_engine_compositor_type);
-=======
 #ifdef WITH_DRAW_DEBUG
   DRW_engine_register(&draw_engine_debug_select_type);
 #endif
->>>>>>> e28ae324
 
   DRW_engine_register(&draw_engine_image_type);
   DRW_engine_register(DRW_engine_viewport_external_type.draw_engine);
