--- conflicted
+++ resolved
@@ -605,11 +605,7 @@
 			GPU_vertbuf_attr_set(vbo, pos_id, i + 6, verts[indices[i]]);
 		}
 
-<<<<<<< HEAD
-		SHC.drw_gpencil_axes = GPU_batch_create(GPU_PRIM_LINES, vbo, NULL);
-=======
 		SHC.drw_gpencil_axes = GPU_batch_create_ex(GPU_PRIM_LINES, vbo, NULL, GPU_BATCH_OWNS_VBO);
->>>>>>> 6cad7984
 	}
 	return SHC.drw_gpencil_axes;
 }
