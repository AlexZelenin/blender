/* SPDX-FileCopyrightText: 2025 Blender Authors
 *
 * SPDX-License-Identifier: GPL-2.0-or-later */

/** \file
 * \ingroup sequencer
 */

#include "BLI_hash.hh"
#include "BLI_map.hh"
#include "BLI_mutex.hh"

#include "DNA_scene_types.h"
#include "DNA_sequence_types.h"

#include "IMB_imbuf.hh"

#include "SEQ_relations.hh"
#include "SEQ_render.hh"
#include "SEQ_time.hh"

#include "final_image_cache.hh"
#include "prefetch.hh"

namespace blender::seq {

static Mutex final_image_cache_mutex;

struct FinalImageCache {
  struct Key {
    int timeline_frame;
    int view_id;
    int display_channel;

    const uint64_t hash() const
    {
      return blender::get_default_hash(timeline_frame, view_id, display_channel);
    }

    bool operator==(const FinalImageCache::Key &other) const
    {
      return timeline_frame == other.timeline_frame && view_id == other.view_id &&
             display_channel == other.display_channel;
    }
  };
  Map<Key, ImBuf *> map_;

  ~FinalImageCache()
  {
    clear();
  }

  void clear()
  {
    for (ImBuf *item : map_.values()) {
      IMB_freeImBuf(item);
    }
    map_.clear();
  }
};

static FinalImageCache *ensure_final_image_cache(Scene *scene)
{
  FinalImageCache **cache = &scene->ed->runtime.final_image_cache;
  if (*cache == nullptr) {
    *cache = MEM_new<FinalImageCache>(__func__);
  }
  return *cache;
}

static FinalImageCache *query_final_image_cache(const Scene *scene)
{
  if (scene == nullptr || scene->ed == nullptr) {
    return nullptr;
  }
  return scene->ed->runtime.final_image_cache;
}

ImBuf *final_image_cache_get(Scene *scene, float timeline_frame, int view_id, int display_channel)
{
  const FinalImageCache::Key key = {int(math::round(timeline_frame)), view_id, display_channel};

  ImBuf *res = nullptr;
  {
    std::lock_guard lock(final_image_cache_mutex);
    FinalImageCache *cache = query_final_image_cache(scene);
    if (cache == nullptr) {
      return nullptr;
    }
    res = cache->map_.lookup_default(key, nullptr);
  }

  if (res) {
    IMB_refImBuf(res);
  }
  return res;
}

void final_image_cache_put(
    Scene *scene, float timeline_frame, int view_id, int display_channel, ImBuf *image)
{
  const FinalImageCache::Key key = {int(math::round(timeline_frame)), view_id, display_channel};

  IMB_refImBuf(image);

  std::lock_guard lock(final_image_cache_mutex);
  FinalImageCache *cache = ensure_final_image_cache(scene);

  cache->map_.add_or_modify(
      key,
      [&](ImBuf **value) { *value = image; },
      [&](ImBuf **existing) {
        if (*existing) {
          IMB_freeImBuf(*existing);
        }
        *existing = image;
      });
}

void final_image_cache_invalidate_frame_range(Scene *scene,
                                              const float timeline_frame_start,
                                              const float timeline_frame_end)
{
  std::lock_guard lock(final_image_cache_mutex);
  FinalImageCache *cache = query_final_image_cache(scene);
  if (cache == nullptr) {
    return;
  }

  const int key_start = int(math::floor(timeline_frame_start));
  const int key_end = int(math::ceil(timeline_frame_end));

  for (auto it = cache->map_.items().begin(); it != cache->map_.items().end(); it++) {
    const int key = (*it).key.timeline_frame;
    if (key >= key_start && key <= key_end) {
      IMB_freeImBuf((*it).value);
      cache->map_.remove(it);
    }
  }
}

void final_image_cache_clear(Scene *scene)
{
  std::lock_guard lock(final_image_cache_mutex);
  FinalImageCache *cache = query_final_image_cache(scene);
  if (cache != nullptr) {
    scene->ed->runtime.final_image_cache->clear();
  }
}

void final_image_cache_destroy(Scene *scene)
{
  std::lock_guard lock(final_image_cache_mutex);
  FinalImageCache *cache = query_final_image_cache(scene);
  if (cache != nullptr) {
    BLI_assert(cache == scene->ed->runtime.final_image_cache);
    MEM_delete(scene->ed->runtime.final_image_cache);
    scene->ed->runtime.final_image_cache = nullptr;
  }
}

void final_image_cache_iterate(Scene *scene,
                               void *userdata,
                               void callback_iter(void *userdata, int timeline_frame))
{
  std::lock_guard lock(final_image_cache_mutex);
  FinalImageCache *cache = query_final_image_cache(scene);
  if (cache == nullptr) {
    return;
  }
  for (const FinalImageCache::Key &frame_view : cache->map_.keys()) {
    callback_iter(userdata, frame_view.timeline_frame);
  }
}

size_t final_image_cache_calc_memory_size(const Scene *scene)
{
  std::lock_guard lock(final_image_cache_mutex);
  FinalImageCache *cache = query_final_image_cache(scene);
  if (cache == nullptr) {
    return 0;
  }
  size_t size = 0;
  for (ImBuf *frame : cache->map_.values()) {
    size += IMB_get_size_in_memory(frame);
  }
  return size;
}

size_t final_image_cache_get_image_count(const Scene *scene)
{
  std::lock_guard lock(final_image_cache_mutex);
  FinalImageCache *cache = query_final_image_cache(scene);
  if (cache == nullptr) {
    return 0;
  }
  return cache->map_.size();
}

bool final_image_cache_evict(Scene *scene)
{
  std::lock_guard lock(final_image_cache_mutex);
  FinalImageCache *cache = query_final_image_cache(scene);
  if (cache == nullptr) {
    return false;
  }

  /* Find which entry to remove -- we pick the one that is furthest from the current frame,
   * biasing the ones that are behind the current frame.
   *
   * However, do not try to evict entries from the current prefetch job range -- we need to
   * be able to fully fill the cache from prefetching, and then actually stop the job when it
   * is full and no longer can evict anything. */
  int cur_prefetch_start = std::numeric_limits<int>::min();
  int cur_prefetch_end = std::numeric_limits<int>::min();
  if (scene->ed->cache_flag & SEQ_CACHE_STORE_FINAL_OUT) {
    /* Only activate the prefetch guards if the cache is active. */
    seq_prefetch_get_time_range(scene, &cur_prefetch_start, &cur_prefetch_end);
  }
  const bool prefetch_loops_around = cur_prefetch_start > cur_prefetch_end;

  const int timeline_start = PSFRA;
  const int timeline_end = PEFRA;
  /* If we wrap around, treat the timeline start as the playback head position.
   * This is to try to mitigate un-needed cache evictions. */
  const int cur_frame = prefetch_loops_around ? timeline_start : scene->r.cfra;

<<<<<<< HEAD
  std::pair<int, int> best_key = {};
  ImBuf *best_item = nullptr;
  int best_score = 0;
  for (const auto &item : cache->map_.items()) {
    const int item_frame = item.key.first;
    if (prefetch_loops_around) {
      if (item_frame >= timeline_start && item_frame <= cur_prefetch_end) {
        continue; /* Within active prefetch range, do not try to remove it. */
      }
      if (item_frame >= cur_prefetch_start && item_frame <= timeline_end) {
        continue; /* Within active prefetch range, do not try to remove it. */
      }
    }
    else if (item_frame >= cur_prefetch_start && item_frame <= cur_prefetch_end) {
=======
  const int cur_frame = scene->r.cfra;
  FinalImageCache::Key best_key = {};
  ImBuf *best_item = nullptr;
  int best_score = 0;
  for (const auto &item : cache->map_.items()) {
    const int item_frame = item.key.timeline_frame;
    if (item_frame >= cur_prefetch_start && item_frame <= cur_prefetch_end) {
>>>>>>> 413d8e54
      continue; /* Within active prefetch range, do not try to remove it. */
    }

    /* Score for removal is distance to current frame; 2x that if behind current frame. */
    int score = 0;
    if (item_frame < cur_frame) {
      score = (cur_frame - item_frame) * 2;
    }
    else if (item_frame > cur_frame) {
      score = item_frame - cur_frame;
    }
    if (score > best_score) {
      best_key = item.key;
      best_item = item.value;
      best_score = score;
    }
  }

  /* Remove if we found one. */
  if (best_item != nullptr) {
    IMB_freeImBuf(best_item);
    cache->map_.remove(best_key);
    return true;
  }

  /* Did not find anything to remove. */
  return false;
}

}  // namespace blender::seq<|MERGE_RESOLUTION|>--- conflicted
+++ resolved
@@ -225,12 +225,11 @@
    * This is to try to mitigate un-needed cache evictions. */
   const int cur_frame = prefetch_loops_around ? timeline_start : scene->r.cfra;
 
-<<<<<<< HEAD
-  std::pair<int, int> best_key = {};
+  FinalImageCache::Key best_key = {};
   ImBuf *best_item = nullptr;
   int best_score = 0;
   for (const auto &item : cache->map_.items()) {
-    const int item_frame = item.key.first;
+    const int item_frame = item.key.timeline_frame;
     if (prefetch_loops_around) {
       if (item_frame >= timeline_start && item_frame <= cur_prefetch_end) {
         continue; /* Within active prefetch range, do not try to remove it. */
@@ -240,15 +239,6 @@
       }
     }
     else if (item_frame >= cur_prefetch_start && item_frame <= cur_prefetch_end) {
-=======
-  const int cur_frame = scene->r.cfra;
-  FinalImageCache::Key best_key = {};
-  ImBuf *best_item = nullptr;
-  int best_score = 0;
-  for (const auto &item : cache->map_.items()) {
-    const int item_frame = item.key.timeline_frame;
-    if (item_frame >= cur_prefetch_start && item_frame <= cur_prefetch_end) {
->>>>>>> 413d8e54
       continue; /* Within active prefetch range, do not try to remove it. */
     }
 
