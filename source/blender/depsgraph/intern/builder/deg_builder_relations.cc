--- conflicted
+++ resolved
@@ -263,30 +263,15 @@
 		MEM_freeN(collobjs);
 }
 
-void DepsgraphRelationBuilder::add_forcefield_relations(const OperationKey &key, Scene *scene, Object *ob, ParticleSystem *psys, EffectorWeights *eff, bool add_absorption, const char *name)
-{
-	ListBase *effectors = pdInitEffectors(scene, ob, psys, eff, false);
+void DepsgraphRelationBuilder::add_forcefield_relations(const OperationKey &key, Scene *scene, Object *ob, EffectorWeights *eff, bool add_absorption, const char *name)
+{
+	ListBase *effectors = pdInitEffectors(scene, ob, eff, false);
 
 	if (effectors) {
 		for (EffectorCache *eff = (EffectorCache *)effectors->first; eff; eff = eff->next) {
 			if (eff->ob != ob) {
 				ComponentKey eff_key(&eff->ob->id, DEPSNODE_TYPE_TRANSFORM);
 				add_relation(eff_key, key, DEPSREL_TYPE_STANDARD, name);
-			}
-
-			if (eff->psys) {
-				if (eff->ob != ob) {
-					ComponentKey eff_key(&eff->ob->id, DEPSNODE_TYPE_EVAL_PARTICLES);
-					add_relation(eff_key, key, DEPSREL_TYPE_STANDARD, name);
-
-					/* TODO: remove this when/if EVAL_PARTICLES is sufficient for up to date particles */
-					ComponentKey mod_key(&eff->ob->id, DEPSNODE_TYPE_GEOMETRY);
-					add_relation(mod_key, key, DEPSREL_TYPE_STANDARD, name);
-				}
-				else if (eff->psys != psys) {
-					OperationKey eff_key(&eff->ob->id, DEPSNODE_TYPE_EVAL_PARTICLES, DEG_OPCODE_PSYS_EVAL, eff->psys->name);
-					add_relation(eff_key, key, DEPSREL_TYPE_STANDARD, name);
-				}
 			}
 
 			if (eff->pd->forcefield == PFIELD_SMOKEFLOW && eff->pd->f_source) {
@@ -1128,130 +1113,6 @@
 	}
 }
 
-<<<<<<< HEAD
-=======
-void DepsgraphRelationBuilder::build_particles(Scene *scene, Object *ob)
-{
-	TimeSourceKey time_src_key;
-	OperationKey obdata_ubereval_key(&ob->id,
-	                                 DEPSNODE_TYPE_GEOMETRY,
-	                                 DEG_OPCODE_GEOMETRY_UBEREVAL);
-
-	/* particle systems */
-	for (ParticleSystem *psys = (ParticleSystem *)ob->particlesystem.first; psys; psys = psys->next) {
-		ParticleSettings *part = psys->part;
-
-		/* particle settings */
-		build_animdata(&part->id);
-
-		/* this particle system */
-		OperationKey psys_key(&ob->id, DEPSNODE_TYPE_EVAL_PARTICLES, DEG_OPCODE_PSYS_EVAL, psys->name);
-
-		/* XXX: if particle system is later re-enabled, we must do full rebuild? */
-		if (!psys_check_enabled(ob, psys, G.is_rendering))
-			continue;
-
-		/* TODO(sergey): Are all particle systems depends on time?
-		 * Hair without dynamics i.e.
-		 */
-		add_relation(time_src_key, psys_key,
-		             DEPSREL_TYPE_TIME,
-		             "TimeSrc -> PSys");
-
-		/* TODO(sergey): Currently particle update is just a placeholder,
-		 * hook it to the ubereval node so particle system is getting updated
-		 * on playback.
-		 */
-		add_relation(psys_key,
-		             obdata_ubereval_key,
-		             DEPSREL_TYPE_OPERATION,
-		             "PSys -> UberEval");
-
-#if 0
-		if (ELEM(part->phystype, PART_PHYS_KEYED, PART_PHYS_BOIDS)) {
-			ParticleTarget *pt;
-
-			for (pt = psys->targets.first; pt; pt = pt->next) {
-				if (pt->ob && BLI_findlink(&pt->ob->particlesystem, pt->psys - 1)) {
-					node2 = dag_get_node(dag, pt->ob);
-					dag_add_relation(dag, node2, node, DAG_RL_DATA_DATA | DAG_RL_OB_DATA, "Particle Targets");
-				}
-			}
-		}
-
-		if (part->ren_as == PART_DRAW_OB && part->dup_ob) {
-			node2 = dag_get_node(dag, part->dup_ob);
-			/* note that this relation actually runs in the wrong direction, the problem
-			 * is that dupli system all have this (due to parenting), and the render
-			 * engine instancing assumes particular ordering of objects in list */
-			dag_add_relation(dag, node, node2, DAG_RL_OB_OB, "Particle Object Visualization");
-			if (part->dup_ob->type == OB_MBALL)
-				dag_add_relation(dag, node, node2, DAG_RL_DATA_DATA, "Particle Object Visualization");
-		}
-
-		if (part->ren_as == PART_DRAW_GR && part->dup_group) {
-			for (go = part->dup_group->gobject.first; go; go = go->next) {
-				node2 = dag_get_node(dag, go->ob);
-				dag_add_relation(dag, node2, node, DAG_RL_OB_OB, "Particle Group Visualization");
-			}
-		}
-#endif
-
-		/* collisions */
-		if (part->type != PART_HAIR) {
-			add_collision_relations(psys_key, scene, ob, part->collision_group, ob->lay, true, "Particle Collision");
-		}
-
-		/* effectors */
-		add_forcefield_relations(psys_key, scene, ob, psys, part->effector_weights, part->type == PART_HAIR, "Particle Field");
-
-		/* boids */
-		if (part->boids) {
-			BoidRule *rule = NULL;
-			BoidState *state = NULL;
-
-			for (state = (BoidState *)part->boids->states.first; state; state = state->next) {
-				for (rule = (BoidRule *)state->rules.first; rule; rule = rule->next) {
-					Object *ruleob = NULL;
-					if (rule->type == eBoidRuleType_Avoid)
-						ruleob = ((BoidRuleGoalAvoid *)rule)->ob;
-					else if (rule->type == eBoidRuleType_FollowLeader)
-						ruleob = ((BoidRuleFollowLeader *)rule)->ob;
-
-					if (ruleob) {
-						ComponentKey ruleob_key(&ruleob->id, DEPSNODE_TYPE_TRANSFORM);
-						add_relation(ruleob_key, psys_key, DEPSREL_TYPE_TRANSFORM, "Boid Rule");
-					}
-				}
-			}
-		}
-
-		if (part->ren_as == PART_DRAW_OB && part->dup_ob) {
-			ComponentKey dup_ob_key(&part->dup_ob->id, DEPSNODE_TYPE_TRANSFORM);
-			add_relation(dup_ob_key,
-			             psys_key,
-			             DEPSREL_TYPE_TRANSFORM,
-			             "Particle Object Visualization");
-		}
-	}
-
-	/* Particle depends on the object transform, so that channel is to be ready
-	 * first.
-	 *
-	 * TODO(sergey): This relation should be altered once real granular update
-	 * is implemented.
-	 */
-	ComponentKey transform_key(&ob->id, DEPSNODE_TYPE_TRANSFORM);
-	add_relation(transform_key,
-	             obdata_ubereval_key,
-	             DEPSREL_TYPE_GEOMETRY_EVAL,
-	             "Partcile Eval");
-
-	/* pointcache */
-	// TODO...
-}
-
->>>>>>> 43bb8f12
 /* IK Solver Eval Steps */
 void DepsgraphRelationBuilder::build_ik_pose(Object *ob,
                                              bPoseChannel *pchan,
