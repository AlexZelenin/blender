/* SPDX-FileCopyrightText: 2023 Blender Authors
 *
 * SPDX-License-Identifier: GPL-2.0-or-later */

/** \file
 * \ingroup RNA
 */

/* Use a define instead of `#pragma once` because of `BKE_addon.h`, `ED_object.hh` & others. */
#ifndef __RNA_TYPES_H__
#define __RNA_TYPES_H__

#include <optional>
#include <string>

#include "../blenlib/BLI_function_ref.hh"
#include "../blenlib/BLI_sys_types.h"
#include "../blenlib/BLI_utildefines.h"
#include "../blenlib/BLI_vector.hh"

struct BlenderRNA;
struct FunctionRNA;
struct ID;
struct Main;
struct ParameterList;
struct PropertyRNA;
struct ReportList;
struct StructRNA;
struct bContext;

/**
 * An ancestor of a given PointerRNA. The owner ID is not needed here, it is assumed to always be
 * the same as the owner ID of the PropertyRNA itself.
 */
struct AncestorPointerRNA {
  StructRNA *type;
  void *data;
};
/** Allows to benefit from the `max_full_copy_size` optimization on copy of #blender::Vector. */
constexpr int64_t ANCESTOR_POINTERRNA_DEFAULT_SIZE = 2;

/**
 * Pointer
 *
 * RNA pointers are not a single C pointer but include the type,
 * and a pointer to the ID struct that owns the struct, since
 * in some cases this information is needed to correctly get/set
 * the properties and validate them. */

struct PointerRNA {
  ID *owner_id = nullptr;
  StructRNA *type = nullptr;
  void *data = nullptr;

  /**
   * A chain of ancestors of this PointerRNA, if known. The last item is the closest ancestor.
   *
   * E.g. Parsing `vgroup = C.object.data.vertices[0].groups[0]` would result in the PointerRNA of
   * `vgroup` having two ancestors: `vertices[0]` and `data` (aka the Mesh ID).
   *
   * By definition, PointerRNA of IDs are currently always 'discrete', i.e. do not have ancestors
   * information, since an ID PointerRNA should always be its own root.
   *
   * \note: Currently, it is assumed that embedded or evaluated IDs can also be discrete
   * PointerRNA. This should be fine, since they should all have their 'owner ID' or 'orig ID'
   * pointer info. This may become a problem e.g. if in the future we allow embedded IDs into
   * sub-structs of IDs.
   *
   * There is no guarantee that this chain is always (fully) valid and will lead to the root owner
   * of the wrapped data (an ID). Depending on how the PointerRNA was created, and the available
   * information at that time, it could be empty or only feature a partial ancestors chain. This
   * can happen if the initial pointer is created as discrete (e.g. from an operator that does not
   * have access to/knowledge of the whole ancestor chain), and a sub-struct is accessed through
   * regular RNA property access (like a call to RNA_property_pointer_get etc.).
   */
  blender::Vector<AncestorPointerRNA, ANCESTOR_POINTERRNA_DEFAULT_SIZE> ancestors = {};

  PointerRNA() = default;
  PointerRNA(const PointerRNA &) = default;
  PointerRNA(PointerRNA &&) = default;
  PointerRNA &operator=(const PointerRNA &other) = default;
  PointerRNA &operator=(PointerRNA &&other) = default;

  PointerRNA(ID *owner_id, StructRNA *type, void *data)
      : owner_id(owner_id), type(type), data(data), ancestors{}
  {
  }
  PointerRNA(ID *owner_id, StructRNA *type, void *data, const PointerRNA &parent)
      : owner_id(owner_id), type(type), data(data), ancestors(parent.ancestors)
  {
    this->ancestors.append({parent.type, parent.data});
  }
  PointerRNA(ID *owner_id, StructRNA *type, void *data, blender::Span<AncestorPointerRNA> parents)
      : owner_id(owner_id), type(type), data(data), ancestors(parents)
  {
  }
};

extern const PointerRNA PointerRNA_NULL;

struct PropertyPointerRNA {
<<<<<<< HEAD
  PointerRNA ptr;
=======
  PointerRNA ptr = {};
>>>>>>> 1586b742
  PropertyRNA *prop = nullptr;
};

/**
 * Stored result of a RNA path lookup (as used by anim-system)
 */
struct PathResolvedRNA {
  PointerRNA ptr = {};
  PropertyRNA *prop = nullptr;
  /** -1 for non-array access. */
  int prop_index = -1;
};

/* Property */

enum PropertyType {
  PROP_BOOLEAN = 0,
  PROP_INT = 1,
  PROP_FLOAT = 2,
  PROP_STRING = 3,
  PROP_ENUM = 4,
  PROP_POINTER = 5,
  PROP_COLLECTION = 6,
};

/* also update rna_property_subtype_unit when you change this */
enum PropertyUnit {
  PROP_UNIT_NONE = (0 << 16),
  PROP_UNIT_LENGTH = (1 << 16),             /* m */
  PROP_UNIT_AREA = (2 << 16),               /* m^2 */
  PROP_UNIT_VOLUME = (3 << 16),             /* m^3 */
  PROP_UNIT_MASS = (4 << 16),               /* kg */
  PROP_UNIT_ROTATION = (5 << 16),           /* radians */
  PROP_UNIT_TIME = (6 << 16),               /* frame */
  PROP_UNIT_TIME_ABSOLUTE = (7 << 16),      /* time in seconds (independent of scene) */
  PROP_UNIT_VELOCITY = (8 << 16),           /* m/s */
  PROP_UNIT_ACCELERATION = (9 << 16),       /* m/(s^2) */
  PROP_UNIT_CAMERA = (10 << 16),            /* mm */
  PROP_UNIT_POWER = (11 << 16),             /* W */
  PROP_UNIT_TEMPERATURE = (12 << 16),       /* C */
  PROP_UNIT_WAVELENGTH = (13 << 16),        /* `nm` (independent of scene). */
  PROP_UNIT_COLOR_TEMPERATURE = (14 << 16), /* K */
  PROP_UNIT_FREQUENCY = (15 << 16),         /* Hz */
};
ENUM_OPERATORS(PropertyUnit, PROP_UNIT_TEMPERATURE)

/**
 * Use values besides #PROP_SCALE_LINEAR
 * so the movement of the mouse doesn't map linearly to the value of the slider.
 *
 * For some settings it's useful to space motion in a non-linear way, see #77868.
 *
 * NOTE: The scale types are available for all float sliders.
 * For integer sliders they are only available if they use the visible value bar.
 * Sliders with logarithmic scale and value bar must have a range > 0
 * while logarithmic sliders without the value bar can have a range of >= 0.
 */
enum PropertyScaleType {
  /** Linear scale (default). */
  PROP_SCALE_LINEAR = 0,
  /**
   * Logarithmic scale
   * - Maximum range: `0 <= x < inf`
   */
  PROP_SCALE_LOG = 1,
  /**
   * Cubic scale.
   * - Maximum range: `-inf < x < inf`
   */
  PROP_SCALE_CUBIC = 2,
};

#define RNA_SUBTYPE_UNIT(subtype) ((subtype) & 0x00FF0000)
#define RNA_SUBTYPE_VALUE(subtype) ((subtype) & ~0x00FF0000)
#define RNA_SUBTYPE_UNIT_VALUE(subtype) ((subtype) >> 16)

#define RNA_ENUM_BITFLAG_SIZE 32

#define RNA_TRANSLATION_PREC_DEFAULT 5

#define RNA_STACK_ARRAY 32

/**
 * \note Also update enums in `bpy_props.cc` and `rna_rna.cc` when adding items here.
 * Watch it: these values are written to files as part of node socket button sub-types!
 */
enum PropertySubType {
  PROP_NONE = 0,

  /* strings */
  PROP_FILEPATH = 1,
  PROP_DIRPATH = 2,
  PROP_FILENAME = 3,
  /** A string which should be represented as bytes in python, NULL terminated though. */
  PROP_BYTESTRING = 4,
  /* 5 was used by "PROP_TRANSLATE" sub-type, which is now a flag. */
  /** A string which should not be displayed in UI. */
  PROP_PASSWORD = 6,

  /* numbers */
  /** A dimension in pixel units, possibly before DPI scaling (so value may not be the final pixel
   * value but the one to apply DPI scale to). */
  PROP_PIXEL = 12,
  PROP_UNSIGNED = 13,
  PROP_PERCENTAGE = 14,
  PROP_FACTOR = 15,
  PROP_ANGLE = 16 | PROP_UNIT_ROTATION,
  PROP_TIME = 17 | PROP_UNIT_TIME,
  PROP_TIME_ABSOLUTE = 17 | PROP_UNIT_TIME_ABSOLUTE,
  /** Distance in 3d space, don't use for pixel distance for eg. */
  PROP_DISTANCE = 18 | PROP_UNIT_LENGTH,
  PROP_DISTANCE_CAMERA = 19 | PROP_UNIT_CAMERA,

  /* number arrays */
  PROP_COLOR = 20,
  PROP_TRANSLATION = 21 | PROP_UNIT_LENGTH,
  PROP_DIRECTION = 22,
  PROP_VELOCITY = 23 | PROP_UNIT_VELOCITY,
  PROP_ACCELERATION = 24 | PROP_UNIT_ACCELERATION,
  PROP_MATRIX = 25,
  PROP_EULER = 26 | PROP_UNIT_ROTATION,
  PROP_QUATERNION = 27,
  PROP_AXISANGLE = 28,
  PROP_XYZ = 29,
  PROP_XYZ_LENGTH = 29 | PROP_UNIT_LENGTH,
  /** Used for colors which would be color managed before display. */
  PROP_COLOR_GAMMA = 30,
  /** Generic array, no units applied, only that x/y/z/w are used (Python vector). */
  PROP_COORDS = 31,

  /* booleans */
  PROP_LAYER = 40,
  PROP_LAYER_MEMBER = 41,

  /** Light */
  PROP_POWER = 42 | PROP_UNIT_POWER,

  /* temperature */
  PROP_TEMPERATURE = 43 | PROP_UNIT_TEMPERATURE,

  /* wavelength */
  PROP_WAVELENGTH = 44 | PROP_UNIT_WAVELENGTH,

  /* wavelength */
  PROP_COLOR_TEMPERATURE = 45 | PROP_UNIT_COLOR_TEMPERATURE,

  PROP_FREQUENCY = 46 | PROP_UNIT_FREQUENCY,
};

/* Make sure enums are updated with these */
/* HIGHEST FLAG IN USE: 1u << 31
 * FREE FLAGS: 13, 14, 15. */
enum PropertyFlag {
  /**
   * Editable means the property is editable in the user
   * interface, properties are editable by default except
   * for pointers and collections.
   */
  PROP_EDITABLE = (1 << 0),
  /**
   * This property is editable even if it is lib linked,
   * meaning it will get lost on reload, but it's useful
   * for editing.
   */
  PROP_LIB_EXCEPTION = (1 << 16),
  /**
   * Animatable means the property can be driven by some
   * other input, be it animation curves, expressions, ..
   * properties are animatable by default except for pointers
   * and collections.
   */
  PROP_ANIMATABLE = (1 << 1),
  /**
   * This flag means when the property's widget is in 'text-edit' mode, it will be updated
   * after every typed char, instead of waiting final validation. Used e.g. for text search-box.
   * It will also cause UI_BUT_VALUE_CLEAR to be set for text buttons. We could add a separate flag
   * for search/filter properties, but this works just fine for now.
   */
  PROP_TEXTEDIT_UPDATE = (1u << 31),

  /* icon */
  PROP_ICONS_CONSECUTIVE = (1 << 12),
  PROP_ICONS_REVERSE = (1 << 8),

  /**
   * Hide in the user interface. That is, from auto-generated operator property UIs (like the
   * redo panel) and the outliner "Data API" display mode. Does not hide it in the keymap UI.
   *
   * Also don't save in presets, as if #PROP_SKIP_PRESET was set.
   */
  PROP_HIDDEN = (1 << 19),
  /**
   * Doesn't preserve the last value for repeated operator calls.
   *
   * Also don't save in presets, as if #PROP_SKIP_PRESET was set.
   */
  PROP_SKIP_SAVE = (1 << 28),

  /* numbers */

  /** Each value is related proportionally (object scale, image size). */
  PROP_PROPORTIONAL = (1 << 26),

  /* pointers */
  PROP_ID_REFCOUNT = (1 << 6),

  /**
   * Disallow assigning a variable to itself, eg an object tracking itself
   * only apply this to types that are derived from an ID ().
   */
  PROP_ID_SELF_CHECK = (1 << 20),
  /**
   * Use for...
   * - pointers: in the UI and python so unsetting or setting to None won't work.
   * - strings: so our internal generated get/length/set
   *   functions know to do NULL checks before access #30865.
   */
  PROP_NEVER_NULL = (1 << 18),
  /**
   * Currently only used for UI, this is similar to PROP_NEVER_NULL
   * except that the value may be NULL at times, used for ObData, where an Empty's will be NULL
   * but setting NULL on a mesh object is not possible.
   * So if it's not NULL, setting NULL can't be done!
   */
  PROP_NEVER_UNLINK = (1 << 25),

  /**
   * Pointers to data that is not owned by the struct.
   * Typical example: Bone.parent, Bone.child, etc., and nearly all ID pointers.
   * This is crucial information for processes that walk the whole data of an ID e.g.
   * (like library override).
   * Note that all ID pointers are enforced to this by default,
   * this probably will need to be rechecked
   * (see ugly infamous node-trees of material/texture/scene/etc.).
   */
  PROP_PTR_NO_OWNERSHIP = (1 << 7),

  /**
   * flag contains multiple enums.
   * NOTE: not to be confused with `prop->enumbitflags`
   * this exposes the flag as multiple options in python and the UI.
   *
   * \note These can't be animated so use with care.
   */
  PROP_ENUM_FLAG = (1 << 21),

  /* need context for update function */
  PROP_CONTEXT_UPDATE = (1 << 22),
  PROP_CONTEXT_PROPERTY_UPDATE = PROP_CONTEXT_UPDATE | (1 << 27),

  /* registering */
  PROP_REGISTER = (1 << 4),
  PROP_REGISTER_OPTIONAL = PROP_REGISTER | (1 << 5),

  /**
   * Use for allocated function return values of arrays or strings
   * for any data that should not have a reference kept.
   *
   * It can be used for properties which are dynamically allocated too.
   *
   * \note Currently dynamic sized thick wrapped data isn't supported.
   * This would be a useful addition and avoid a fixed maximum sized as in done at the moment.
   */
  PROP_THICK_WRAP = (1 << 23),

  /** This is an IDProperty, not a DNA one. */
  PROP_IDPROPERTY = (1 << 10),
  /** For dynamic arrays & return values of type string. */
  PROP_DYNAMIC = (1 << 17),
  /** For enum that shouldn't be contextual */
  PROP_ENUM_NO_CONTEXT = (1 << 24),
  /** For enums not to be translated (e.g. view-layers' names in nodes). */
  PROP_ENUM_NO_TRANSLATE = (1 << 29),

  /**
   * Don't do dependency graph tag from a property update callback.
   * Use this for properties which defines interface state, for example,
   * properties which denotes whether modifier panel is collapsed or not.
   */
  PROP_NO_DEG_UPDATE = (1 << 30),

  /**
   * Property needs to ensure evaluated data-blocks are in sync with their original counter-part
   * but the property does not affect evaluation itself.
   */
  PROP_DEG_SYNC_ONLY = (1 << 9),

  /**
   * File-paths that refer to output get a special treatment such
   * as having the +/- operators available in the file browser.
   */
  PROP_PATH_OUTPUT = (1 << 2),

  /** Do not write in presets (#PROP_HIDDEN and #PROP_SKIP_SAVE won't either). */
  PROP_SKIP_PRESET = (1 << 11),
};
ENUM_OPERATORS(PropertyFlag, PROP_TEXTEDIT_UPDATE)

/**
 * Flags related to comparing and overriding RNA properties.
 * Make sure enums are updated with these.
 *
 * FREE FLAGS: 2, 3, 4, 5, 6, 7, 8, 9, 12 and above.
 */
enum PropertyOverrideFlag {
  /** Means that the property can be overridden by a local override of some linked datablock. */
  PROPOVERRIDE_OVERRIDABLE_LIBRARY = (1 << 0),

  /**
   * Forbid usage of this property in comparison (& hence override) code.
   * Useful e.g. for collections of data like mesh's geometry, particles, etc.
   * Also for runtime data that should never be considered as part of actual Blend data (e.g.
   * depsgraph from ViewLayers...).
   */
  PROPOVERRIDE_NO_COMPARISON = (1 << 1),

  /**
   * Means the property can be fully ignored by override process.
   * Unlike NO_COMPARISON, it can still be used by diffing code, but no override operation will be
   * created for it, and no attempt to restore the data from linked reference either.
   *
   * WARNING: This flag should be used with a lot of caution, as it completely by-passes override
   * system. It is currently only used for ID's names, since we cannot prevent local override to
   * get a different name from the linked reference, and ID names are 'rna name property' (i.e. are
   * used in overrides of collections of IDs). See also `BKE_lib_override_library_update()` where
   * we deal manually with the value of that property at DNA level. */
  PROPOVERRIDE_IGNORE = (1 << 2),

  /*** Collections-related ***/

  /** The property supports insertion (collections only). */
  PROPOVERRIDE_LIBRARY_INSERTION = (1 << 10),

  /**
   * Only use indices to compare items in the property, never names (collections only).
   *
   * Useful when #StructRNA::nameproperty of the items is generated from other data
   * (e.g. name of material slots is actually name of assigned material).
   */
  PROPOVERRIDE_NO_PROP_NAME = (1 << 11),
};
ENUM_OPERATORS(PropertyOverrideFlag, PROPOVERRIDE_NO_PROP_NAME);

/**
 * Function parameters flags.
 * \warning 16bits only.
 */
enum ParameterFlag {
  PARM_REQUIRED = (1 << 0),
  PARM_OUTPUT = (1 << 1),
  PARM_RNAPTR = (1 << 2),
  /**
   * This allows for non-breaking API updates,
   * when adding non-critical new parameter to a callback function.
   * This way, old Python code defining functions without that parameter would still work.
   * WARNING: any parameter after the first PYFUNC_OPTIONAL one will be considered as optional!
   * \note only for input parameters!
   */
  PARM_PYFUNC_OPTIONAL = (1 << 3),
};
ENUM_OPERATORS(ParameterFlag, PARM_PYFUNC_OPTIONAL)

struct CollectionPropertyIterator;
struct Link;
using IteratorSkipFunc = bool (*)(CollectionPropertyIterator *iter, void *data);

struct ListBaseIterator {
  Link *link;
  int flag;
  IteratorSkipFunc skip;
};

struct ArrayIterator {
  char *ptr;
  /** Past the last valid pointer, only for comparisons, ignores skipped values. */
  char *endptr;
  /** Will be freed if set. */
  void *free_ptr;
  int itemsize;

  /**
   * Array length with no skip functions applied,
   * take care not to compare against index from animsys or Python indices.
   */
  int length;

  /**
   * Optional skip function,
   * when set the array as viewed by rna can contain only a subset of the members.
   * this changes indices so quick array index lookups are not possible when skip function is used.
   */
  IteratorSkipFunc skip;
};

struct CountIterator {
  void *ptr;
  int item;
};

struct CollectionPropertyIterator {
  /* internal */
  PointerRNA parent;
  PointerRNA builtin_parent;
  PropertyRNA *prop;
  union {
    /* Keep biggest object first in the union, for zero-initialization to work properly. */
    ArrayIterator array;
    ListBaseIterator listbase;
    CountIterator count;
    void *custom;
  } internal;
  int idprop;
  int level;

  /* external */
  PointerRNA ptr;
  bool valid;
};

struct CollectionVector {
  blender::Vector<PointerRNA> items;
};

enum RawPropertyType {
  PROP_RAW_UNSET = -1,
  PROP_RAW_INT, /* XXX: abused for types that are not set, eg. MFace.verts, needs fixing. */
  PROP_RAW_SHORT,
  PROP_RAW_CHAR,
  PROP_RAW_BOOLEAN,
  PROP_RAW_DOUBLE,
  PROP_RAW_FLOAT,
  PROP_RAW_UINT8,
  PROP_RAW_UINT16,
  PROP_RAW_INT64,
  PROP_RAW_UINT64,
  PROP_RAW_INT8,
};

struct RawArray {
  void *array;
  RawPropertyType type;
  int len;
  int stride;
};

/**
 * This struct is are typically defined in arrays which define an *enum* for RNA,
 * which is used by the RNA API both for user-interface and the Python API.
 */
struct EnumPropertyItem {
  /** The internal value of the enum, not exposed to users. */
  int value;
  /**
   * Note that identifiers must be unique within the array,
   * by convention they're upper case with underscores for separators.
   * - An empty string is used to define menu separators.
   * - NULL denotes the end of the array of items.
   */
  const char *identifier;
  /** Optional icon, typically 'ICON_NONE' */
  int icon;
  /** Name displayed in the interface. */
  const char *name;
  /** Longer description used in the interface. */
  const char *description;
};

/**
 * Heading for RNA enum items (shown in the UI).
 *
 * The description is currently only shown in the Python documentation.
 * By convention the value should be a non-empty string or NULL when there is no description
 * (never an empty string).
 */
#define RNA_ENUM_ITEM_HEADING(name, description) \
  { \
    0, "", 0, name, description \
  }

/** Separator for RNA enum items (shown in the UI). */
#define RNA_ENUM_ITEM_SEPR \
  { \
    0, "", 0, NULL, NULL \
  }

/** Separator for RNA enum that begins a new column in menus (shown in the UI). */
#define RNA_ENUM_ITEM_SEPR_COLUMN RNA_ENUM_ITEM_HEADING("", NULL)

/* extended versions with PropertyRNA argument */
using BooleanPropertyGetFunc = bool (*)(PointerRNA *ptr, PropertyRNA *prop);
using BooleanPropertySetFunc = void (*)(PointerRNA *ptr, PropertyRNA *prop, bool value);
using BooleanArrayPropertyGetFunc = void (*)(PointerRNA *ptr, PropertyRNA *prop, bool *values);
using BooleanArrayPropertySetFunc = void (*)(PointerRNA *ptr,
                                             PropertyRNA *prop,
                                             const bool *values);
using IntPropertyGetFunc = int (*)(PointerRNA *ptr, PropertyRNA *prop);
using IntPropertySetFunc = void (*)(PointerRNA *ptr, PropertyRNA *prop, int value);
using IntArrayPropertyGetFunc = void (*)(PointerRNA *ptr, PropertyRNA *prop, int *values);
using IntArrayPropertySetFunc = void (*)(PointerRNA *ptr, PropertyRNA *prop, const int *values);
using IntPropertyRangeFunc =
    void (*)(PointerRNA *ptr, PropertyRNA *prop, int *min, int *max, int *softmin, int *softmax);
using FloatPropertyGetFunc = float (*)(PointerRNA *ptr, PropertyRNA *prop);
using FloatPropertySetFunc = void (*)(PointerRNA *ptr, PropertyRNA *prop, float value);
using FloatArrayPropertyGetFunc = void (*)(PointerRNA *ptr, PropertyRNA *prop, float *values);
using FloatArrayPropertySetFunc = void (*)(PointerRNA *ptr,
                                           PropertyRNA *prop,
                                           const float *values);
using FloatPropertyRangeFunc = void (*)(
    PointerRNA *ptr, PropertyRNA *prop, float *min, float *max, float *softmin, float *softmax);
using StringPropertyGetFunc = void (*)(PointerRNA *ptr, PropertyRNA *prop, char *value);
using StringPropertyLengthFunc = int (*)(PointerRNA *ptr, PropertyRNA *prop);
using StringPropertySetFunc = void (*)(PointerRNA *ptr, PropertyRNA *prop, const char *value);

struct StringPropertySearchVisitParams {
  /** Text being searched for. */
  std::string text;
  /** Additional information to display. */
  std::optional<std::string> info;
  /* Optional icon instead of #ICON_NONE. */
  std::optional<int> icon_id;
};

enum eStringPropertySearchFlag {
  /**
   * Used so the result of #RNA_property_string_search_flag can be used to check
   * if search is supported.
   */
  PROP_STRING_SEARCH_SUPPORTED = (1 << 0),
  /** Items resulting from the search must be sorted. */
  PROP_STRING_SEARCH_SORT = (1 << 1),
  /**
   * Allow members besides the ones listed to be entered.
   *
   * \warning disabling this options causes the search callback to run on redraw and should
   * only be enabled this doesn't cause performance issues.
   */
  PROP_STRING_SEARCH_SUGGESTION = (1 << 2),
};
ENUM_OPERATORS(eStringPropertySearchFlag, PROP_STRING_SEARCH_SUGGESTION)

/**
 * \param C: context, may be NULL (in this case all available items should be shown).
 * \param ptr: RNA pointer.
 * \param prop: RNA property. This must have its #StringPropertyRNA.search callback set,
 * to check this use `RNA_property_string_search_flag(prop) & PROP_STRING_SEARCH_SUPPORTED`.
 * \param edit_text: Optionally use the string being edited by the user as a basis
 * for the search results (auto-complete Python attributes for e.g.).
 * \param visit_fn: This function is called with every search candidate and is typically
 * responsible for storing the search results.
 */
using StringPropertySearchFunc =
    void (*)(const bContext *C,
             PointerRNA *ptr,
             PropertyRNA *prop,
             const char *edit_text,
             blender::FunctionRef<void(StringPropertySearchVisitParams)> visit_fn);

using EnumPropertyGetFunc = int (*)(PointerRNA *ptr, PropertyRNA *prop);
using EnumPropertySetFunc = void (*)(PointerRNA *ptr, PropertyRNA *prop, int value);
/* same as PropEnumItemFunc */
using EnumPropertyItemFunc = const EnumPropertyItem *(*)(bContext *C,
                                                         PointerRNA *ptr,
                                                         PropertyRNA *prop,
                                                         bool *r_free);

struct PropertyRNA;

/* Parameter List */

struct ParameterList {
  /** Storage for parameters*. */
  void *data;

  /** Function passed at creation time. */
  FunctionRNA *func;

  /** Store the parameter size. */
  int alloc_size;

  int arg_count, ret_count;
};

struct ParameterIterator {
  ParameterList *parms;
  // PointerRNA funcptr; /* UNUSED */
  void *data;
  int size, offset;

  PropertyRNA *parm;
  bool valid;
};

/** Mainly to avoid confusing casts. */
struct ParameterDynAlloc {
  /** Important, this breaks when set to an int. */
  intptr_t array_tot;
  void *array;
};

/* Function */

/**
 * Options affecting callback signature.
 *
 * Those add additional parameters at the beginning of the C callback, like that:
 * <pre>
 * rna_my_func([ID *_selfid],
 *             [<DNA_STRUCT> *self|StructRNA *type],
 *             [Main *bmain],
 *             [bContext *C],
 *             [ReportList *reports],
 *             <other RNA-defined parameters>);
 * </pre>
 */
enum FunctionFlag {
  /**
   * Pass ID owning 'self' data
   * (i.e. ptr->owner_id, might be same as self in case data is an ID...).
   */
  FUNC_USE_SELF_ID = (1 << 11),

  /**
   * Do not pass the object (DNA struct pointer) from which it is called,
   * used to define static or class functions.
   */
  FUNC_NO_SELF = (1 << 0),
  /** Pass RNA type, used to define class functions, only valid when #FUNC_NO_SELF is set. */
  FUNC_USE_SELF_TYPE = (1 << 1),

  /* Pass Main, bContext and/or ReportList. */
  FUNC_USE_MAIN = (1 << 2),
  FUNC_USE_CONTEXT = (1 << 3),
  FUNC_USE_REPORTS = (1 << 4),

  /***** Registering of Python subclasses. *****/
  /**
   * This function is part of the registerable class' interface,
   * and can be implemented/redefined in Python.
   */
  FUNC_REGISTER = (1 << 5),
  /** Subclasses can choose not to implement this function. */
  FUNC_REGISTER_OPTIONAL = FUNC_REGISTER | (1 << 6),
  /**
   * If not set, the Python function implementing this call
   * is not allowed to write into data-blocks.
   * Except for WindowManager and Screen currently, see rna_id_write_error() in `bpy_rna.cc`.
   */
  FUNC_ALLOW_WRITE = (1 << 12),

  /***** Internal flags. *****/
  /** UNUSED CURRENTLY? ??? */
  FUNC_BUILTIN = (1 << 7),
  /** UNUSED CURRENTLY. ??? */
  FUNC_EXPORT = (1 << 8),
  /** Function has been defined at runtime, not statically in RNA source code. */
  FUNC_RUNTIME = (1 << 9),
  /**
   * UNUSED CURRENTLY? Function owns its identifier and description strings,
   * and has to free them when deleted.
   */
  FUNC_FREE_POINTERS = (1 << 10),
};

using CallFunc = void (*)(bContext *C, ReportList *reports, PointerRNA *ptr, ParameterList *parms);

struct FunctionRNA;

/* Struct */

enum StructFlag {
  /** Indicates that this struct is an ID struct, and to use reference-counting. */
  STRUCT_ID = (1 << 0),
  STRUCT_ID_REFCOUNT = (1 << 1),
  /** defaults on, indicates when changes in members of a StructRNA should trigger undo steps. */
  STRUCT_UNDO = (1 << 2),

  /* internal flags */
  STRUCT_RUNTIME = (1 << 3),
  /* STRUCT_GENERATED = (1 << 4), */ /* UNUSED */
  STRUCT_FREE_POINTERS = (1 << 5),
  /** Menus and Panels don't need properties */
  STRUCT_NO_IDPROPERTIES = (1 << 6),
  /** e.g. for Operator */
  STRUCT_NO_DATABLOCK_IDPROPERTIES = (1 << 7),
  /** for PropertyGroup which contains pointers to datablocks */
  STRUCT_CONTAINS_DATABLOCK_IDPROPERTIES = (1 << 8),
  /** Added to type-map #BlenderRNA.structs_map */
  STRUCT_PUBLIC_NAMESPACE = (1 << 9),
  /** All sub-types are added too. */
  STRUCT_PUBLIC_NAMESPACE_INHERIT = (1 << 10),
  /**
   * When the #PointerRNA.owner_id is NULL, this signifies the property should be accessed
   * without any context (the key-map UI and import/export for example).
   * So accessing the property should not read from the current context to derive values/limits.
   */
  STRUCT_NO_CONTEXT_WITHOUT_OWNER_ID = (1 << 11),
};

using StructValidateFunc = int (*)(PointerRNA *ptr, void *data, bool *have_function);
using StructCallbackFunc = int (*)(bContext *C,
                                   PointerRNA *ptr,
                                   FunctionRNA *func,
                                   ParameterList *list);
using StructFreeFunc = void (*)(void *data);
using StructRegisterFunc = StructRNA *(*)(Main *bmain,
                                          ReportList *reports,
                                          void *data,
                                          const char *identifier,
                                          StructValidateFunc validate,
                                          StructCallbackFunc call,
                                          StructFreeFunc free);
/** Return true when `type` was successfully unregistered & freed. */
using StructUnregisterFunc = bool (*)(Main *bmain, StructRNA *type);
using StructInstanceFunc = void **(*)(PointerRNA *ptr);

struct StructRNA;

/**
 * Blender RNA
 *
 * Root RNA data structure that lists all struct types.
 */
struct BlenderRNA;

/**
 * Extending
 *
 * This struct must be embedded in *Type structs in
 * order to make them definable through RNA.
 */
struct ExtensionRNA {
  void *data;
  StructRNA *srna;
  StructCallbackFunc call;
  StructFreeFunc free;
};

/* Primitive types. */

struct PrimitiveStringRNA {
  const char *value;
};

struct PrimitiveIntRNA {
  int value;
};

struct PrimitiveFloatRNA {
  float value;
};

struct PrimitiveBooleanRNA {
  bool value;
};

#endif /* __RNA_TYPES_H__ */<|MERGE_RESOLUTION|>--- conflicted
+++ resolved
@@ -99,11 +99,7 @@
 extern const PointerRNA PointerRNA_NULL;
 
 struct PropertyPointerRNA {
-<<<<<<< HEAD
-  PointerRNA ptr;
-=======
   PointerRNA ptr = {};
->>>>>>> 1586b742
   PropertyRNA *prop = nullptr;
 };
 
