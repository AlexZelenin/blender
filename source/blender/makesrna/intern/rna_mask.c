--- conflicted
+++ resolved
@@ -58,13 +58,8 @@
 
 #include "BKE_mask.h"
 
-<<<<<<< HEAD
 #include "DEG_depsgraph.h"
 
-#include "BLI_math.h"
-
-=======
->>>>>>> 556b13f0
 #include "RNA_access.h"
 
 #include "WM_api.h"
