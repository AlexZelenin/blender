/*
 * ***** BEGIN GPL LICENSE BLOCK *****
 *
 * This program is free software; you can redistribute it and/or
 * modify it under the terms of the GNU General Public License
 * as published by the Free Software Foundation; either version 2
 * of the License, or (at your option) any later version.
 *
 * This program is distributed in the hope that it will be useful,
 * but WITHOUT ANY WARRANTY; without even the implied warranty of
 * MERCHANTABILITY or FITNESS FOR A PARTICULAR PURPOSE.  See the
 * GNU General Public License for more details.
 *
 * You should have received a copy of the GNU General Public License
 * along with this program; if not, write to the Free Software Foundation,
 * Inc., 51 Franklin Street, Fifth Floor, Boston, MA 02110-1301, USA.
 *
 * Contributor(s): Blender Foundation (2008)
 *
 * ***** END GPL LICENSE BLOCK *****
 */

/** \file blender/makesrna/intern/rna_space.c
 *  \ingroup RNA
 */


#include <stdlib.h>

#include "MEM_guardedalloc.h"

#include "RNA_access.h"
#include "RNA_define.h"

#include "rna_internal.h"

#include "BLF_translation.h"

#include "BKE_key.h"
#include "BKE_movieclip.h"

#include "DNA_action_types.h"
#include "DNA_key_types.h"
#include "DNA_node_types.h"
#include "DNA_object_types.h"
#include "DNA_space_types.h"
#include "DNA_sequence_types.h"
#include "DNA_view3d_types.h"

#include "WM_api.h"
#include "WM_types.h"

#include "RE_engine.h"
#include "RE_pipeline.h"

#include "RNA_enum_types.h"

EnumPropertyItem space_type_items[] = {
	{SPACE_EMPTY, "EMPTY", 0, "Empty", ""},
	{SPACE_VIEW3D, "VIEW_3D", 0, "3D View", ""},
	{SPACE_IPO, "GRAPH_EDITOR", 0, "Graph Editor", ""},
	{SPACE_OUTLINER, "OUTLINER", 0, "Outliner", ""},
	{SPACE_BUTS, "PROPERTIES", 0, "Properties", ""},
	{SPACE_FILE, "FILE_BROWSER", 0, "File Browser", ""},
	{SPACE_IMAGE, "IMAGE_EDITOR", 0, "Image Editor", ""},
	{SPACE_INFO, "INFO", 0, "Info", ""},
	{SPACE_SEQ, "SEQUENCE_EDITOR", 0, "Sequence Editor", ""},
	{SPACE_TEXT, "TEXT_EDITOR", 0, "Text Editor", ""},
	{SPACE_ACTION, "DOPESHEET_EDITOR", 0, "DopeSheet Editor", ""},
	{SPACE_NLA, "NLA_EDITOR", 0, "NLA Editor", ""},
	{SPACE_TIME, "TIMELINE", 0, "Timeline", ""},
	{SPACE_NODE, "NODE_EDITOR", 0, "Node Editor", ""},
	{SPACE_LOGIC, "LOGIC_EDITOR", 0, "Logic Editor", ""},
	{SPACE_CONSOLE, "CONSOLE", 0, "Python Console", ""},
	{SPACE_USERPREF, "USER_PREFERENCES", 0, "User Preferences", ""},
	{SPACE_CLIP, "CLIP_EDITOR", 0, "Clip Editor", ""},
	{0, NULL, 0, NULL, NULL}
};

static EnumPropertyItem draw_channels_items[] = {
	{0, "COLOR", ICON_IMAGE_RGB, "Color", "Draw image with RGB colors"},
	{SI_USE_ALPHA, "COLOR_ALPHA", ICON_IMAGE_RGB_ALPHA, "Color and Alpha",
	               "Draw image with RGB colors and alpha transparency"},
	{SI_SHOW_ALPHA, "ALPHA", ICON_IMAGE_ALPHA, "Alpha", "Draw alpha transparency channel"},
	{SI_SHOW_ZBUF, "Z_BUFFER", ICON_IMAGE_ZDEPTH, "Z-Buffer",
	               "Draw Z-buffer associated with image (mapped from camera clip start to end)"},
	{0, NULL, 0, NULL, NULL}
};

static EnumPropertyItem transform_orientation_items[] = {
	{V3D_MANIP_GLOBAL, "GLOBAL", 0, "Global", "Align the transformation axes to world space"},
	{V3D_MANIP_LOCAL, "LOCAL", 0, "Local", "Align the transformation axes to the selected objects' local space"},
	{V3D_MANIP_GIMBAL, "GIMBAL", 0, "Gimbal", "Align each axis to the Euler rotation axis as used for input"},
	{V3D_MANIP_NORMAL, "NORMAL", 0, "Normal",
	                   "Align the transformation axes to average normal of selected elements "
	                   "(bone Y axis for pose mode)"},
	{V3D_MANIP_VIEW, "VIEW", 0, "View", "Align the transformation axes to the window"},
	{V3D_MANIP_CUSTOM, "CUSTOM", 0, "Custom", "Use a custom transform orientation"},
	{0, NULL, 0, NULL, NULL}
};

EnumPropertyItem autosnap_items[] = {
	{SACTSNAP_OFF, "NONE", 0, "No Auto-Snap", ""},
	{SACTSNAP_STEP, "STEP", 0, "Time Step", "Snap to 1.0 frame/second intervals"},
	{SACTSNAP_FRAME, "FRAME", 0, "Nearest Frame", "Snap to actual frames/seconds (nla-action time)"},
	{SACTSNAP_MARKER, "MARKER", 0, "Nearest Marker", "Snap to nearest marker"},
	{0, NULL, 0, NULL, NULL}
};

EnumPropertyItem viewport_shade_items[] = {
	{OB_BOUNDBOX, "BOUNDBOX", ICON_BBOX, "Bounding Box", "Display the object's local bounding boxes only"},
	{OB_WIRE, "WIREFRAME", ICON_WIRE, "Wireframe", "Display the object as wire edges"},
	{OB_SOLID, "SOLID", ICON_SOLID, "Solid", "Display the object solid, lit with default OpenGL lights"},
	{OB_TEXTURE, "TEXTURED", ICON_POTATO, "Texture", "Display the object solid, with a texture"},
	{OB_MATERIAL, "MATERIAL", ICON_MATERIAL_DATA, "Material", "Display objects solid, with GLSL material"},
	{OB_RENDER, "RENDERED", ICON_SMOOTH, "Rendered", "Display render preview"},
	{0, NULL, 0, NULL, NULL}
};

#ifdef RNA_RUNTIME

#include "DNA_anim_types.h"
#include "DNA_mask_types.h"
#include "DNA_scene_types.h"
#include "DNA_screen_types.h"

#include "BLI_math.h"

#include "BKE_animsys.h"
#include "BKE_brush.h"
#include "BKE_colortools.h"
#include "BKE_context.h"
#include "BKE_depsgraph.h"
#include "BKE_paint.h"
#include "BKE_scene.h"
#include "BKE_screen.h"

#include "ED_image.h"
#include "ED_node.h"
#include "ED_screen.h"
#include "ED_view3d.h"
#include "ED_sequencer.h"
#include "ED_clip.h"

#include "IMB_imbuf_types.h"

static StructRNA *rna_Space_refine(struct PointerRNA *ptr)
{
	SpaceLink *space = (SpaceLink *)ptr->data;

	switch (space->spacetype) {
		case SPACE_VIEW3D:
			return &RNA_SpaceView3D;
		case SPACE_IPO:
			return &RNA_SpaceGraphEditor;
		case SPACE_OUTLINER:
			return &RNA_SpaceOutliner;
		case SPACE_BUTS:
			return &RNA_SpaceProperties;
		case SPACE_FILE:
			return &RNA_SpaceFileBrowser;
		case SPACE_IMAGE:
			return &RNA_SpaceImageEditor;
		case SPACE_INFO:
			return &RNA_SpaceInfo;
		case SPACE_SEQ:
			return &RNA_SpaceSequenceEditor;
		case SPACE_TEXT:
			return &RNA_SpaceTextEditor;
		case SPACE_ACTION:
			return &RNA_SpaceDopeSheetEditor;
		case SPACE_NLA:
			return &RNA_SpaceNLA;
		case SPACE_TIME:
			return &RNA_SpaceTimeline;
		case SPACE_NODE:
			return &RNA_SpaceNodeEditor;
		case SPACE_LOGIC:
			return &RNA_SpaceLogicEditor;
		case SPACE_CONSOLE:
			return &RNA_SpaceConsole;
		case SPACE_USERPREF:
			return &RNA_SpaceUserPreferences;
		case SPACE_CLIP:
			return &RNA_SpaceClipEditor;
		default:
			return &RNA_Space;
	}
}

static ScrArea *rna_area_from_space(PointerRNA *ptr)
{
	bScreen *sc = (bScreen *)ptr->id.data;
	SpaceLink *link = (SpaceLink *)ptr->data;
	ScrArea *sa;

	for (sa = sc->areabase.first; sa; sa = sa->next)
		if (BLI_findindex(&sa->spacedata, link) != -1)
			return sa;

	return NULL;
}

static void area_region_from_regiondata(bScreen *sc, void *regiondata, ScrArea **r_sa, ARegion **r_ar)
{
	ScrArea *sa;
	ARegion *ar;

	*r_sa = NULL;
	*r_ar = NULL;

	for (sa = sc->areabase.first; sa; sa = sa->next) {
		for (ar = sa->regionbase.first; ar; ar = ar->next) {
			if (ar->regiondata == regiondata) {
				*r_sa = sa;
				*r_ar = ar;
				return;
			}
		}
	}
}

static void rna_area_region_from_regiondata(PointerRNA *ptr, ScrArea **r_sa, ARegion **r_ar)
{
	bScreen *sc = (bScreen *)ptr->id.data;
	void *regiondata = ptr->data;

	area_region_from_regiondata(sc, regiondata, r_sa, r_ar);
}

static PointerRNA rna_CurrentOrientation_get(PointerRNA *ptr)
{
	Scene *scene = ((bScreen *)ptr->id.data)->scene;
	View3D *v3d = (View3D *)ptr->data;
	
	if (v3d->twmode < V3D_MANIP_CUSTOM)
		return rna_pointer_inherit_refine(ptr, &RNA_TransformOrientation, NULL);
	else
		return rna_pointer_inherit_refine(ptr, &RNA_TransformOrientation,
		                                  BLI_findlink(&scene->transform_spaces, v3d->twmode - V3D_MANIP_CUSTOM));
}

EnumPropertyItem *rna_TransformOrientation_itemf(bContext *C, PointerRNA *ptr, PropertyRNA *UNUSED(prop), int *free)
{
	Scene *scene = NULL;
	ListBase *transform_spaces;
	TransformOrientation *ts = NULL;
	EnumPropertyItem tmp = {0, "", 0, "", ""};
	EnumPropertyItem *item = NULL;
	int i = V3D_MANIP_CUSTOM, totitem = 0;

	RNA_enum_items_add_value(&item, &totitem, transform_orientation_items, V3D_MANIP_GLOBAL);
	RNA_enum_items_add_value(&item, &totitem, transform_orientation_items, V3D_MANIP_NORMAL);
	RNA_enum_items_add_value(&item, &totitem, transform_orientation_items, V3D_MANIP_GIMBAL);
	RNA_enum_items_add_value(&item, &totitem, transform_orientation_items, V3D_MANIP_LOCAL);
	RNA_enum_items_add_value(&item, &totitem, transform_orientation_items, V3D_MANIP_VIEW);

	if (ptr->type == &RNA_SpaceView3D)
		scene = ((bScreen *)ptr->id.data)->scene;
	else
		scene = CTX_data_scene(C);  /* can't use scene from ptr->id.data because that enum is also used by operators */

	if (scene) {
		transform_spaces = &scene->transform_spaces;
		ts = transform_spaces->first;
	}

	if (ts) {
		RNA_enum_item_add_separator(&item, &totitem);

		for (; ts; ts = ts->next) {
			tmp.identifier = ts->name;
			tmp.name = ts->name;
			tmp.value = i++;
			RNA_enum_item_add(&item, &totitem, &tmp);
		}
	}

	RNA_enum_item_end(&item, &totitem);
	*free = 1;

	return item;
}

/* Space 3D View */
static void rna_SpaceView3D_lock_camera_and_layers_set(PointerRNA *ptr, int value)
{
	View3D *v3d = (View3D *)(ptr->data);
	bScreen *sc = (bScreen *)ptr->id.data;

	v3d->scenelock = value;

	if (value) {
		int bit;
		v3d->lay = sc->scene->lay;
		/* seek for layact */
		bit = 0;
		while (bit < 32) {
			if (v3d->lay & (1 << bit)) {
				v3d->layact = 1 << bit;
				break;
			}
			bit++;
		}
		v3d->camera = sc->scene->camera;
	}
}

static void rna_View3D_CursorLocation_get(PointerRNA *ptr, float *values)
{
	View3D *v3d = (View3D *)(ptr->data);
	bScreen *sc = (bScreen *)ptr->id.data;
	Scene *scene = (Scene *)sc->scene;
	float *loc = give_cursor(scene, v3d);
	
	copy_v3_v3(values, loc);
}

static void rna_View3D_CursorLocation_set(PointerRNA *ptr, const float *values)
{
	View3D *v3d = (View3D *)(ptr->data);
	bScreen *sc = (bScreen *)ptr->id.data;
	Scene *scene = (Scene *)sc->scene;
	float *cursor = give_cursor(scene, v3d);
	
	copy_v3_v3(cursor, values);
}

static void rna_SpaceView3D_layer_set(PointerRNA *ptr, const int *values)
{
	View3D *v3d = (View3D *)(ptr->data);
	
	v3d->lay = ED_view3d_scene_layer_set(v3d->lay, values, &v3d->layact);
}

static void rna_SpaceView3D_layer_update(Main *bmain, Scene *UNUSED(scene), PointerRNA *UNUSED(ptr))
{
	DAG_on_visible_update(bmain, FALSE);
}

static void rna_SpaceView3D_viewport_shade_update(Main *UNUSED(bmain), Scene *UNUSED(scene), PointerRNA *ptr)
{
	View3D *v3d = (View3D *)(ptr->data);
	ScrArea *sa = rna_area_from_space(ptr);

	if (v3d->drawtype != OB_RENDER) {
		ARegion *ar;

		for (ar = sa->regionbase.first; ar; ar = ar->next) {
			RegionView3D *rv3d = ar->regiondata;

			if (rv3d && rv3d->render_engine) {
				RE_engine_free(rv3d->render_engine);
				rv3d->render_engine = NULL;
			}
		}
	}
}

static void rna_SpaceView3D_pivot_update(Main *bmain, Scene *UNUSED(scene), PointerRNA *ptr)
{
	if (U.uiflag & USER_LOCKAROUND) {
		View3D *v3d_act = (View3D *)(ptr->data);

		/* TODO, space looper */
		bScreen *screen;
		for (screen = bmain->screen.first; screen; screen = screen->id.next) {
			ScrArea *sa;
			for (sa = screen->areabase.first; sa; sa = sa->next) {
				SpaceLink *sl;
				for (sl = sa->spacedata.first; sl; sl = sl->next) {
					if (sl->spacetype == SPACE_VIEW3D) {
						View3D *v3d = (View3D *)sl;
						if (v3d != v3d_act) {
							v3d->around = v3d_act->around;
							v3d->flag = (v3d->flag & ~V3D_ALIGN) | (v3d_act->flag & V3D_ALIGN);
							ED_area_tag_redraw_regiontype(sa, RGN_TYPE_HEADER);
						}
					}
				}
			}
		}
	}
}

static PointerRNA rna_SpaceView3D_region_3d_get(PointerRNA *ptr)
{
	View3D *v3d = (View3D *)(ptr->data);
	ScrArea *sa = rna_area_from_space(ptr);
	void *regiondata = NULL;
	if (sa) {
		ListBase *regionbase = (sa->spacedata.first == v3d) ? &sa->regionbase : &v3d->regionbase;
		ARegion *ar = regionbase->last; /* always last in list, weak .. */
		regiondata = ar->regiondata;
	}

	return rna_pointer_inherit_refine(ptr, &RNA_RegionView3D, regiondata);
}

static PointerRNA rna_SpaceView3D_region_quadview_get(PointerRNA *ptr)
{
	View3D *v3d = (View3D *)(ptr->data);
	ScrArea *sa = rna_area_from_space(ptr);
	void *regiondata = NULL;
	if (sa) {
		ListBase *regionbase = (sa->spacedata.first == v3d) ? &sa->regionbase : &v3d->regionbase;
		ARegion *ar = regionbase->last; /* always before last in list, weak .. */

		ar = (ar->alignment == RGN_ALIGN_QSPLIT) ? ar->prev : NULL;
		if (ar) {
			regiondata = ar->regiondata;
		}
	}

	return rna_pointer_inherit_refine(ptr, &RNA_RegionView3D, regiondata);
}

static void rna_RegionView3D_quadview_update(Main *UNUSED(main), Scene *UNUSED(scene), PointerRNA *ptr)
{
	ScrArea *sa;
	ARegion *ar;

	rna_area_region_from_regiondata(ptr, &sa, &ar);
	if (sa && ar && ar->alignment == RGN_ALIGN_QSPLIT)
		ED_view3d_quadview_update(sa, ar, FALSE);
}

/* same as above but call clip==TRUE */
static void rna_RegionView3D_quadview_clip_update(Main *UNUSED(main), Scene *UNUSED(scene), PointerRNA *ptr)
{
	ScrArea *sa;
	ARegion *ar;

	rna_area_region_from_regiondata(ptr, &sa, &ar);
	if (sa && ar && ar->alignment == RGN_ALIGN_QSPLIT)
		ED_view3d_quadview_update(sa, ar, TRUE);
}

static void rna_RegionView3D_view_location_get(PointerRNA *ptr, float *values)
{
	RegionView3D *rv3d = (RegionView3D *)(ptr->data);
	negate_v3_v3(values, rv3d->ofs);
}

static void rna_RegionView3D_view_location_set(PointerRNA *ptr, const float *values)
{
	RegionView3D *rv3d = (RegionView3D *)(ptr->data);
	negate_v3_v3(rv3d->ofs, values);
}

static void rna_RegionView3D_view_rotation_get(PointerRNA *ptr, float *values)
{
	RegionView3D *rv3d = (RegionView3D *)(ptr->data);
	invert_qt_qt(values, rv3d->viewquat);
}

static void rna_RegionView3D_view_rotation_set(PointerRNA *ptr, const float *values)
{
	RegionView3D *rv3d = (RegionView3D *)(ptr->data);
	invert_qt_qt(rv3d->viewquat, values);
}

static void rna_RegionView3D_view_matrix_set(PointerRNA *ptr, const float *values)
{
	RegionView3D *rv3d = (RegionView3D *)(ptr->data);
	negate_v3_v3(rv3d->ofs, values);
	ED_view3d_from_m4((float (*)[4])values, rv3d->ofs, rv3d->viewquat, &rv3d->dist);
}

/* api call */
void rna_RegionView3D_update(ID *id, RegionView3D *rv3d)
{
	bScreen *sc = (bScreen *)id;

	ScrArea *sa;
	ARegion *ar;

	area_region_from_regiondata(sc, rv3d, &sa, &ar);

	if (sa && ar && sa->spacetype == SPACE_VIEW3D) {
		View3D *v3d;

		v3d = (View3D *)sa->spacedata.first;

		ED_view3d_update_viewmat(sc->scene, v3d, ar, NULL, NULL);
	}
}

static EnumPropertyItem *rna_SpaceView3D_viewport_shade_itemf(bContext *UNUSED(C), PointerRNA *ptr,
                                                              PropertyRNA *UNUSED(prop), int *free)
{
	Scene *scene = ((bScreen *)ptr->id.data)->scene;
	RenderEngineType *type = RE_engines_find(scene->r.engine);
	
	EnumPropertyItem *item = NULL;
	int totitem = 0;

	RNA_enum_items_add_value(&item, &totitem, viewport_shade_items, OB_BOUNDBOX);
	RNA_enum_items_add_value(&item, &totitem, viewport_shade_items, OB_WIRE);
	RNA_enum_items_add_value(&item, &totitem, viewport_shade_items, OB_SOLID);
	RNA_enum_items_add_value(&item, &totitem, viewport_shade_items, OB_TEXTURE);

	if (BKE_scene_use_new_shading_nodes(scene))
		RNA_enum_items_add_value(&item, &totitem, viewport_shade_items, OB_MATERIAL);
	
	if (type->view_draw)
		RNA_enum_items_add_value(&item, &totitem, viewport_shade_items, OB_RENDER);

	RNA_enum_item_end(&item, &totitem);
	*free = 1;

	return item;
}

/* Space Image Editor */

static PointerRNA rna_SpaceImageEditor_uvedit_get(PointerRNA *ptr)
{
	return rna_pointer_inherit_refine(ptr, &RNA_SpaceUVEditor, ptr->data);
}

static void rna_SpaceImageEditor_paint_update(Main *bmain, Scene *scene, PointerRNA *UNUSED(ptr))
{
	paint_init(&scene->toolsettings->imapaint.paint, PAINT_CURSOR_TEXTURE_PAINT);

	ED_space_image_paint_update(bmain->wm.first, scene->toolsettings);
}

static int rna_SpaceImageEditor_show_render_get(PointerRNA *ptr)
{
	SpaceImage *sima = (SpaceImage *)(ptr->data);
	return ED_space_image_show_render(sima);
}

static int rna_SpaceImageEditor_show_paint_get(PointerRNA *ptr)
{
	SpaceImage *sima = (SpaceImage *)(ptr->data);
	return ED_space_image_show_paint(sima);
}

static int rna_SpaceImageEditor_show_uvedit_get(PointerRNA *ptr)
{
	SpaceImage *sima = (SpaceImage *)(ptr->data);
	bScreen *sc = (bScreen *)ptr->id.data;
	return ED_space_image_show_uvedit(sima, sc->scene->obedit);
}

static void rna_SpaceImageEditor_image_set(PointerRNA *ptr, PointerRNA value)
{
	SpaceImage *sima = (SpaceImage *)(ptr->data);
	bScreen *sc = (bScreen *)ptr->id.data;

	ED_space_image_set(sima, sc->scene, sc->scene->obedit, (Image *)value.data);
}

static EnumPropertyItem *rna_SpaceImageEditor_draw_channels_itemf(bContext *UNUSED(C), PointerRNA *ptr,
                                                                  PropertyRNA *UNUSED(prop), int *free)
{
	SpaceImage *sima = (SpaceImage *)ptr->data;
	EnumPropertyItem *item = NULL;
	ImBuf *ibuf;
	void *lock;
	int zbuf, alpha, totitem = 0;

	ibuf = ED_space_image_acquire_buffer(sima, &lock);
	
	alpha = ibuf && (ibuf->channels == 4);
	zbuf = ibuf && (ibuf->zbuf || ibuf->zbuf_float || (ibuf->channels == 1));

	ED_space_image_release_buffer(sima, lock);

	if (alpha && zbuf)
		return draw_channels_items;

	RNA_enum_items_add_value(&item, &totitem, draw_channels_items, 0);

	if (alpha) {
		RNA_enum_items_add_value(&item, &totitem, draw_channels_items, SI_USE_ALPHA);
		RNA_enum_items_add_value(&item, &totitem, draw_channels_items, SI_SHOW_ALPHA);
	}
	else if (zbuf) {
		RNA_enum_items_add_value(&item, &totitem, draw_channels_items, SI_SHOW_ZBUF);
	}

	RNA_enum_item_end(&item, &totitem);
	*free = 1;

	return item;
}

static void rna_SpaceImageEditor_zoom_get(PointerRNA *ptr, float *values)
{
	SpaceImage *sima = (SpaceImage *)ptr->data;
	ScrArea *sa;
	ARegion *ar;

	values[0] = values[1] = 1;

	/* find aregion */
	sa = rna_area_from_space(ptr); /* can be NULL */
	ar = BKE_area_find_region_type(sa, RGN_TYPE_WINDOW);
	if (ar) {
		ED_space_image_zoom(sima, ar, &values[0], &values[1]);
	}
}

static void rna_SpaceImageEditor_cursor_location_get(PointerRNA *ptr, float *values)
{
	SpaceImage *sima = (SpaceImage *)ptr->data;
	
	if (sima->flag & SI_COORDFLOATS) {
		copy_v2_v2(values, sima->cursor);
	}
	else {
		int w, h;
		ED_space_image_size(sima, &w, &h);
		
		values[0] = sima->cursor[0] * w;
		values[1] = sima->cursor[1] * h;
	}
}

static void rna_SpaceImageEditor_cursor_location_set(PointerRNA *ptr, const float *values)
{
	SpaceImage *sima = (SpaceImage *)ptr->data;
	
	if (sima->flag & SI_COORDFLOATS) {
		copy_v2_v2(sima->cursor, values);
	}
	else {
		int w, h;
		ED_space_image_size(sima, &w, &h);
		
		sima->cursor[0] = values[0] / w;
		sima->cursor[1] = values[1] / h;
	}
}

static void rna_SpaceImageEditor_curves_update(Main *UNUSED(bmain), Scene *UNUSED(scene), PointerRNA *ptr)
{
	SpaceImage *sima = (SpaceImage *)ptr->data;
	ImBuf *ibuf;
	void *lock;

	ibuf = ED_space_image_acquire_buffer(sima, &lock);
	if (ibuf->rect_float)
		curvemapping_do_ibuf(sima->cumap, ibuf);
	ED_space_image_release_buffer(sima, lock);

	WM_main_add_notifier(NC_IMAGE, sima->image);
}

static void rna_SpaceImageEditor_scopes_update(Main *UNUSED(bmain), Scene *scene, PointerRNA *ptr)
{
	SpaceImage *sima = (SpaceImage *)ptr->data;
	ImBuf *ibuf;
	void *lock;
	
	ibuf = ED_space_image_acquire_buffer(sima, &lock);
	if (ibuf) {
		scopes_update(&sima->scopes, ibuf, scene->r.color_mgt_flag & R_COLOR_MANAGEMENT);
		WM_main_add_notifier(NC_IMAGE, sima->image);
	}
	ED_space_image_release_buffer(sima, lock);
}

/* Space Text Editor */

static void rna_SpaceTextEditor_word_wrap_set(PointerRNA *ptr, int value)
{
	SpaceText *st = (SpaceText *)(ptr->data);

	st->wordwrap = value;
	st->left = 0;
}

static void rna_SpaceTextEditor_text_set(PointerRNA *ptr, PointerRNA value)
{
	SpaceText *st = (SpaceText *)(ptr->data);

	st->text = value.data;

	WM_main_add_notifier(NC_TEXT | NA_SELECTED, st->text);
}

static void rna_SpaceTextEditor_updateEdited(Main *UNUSED(bmain), Scene *UNUSED(scene), PointerRNA *ptr)
{
	SpaceText *st = (SpaceText *)ptr->data;

	if (st->text)
		WM_main_add_notifier(NC_TEXT | NA_EDITED, st->text);
}


/* Space Properties */

/* note: this function exists only to avoid id refcounting */
static void rna_SpaceProperties_pin_id_set(PointerRNA *ptr, PointerRNA value)
{
	SpaceButs *sbuts = (SpaceButs *)(ptr->data);
	sbuts->pinid = value.data;
}

static StructRNA *rna_SpaceProperties_pin_id_typef(PointerRNA *ptr)
{
	SpaceButs *sbuts = (SpaceButs *)(ptr->data);

	if (sbuts->pinid)
		return ID_code_to_RNA_type(GS(sbuts->pinid->name));

	return &RNA_ID;
}

static void rna_SpaceProperties_pin_id_update(Main *UNUSED(bmain), Scene *UNUSED(scene), PointerRNA *ptr)
{
	SpaceButs *sbuts = (SpaceButs *)(ptr->data);
	ID *id = sbuts->pinid;
	
	if (id == NULL) {
		sbuts->flag &= ~SB_PIN_CONTEXT;
		return;
	}
	
	switch (GS(id->name)) {
		case ID_MA:
			WM_main_add_notifier(NC_MATERIAL | ND_SHADING, NULL);
			break;
		case ID_TE:
			WM_main_add_notifier(NC_TEXTURE, NULL);
			break;
		case ID_WO:
			WM_main_add_notifier(NC_WORLD, NULL);
			break;
		case ID_LA:
			WM_main_add_notifier(NC_LAMP, NULL);
			break;
	}
}


static void rna_SpaceProperties_context_set(PointerRNA *ptr, int value)
{
	SpaceButs *sbuts = (SpaceButs *)(ptr->data);
	
	sbuts->mainb = value;
	sbuts->mainbuser = value;
}

static void rna_SpaceProperties_align_set(PointerRNA *ptr, int value)
{
	SpaceButs *sbuts = (SpaceButs *)(ptr->data);

	sbuts->align = value;
	sbuts->re_align = 1;
}

/* Space Console */
static void rna_ConsoleLine_body_get(PointerRNA *ptr, char *value)
{
	ConsoleLine *ci = (ConsoleLine *)ptr->data;
	strcpy(value, ci->line);
}

static int rna_ConsoleLine_body_length(PointerRNA *ptr)
{
	ConsoleLine *ci = (ConsoleLine *)ptr->data;
	return ci->len;
}

static void rna_ConsoleLine_body_set(PointerRNA *ptr, const char *value)
{
	ConsoleLine *ci = (ConsoleLine *)ptr->data;
	int len = strlen(value);
	
	if ((len >= ci->len_alloc) || (len * 2 < ci->len_alloc) ) { /* allocate a new string */
		MEM_freeN(ci->line);
		ci->line = MEM_mallocN((len + 1) * sizeof(char), "rna_consoleline");
		ci->len_alloc = len + 1;
	}
	memcpy(ci->line, value, len + 1);
	ci->len = len;

	if (ci->cursor > len) /* clamp the cursor */
		ci->cursor = len;
}

static void rna_ConsoleLine_cursor_index_range(PointerRNA *ptr, int *min, int *max, int *softmin, int *softmax)
{
	ConsoleLine *ci = (ConsoleLine *)ptr->data;

	*min = 0;
	*max = ci->len; /* intentionally _not_ -1 */
}

/* Space Dopesheet */

static void rna_SpaceDopeSheetEditor_action_set(PointerRNA *ptr, PointerRNA value)
{
	SpaceAction *saction = (SpaceAction *)(ptr->data);
	bAction *act = (bAction *)value.data;
	
	if ((act == NULL) || (act->idroot == 0)) {
		/* just set if we're clearing the action or if the action is "amorphous" still */
		saction->action = act;
	}
	else {
		/* action to set must strictly meet the mode criteria... */
		if (saction->mode == SACTCONT_ACTION) {
			/* currently, this is "object-level" only, until we have some way of specifying this */
			if (act->idroot == ID_OB)
				saction->action = act;
			else
				printf("ERROR: cannot assign Action '%s' to Action Editor, as action is not object-level animation\n",
				       act->id.name + 2);
		}
		else if (saction->mode == SACTCONT_SHAPEKEY) {
			/* as the name says, "shapekey-level" only... */
			if (act->idroot == ID_KE)
				saction->action = act;
			else
				printf("ERROR: cannot assign Action '%s' to Shape Key Editor, as action doesn't animate Shape Keys\n",
				       act->id.name + 2);
		}
		else {
			printf("ACK: who's trying to set an action while not in a mode displaying a single Action only?\n");
		}
	}
}

static void rna_SpaceDopeSheetEditor_action_update(Main *UNUSED(bmain), Scene *scene, PointerRNA *ptr)
{
	SpaceAction *saction = (SpaceAction *)(ptr->data);
	Object *obact = (scene->basact) ? scene->basact->object : NULL;

	/* we must set this action to be the one used by active object (if not pinned) */
	if (obact /* && saction->pin == 0*/) {
		AnimData *adt = NULL;
		
		if (saction->mode == SACTCONT_ACTION) {
			/* TODO: context selector could help decide this with more control? */
			adt = BKE_id_add_animdata(&obact->id); /* this only adds if non-existant */
		}
		else if (saction->mode == SACTCONT_SHAPEKEY) {
			Key *key = ob_get_key(obact);
			if (key)
				adt = BKE_id_add_animdata(&key->id);  /* this only adds if non-existant */
		}
		
		/* set action */
		if (adt) {
			/* fix id-count of action we're replacing */
			id_us_min(&adt->action->id);
			
			/* show new id-count of action we're replacing */
			adt->action = saction->action;
			id_us_plus(&adt->action->id);
		}
		
		/* force depsgraph flush too */
		DAG_id_tag_update(&obact->id, OB_RECALC_OB | OB_RECALC_DATA);
	}
}

static void rna_SpaceDopeSheetEditor_mode_update(Main *UNUSED(bmain), Scene *scene, PointerRNA *ptr)
{
	SpaceAction *saction = (SpaceAction *)(ptr->data);
	Object *obact = (scene->basact) ? scene->basact->object : NULL;
	
	/* special exceptions for ShapeKey Editor mode */
	if (saction->mode == SACTCONT_SHAPEKEY) {
		Key *key = ob_get_key(obact);
		
		/* 1)	update the action stored for the editor */
		if (key)
			saction->action = (key->adt) ? key->adt->action : NULL;
		else
			saction->action = NULL;
		
		/* 2)	enable 'show sliders' by default, since one of the main
		 *		points of the ShapeKey Editor is to provide a one-stop shop
		 *		for controlling the shapekeys, whose main control is the value
		 */
		saction->flag |= SACTION_SLIDERS;
	}
	/* make sure action stored is valid */
	else if (saction->mode == SACTCONT_ACTION) {
		/* 1)	update the action stored for the editor */
		/* TODO: context selector could help decide this with more control? */
		if (obact)
			saction->action = (obact->adt) ? obact->adt->action : NULL;
		else
			saction->action = NULL;
	}
}

/* Space Graph Editor */

static void rna_SpaceGraphEditor_display_mode_update(Main *UNUSED(bmain), Scene *UNUSED(scene), PointerRNA *ptr)
{
	ScrArea *sa = rna_area_from_space(ptr);
	
	/* after changing view mode, must force recalculation of F-Curve colors
	 * which can only be achieved using refresh as opposed to redraw
	 */
	ED_area_tag_refresh(sa);
}

static int rna_SpaceGraphEditor_has_ghost_curves_get(PointerRNA *ptr)
{
	SpaceIpo *sipo = (SpaceIpo *)(ptr->data);
	return (sipo->ghostCurves.first != NULL);
}

static void rna_Sequencer_view_type_update(Main *UNUSED(bmain), Scene *UNUSED(scene), PointerRNA *ptr)
{
	ScrArea *sa = rna_area_from_space(ptr);
	ED_area_tag_refresh(sa);
}

static float rna_BackgroundImage_opacity_get(PointerRNA *ptr)
{
	BGpic *bgpic = (BGpic *)ptr->data;
	return 1.0f - bgpic->blend;
}

static void rna_BackgroundImage_opacity_set(PointerRNA *ptr, float value)
{
	BGpic *bgpic = (BGpic *)ptr->data;
	bgpic->blend = 1.0f - value;
}

static BGpic *rna_BackgroundImage_new(View3D *v3d)
{
	BGpic *bgpic = ED_view3D_background_image_new(v3d);

	WM_main_add_notifier(NC_SPACE | ND_SPACE_VIEW3D, v3d);

	return bgpic;
}

static void rna_BackgroundImage_remove(View3D *v3d, ReportList *reports, BGpic *bgpic)
{
	if (BLI_findindex(&v3d->bgpicbase, bgpic) == -1) {
		BKE_report(reports, RPT_ERROR, "BackgroundImage can't be removed");
	}
	else {
		ED_view3D_background_image_remove(v3d, bgpic);
		WM_main_add_notifier(NC_SPACE | ND_SPACE_VIEW3D, v3d);
	}
}

static void rna_BackgroundImage_clear(View3D *v3d)
{
	ED_view3D_background_image_clear(v3d);
	WM_main_add_notifier(NC_SPACE | ND_SPACE_VIEW3D, v3d);
}

/* Space Node Editor */

static int rna_SpaceNodeEditor_node_tree_poll(PointerRNA *ptr, PointerRNA value)
{
	SpaceNode *snode = (SpaceNode *)ptr->data;
	bNodeTree *ntree = (bNodeTree *)value.data;
	
	/* exclude group trees, only trees of the active type */
	return (ntree->nodetype == 0 && ntree->type == snode->treetype);
}

static void rna_SpaceNodeEditor_node_tree_update(Main *UNUSED(bmain), Scene *scene, PointerRNA *ptr)
{
	SpaceNode *snode = (SpaceNode *)ptr->data;
	
	ED_node_tree_update(snode, scene);
}

static EnumPropertyItem *rna_SpaceProperties_texture_context_itemf(bContext *C, PointerRNA *UNUSED(ptr),
                                                                   PropertyRNA *UNUSED(prop), int *free)
{
	Scene *scene = CTX_data_scene(C);
	Object *ob = CTX_data_active_object(C);
	EnumPropertyItem *item = NULL;
	EnumPropertyItem tmp = {0, "", 0, "", ""};
	int totitem = 0;

	if (ob) {
		if (ob->type == OB_LAMP) {
			tmp.value = SB_TEXC_MAT_OR_LAMP;
			tmp.description = "Show Lamp Textures";
			tmp.identifier = "LAMP";
			tmp.icon = ICON_LAMP_POINT;
			RNA_enum_item_add(&item, &totitem, &tmp);
		}
		else if (ob->totcol) {
			tmp.value = SB_TEXC_MAT_OR_LAMP;
			tmp.description = "Show Material Textures";
			tmp.identifier = "MATERIAL";
			tmp.icon = ICON_MATERIAL;
			RNA_enum_item_add(&item, &totitem, &tmp);
		}

		if (ob->particlesystem.first) {
			tmp.value = SB_TEXC_PARTICLES;
			tmp.description = "Show Particle Textures";
			tmp.identifier = "PARTICLE";
			tmp.icon = ICON_PARTICLES;
			RNA_enum_item_add(&item, &totitem, &tmp);
		}
	}

	if (scene && scene->world) {
		tmp.value = SB_TEXC_WORLD;
		tmp.description = "Show World Textures";
		tmp.identifier = "WORLD";
		tmp.icon = ICON_WORLD;
		RNA_enum_item_add(&item, &totitem, &tmp);
	}

	tmp.value = SB_TEXC_BRUSH;
	tmp.description = "Show Brush Textures";
	tmp.identifier = "BRUSH";
	tmp.icon = ICON_BRUSH_DATA;
	RNA_enum_item_add(&item, &totitem, &tmp);
	
	RNA_enum_item_end(&item, &totitem);
	*free = 1;

	return item;
}

static void rna_SpaceClipEditor_clip_set(PointerRNA *ptr, PointerRNA value)
{
	SpaceClip *sc = (SpaceClip *)(ptr->data);
	bScreen *screen = (bScreen *)ptr->id.data;

	ED_space_clip_set(NULL, screen, sc, (MovieClip *)value.data);
}

static void rna_SpaceClipEditor_mask_set(PointerRNA *ptr, PointerRNA value)
{
	SpaceClip *sc= (SpaceClip*)(ptr->data);

	ED_space_clip_set_mask(NULL, sc, (Mask*)value.data);
}

static void rna_SpaceClipEditor_clip_mode_update(Main *UNUSED(bmain), Scene *UNUSED(scene), PointerRNA *ptr)
{
	SpaceClip *sc = (SpaceClip *)(ptr->data);

	sc->scopes.ok = 0;
}

static void rna_SpaceClipEditor_lock_selection_update(Main *UNUSED(bmain), Scene *UNUSED(scene), PointerRNA *ptr)
{
	SpaceClip *sc = (SpaceClip *)(ptr->data);

	sc->xlockof = 0.f;
	sc->ylockof = 0.f;
}

static void rna_SpaceClipEditor_view_type_update(Main *UNUSED(bmain), Scene *UNUSED(scene), PointerRNA *ptr)
{
	ScrArea *sa = rna_area_from_space(ptr);
	ED_area_tag_refresh(sa);
}

#else

static void rna_def_space(BlenderRNA *brna)
{
	StructRNA *srna;
	PropertyRNA *prop;
	
	srna = RNA_def_struct(brna, "Space", NULL);
	RNA_def_struct_sdna(srna, "SpaceLink");
	RNA_def_struct_ui_text(srna, "Space", "Space data for a screen area");
	RNA_def_struct_refine_func(srna, "rna_Space_refine");
	
	prop = RNA_def_property(srna, "type", PROP_ENUM, PROP_NONE);
	RNA_def_property_enum_sdna(prop, NULL, "spacetype");
	RNA_def_property_enum_items(prop, space_type_items);
	RNA_def_property_clear_flag(prop, PROP_EDITABLE);
	RNA_def_property_ui_text(prop, "Type", "Space data type");
}

static void rna_def_space_image_uv(BlenderRNA *brna)
{
	StructRNA *srna;
	PropertyRNA *prop;

	static EnumPropertyItem sticky_mode_items[] = {
		{SI_STICKY_DISABLE, "DISABLED", ICON_STICKY_UVS_DISABLE, "Disabled", "Sticky vertex selection disabled"},
		{SI_STICKY_LOC, "SHARED_LOCATION", ICON_STICKY_UVS_LOC, "Shared Location",
		                "Select UVs that are at the same location and share a mesh vertex"},
		{SI_STICKY_VERTEX, "SHARED_VERTEX", ICON_STICKY_UVS_VERT, "Shared Vertex",
		                   "Select UVs that share mesh vertex, irrespective if they are in the same location"},
		{0, NULL, 0, NULL, NULL}
	};

	static EnumPropertyItem dt_uv_items[] = {
		{SI_UVDT_OUTLINE, "OUTLINE", 0, "Outline", "Draw white edges with black outline"},
		{SI_UVDT_DASH, "DASH", 0, "Dash", "Draw dashed black-white edges"},
		{SI_UVDT_BLACK, "BLACK", 0, "Black", "Draw black edges"},
		{SI_UVDT_WHITE, "WHITE", 0, "White", "Draw white edges"},
		{0, NULL, 0, NULL, NULL}
	};

	static EnumPropertyItem dt_uvstretch_items[] = {
		{SI_UVDT_STRETCH_ANGLE, "ANGLE", 0, "Angle", "Angular distortion between UV and 3D angles"},
		{SI_UVDT_STRETCH_AREA, "AREA", 0, "Area", "Area distortion between UV and 3D faces"},
		{0, NULL, 0, NULL, NULL}
	};

	static EnumPropertyItem pivot_items[] = {
		{V3D_CENTER, "CENTER", ICON_ROTATE, "Bounding Box Center", ""},
		{V3D_CENTROID, "MEDIAN", ICON_ROTATECENTER, "Median Point", ""},
		{V3D_CURSOR, "CURSOR", ICON_CURSOR, "2D Cursor", ""},
		{0, NULL, 0, NULL, NULL}
	};

	srna = RNA_def_struct(brna, "SpaceUVEditor", NULL);
	RNA_def_struct_sdna(srna, "SpaceImage");
	RNA_def_struct_nested(brna, srna, "SpaceImageEditor");
	RNA_def_struct_ui_text(srna, "Space UV Editor", "UV editor data for the image editor space");

	/* selection */
	prop = RNA_def_property(srna, "sticky_select_mode", PROP_ENUM, PROP_NONE);
	RNA_def_property_enum_sdna(prop, NULL, "sticky");
	RNA_def_property_enum_items(prop, sticky_mode_items);
	RNA_def_property_ui_text(prop, "Sticky Selection Mode",
	                         "Automatically select also UVs sharing the same vertex as the ones being selected");
	RNA_def_property_update(prop, NC_SPACE | ND_SPACE_IMAGE, NULL);

	/* drawing */
	prop = RNA_def_property(srna, "edge_draw_type", PROP_ENUM, PROP_NONE);
	RNA_def_property_enum_sdna(prop, NULL, "dt_uv");
	RNA_def_property_enum_items(prop, dt_uv_items);
	RNA_def_property_ui_text(prop, "Edge Draw Type", "Draw type for drawing UV edges");
	RNA_def_property_update(prop, NC_SPACE | ND_SPACE_IMAGE, NULL);

	prop = RNA_def_property(srna, "show_smooth_edges", PROP_BOOLEAN, PROP_NONE);
	RNA_def_property_boolean_sdna(prop, NULL, "flag", SI_SMOOTH_UV);
	RNA_def_property_ui_text(prop, "Draw Smooth Edges", "Draw UV edges anti-aliased");
	RNA_def_property_update(prop, NC_SPACE | ND_SPACE_IMAGE, NULL);

	prop = RNA_def_property(srna, "show_stretch", PROP_BOOLEAN, PROP_NONE);
	RNA_def_property_boolean_sdna(prop, NULL, "flag", SI_DRAW_STRETCH);
	RNA_def_property_ui_text(prop, "Draw Stretch",
	                         "Draw faces colored according to the difference in shape between UVs and "
	                         "their 3D coordinates (blue for low distortion, red for high distortion)");
	RNA_def_property_update(prop, NC_SPACE | ND_SPACE_IMAGE, NULL);

	prop = RNA_def_property(srna, "draw_stretch_type", PROP_ENUM, PROP_NONE);
	RNA_def_property_enum_sdna(prop, NULL, "dt_uvstretch");
	RNA_def_property_enum_items(prop, dt_uvstretch_items);
	RNA_def_property_ui_text(prop, "Draw Stretch Type", "Type of stretch to draw");
	RNA_def_property_update(prop, NC_SPACE | ND_SPACE_IMAGE, NULL);

	prop = RNA_def_property(srna, "show_modified_edges", PROP_BOOLEAN, PROP_NONE);
	RNA_def_property_boolean_sdna(prop, NULL, "flag", SI_DRAWSHADOW);
	RNA_def_property_ui_text(prop, "Draw Modified Edges", "Draw edges after modifiers are applied");
	RNA_def_property_update(prop, NC_SPACE | ND_SPACE_IMAGE, NULL);

	prop = RNA_def_property(srna, "show_other_objects", PROP_BOOLEAN, PROP_NONE);
	RNA_def_property_boolean_sdna(prop, NULL, "flag", SI_DRAW_OTHER);
	RNA_def_property_ui_text(prop, "Draw Other Objects", "Draw other selected objects that share the same image");
	RNA_def_property_update(prop, NC_SPACE | ND_SPACE_IMAGE, NULL);

	prop = RNA_def_property(srna, "show_normalized_coords", PROP_BOOLEAN, PROP_NONE);
	RNA_def_property_boolean_sdna(prop, NULL, "flag", SI_COORDFLOATS);
	RNA_def_property_ui_text(prop, "Normalized Coordinates",
	                         "Display UV coordinates from 0.0 to 1.0 rather than in pixels");
	RNA_def_property_update(prop, NC_SPACE | ND_SPACE_IMAGE, NULL);

	prop = RNA_def_property(srna, "show_faces", PROP_BOOLEAN, PROP_NONE);
	RNA_def_property_boolean_negative_sdna(prop, NULL, "flag", SI_NO_DRAWFACES);
	RNA_def_property_ui_text(prop, "Draw Faces", "Draw faces over the image");
	RNA_def_property_update(prop, NC_SPACE | ND_SPACE_IMAGE, NULL);

	prop = RNA_def_property(srna, "cursor_location", PROP_FLOAT, PROP_XYZ);
	RNA_def_property_array(prop, 2);
	RNA_def_property_float_funcs(prop, "rna_SpaceImageEditor_cursor_location_get",
	                             "rna_SpaceImageEditor_cursor_location_set", NULL);
	RNA_def_property_ui_text(prop, "2D Cursor Location", "2D cursor location for this view");
	RNA_def_property_update(prop, NC_SPACE | ND_SPACE_IMAGE, NULL);

	/* todo: move edge and face drawing options here from G.f */

	prop = RNA_def_property(srna, "use_snap_to_pixels", PROP_BOOLEAN, PROP_NONE);
	RNA_def_property_boolean_sdna(prop, NULL, "flag", SI_PIXELSNAP);
	RNA_def_property_ui_text(prop, "Snap to Pixels", "Snap UVs to pixel locations while editing");
	RNA_def_property_update(prop, NC_SPACE | ND_SPACE_IMAGE, NULL);

	prop = RNA_def_property(srna, "lock_bounds", PROP_BOOLEAN, PROP_NONE);
	RNA_def_property_boolean_sdna(prop, NULL, "flag", SI_CLIP_UV);
	RNA_def_property_ui_text(prop, "Constrain to Image Bounds",
	                         "Constraint to stay within the image bounds while editing");
	RNA_def_property_update(prop, NC_SPACE | ND_SPACE_IMAGE, NULL);

	prop = RNA_def_property(srna, "use_live_unwrap", PROP_BOOLEAN, PROP_NONE);
	RNA_def_property_boolean_sdna(prop, NULL, "flag", SI_LIVE_UNWRAP);
	RNA_def_property_ui_text(prop, "Live Unwrap",
	                         "Continuously unwrap the selected UV island while transforming pinned vertices");
	RNA_def_property_update(prop, NC_SPACE | ND_SPACE_IMAGE, NULL);

	prop = RNA_def_property(srna, "pivot_point", PROP_ENUM, PROP_NONE);
	RNA_def_property_enum_sdna(prop, NULL, "around");
	RNA_def_property_enum_items(prop, pivot_items);
	RNA_def_property_ui_text(prop, "Pivot", "Rotation/Scaling Pivot");
	RNA_def_property_update(prop, NC_SPACE | ND_SPACE_IMAGE, NULL);
}

static void rna_def_space_outliner(BlenderRNA *brna)
{
	StructRNA *srna;
	PropertyRNA *prop;

	static EnumPropertyItem display_mode_items[] = {
		{SO_ALL_SCENES, "ALL_SCENES", 0, "All Scenes", "Display datablocks in all scenes"},
		{SO_CUR_SCENE, "CURRENT_SCENE", 0, "Current Scene", "Display datablocks in current scene"},
		{SO_VISIBLE, "VISIBLE_LAYERS", 0, "Visible Layers", "Display datablocks in visible layers"},
		{SO_SELECTED, "SELECTED", 0, "Selected", "Display datablocks of selected objects"},
		{SO_ACTIVE, "ACTIVE", 0, "Active", "Display datablocks of active object"},
		{SO_SAME_TYPE, "SAME_TYPES", 0, "Same Types",
		               "Display datablocks of all objects of same type as selected object"},
		{SO_GROUPS, "GROUPS", 0, "Groups", "Display groups and their datablocks"},
		{SO_LIBRARIES, "LIBRARIES", 0, "Libraries", "Display libraries"},
		{SO_SEQUENCE, "SEQUENCE", 0, "Sequence", "Display sequence datablocks"},
		{SO_DATABLOCKS, "DATABLOCKS", 0, "Datablocks", "Display raw datablocks"},
		{SO_USERDEF, "USER_PREFERENCES", 0, "User Preferences", "Display the user preference datablocks"},
		{SO_KEYMAP, "KEYMAPS", 0, "Key Maps", "Display keymap datablocks"},
		{0, NULL, 0, NULL, NULL}
	};
	
	srna = RNA_def_struct(brna, "SpaceOutliner", "Space");
	RNA_def_struct_sdna(srna, "SpaceOops");
	RNA_def_struct_ui_text(srna, "Space Outliner", "Outliner space data");
	
	prop = RNA_def_property(srna, "display_mode", PROP_ENUM, PROP_NONE);
	RNA_def_property_enum_sdna(prop, NULL, "outlinevis");
	RNA_def_property_enum_items(prop, display_mode_items);
	RNA_def_property_ui_text(prop, "Display Mode", "Type of information to display");
	RNA_def_property_update(prop, NC_SPACE | ND_SPACE_OUTLINER, NULL);
	
	prop = RNA_def_property(srna, "filter_text", PROP_STRING, PROP_NONE);
	RNA_def_property_string_sdna(prop, NULL, "search_string");
	RNA_def_property_ui_text(prop, "Display Filter", "Live search filtering string");
	RNA_def_property_update(prop, NC_SPACE | ND_SPACE_OUTLINER, NULL);
	
	prop = RNA_def_property(srna, "use_filter_case_sensitive", PROP_BOOLEAN, PROP_NONE);
	RNA_def_property_boolean_sdna(prop, NULL, "search_flags", SO_FIND_CASE_SENSITIVE);
	RNA_def_property_ui_text(prop, "Case Sensitive Matches Only", "Only use case sensitive matches of search string");
	RNA_def_property_update(prop, NC_SPACE | ND_SPACE_OUTLINER, NULL);
	
	prop = RNA_def_property(srna, "use_filter_complete", PROP_BOOLEAN, PROP_NONE);
	RNA_def_property_boolean_sdna(prop, NULL, "search_flags", SO_FIND_COMPLETE);
	RNA_def_property_ui_text(prop, "Complete Matches Only", "Only use complete matches of search string");
	RNA_def_property_update(prop, NC_SPACE | ND_SPACE_OUTLINER, NULL);
	
	prop = RNA_def_property(srna, "show_restrict_columns", PROP_BOOLEAN, PROP_NONE);
	RNA_def_property_boolean_negative_sdna(prop, NULL, "flag", SO_HIDE_RESTRICTCOLS);
	RNA_def_property_ui_text(prop, "Show Restriction Columns", "Show column");
	RNA_def_property_update(prop, NC_SPACE | ND_SPACE_OUTLINER, NULL);
}

static void rna_def_background_image(BlenderRNA *brna)
{
	StructRNA *srna;
	PropertyRNA *prop;

	/* note: combinations work but don't flip so arnt that useful */
	static EnumPropertyItem bgpic_axis_items[] = {
		{0, "", 0, N_("X Axis"), ""},
		{(1 << RV3D_VIEW_LEFT), "LEFT", 0, "Left", "Show background image while looking to the left"},
		{(1 << RV3D_VIEW_RIGHT), "RIGHT", 0, "Right", "Show background image while looking to the right"},
		/*{(1<<RV3D_VIEW_LEFT)|(1<<RV3D_VIEW_RIGHT), "LEFT_RIGHT", 0, "Left/Right", ""},*/
		{0, "", 0, N_("Y Axis"), ""},
		{(1 << RV3D_VIEW_BACK), "BACK", 0, "Back", "Show background image in back view"},
		{(1 << RV3D_VIEW_FRONT), "FRONT", 0, "Front", "Show background image in front view"},
		/*{(1<<RV3D_VIEW_BACK)|(1<<RV3D_VIEW_FRONT), "BACK_FRONT", 0, "Back/Front", ""},*/
		{0, "", 0, N_("Z Axis"), ""},
		{(1 << RV3D_VIEW_BOTTOM), "BOTTOM", 0, "Bottom", "Show background image in bottom view"},
		{(1 << RV3D_VIEW_TOP), "TOP", 0, "Top", "Show background image in top view"},
		/*{(1<<RV3D_VIEW_BOTTOM)|(1<<RV3D_VIEW_TOP), "BOTTOM_TOP", 0, "Top/Bottom", ""},*/
		{0, "", 0, N_("Other"), ""},
		{0, "ALL", 0, "All Views", "Show background image in all views"},
		{(1 << RV3D_VIEW_CAMERA), "CAMERA", 0, "Camera", "Show background image in camera view"},
		{0, NULL, 0, NULL, NULL}
	};

	static EnumPropertyItem bgpic_source_items[] = {
		{V3D_BGPIC_IMAGE, "IMAGE", 0, "Image", ""},
		{V3D_BGPIC_MOVIE, "MOVIE_CLIP", 0, "Movie Clip", ""},
		{0, NULL, 0, NULL, NULL}
	};

	srna = RNA_def_struct(brna, "BackgroundImage", NULL);
	RNA_def_struct_sdna(srna, "BGpic");
	RNA_def_struct_ui_text(srna, "Background Image", "Image and settings for display in the 3d View background");

	prop = RNA_def_property(srna, "source", PROP_ENUM, PROP_NONE);
	RNA_def_property_enum_sdna(prop, NULL, "source");
	RNA_def_property_enum_items(prop, bgpic_source_items);
	RNA_def_property_ui_text(prop, "Background Source", "Data source used for background");
	RNA_def_property_update(prop, NC_SPACE | ND_SPACE_VIEW3D, NULL);

	prop = RNA_def_property(srna, "image", PROP_POINTER, PROP_NONE);
	RNA_def_property_pointer_sdna(prop, NULL, "ima");
	RNA_def_property_ui_text(prop, "Image", "Image displayed and edited in this space");
	RNA_def_property_flag(prop, PROP_EDITABLE);
	RNA_def_property_update(prop, NC_SPACE | ND_SPACE_VIEW3D, NULL);

	prop = RNA_def_property(srna, "clip", PROP_POINTER, PROP_NONE);
	RNA_def_property_pointer_sdna(prop, NULL, "clip");
	RNA_def_property_ui_text(prop, "MovieClip", "Movie clip displayed and edited in this space");
	RNA_def_property_flag(prop, PROP_EDITABLE);
	RNA_def_property_update(prop, NC_SPACE | ND_SPACE_VIEW3D, NULL);

	prop = RNA_def_property(srna, "image_user", PROP_POINTER, PROP_NONE);
	RNA_def_property_flag(prop, PROP_NEVER_NULL);
	RNA_def_property_pointer_sdna(prop, NULL, "iuser");
	RNA_def_property_ui_text(prop, "Image User",
	                         "Parameters defining which layer, pass and frame of the image is displayed");
	RNA_def_property_update(prop, NC_SPACE | ND_SPACE_VIEW3D, NULL);

	prop = RNA_def_property(srna, "clip_user", PROP_POINTER, PROP_NONE);
	RNA_def_property_flag(prop, PROP_NEVER_NULL);
	RNA_def_property_struct_type(prop, "MovieClipUser");
	RNA_def_property_pointer_sdna(prop, NULL, "cuser");
	RNA_def_property_ui_text(prop, "Clip User", "Parameters defining which frame of the movie clip is displayed");
	RNA_def_property_update(prop, NC_SPACE | ND_SPACE_VIEW3D, NULL);
	
	prop = RNA_def_property(srna, "offset_x", PROP_FLOAT, PROP_NONE);
	RNA_def_property_float_sdna(prop, NULL, "xof");
	RNA_def_property_ui_text(prop, "X Offset", "Offset image horizontally from the world origin");
	RNA_def_property_update(prop, NC_SPACE | ND_SPACE_VIEW3D, NULL);
	
	prop = RNA_def_property(srna, "offset_y", PROP_FLOAT, PROP_NONE);
	RNA_def_property_float_sdna(prop, NULL, "yof");
	RNA_def_property_ui_text(prop, "Y Offset", "Offset image vertically from the world origin");
	RNA_def_property_update(prop, NC_SPACE | ND_SPACE_VIEW3D, NULL);
	
	prop = RNA_def_property(srna, "size", PROP_FLOAT, PROP_NONE);
	RNA_def_property_float_sdna(prop, NULL, "size");
	RNA_def_property_ui_text(prop, "Size", "Scaling factor for the background image");
	RNA_def_property_range(prop, 0.0, FLT_MAX);
	RNA_def_property_update(prop, NC_SPACE | ND_SPACE_VIEW3D, NULL);
	
	prop = RNA_def_property(srna, "opacity", PROP_FLOAT, PROP_NONE);
	RNA_def_property_float_sdna(prop, NULL, "blend");
	RNA_def_property_float_funcs(prop, "rna_BackgroundImage_opacity_get", "rna_BackgroundImage_opacity_set", NULL);
	RNA_def_property_ui_text(prop, "Opacity", "Image opacity to blend the image against the background color");
	RNA_def_property_range(prop, 0.0, 1.0);
	RNA_def_property_update(prop, NC_SPACE | ND_SPACE_VIEW3D, NULL);

	prop = RNA_def_property(srna, "view_axis", PROP_ENUM, PROP_NONE);
	RNA_def_property_enum_sdna(prop, NULL, "view");
	RNA_def_property_enum_items(prop, bgpic_axis_items);
	RNA_def_property_ui_text(prop, "Image Axis", "The axis to display the image on");
	RNA_def_property_update(prop, NC_SPACE | ND_SPACE_VIEW3D, NULL);

	prop = RNA_def_property(srna, "show_expanded", PROP_BOOLEAN, PROP_NONE);
	RNA_def_property_boolean_sdna(prop, NULL, "flag", V3D_BGPIC_EXPANDED);
	RNA_def_property_ui_text(prop, "Show Expanded", "Show the expanded in the user interface");
	RNA_def_property_ui_icon(prop, ICON_TRIA_RIGHT, 1);

	prop = RNA_def_property(srna, "use_camera_clip", PROP_BOOLEAN, PROP_NONE);
	RNA_def_property_boolean_sdna(prop, NULL, "flag", V3D_BGPIC_CAMERACLIP);
	RNA_def_property_ui_text(prop, "Camera Clip", "Use movie clip from active scene camera");
	RNA_def_property_update(prop, NC_SPACE | ND_SPACE_VIEW3D, NULL);

	prop = RNA_def_property(srna, "show_background_image", PROP_BOOLEAN, PROP_NONE);
	RNA_def_property_boolean_negative_sdna(prop, NULL, "flag", V3D_BGPIC_DISABLED);
	RNA_def_property_ui_text(prop, "Show Background Image", "Show this image as background");
	RNA_def_property_update(prop, NC_SPACE | ND_SPACE_VIEW3D, NULL);

	prop = RNA_def_property(srna, "show_on_foreground", PROP_BOOLEAN, PROP_NONE);
	RNA_def_property_boolean_sdna(prop, NULL, "flag", V3D_BGPIC_FOREGROUND);
	RNA_def_property_ui_text(prop, "Show On Foreground", "Show this image in front of objects in viewport");
	RNA_def_property_update(prop, NC_SPACE | ND_SPACE_VIEW3D, NULL);
}

static void rna_def_backgroundImages(BlenderRNA *brna, PropertyRNA *cprop)
{
	StructRNA *srna;
	FunctionRNA *func;
	PropertyRNA *parm;

	RNA_def_property_srna(cprop, "BackgroundImages");
	srna = RNA_def_struct(brna, "BackgroundImages", NULL);
	RNA_def_struct_sdna(srna, "View3D");
	RNA_def_struct_ui_text(srna, "Background Images", "Collection of background images");

	func = RNA_def_function(srna, "new", "rna_BackgroundImage_new");
	RNA_def_function_ui_description(func, "Add new background image");
	parm = RNA_def_pointer(func, "image", "BackgroundImage", "", "Image displayed as viewport background");
	RNA_def_function_return(func, parm);

	func = RNA_def_function(srna, "remove", "rna_BackgroundImage_remove");
	RNA_def_function_ui_description(func, "Remove background image");
	RNA_def_function_flag(func, FUNC_USE_REPORTS);
	parm = RNA_def_pointer(func, "image", "BackgroundImage", "", "Image displayed as viewport background");
	RNA_def_property_flag(parm, PROP_REQUIRED | PROP_NEVER_NULL);

	func = RNA_def_function(srna, "clear", "rna_BackgroundImage_clear");
	RNA_def_function_ui_description(func, "Remove all background images");
}

static void rna_def_space_view3d(BlenderRNA *brna)
{
	StructRNA *srna;
	PropertyRNA *prop;
	const int matrix_dimsize[] = {4, 4};
		
	static EnumPropertyItem pivot_items[] = {
		{V3D_CENTER, "BOUNDING_BOX_CENTER", ICON_ROTATE, "Bounding Box Center",
		             "Pivot around bounding box center of selected object(s)"},
		{V3D_CURSOR, "CURSOR", ICON_CURSOR, "3D Cursor", "Pivot around the 3D cursor"},
		{V3D_LOCAL, "INDIVIDUAL_ORIGINS", ICON_ROTATECOLLECTION,
		            "Individual Origins", "Pivot around each object's own origin"},
		{V3D_CENTROID, "MEDIAN_POINT", ICON_ROTATECENTER, "Median Point",
		               "Pivot around the median point of selected objects"},
		{V3D_ACTIVE, "ACTIVE_ELEMENT", ICON_ROTACTIVE, "Active Element", "Pivot around active object"},
		{0, NULL, 0, NULL, NULL}
	};

	static EnumPropertyItem rv3d_persp_items[] = {
		{RV3D_PERSP, "PERSP", 0, "Perspective", ""},
		{RV3D_ORTHO, "ORTHO", 0, "Orthographic", ""},
		{RV3D_CAMOB, "CAMERA", 0, "Camera", ""},
		{0, NULL, 0, NULL, NULL}
	};
	
	static EnumPropertyItem bundle_drawtype_items[] = {
		{OB_PLAINAXES, "PLAIN_AXES", 0, "Plain Axes", ""},
		{OB_ARROWS, "ARROWS", 0, "Arrows", ""},
		{OB_SINGLE_ARROW, "SINGLE_ARROW", 0, "Single Arrow", ""},
		{OB_CIRCLE, "CIRCLE", 0, "Circle", ""},
		{OB_CUBE, "CUBE", 0, "Cube", ""},
		{OB_EMPTY_SPHERE, "SPHERE", 0, "Sphere", ""},
		{OB_EMPTY_CONE, "CONE", 0, "Cone", ""},
		{0, NULL, 0, NULL, NULL}
	};
	
	srna = RNA_def_struct(brna, "SpaceView3D", "Space");
	RNA_def_struct_sdna(srna, "View3D");
	RNA_def_struct_ui_text(srna, "3D View Space", "3D View space data");
	
	prop = RNA_def_property(srna, "camera", PROP_POINTER, PROP_NONE);
	RNA_def_property_flag(prop, PROP_EDITABLE);
	RNA_def_property_pointer_sdna(prop, NULL, "camera");
	RNA_def_property_ui_text(prop, "Camera",
	                         "Active camera used in this view (when unlocked from the scene's active camera)");
	RNA_def_property_update(prop, NC_SPACE | ND_SPACE_VIEW3D, NULL);
	
	prop = RNA_def_property(srna, "lock_object", PROP_POINTER, PROP_NONE);
	RNA_def_property_flag(prop, PROP_EDITABLE);
	RNA_def_property_pointer_sdna(prop, NULL, "ob_centre");
	RNA_def_property_ui_text(prop, "Lock to Object", "3D View center is locked to this object's position");
	RNA_def_property_update(prop, NC_SPACE | ND_SPACE_VIEW3D, NULL);
	
	prop = RNA_def_property(srna, "lock_bone", PROP_STRING, PROP_NONE);
	RNA_def_property_string_sdna(prop, NULL, "ob_centre_bone");
	RNA_def_property_ui_text(prop, "Lock to Bone", "3D View center is locked to this bone's position");
	RNA_def_property_update(prop, NC_SPACE | ND_SPACE_VIEW3D, NULL);

	prop = RNA_def_property(srna, "lock_cursor", PROP_BOOLEAN, PROP_NONE);
	RNA_def_property_boolean_sdna(prop, NULL, "ob_centre_cursor", 1);
	RNA_def_property_ui_text(prop, "Lock to Cursor", "3D View center is locked to the cursor's position");
	RNA_def_property_update(prop, NC_SPACE | ND_SPACE_VIEW3D, NULL);

	prop = RNA_def_property(srna, "viewport_shade", PROP_ENUM, PROP_NONE);
	RNA_def_property_enum_sdna(prop, NULL, "drawtype");
	RNA_def_property_enum_items(prop, viewport_shade_items);
	RNA_def_property_enum_funcs(prop, NULL, NULL, "rna_SpaceView3D_viewport_shade_itemf");
	RNA_def_property_ui_text(prop, "Viewport Shading", "Method to display/shade objects in the 3D View");
	RNA_def_property_update(prop, NC_SPACE | ND_SPACE_VIEW3D, "rna_SpaceView3D_viewport_shade_update");

	prop = RNA_def_property(srna, "local_view", PROP_POINTER, PROP_NONE);
	RNA_def_property_pointer_sdna(prop, NULL, "localvd");
	RNA_def_property_ui_text(prop, "Local View",
	                         "Display an isolated sub-set of objects, apart from the scene visibility");
	
	prop = RNA_def_property(srna, "cursor_location", PROP_FLOAT, PROP_XYZ_LENGTH);
	RNA_def_property_array(prop, 3);
	RNA_def_property_float_funcs(prop, "rna_View3D_CursorLocation_get", "rna_View3D_CursorLocation_set", NULL);
	RNA_def_property_ui_text(prop, "3D Cursor Location",
	                         "3D cursor location for this view (dependent on local view setting)");
	RNA_def_property_ui_range(prop, -10000.0, 10000.0, 10, 4);
	RNA_def_property_update(prop, NC_SPACE | ND_SPACE_VIEW3D, NULL);
	
	prop = RNA_def_property(srna, "lens", PROP_FLOAT, PROP_NONE);
	RNA_def_property_float_sdna(prop, NULL, "lens");
	RNA_def_property_ui_text(prop, "Lens", "Lens angle (mm) in perspective view");
	RNA_def_property_range(prop, 1.0f, 250.0f);
	RNA_def_property_update(prop, NC_SPACE | ND_SPACE_VIEW3D, NULL);
	
	prop = RNA_def_property(srna, "clip_start", PROP_FLOAT, PROP_DISTANCE);
	RNA_def_property_float_sdna(prop, NULL, "near");
	RNA_def_property_range(prop, 0.001f, FLT_MAX);
	RNA_def_property_float_default(prop, 0.1f);
	RNA_def_property_ui_text(prop, "Clip Start", "3D View near clipping distance");
	RNA_def_property_update(prop, NC_SPACE | ND_SPACE_VIEW3D, NULL);

	prop = RNA_def_property(srna, "clip_end", PROP_FLOAT, PROP_DISTANCE);
	RNA_def_property_float_sdna(prop, NULL, "far");
	RNA_def_property_range(prop, 1.0f, FLT_MAX);
	RNA_def_property_float_default(prop, 1000.0f);
	RNA_def_property_ui_text(prop, "Clip End", "3D View far clipping distance");
	RNA_def_property_update(prop, NC_SPACE | ND_SPACE_VIEW3D, NULL);

	prop = RNA_def_property(srna, "grid_scale", PROP_FLOAT, PROP_NONE);
	RNA_def_property_float_sdna(prop, NULL, "grid");
	RNA_def_property_ui_text(prop, "Grid Scale", "Distance between 3D View grid lines");
	RNA_def_property_range(prop, 0.0f, FLT_MAX);
	RNA_def_property_float_default(prop, 1.0f);
	RNA_def_property_update(prop, NC_SPACE | ND_SPACE_VIEW3D, NULL);

	prop = RNA_def_property(srna, "grid_lines", PROP_INT, PROP_NONE);
	RNA_def_property_int_sdna(prop, NULL, "gridlines");
	RNA_def_property_ui_text(prop, "Grid Lines", "Number of grid lines to display in perspective view");
	RNA_def_property_range(prop, 0, 1024);
	RNA_def_property_int_default(prop, 16);
	RNA_def_property_update(prop, NC_SPACE | ND_SPACE_VIEW3D, NULL);
	
	prop = RNA_def_property(srna, "grid_subdivisions", PROP_INT, PROP_NONE);
	RNA_def_property_int_sdna(prop, NULL, "gridsubdiv");
	RNA_def_property_ui_text(prop, "Grid Subdivisions", "Number of subdivisions between grid lines");
	RNA_def_property_range(prop, 1, 1024);
	RNA_def_property_int_default(prop, 10);
	RNA_def_property_update(prop, NC_SPACE | ND_SPACE_VIEW3D, NULL);
	
	prop = RNA_def_property(srna, "show_floor", PROP_BOOLEAN, PROP_NONE);
	RNA_def_property_boolean_sdna(prop, NULL, "gridflag", V3D_SHOW_FLOOR);
	RNA_def_property_ui_text(prop, "Display Grid Floor", "Show the ground plane grid in perspective view");
	RNA_def_property_update(prop, NC_SPACE | ND_SPACE_VIEW3D, NULL);
	
	prop = RNA_def_property(srna, "show_axis_x", PROP_BOOLEAN, PROP_NONE);
	RNA_def_property_boolean_sdna(prop, NULL, "gridflag", V3D_SHOW_X);
	RNA_def_property_ui_text(prop, "Display X Axis", "Show the X axis line in perspective view");
	RNA_def_property_update(prop, NC_SPACE | ND_SPACE_VIEW3D, NULL);
	
	prop = RNA_def_property(srna, "show_axis_y", PROP_BOOLEAN, PROP_NONE);
	RNA_def_property_boolean_sdna(prop, NULL, "gridflag", V3D_SHOW_Y);
	RNA_def_property_ui_text(prop, "Display Y Axis", "Show the Y axis line in perspective view");
	RNA_def_property_update(prop, NC_SPACE | ND_SPACE_VIEW3D, NULL);
	
	prop = RNA_def_property(srna, "show_axis_z", PROP_BOOLEAN, PROP_NONE);
	RNA_def_property_boolean_sdna(prop, NULL, "gridflag", V3D_SHOW_Z);
	RNA_def_property_ui_text(prop, "Display Z Axis", "Show the Z axis line in perspective view");
	RNA_def_property_update(prop, NC_SPACE | ND_SPACE_VIEW3D, NULL);
	
	prop = RNA_def_property(srna, "show_outline_selected", PROP_BOOLEAN, PROP_NONE);
	RNA_def_property_boolean_sdna(prop, NULL, "flag", V3D_SELECT_OUTLINE);
	RNA_def_property_ui_text(prop, "Outline Selected",
	                         "Show an outline highlight around selected objects in non-wireframe views");
	RNA_def_property_update(prop, NC_SPACE | ND_SPACE_VIEW3D, NULL);
	
	prop = RNA_def_property(srna, "show_all_objects_origin", PROP_BOOLEAN, PROP_NONE);
	RNA_def_property_boolean_sdna(prop, NULL, "flag", V3D_DRAW_CENTERS);
	RNA_def_property_ui_text(prop, "All Object Origins",
	                         "Show the object origin center dot for all (selected and unselected) objects");
	RNA_def_property_update(prop, NC_SPACE | ND_SPACE_VIEW3D, NULL);

	prop = RNA_def_property(srna, "show_relationship_lines", PROP_BOOLEAN, PROP_NONE);
	RNA_def_property_boolean_negative_sdna(prop, NULL, "flag", V3D_HIDE_HELPLINES);
	RNA_def_property_ui_text(prop, "Relationship Lines",
	                         "Show dashed lines indicating parent or constraint relationships");
	RNA_def_property_update(prop, NC_SPACE | ND_SPACE_VIEW3D, NULL);
	
	prop = RNA_def_property(srna, "show_textured_solid", PROP_BOOLEAN, PROP_NONE);
	RNA_def_property_boolean_sdna(prop, NULL, "flag2", V3D_SOLID_TEX);
	RNA_def_property_ui_text(prop, "Textured Solid", "Display face-assigned textures in solid view");
	RNA_def_property_update(prop, NC_SPACE | ND_SPACE_VIEW3D, NULL);

	prop = RNA_def_property(srna, "lock_camera", PROP_BOOLEAN, PROP_NONE);
	RNA_def_property_boolean_sdna(prop, NULL, "flag2", V3D_LOCK_CAMERA);
	RNA_def_property_ui_text(prop, "Lock Camera to View", "Enable view navigation within the camera view");
	RNA_def_property_update(prop, NC_SPACE | ND_SPACE_VIEW3D, NULL);

	prop = RNA_def_property(srna, "show_only_render", PROP_BOOLEAN, PROP_NONE);
	RNA_def_property_boolean_sdna(prop, NULL, "flag2", V3D_RENDER_OVERRIDE);
	RNA_def_property_ui_text(prop, "Only Render", "Display only objects which will be rendered");
	RNA_def_property_update(prop, NC_SPACE | ND_SPACE_VIEW3D, NULL);
	
	prop = RNA_def_property(srna, "use_occlude_geometry", PROP_BOOLEAN, PROP_NONE);
	RNA_def_property_boolean_sdna(prop, NULL, "flag", V3D_ZBUF_SELECT);
	RNA_def_property_ui_text(prop, "Occlude Geometry", "Limit selection to visible (clipped with depth buffer)");
	RNA_def_property_ui_icon(prop, ICON_ORTHO, 0);
	RNA_def_property_update(prop, NC_SPACE | ND_SPACE_VIEW3D, NULL);

	prop = RNA_def_property(srna, "background_images", PROP_COLLECTION, PROP_NONE);
	RNA_def_property_collection_sdna(prop, NULL, "bgpicbase", NULL);
	RNA_def_property_struct_type(prop, "BackgroundImage");
	RNA_def_property_ui_text(prop, "Background Images", "List of background images");
	RNA_def_property_update(prop, NC_SPACE | ND_SPACE_VIEW3D, NULL);
	rna_def_backgroundImages(brna, prop);

	prop = RNA_def_property(srna, "show_background_images", PROP_BOOLEAN, PROP_NONE);
	RNA_def_property_boolean_sdna(prop, NULL, "flag", V3D_DISPBGPICS);
	RNA_def_property_ui_text(prop, "Display Background Images",
	                         "Display reference images behind objects in the 3D View");
	RNA_def_property_update(prop, NC_SPACE | ND_SPACE_VIEW3D, NULL);

	prop = RNA_def_property(srna, "pivot_point", PROP_ENUM, PROP_NONE);
	RNA_def_property_enum_sdna(prop, NULL, "around");
	RNA_def_property_enum_items(prop, pivot_items);
	RNA_def_property_ui_text(prop, "Pivot Point", "Pivot center for rotation/scaling");
	RNA_def_property_update(prop, NC_SPACE | ND_SPACE_VIEW3D, "rna_SpaceView3D_pivot_update");
	
	prop = RNA_def_property(srna, "use_pivot_point_align", PROP_BOOLEAN, PROP_NONE);
	RNA_def_property_boolean_sdna(prop, NULL, "flag", V3D_ALIGN);
	RNA_def_property_ui_text(prop, "Align", "Manipulate center points (object and pose mode only)");
	RNA_def_property_ui_icon(prop, ICON_ALIGN, 0);
	RNA_def_property_update(prop, NC_SPACE | ND_SPACE_VIEW3D, "rna_SpaceView3D_pivot_update");

	prop = RNA_def_property(srna, "show_manipulator", PROP_BOOLEAN, PROP_NONE);
	RNA_def_property_boolean_sdna(prop, NULL, "twflag", V3D_USE_MANIPULATOR);
	RNA_def_property_ui_text(prop, "Manipulator", "Use a 3D manipulator widget for controlling transforms");
	RNA_def_property_ui_icon(prop, ICON_MANIPUL, 0);
	RNA_def_property_update(prop, NC_SPACE | ND_SPACE_VIEW3D, NULL);
	
	prop = RNA_def_property(srna, "use_manipulator_translate", PROP_BOOLEAN, PROP_NONE);
	RNA_def_property_boolean_sdna(prop, NULL, "twtype", V3D_MANIP_TRANSLATE);
	RNA_def_property_ui_text(prop, "Manipulator Translate", "Use the manipulator for movement transformations");
	RNA_def_property_ui_icon(prop, ICON_MAN_TRANS, 0);
	RNA_def_property_update(prop, NC_SPACE | ND_SPACE_VIEW3D, NULL);
	
	prop = RNA_def_property(srna, "use_manipulator_rotate", PROP_BOOLEAN, PROP_NONE);
	RNA_def_property_boolean_sdna(prop, NULL, "twtype", V3D_MANIP_ROTATE);
	RNA_def_property_ui_text(prop, "Manipulator Rotate", "Use the manipulator for rotation transformations");
	RNA_def_property_ui_icon(prop, ICON_MAN_ROT, 0);
	RNA_def_property_update(prop, NC_SPACE | ND_SPACE_VIEW3D, NULL);
	
	prop = RNA_def_property(srna, "use_manipulator_scale", PROP_BOOLEAN, PROP_NONE);
	RNA_def_property_boolean_sdna(prop, NULL, "twtype", V3D_MANIP_SCALE);
	RNA_def_property_ui_text(prop, "Manipulator Scale", "Use the manipulator for scale transformations");
	RNA_def_property_ui_icon(prop, ICON_MAN_SCALE, 0);
	RNA_def_property_update(prop, NC_SPACE | ND_SPACE_VIEW3D, NULL);
	
	prop = RNA_def_property(srna, "transform_orientation", PROP_ENUM, PROP_NONE);
	RNA_def_property_enum_sdna(prop, NULL, "twmode");
	RNA_def_property_enum_items(prop, transform_orientation_items);
	RNA_def_property_enum_funcs(prop, NULL, NULL, "rna_TransformOrientation_itemf");
	RNA_def_property_ui_text(prop, "Transform Orientation", "Transformation orientation");
	RNA_def_property_update(prop, NC_SPACE | ND_SPACE_VIEW3D, NULL);

	prop = RNA_def_property(srna, "current_orientation", PROP_POINTER, PROP_NONE);
	RNA_def_property_struct_type(prop, "TransformOrientation");
	RNA_def_property_pointer_funcs(prop, "rna_CurrentOrientation_get", NULL, NULL, NULL);
	RNA_def_property_ui_text(prop, "Current Transform Orientation", "Current transformation orientation");

	prop = RNA_def_property(srna, "lock_camera_and_layers", PROP_BOOLEAN, PROP_NONE);
	RNA_def_property_boolean_sdna(prop, NULL, "scenelock", 1);
	RNA_def_property_boolean_funcs(prop, NULL, "rna_SpaceView3D_lock_camera_and_layers_set");
	RNA_def_property_ui_text(prop, "Lock Camera and Layers",
	                         "Use the scene's active camera and layers in this view, rather than local layers");
	RNA_def_property_ui_icon(prop, ICON_LOCKVIEW_OFF, 1);
	RNA_def_property_update(prop, NC_SPACE | ND_SPACE_VIEW3D, NULL);

	prop = RNA_def_property(srna, "layers", PROP_BOOLEAN, PROP_LAYER_MEMBER);
	RNA_def_property_boolean_sdna(prop, NULL, "lay", 1);
	RNA_def_property_array(prop, 20);
	RNA_def_property_boolean_funcs(prop, NULL, "rna_SpaceView3D_layer_set");
	RNA_def_property_ui_text(prop, "Visible Layers", "Layers visible in this 3D View");
	RNA_def_property_update(prop, NC_SPACE | ND_SPACE_VIEW3D, "rna_SpaceView3D_layer_update");
	
	prop = RNA_def_property(srna, "layers_used", PROP_BOOLEAN, PROP_LAYER_MEMBER);
	RNA_def_property_boolean_sdna(prop, NULL, "lay_used", 1);
	RNA_def_property_array(prop, 20);
	RNA_def_property_clear_flag(prop, PROP_EDITABLE);
	RNA_def_property_ui_text(prop, "Used Layers", "Layers that contain something");

	prop = RNA_def_property(srna, "region_3d", PROP_POINTER, PROP_NONE);
	RNA_def_property_struct_type(prop, "RegionView3D");
	RNA_def_property_pointer_funcs(prop, "rna_SpaceView3D_region_3d_get", NULL, NULL, NULL);
	RNA_def_property_ui_text(prop, "3D Region", "3D region in this space, in case of quad view the camera region");

	prop = RNA_def_property(srna, "region_quadview", PROP_POINTER, PROP_NONE);
	RNA_def_property_struct_type(prop, "RegionView3D");
	RNA_def_property_pointer_funcs(prop, "rna_SpaceView3D_region_quadview_get", NULL, NULL, NULL);
	RNA_def_property_ui_text(prop, "Quad View Region", "3D region that defines the quad view settings");

	prop = RNA_def_property(srna, "show_reconstruction", PROP_BOOLEAN, PROP_NONE);
	RNA_def_property_boolean_sdna(prop, NULL, "flag2", V3D_SHOW_RECONSTRUCTION);
	RNA_def_property_ui_text(prop, "Show Reconstruction", "Display reconstruction data from active movie clip");
	RNA_def_property_update(prop, NC_SPACE | ND_SPACE_VIEW3D, NULL);

	prop = RNA_def_property(srna, "tracks_draw_size", PROP_FLOAT, PROP_NONE);
	RNA_def_property_range(prop, 0.0, FLT_MAX);
	RNA_def_property_float_sdna(prop, NULL, "bundle_size");
	RNA_def_property_ui_text(prop, "Tracks Size", "Display size of tracks from reconstructed data");
	RNA_def_property_update(prop, NC_SPACE | ND_SPACE_VIEW3D, NULL);

	prop = RNA_def_property(srna, "tracks_draw_type", PROP_ENUM, PROP_NONE);
	RNA_def_property_enum_sdna(prop, NULL, "bundle_drawtype");
	RNA_def_property_enum_items(prop, bundle_drawtype_items);
	RNA_def_property_ui_text(prop, "Tracks Display Type", "Viewport display style for tracks");
	RNA_def_property_update(prop, NC_SPACE | ND_SPACE_VIEW3D, NULL);

	prop = RNA_def_property(srna, "show_camera_path", PROP_BOOLEAN, PROP_NONE);
	RNA_def_property_boolean_sdna(prop, NULL, "flag2", V3D_SHOW_CAMERAPATH);
	RNA_def_property_ui_text(prop, "Show Camera Path", "Show reconstructed camera path");
	RNA_def_property_update(prop, NC_SPACE | ND_SPACE_VIEW3D, NULL);

	prop = RNA_def_property(srna, "show_bundle_names", PROP_BOOLEAN, PROP_NONE);
	RNA_def_property_boolean_sdna(prop, NULL, "flag2", V3D_SHOW_BUNDLENAME);
	RNA_def_property_ui_text(prop, "Show 3D Marker Names", "Show names for reconstructed tracks objects");
	RNA_def_property_update(prop, NC_SPACE | ND_SPACE_VIEW3D, NULL);

	/* region */

	srna = RNA_def_struct(brna, "RegionView3D", NULL);
	RNA_def_struct_sdna(srna, "RegionView3D");
	RNA_def_struct_ui_text(srna, "3D View Region", "3D View region data");

	prop = RNA_def_property(srna, "lock_rotation", PROP_BOOLEAN, PROP_NONE);
	RNA_def_property_boolean_sdna(prop, NULL, "viewlock", RV3D_LOCKED);
	RNA_def_property_ui_text(prop, "Lock", "Lock view rotation in side views");
	RNA_def_property_update(prop, NC_SPACE | ND_SPACE_VIEW3D, "rna_RegionView3D_quadview_update");
	
	prop = RNA_def_property(srna, "show_sync_view", PROP_BOOLEAN, PROP_NONE);
	RNA_def_property_boolean_sdna(prop, NULL, "viewlock", RV3D_BOXVIEW);
	RNA_def_property_ui_text(prop, "Box", "Sync view position between side views");
	RNA_def_property_update(prop, NC_SPACE | ND_SPACE_VIEW3D, "rna_RegionView3D_quadview_update");
	
	prop = RNA_def_property(srna, "use_box_clip", PROP_BOOLEAN, PROP_NONE);
	RNA_def_property_boolean_sdna(prop, NULL, "viewlock", RV3D_BOXCLIP);
	RNA_def_property_ui_text(prop, "Clip", "Clip objects based on what's visible in other side views");
	RNA_def_property_update(prop, NC_SPACE | ND_SPACE_VIEW3D, "rna_RegionView3D_quadview_clip_update");
	
	prop = RNA_def_property(srna, "perspective_matrix", PROP_FLOAT, PROP_MATRIX);
	RNA_def_property_float_sdna(prop, NULL, "persmat");
	RNA_def_property_clear_flag(prop, PROP_EDITABLE); /* XXX: for now, it's too risky for users to do this */
	RNA_def_property_multi_array(prop, 2, matrix_dimsize);
	RNA_def_property_ui_text(prop, "Perspective Matrix", "Current perspective matrix of the 3D region");
	
	prop = RNA_def_property(srna, "view_matrix", PROP_FLOAT, PROP_MATRIX);
	RNA_def_property_float_sdna(prop, NULL, "viewmat");
	RNA_def_property_multi_array(prop, 2, matrix_dimsize);
	RNA_def_property_float_funcs(prop, NULL, "rna_RegionView3D_view_matrix_set", NULL);
	RNA_def_property_ui_text(prop, "View Matrix", "Current view matrix of the 3D region");
	RNA_def_property_update(prop, NC_SPACE | ND_SPACE_VIEW3D, NULL);

	prop = RNA_def_property(srna, "view_perspective", PROP_ENUM, PROP_NONE);
	RNA_def_property_enum_sdna(prop, NULL, "persp");
	RNA_def_property_enum_items(prop, rv3d_persp_items);
	RNA_def_property_ui_text(prop, "Perspective", "View Perspective");
	RNA_def_property_update(prop, NC_SPACE | ND_SPACE_VIEW3D, NULL);

	prop = RNA_def_property(srna, "is_perspective", PROP_BOOLEAN, PROP_NONE);
	RNA_def_property_boolean_sdna(prop, NULL, "is_persp", 1);
	RNA_def_property_ui_text(prop, "Is Perspective", "");
	RNA_def_property_flag(prop, PROP_EDITABLE);
	
	prop = RNA_def_property(srna, "view_location", PROP_FLOAT, PROP_TRANSLATION);
#if 0
	RNA_def_property_float_sdna(prop, NULL, "ofs"); /* cant use because its negated */
#else
	RNA_def_property_array(prop, 3);
	RNA_def_property_float_funcs(prop, "rna_RegionView3D_view_location_get",
	                             "rna_RegionView3D_view_location_set", NULL);
#endif
	RNA_def_property_ui_text(prop, "View Location", "View pivot location");
	RNA_def_property_ui_range(prop, -10000.0, 10000.0, 10, RNA_TRANSLATION_PREC_DEFAULT);
	RNA_def_property_update(prop, NC_WINDOW, NULL);
	
	prop = RNA_def_property(srna, "view_rotation", PROP_FLOAT, PROP_QUATERNION); /* cant use because its inverted */
#if 0
	RNA_def_property_float_sdna(prop, NULL, "viewquat");
#else
	RNA_def_property_array(prop, 4);
	RNA_def_property_float_funcs(prop, "rna_RegionView3D_view_rotation_get",
	                             "rna_RegionView3D_view_rotation_set", NULL);
#endif
	RNA_def_property_ui_text(prop, "View Rotation", "Rotation in quaternions (keep normalized)");
	RNA_def_property_update(prop, NC_SPACE | ND_SPACE_VIEW3D, NULL);
	
	/* not sure we need rna access to these but adding anyway */
	prop = RNA_def_property(srna, "view_distance", PROP_FLOAT, PROP_UNSIGNED);
	RNA_def_property_float_sdna(prop, NULL, "dist");
	RNA_def_property_ui_text(prop, "Distance", "Distance to the view location");
	RNA_def_property_update(prop, NC_SPACE | ND_SPACE_VIEW3D, NULL);

	prop = RNA_def_property(srna, "view_camera_zoom", PROP_FLOAT, PROP_UNSIGNED);
	RNA_def_property_float_sdna(prop, NULL, "camzoom");
	RNA_def_property_ui_text(prop, "Camera Zoom", "Zoom factor in camera view");
	RNA_def_property_range(prop, RV3D_CAMZOOM_MIN, RV3D_CAMZOOM_MAX);
	RNA_def_property_update(prop, NC_SPACE | ND_SPACE_VIEW3D, NULL);

	prop = RNA_def_property(srna, "view_camera_offset", PROP_FLOAT, PROP_NONE);
	RNA_def_property_float_sdna(prop, NULL, "camdx");
	RNA_def_property_array(prop, 2);
	RNA_def_property_ui_text(prop, "Camera Offset", "View shift in camera view");
	RNA_def_property_update(prop, NC_SPACE | ND_SPACE_VIEW3D, NULL);

	/* until we have real api call */
	{
		FunctionRNA *func;

		func = RNA_def_function(srna, "update", "rna_RegionView3D_update");
		RNA_def_function_flag(func, FUNC_USE_SELF_ID);
		RNA_def_function_ui_description(func, "Recalculate the view matrices");
	}
}

static void rna_def_space_buttons(BlenderRNA *brna)
{
	StructRNA *srna;
	PropertyRNA *prop;

	static EnumPropertyItem buttons_context_items[] = {
		{BCONTEXT_SCENE, "SCENE", ICON_SCENE, "Scene", "Scene"},
		{BCONTEXT_RENDER, "RENDER", ICON_SCENE_DATA, "Render", "Render"},
		{BCONTEXT_WORLD, "WORLD", ICON_WORLD, "World", "World"},
		{BCONTEXT_OBJECT, "OBJECT", ICON_OBJECT_DATA, "Object", "Object"},
		{BCONTEXT_CONSTRAINT, "CONSTRAINT", ICON_CONSTRAINT, "Constraints", "Constraints"},
		{BCONTEXT_MODIFIER, "MODIFIER", ICON_MODIFIER, "Modifiers", "Modifiers"},
		{BCONTEXT_DATA, "DATA", 0, "Data", "Data"},
		{BCONTEXT_BONE, "BONE", ICON_BONE_DATA, "Bone", "Bone"},
		{BCONTEXT_BONE_CONSTRAINT, "BONE_CONSTRAINT", ICON_CONSTRAINT, "Bone Constraints", "Bone Constraints"},
		{BCONTEXT_MATERIAL, "MATERIAL", ICON_MATERIAL, "Material", "Material"},
		{BCONTEXT_TEXTURE, "TEXTURE", ICON_TEXTURE, "Texture", "Texture"},
		{BCONTEXT_PARTICLE, "PARTICLES", ICON_PARTICLES, "Particles", "Particle"},
		{BCONTEXT_PHYSICS, "PHYSICS", ICON_PHYSICS, "Physics", "Physics"},
		{0, NULL, 0, NULL, NULL}
	};
		
	static EnumPropertyItem align_items[] = {
		{BUT_HORIZONTAL, "HORIZONTAL", 0, "Horizontal", ""},
		{BUT_VERTICAL, "VERTICAL", 0, "Vertical", ""},
		{0, NULL, 0, NULL, NULL}
	};

	static EnumPropertyItem buttons_texture_context_items[] = {
		{SB_TEXC_MAT_OR_LAMP, "MATERIAL", ICON_MATERIAL, "Material", "Material"},
		{0, NULL, 0, NULL, NULL}
	};                             /*actually populated dynamically trough a function */
		
	srna = RNA_def_struct(brna, "SpaceProperties", "Space");
	RNA_def_struct_sdna(srna, "SpaceButs");
	RNA_def_struct_ui_text(srna, "Properties Space", "Properties space data");
	
	prop = RNA_def_property(srna, "context", PROP_ENUM, PROP_NONE);
	RNA_def_property_enum_sdna(prop, NULL, "mainb");
	RNA_def_property_enum_items(prop, buttons_context_items);
	RNA_def_property_enum_funcs(prop, NULL, "rna_SpaceProperties_context_set", NULL);
	RNA_def_property_ui_text(prop, "Context", "Type of active data to display and edit");
	RNA_def_property_update(prop, NC_SPACE | ND_SPACE_PROPERTIES, NULL);
	
	prop = RNA_def_property(srna, "align", PROP_ENUM, PROP_NONE);
	RNA_def_property_enum_sdna(prop, NULL, "align");
	RNA_def_property_enum_items(prop, align_items);
	RNA_def_property_enum_funcs(prop, NULL, "rna_SpaceProperties_align_set", NULL);
	RNA_def_property_ui_text(prop, "Align", "Arrangement of the panels");
	RNA_def_property_update(prop, NC_SPACE | ND_SPACE_PROPERTIES, NULL);

	prop = RNA_def_property(srna, "texture_context", PROP_ENUM, PROP_NONE);
	RNA_def_property_enum_items(prop, buttons_texture_context_items);
	RNA_def_property_enum_funcs(prop, NULL, NULL, "rna_SpaceProperties_texture_context_itemf");
	RNA_def_property_ui_text(prop, "Texture Context", "Type of texture data to display and edit");
	RNA_def_property_update(prop, NC_TEXTURE, NULL);

	/* pinned data */
	prop = RNA_def_property(srna, "pin_id", PROP_POINTER, PROP_NONE);
	RNA_def_property_pointer_sdna(prop, NULL, "pinid");
	RNA_def_property_struct_type(prop, "ID");
	/* note: custom set function is ONLY to avoid rna setting a user for this. */
	RNA_def_property_pointer_funcs(prop, NULL, "rna_SpaceProperties_pin_id_set",
	                               "rna_SpaceProperties_pin_id_typef", NULL);
	RNA_def_property_flag(prop, PROP_EDITABLE);
	RNA_def_property_update(prop, NC_SPACE | ND_SPACE_PROPERTIES, "rna_SpaceProperties_pin_id_update");

	prop = RNA_def_property(srna, "use_pin_id", PROP_BOOLEAN, PROP_NONE);
	RNA_def_property_boolean_sdna(prop, NULL, "flag", SB_PIN_CONTEXT);
	RNA_def_property_ui_text(prop, "Pin ID", "Use the pinned context");
}

static void rna_def_space_image(BlenderRNA *brna)
{
	StructRNA *srna;
	PropertyRNA *prop;

	srna = RNA_def_struct(brna, "SpaceImageEditor", "Space");
	RNA_def_struct_sdna(srna, "SpaceImage");
	RNA_def_struct_ui_text(srna, "Space Image Editor", "Image and UV editor space data");

	/* image */
	prop = RNA_def_property(srna, "image", PROP_POINTER, PROP_NONE);
	RNA_def_property_pointer_funcs(prop, NULL, "rna_SpaceImageEditor_image_set", NULL, NULL);
	RNA_def_property_ui_text(prop, "Image", "Image displayed and edited in this space");
	RNA_def_property_flag(prop, PROP_EDITABLE);
	RNA_def_property_update(prop, NC_GEOM | ND_DATA, NULL); /* is handled in image editor too */

	prop = RNA_def_property(srna, "image_user", PROP_POINTER, PROP_NONE);
	RNA_def_property_flag(prop, PROP_NEVER_NULL);
	RNA_def_property_pointer_sdna(prop, NULL, "iuser");
	RNA_def_property_ui_text(prop, "Image User",
	                         "Parameters defining which layer, pass and frame of the image is displayed");
	RNA_def_property_update(prop, NC_SPACE | ND_SPACE_IMAGE, NULL);

	prop = RNA_def_property(srna, "curve", PROP_POINTER, PROP_NONE);
	RNA_def_property_pointer_sdna(prop, NULL, "cumap");
	RNA_def_property_ui_text(prop, "Curve", "Color curve mapping to use for displaying the image");
	RNA_def_property_update(prop, NC_SPACE | ND_SPACE_IMAGE, "rna_SpaceImageEditor_curves_update");

	prop = RNA_def_property(srna, "scopes", PROP_POINTER, PROP_NONE);
	RNA_def_property_pointer_sdna(prop, NULL, "scopes");
	RNA_def_property_struct_type(prop, "Scopes");
	RNA_def_property_ui_text(prop, "Scopes", "Scopes to visualize image statistics");
	RNA_def_property_update(prop, NC_SPACE | ND_SPACE_IMAGE, "rna_SpaceImageEditor_scopes_update");

	prop = RNA_def_property(srna, "use_image_pin", PROP_BOOLEAN, PROP_NONE);
	RNA_def_property_boolean_sdna(prop, NULL, "pin", 0);
	RNA_def_property_ui_text(prop, "Image Pin", "Display current image regardless of object selection");
	RNA_def_property_ui_icon(prop, ICON_UNPINNED, 1);
	RNA_def_property_update(prop, NC_SPACE | ND_SPACE_IMAGE, NULL);

	prop = RNA_def_property(srna, "sample_histogram", PROP_POINTER, PROP_NONE);
	RNA_def_property_pointer_sdna(prop, NULL, "sample_line_hist");
	RNA_def_property_struct_type(prop, "Histogram");
	RNA_def_property_ui_text(prop, "Line sample", "Sampled colors along line");

	prop = RNA_def_property(srna, "zoom", PROP_FLOAT, PROP_NONE);
	RNA_def_property_array(prop, 2);
	RNA_def_property_clear_flag(prop, PROP_EDITABLE);
	RNA_def_property_float_funcs(prop, "rna_SpaceImageEditor_zoom_get", NULL, NULL);
	RNA_def_property_ui_text(prop, "Zoom", "Zoom factor");
	
	/* image draw */
	prop = RNA_def_property(srna, "show_repeat", PROP_BOOLEAN, PROP_NONE);
	RNA_def_property_boolean_sdna(prop, NULL, "flag", SI_DRAW_TILE);
	RNA_def_property_ui_text(prop, "Draw Repeated", "Draw the image repeated outside of the main view");
	RNA_def_property_update(prop, NC_SPACE | ND_SPACE_IMAGE, NULL);

	prop = RNA_def_property(srna, "draw_channels", PROP_ENUM, PROP_NONE);
	RNA_def_property_enum_bitflag_sdna(prop, NULL, "flag");
	RNA_def_property_enum_items(prop, draw_channels_items);
	RNA_def_property_enum_funcs(prop, NULL, NULL, "rna_SpaceImageEditor_draw_channels_itemf");
	RNA_def_property_ui_text(prop, "Draw Channels", "Channels of the image to draw");
	RNA_def_property_update(prop, NC_SPACE | ND_SPACE_IMAGE, NULL);

	/* uv */
	prop = RNA_def_property(srna, "uv_editor", PROP_POINTER, PROP_NONE);
	RNA_def_property_flag(prop, PROP_NEVER_NULL);
	RNA_def_property_struct_type(prop, "SpaceUVEditor");
	RNA_def_property_pointer_funcs(prop, "rna_SpaceImageEditor_uvedit_get", NULL, NULL, NULL);
	RNA_def_property_ui_text(prop, "UV Editor", "UV editor settings");
	
	/* paint */
	prop = RNA_def_property(srna, "use_image_paint", PROP_BOOLEAN, PROP_NONE);
	RNA_def_property_boolean_sdna(prop, NULL, "flag", SI_DRAWTOOL);
	RNA_def_property_ui_text(prop, "Image Painting", "Enable image painting mode");
	RNA_def_property_ui_icon(prop, ICON_TPAINT_HLT, 0);
	RNA_def_property_update(prop, NC_SPACE | ND_SPACE_IMAGE, "rna_SpaceImageEditor_paint_update");

	/* grease pencil */
	prop = RNA_def_property(srna, "grease_pencil", PROP_POINTER, PROP_NONE);
	RNA_def_property_pointer_sdna(prop, NULL, "gpd");
	RNA_def_property_flag(prop, PROP_EDITABLE);
	RNA_def_property_struct_type(prop, "GreasePencil");
	RNA_def_property_ui_text(prop, "Grease Pencil", "Grease pencil data for this space");
	RNA_def_property_update(prop, NC_SPACE | ND_SPACE_IMAGE, NULL);

	prop = RNA_def_property(srna, "use_grease_pencil", PROP_BOOLEAN, PROP_NONE);
	RNA_def_property_boolean_sdna(prop, NULL, "flag", SI_DISPGP);
	RNA_def_property_ui_text(prop, "Use Grease Pencil",
	                         "Display and edit the grease pencil freehand annotations overlay");

	/* update */
	prop = RNA_def_property(srna, "use_realtime_update", PROP_BOOLEAN, PROP_NONE);
	RNA_def_property_boolean_sdna(prop, NULL, "lock", 0);
	RNA_def_property_ui_text(prop, "Update Automatically",
	                         "Update other affected window spaces automatically to reflect changes "
	                         "during interactive operations such as transform");

	/* state */
	prop = RNA_def_property(srna, "show_render", PROP_BOOLEAN, PROP_NONE);
	RNA_def_property_boolean_funcs(prop, "rna_SpaceImageEditor_show_render_get", NULL);
	RNA_def_property_clear_flag(prop, PROP_EDITABLE);
	RNA_def_property_ui_text(prop, "Show Render", "Show render related properties");

	prop = RNA_def_property(srna, "show_paint", PROP_BOOLEAN, PROP_NONE);
	RNA_def_property_boolean_funcs(prop, "rna_SpaceImageEditor_show_paint_get", NULL);
	RNA_def_property_clear_flag(prop, PROP_EDITABLE);
	RNA_def_property_ui_text(prop, "Show Paint", "Show paint related properties");

	prop = RNA_def_property(srna, "show_uvedit", PROP_BOOLEAN, PROP_NONE);
	RNA_def_property_boolean_funcs(prop, "rna_SpaceImageEditor_show_uvedit_get", NULL);
	RNA_def_property_clear_flag(prop, PROP_EDITABLE);
	RNA_def_property_ui_text(prop, "Show UV Editor", "Show UV editing related properties");

	rna_def_space_image_uv(brna);
}

static void rna_def_space_sequencer(BlenderRNA *brna)
{
	StructRNA *srna;
	PropertyRNA *prop;
	
	static EnumPropertyItem view_type_items[] = {
		{SEQ_VIEW_SEQUENCE, "SEQUENCER", ICON_SEQ_SEQUENCER, "Sequencer", ""},
		{SEQ_VIEW_PREVIEW,  "PREVIEW", ICON_SEQ_PREVIEW, "Image Preview", ""},
		{SEQ_VIEW_SEQUENCE_PREVIEW,  "SEQUENCER_PREVIEW", ICON_SEQ_SPLITVIEW, "Sequencer and Image Preview", ""},
		{0, NULL, 0, NULL, NULL}
	};

	static EnumPropertyItem display_mode_items[] = {
		{SEQ_DRAW_IMG_IMBUF, "IMAGE", ICON_SEQ_PREVIEW, "Image Preview", ""},
		{SEQ_DRAW_IMG_WAVEFORM, "WAVEFORM", ICON_SEQ_LUMA_WAVEFORM, "Luma Waveform", ""},
		{SEQ_DRAW_IMG_VECTORSCOPE, "VECTOR_SCOPE", ICON_SEQ_CHROMA_SCOPE, "Chroma Vectorscope", ""},
		{SEQ_DRAW_IMG_HISTOGRAM, "HISTOGRAM", ICON_SEQ_HISTOGRAM, "Histogram", ""},
		{0, NULL, 0, NULL, NULL}
	};

	static EnumPropertyItem proxy_render_size_items[] = {
		{SEQ_PROXY_RENDER_SIZE_NONE, "NONE", 0, "No display", ""},
		{SEQ_PROXY_RENDER_SIZE_SCENE, "SCENE", 0, "Scene render size", ""},
		{SEQ_PROXY_RENDER_SIZE_25, "PROXY_25", 0, "Proxy size 25%", ""},
		{SEQ_PROXY_RENDER_SIZE_50, "PROXY_50", 0, "Proxy size 50%", ""},
		{SEQ_PROXY_RENDER_SIZE_75, "PROXY_75", 0, "Proxy size 75%", ""},
		{SEQ_PROXY_RENDER_SIZE_100, "PROXY_100", 0, "Proxy size 100%", ""},
		{SEQ_PROXY_RENDER_SIZE_FULL, "FULL", 0, "No proxy, full render", ""},
		{0, NULL, 0, NULL, NULL}
	};
	
	srna = RNA_def_struct(brna, "SpaceSequenceEditor", "Space");
	RNA_def_struct_sdna(srna, "SpaceSeq");
	RNA_def_struct_ui_text(srna, "Space Sequence Editor", "Sequence editor space data");
	
	/* view type, fairly important */
	prop = RNA_def_property(srna, "view_type", PROP_ENUM, PROP_NONE);
	RNA_def_property_enum_sdna(prop, NULL, "view");
	RNA_def_property_enum_items(prop, view_type_items);
	RNA_def_property_ui_text(prop, "View Type", "Type of the Sequencer view (sequencer, preview or both)");
	RNA_def_property_update(prop, 0, "rna_Sequencer_view_type_update");

	/* display type, fairly important */
	prop = RNA_def_property(srna, "display_mode", PROP_ENUM, PROP_NONE);
	RNA_def_property_enum_sdna(prop, NULL, "mainb");
	RNA_def_property_enum_items(prop, display_mode_items);
	RNA_def_property_ui_text(prop, "Display Mode", "View mode to use for displaying sequencer output");
	RNA_def_property_update(prop, NC_SPACE | ND_SPACE_SEQUENCER, NULL);
		
	/* flag's */
	prop = RNA_def_property(srna, "show_frame_indicator", PROP_BOOLEAN, PROP_NONE);
	RNA_def_property_boolean_negative_sdna(prop, NULL, "flag", SEQ_NO_DRAW_CFRANUM);
	RNA_def_property_ui_text(prop, "Show Frame Number Indicator",
	                         "Show frame number beside the current frame indicator line");
	RNA_def_property_update(prop, NC_SPACE | ND_SPACE_SEQUENCER, NULL);
	
	prop = RNA_def_property(srna, "show_frames", PROP_BOOLEAN, PROP_NONE);
	RNA_def_property_boolean_sdna(prop, NULL, "flag", SEQ_DRAWFRAMES);
	RNA_def_property_ui_text(prop, "Draw Frames", "Draw frames rather than seconds");
	RNA_def_property_update(prop, NC_SPACE | ND_SPACE_SEQUENCER, NULL);
	
	prop = RNA_def_property(srna, "use_marker_sync", PROP_BOOLEAN, PROP_NONE);
	RNA_def_property_boolean_sdna(prop, NULL, "flag", SEQ_MARKER_TRANS);
	RNA_def_property_ui_text(prop, "Sync Markers", "Transform markers as well as strips");
	RNA_def_property_update(prop, NC_SPACE | ND_SPACE_SEQUENCER, NULL);
	
	prop = RNA_def_property(srna, "show_separate_color", PROP_BOOLEAN, PROP_NONE);
	RNA_def_property_boolean_sdna(prop, NULL, "flag", SEQ_DRAW_COLOR_SEPARATED);
	RNA_def_property_ui_text(prop, "Separate Colors", "Separate color channels in preview");
	RNA_def_property_update(prop, NC_SPACE | ND_SPACE_SEQUENCER, NULL);

	prop = RNA_def_property(srna, "show_safe_margin", PROP_BOOLEAN, PROP_NONE);
	RNA_def_property_boolean_sdna(prop, NULL, "flag", SEQ_DRAW_SAFE_MARGINS);
	RNA_def_property_ui_text(prop, "Safe Margin", "Draw title safe margins in preview");
	RNA_def_property_update(prop, NC_SPACE | ND_SPACE_SEQUENCER, NULL);
	
	prop = RNA_def_property(srna, "use_grease_pencil", PROP_BOOLEAN, PROP_NONE);
	RNA_def_property_boolean_sdna(prop, NULL, "flag", SEQ_DRAW_GPENCIL);
	RNA_def_property_ui_text(prop, "Use Grease Pencil",
	                         "Display and edit the grease pencil freehand annotations overlay");
	RNA_def_property_update(prop, NC_SPACE | ND_SPACE_SEQUENCER, NULL);
	
	prop = RNA_def_property(srna, "show_seconds", PROP_BOOLEAN, PROP_NONE);
	RNA_def_property_boolean_negative_sdna(prop, NULL, "flag", SEQ_DRAWFRAMES);
	RNA_def_property_ui_text(prop, "Show Seconds", "Show timing in seconds not frames");
	RNA_def_property_update(prop, NC_SPACE | ND_SPACE_SEQUENCER, NULL);

	/* grease pencil */
	prop = RNA_def_property(srna, "grease_pencil", PROP_POINTER, PROP_NONE);
	RNA_def_property_pointer_sdna(prop, NULL, "gpd");
	RNA_def_property_struct_type(prop, "UnknownType");
	RNA_def_property_ui_text(prop, "Grease Pencil", "Grease pencil data for this space");
	RNA_def_property_update(prop, NC_SPACE | ND_SPACE_SEQUENCER, NULL);
	
	prop = RNA_def_property(srna, "display_channel", PROP_INT, PROP_NONE);
	RNA_def_property_int_sdna(prop, NULL, "chanshown");
	RNA_def_property_ui_text(prop, "Display Channel",
	                         "The channel number shown in the image preview. 0 is the result of all strips combined");
	RNA_def_property_range(prop, -5, MAXSEQ);
	RNA_def_property_update(prop, NC_SPACE | ND_SPACE_SEQUENCER, NULL);
	
	prop = RNA_def_property(srna, "draw_overexposed", PROP_INT, PROP_NONE);
	RNA_def_property_int_sdna(prop, NULL, "zebra");
	RNA_def_property_ui_text(prop, "Show Overexposed", "Show overexposed areas with zebra stripes");
	RNA_def_property_range(prop, 0, 110);
	RNA_def_property_update(prop, NC_SPACE | ND_SPACE_SEQUENCER, NULL);
	
	prop = RNA_def_property(srna, "proxy_render_size", PROP_ENUM, PROP_NONE);
	RNA_def_property_enum_sdna(prop, NULL, "render_size");
	RNA_def_property_enum_items(prop, proxy_render_size_items);
	RNA_def_property_ui_text(prop, "Proxy render size",
	                         "Draw preview using full resolution or different proxy resolutions");
	RNA_def_property_update(prop, NC_SPACE | ND_SPACE_SEQUENCER, NULL);
}

static void rna_def_space_text(BlenderRNA *brna)
{
	StructRNA *srna;
	PropertyRNA *prop;

	srna = RNA_def_struct(brna, "SpaceTextEditor", "Space");
	RNA_def_struct_sdna(srna, "SpaceText");
	RNA_def_struct_ui_text(srna, "Space Text Editor", "Text editor space data");

	/* text */
	prop = RNA_def_property(srna, "text", PROP_POINTER, PROP_NONE);
	RNA_def_property_flag(prop, PROP_EDITABLE);
	RNA_def_property_ui_text(prop, "Text", "Text displayed and edited in this space");
	RNA_def_property_pointer_funcs(prop, NULL, "rna_SpaceTextEditor_text_set", NULL, NULL);
	RNA_def_property_update(prop, NC_SPACE | ND_SPACE_TEXT, NULL);

	/* display */
	prop = RNA_def_property(srna, "show_word_wrap", PROP_BOOLEAN, PROP_NONE);
	RNA_def_property_boolean_sdna(prop, NULL, "wordwrap", 0);
	RNA_def_property_boolean_funcs(prop, NULL, "rna_SpaceTextEditor_word_wrap_set");
	RNA_def_property_ui_text(prop, "Word Wrap", "Wrap words if there is not enough horizontal space");
	RNA_def_property_ui_icon(prop, ICON_WORDWRAP_OFF, 1);
	RNA_def_property_update(prop, NC_SPACE | ND_SPACE_TEXT, NULL);

	prop = RNA_def_property(srna, "show_line_numbers", PROP_BOOLEAN, PROP_NONE);
	RNA_def_property_boolean_sdna(prop, NULL, "showlinenrs", 0);
	RNA_def_property_ui_text(prop, "Line Numbers", "Show line numbers next to the text");
	RNA_def_property_ui_icon(prop, ICON_LINENUMBERS_OFF, 1);
	RNA_def_property_update(prop, NC_SPACE | ND_SPACE_TEXT, NULL);

	prop = RNA_def_property(srna, "show_syntax_highlight", PROP_BOOLEAN, PROP_NONE);
	RNA_def_property_boolean_sdna(prop, NULL, "showsyntax", 0);
	RNA_def_property_ui_text(prop, "Syntax Highlight", "Syntax highlight for scripting");
	RNA_def_property_ui_icon(prop, ICON_SYNTAX_OFF, 1);
	RNA_def_property_update(prop, NC_SPACE | ND_SPACE_TEXT, NULL);
	
	prop = RNA_def_property(srna, "show_line_highlight", PROP_BOOLEAN, PROP_NONE);
	RNA_def_property_boolean_sdna(prop, NULL, "line_hlight", 0);
	RNA_def_property_ui_text(prop, "Highlight Line", "Highlight the current line");
	RNA_def_property_update(prop, NC_SPACE | ND_SPACE_TEXT, NULL);

	prop = RNA_def_property(srna, "tab_width", PROP_INT, PROP_NONE);
	RNA_def_property_int_sdna(prop, NULL, "tabnumber");
	RNA_def_property_range(prop, 2, 8);
	RNA_def_property_ui_text(prop, "Tab Width", "Number of spaces to display tabs with");
	RNA_def_property_update(prop, NC_SPACE | ND_SPACE_TEXT, "rna_SpaceTextEditor_updateEdited");

	prop = RNA_def_property(srna, "font_size", PROP_INT, PROP_NONE);
	RNA_def_property_int_sdna(prop, NULL, "lheight");
	RNA_def_property_range(prop, 8, 32);
	RNA_def_property_ui_text(prop, "Font Size", "Font size to use for displaying the text");
	RNA_def_property_update(prop, NC_SPACE | ND_SPACE_TEXT, NULL);

	prop = RNA_def_property(srna, "show_margin", PROP_BOOLEAN, PROP_NONE);
	RNA_def_property_boolean_sdna(prop, NULL, "flags", ST_SHOW_MARGIN);
	RNA_def_property_ui_text(prop, "Show Margin", "Show right margin");
	RNA_def_property_update(prop, NC_SPACE | ND_SPACE_TEXT, NULL);

	prop = RNA_def_property(srna, "margin_column", PROP_INT, PROP_NONE);
	RNA_def_property_int_sdna(prop, NULL, "margin_column");
	RNA_def_property_range(prop, 0, 1024);
	RNA_def_property_ui_text(prop, "Margin Column", "Column number to show right margin at");
	RNA_def_property_update(prop, NC_SPACE | ND_SPACE_TEXT, NULL);

	/* functionality options */
	prop = RNA_def_property(srna, "use_overwrite", PROP_BOOLEAN, PROP_NONE);
	RNA_def_property_boolean_sdna(prop, NULL, "overwrite", 1);
	RNA_def_property_ui_text(prop, "Overwrite", "Overwrite characters when typing rather than inserting them");
	RNA_def_property_update(prop, NC_SPACE | ND_SPACE_TEXT, NULL);
	
	prop = RNA_def_property(srna, "use_live_edit", PROP_BOOLEAN, PROP_NONE);
	RNA_def_property_boolean_sdna(prop, NULL, "live_edit", 1);
	RNA_def_property_ui_text(prop, "Live Edit", "Run python while editing");
	RNA_def_property_update(prop, NC_SPACE | ND_SPACE_TEXT, NULL);
	
	/* find */
	prop = RNA_def_property(srna, "use_find_all", PROP_BOOLEAN, PROP_NONE);
	RNA_def_property_boolean_sdna(prop, NULL, "flags", ST_FIND_ALL);
	RNA_def_property_ui_text(prop, "Find All", "Search in all text datablocks, instead of only the active one");
	RNA_def_property_update(prop, NC_SPACE | ND_SPACE_TEXT, NULL);

	prop = RNA_def_property(srna, "use_find_wrap", PROP_BOOLEAN, PROP_NONE);
	RNA_def_property_boolean_sdna(prop, NULL, "flags", ST_FIND_WRAP);
	RNA_def_property_ui_text(prop, "Find Wrap", "Search again from the start of the file when reaching the end");
	RNA_def_property_update(prop, NC_SPACE | ND_SPACE_TEXT, NULL);

	prop = RNA_def_property(srna, "use_match_case", PROP_BOOLEAN, PROP_NONE);
	RNA_def_property_boolean_sdna(prop, NULL, "flags", ST_MATCH_CASE);
	RNA_def_property_ui_text(prop, "Match case", "Search string is sensitive to uppercase and lowercase letters");
	RNA_def_property_update(prop, NC_SPACE | ND_SPACE_TEXT, NULL);

	prop = RNA_def_property(srna, "find_text", PROP_STRING, PROP_NONE);
	RNA_def_property_string_sdna(prop, NULL, "findstr");
	RNA_def_property_ui_text(prop, "Find Text", "Text to search for with the find tool");
	RNA_def_property_update(prop, NC_SPACE | ND_SPACE_TEXT, NULL);

	prop = RNA_def_property(srna, "replace_text", PROP_STRING, PROP_NONE);
	RNA_def_property_string_sdna(prop, NULL, "replacestr");
	RNA_def_property_ui_text(prop, "Replace Text", "Text to replace selected text with using the replace tool");
	RNA_def_property_update(prop, NC_SPACE | ND_SPACE_TEXT, NULL);
}

static void rna_def_space_dopesheet(BlenderRNA *brna)
{
	StructRNA *srna;
	PropertyRNA *prop;
	
	/* XXX: action-editor is currently for object-level only actions, so show that using object-icon hint */
	static EnumPropertyItem mode_items[] = {
		{SACTCONT_DOPESHEET, "DOPESHEET", ICON_OOPS, "DopeSheet", "DopeSheet Editor"},
		{SACTCONT_ACTION, "ACTION", ICON_OBJECT_DATA, "Action Editor", "Action Editor"},
		{SACTCONT_SHAPEKEY, "SHAPEKEY", ICON_SHAPEKEY_DATA, "ShapeKey Editor", "ShapeKey Editor"},
		{SACTCONT_GPENCIL, "GPENCIL", ICON_GREASEPENCIL, "Grease Pencil", "Grease Pencil"},
		{0, NULL, 0, NULL, NULL}
	};
		
	
	srna = RNA_def_struct(brna, "SpaceDopeSheetEditor", "Space");
	RNA_def_struct_sdna(srna, "SpaceAction");
	RNA_def_struct_ui_text(srna, "Space DopeSheet Editor", "DopeSheet space data");

	/* data */
	prop = RNA_def_property(srna, "action", PROP_POINTER, PROP_NONE);
	RNA_def_property_flag(prop, PROP_EDITABLE);
	RNA_def_property_pointer_funcs(prop, NULL, "rna_SpaceDopeSheetEditor_action_set", NULL,
	                               "rna_Action_actedit_assign_poll");
	RNA_def_property_ui_text(prop, "Action", "Action displayed and edited in this space");
	RNA_def_property_update(prop, NC_ANIMATION | ND_KEYFRAME | NA_EDITED, "rna_SpaceDopeSheetEditor_action_update");
	
	/* mode */
	prop = RNA_def_property(srna, "mode", PROP_ENUM, PROP_NONE);
	RNA_def_property_enum_sdna(prop, NULL, "mode");
	RNA_def_property_enum_items(prop, mode_items);
	RNA_def_property_ui_text(prop, "Mode", "Editing context being displayed");
	RNA_def_property_update(prop, NC_SPACE | ND_SPACE_DOPESHEET, "rna_SpaceDopeSheetEditor_mode_update");
	
	/* display */
	prop = RNA_def_property(srna, "show_seconds", PROP_BOOLEAN, PROP_NONE);
	RNA_def_property_boolean_sdna(prop, NULL, "flag", SACTION_DRAWTIME);
	RNA_def_property_ui_text(prop, "Show Seconds", "Show timing in seconds not frames");
	RNA_def_property_update(prop, NC_SPACE | ND_SPACE_DOPESHEET, NULL);
	
	prop = RNA_def_property(srna, "show_frame_indicator", PROP_BOOLEAN, PROP_NONE);
	RNA_def_property_boolean_negative_sdna(prop, NULL, "flag", SACTION_NODRAWCFRANUM);
	RNA_def_property_ui_text(prop, "Show Frame Number Indicator",
	                         "Show frame number beside the current frame indicator line");
	RNA_def_property_update(prop, NC_SPACE | ND_SPACE_DOPESHEET, NULL);
	
	prop = RNA_def_property(srna, "show_sliders", PROP_BOOLEAN, PROP_NONE);
	RNA_def_property_boolean_sdna(prop, NULL, "flag", SACTION_SLIDERS);
	RNA_def_property_ui_text(prop, "Show Sliders", "Show sliders beside F-Curve channels");
	RNA_def_property_update(prop, NC_SPACE | ND_SPACE_DOPESHEET, NULL);
	
	prop = RNA_def_property(srna, "show_pose_markers", PROP_BOOLEAN, PROP_NONE);
	RNA_def_property_boolean_sdna(prop, NULL, "flag", SACTION_POSEMARKERS_SHOW);
	RNA_def_property_ui_text(prop, "Show Pose Markers",
	                         "Show markers belonging to the active action instead of Scene markers "
	                         "(Action and Shape Key Editors only)");
	RNA_def_property_update(prop, NC_SPACE | ND_SPACE_DOPESHEET, NULL);
	
	/* editing */
	prop = RNA_def_property(srna, "use_auto_merge_keyframes", PROP_BOOLEAN, PROP_NONE);
	RNA_def_property_boolean_negative_sdna(prop, NULL, "flag", SACTION_NOTRANSKEYCULL);
	RNA_def_property_ui_text(prop, "AutoMerge Keyframes", "Automatically merge nearby keyframes");
	RNA_def_property_update(prop, NC_SPACE | ND_SPACE_DOPESHEET, NULL);
	
	prop = RNA_def_property(srna, "use_realtime_update", PROP_BOOLEAN, PROP_NONE);
	RNA_def_property_boolean_negative_sdna(prop, NULL, "flag", SACTION_NOREALTIMEUPDATES);
	RNA_def_property_ui_text(prop, "Realtime Updates",
	                         "When transforming keyframes, changes to the animation data are flushed to other views");
	RNA_def_property_update(prop, NC_SPACE | ND_SPACE_DOPESHEET, NULL);

	prop = RNA_def_property(srna, "use_marker_sync", PROP_BOOLEAN, PROP_NONE);
	RNA_def_property_boolean_sdna(prop, NULL, "flag", SACTION_MARKERS_MOVE);
	RNA_def_property_ui_text(prop, "Sync Markers", "Sync Markers with keyframe edits");

	/* dopesheet */
	prop = RNA_def_property(srna, "dopesheet", PROP_POINTER, PROP_NONE);
	RNA_def_property_struct_type(prop, "DopeSheet");
	RNA_def_property_pointer_sdna(prop, NULL, "ads");
	RNA_def_property_ui_text(prop, "DopeSheet", "Settings for filtering animation data");

	/* autosnap */
	prop = RNA_def_property(srna, "auto_snap", PROP_ENUM, PROP_NONE);
	RNA_def_property_enum_sdna(prop, NULL, "autosnap");
	RNA_def_property_enum_items(prop, autosnap_items);
	RNA_def_property_ui_text(prop, "Auto Snap", "Automatic time snapping settings for transformations");
	RNA_def_property_update(prop, NC_SPACE | ND_SPACE_DOPESHEET, NULL);
}

static void rna_def_space_graph(BlenderRNA *brna)
{
	StructRNA *srna;
	PropertyRNA *prop;
	
	static EnumPropertyItem mode_items[] = {
		{SIPO_MODE_ANIMATION, "FCURVES", ICON_IPO, "F-Curve Editor",
		 "Edit animation/keyframes displayed as 2D curves"},
		{SIPO_MODE_DRIVERS, "DRIVERS", ICON_DRIVER, "Drivers", "Edit drivers"},
		{0, NULL, 0, NULL, NULL}
	};
		
	/* this is basically the same as the one for the 3D-View, but with some entries ommitted */
	static EnumPropertyItem gpivot_items[] = {
		{V3D_CENTER, "BOUNDING_BOX_CENTER", ICON_ROTATE, "Bounding Box Center", ""},
		{V3D_CURSOR, "CURSOR", ICON_CURSOR, "2D Cursor", ""},
		{V3D_LOCAL, "INDIVIDUAL_ORIGINS", ICON_ROTATECOLLECTION, "Individual Centers", ""},
		/*{V3D_CENTROID, "MEDIAN_POINT", 0, "Median Point", ""}, */
		/*{V3D_ACTIVE, "ACTIVE_ELEMENT", 0, "Active Element", ""}, */
		{0, NULL, 0, NULL, NULL}
	};

	
	srna = RNA_def_struct(brna, "SpaceGraphEditor", "Space");
	RNA_def_struct_sdna(srna, "SpaceIpo");
	RNA_def_struct_ui_text(srna, "Space Graph Editor", "Graph Editor space data");
	
	/* mode */
	prop = RNA_def_property(srna, "mode", PROP_ENUM, PROP_NONE);
	RNA_def_property_enum_sdna(prop, NULL, "mode");
	RNA_def_property_enum_items(prop, mode_items);
	RNA_def_property_ui_text(prop, "Mode", "Editing context being displayed");
	RNA_def_property_update(prop, NC_SPACE | ND_SPACE_GRAPH, "rna_SpaceGraphEditor_display_mode_update");
	
	/* display */
	prop = RNA_def_property(srna, "show_seconds", PROP_BOOLEAN, PROP_NONE);
	RNA_def_property_boolean_sdna(prop, NULL, "flag", SIPO_DRAWTIME);
	RNA_def_property_ui_text(prop, "Show Seconds", "Show timing in seconds not frames");
	RNA_def_property_update(prop, NC_SPACE | ND_SPACE_GRAPH, NULL);
	
	prop = RNA_def_property(srna, "show_frame_indicator", PROP_BOOLEAN, PROP_NONE);
	RNA_def_property_boolean_negative_sdna(prop, NULL, "flag", SIPO_NODRAWCFRANUM);
	RNA_def_property_ui_text(prop, "Show Frame Number Indicator",
	                         "Show frame number beside the current frame indicator line");
	RNA_def_property_update(prop, NC_SPACE | ND_SPACE_GRAPH, NULL);
	
	prop = RNA_def_property(srna, "show_sliders", PROP_BOOLEAN, PROP_NONE);
	RNA_def_property_boolean_sdna(prop, NULL, "flag", SIPO_SLIDERS);
	RNA_def_property_ui_text(prop, "Show Sliders", "Show sliders beside F-Curve channels");
	RNA_def_property_update(prop, NC_SPACE | ND_SPACE_GRAPH, NULL);
	
	prop = RNA_def_property(srna, "show_handles", PROP_BOOLEAN, PROP_NONE);
	RNA_def_property_boolean_negative_sdna(prop, NULL, "flag", SIPO_NOHANDLES);
	RNA_def_property_ui_text(prop, "Show Handles", "Show handles of Bezier control points");
	RNA_def_property_update(prop, NC_SPACE | ND_SPACE_GRAPH, NULL);
	
	prop = RNA_def_property(srna, "use_only_selected_curves_handles", PROP_BOOLEAN, PROP_NONE);
	RNA_def_property_boolean_sdna(prop, NULL, "flag", SIPO_SELCUVERTSONLY);
	RNA_def_property_ui_text(prop, "Only Selected Curve Keyframes",
	                         "Only keyframes of selected F-Curves are visible and editable");
	RNA_def_property_update(prop, NC_SPACE | ND_SPACE_GRAPH, NULL);
	
	prop = RNA_def_property(srna, "use_only_selected_keyframe_handles", PROP_BOOLEAN, PROP_NONE);
	RNA_def_property_boolean_sdna(prop, NULL, "flag", SIPO_SELVHANDLESONLY);
	RNA_def_property_ui_text(prop, "Only Selected Keyframes Handles",
	                         "Only show and edit handles of selected keyframes");
	RNA_def_property_update(prop, NC_SPACE | ND_SPACE_GRAPH, NULL);
	
	prop = RNA_def_property(srna, "use_beauty_drawing", PROP_BOOLEAN, PROP_NONE);
	RNA_def_property_boolean_negative_sdna(prop, NULL, "flag", SIPO_BEAUTYDRAW_OFF);
	RNA_def_property_ui_text(prop, "Use High Quality Drawing",
	                         "Draw F-Curves using Anti-Aliasing and other fancy effects "
	                         "(disable for better performance)");
	RNA_def_property_update(prop, NC_SPACE | ND_SPACE_GRAPH, NULL);
	
	/* editing */
	prop = RNA_def_property(srna, "use_auto_merge_keyframes", PROP_BOOLEAN, PROP_NONE);
	RNA_def_property_boolean_negative_sdna(prop, NULL, "flag", SIPO_NOTRANSKEYCULL);
	RNA_def_property_ui_text(prop, "AutoMerge Keyframes", "Automatically merge nearby keyframes");
	RNA_def_property_update(prop, NC_SPACE | ND_SPACE_GRAPH, NULL);
	
	prop = RNA_def_property(srna, "use_realtime_update", PROP_BOOLEAN, PROP_NONE);
	RNA_def_property_boolean_negative_sdna(prop, NULL, "flag", SIPO_NOREALTIMEUPDATES);
	RNA_def_property_ui_text(prop, "Realtime Updates",
	                         "When transforming keyframes, changes to the animation data are flushed to other views");
	RNA_def_property_update(prop, NC_SPACE | ND_SPACE_GRAPH, NULL);
	
	/* cursor */
	prop = RNA_def_property(srna, "show_cursor", PROP_BOOLEAN, PROP_NONE);
	RNA_def_property_boolean_negative_sdna(prop, NULL, "flag", SIPO_NODRAWCURSOR);
	RNA_def_property_ui_text(prop, "Show Cursor", "Show 2D cursor");
	RNA_def_property_update(prop, NC_SPACE | ND_SPACE_GRAPH, NULL);
	
	prop = RNA_def_property(srna, "cursor_position_y", PROP_FLOAT, PROP_NONE);
	RNA_def_property_float_sdna(prop, NULL, "cursorVal");
	RNA_def_property_ui_text(prop, "Cursor Y-Value", "Graph Editor 2D-Value cursor - Y-Value component");
	RNA_def_property_update(prop, NC_SPACE | ND_SPACE_GRAPH, NULL);
	
	prop = RNA_def_property(srna, "pivot_point", PROP_ENUM, PROP_NONE);
	RNA_def_property_enum_sdna(prop, NULL, "around");
	RNA_def_property_enum_items(prop, gpivot_items);
	RNA_def_property_ui_text(prop, "Pivot Point", "Pivot center for rotation/scaling");
	RNA_def_property_update(prop, NC_SPACE | ND_SPACE_GRAPH, NULL);

	/* dopesheet */
	prop = RNA_def_property(srna, "dopesheet", PROP_POINTER, PROP_NONE);
	RNA_def_property_struct_type(prop, "DopeSheet");
	RNA_def_property_pointer_sdna(prop, NULL, "ads");
	RNA_def_property_ui_text(prop, "DopeSheet", "Settings for filtering animation data");

	/* autosnap */
	prop = RNA_def_property(srna, "auto_snap", PROP_ENUM, PROP_NONE);
	RNA_def_property_enum_sdna(prop, NULL, "autosnap");
	RNA_def_property_enum_items(prop, autosnap_items);
	RNA_def_property_ui_text(prop, "Auto Snap", "Automatic time snapping settings for transformations");
	RNA_def_property_update(prop, NC_SPACE | ND_SPACE_GRAPH, NULL);
	
	/* readonly state info */
	prop = RNA_def_property(srna, "has_ghost_curves", PROP_BOOLEAN, PROP_NONE);
	/* XXX: hack to make this compile, since this property doesn't actually exist*/
	RNA_def_property_boolean_sdna(prop, NULL, "flag", 0);
	RNA_def_property_boolean_funcs(prop, "rna_SpaceGraphEditor_has_ghost_curves_get", NULL);
	RNA_def_property_ui_text(prop, "Has Ghost Curves", "Graph Editor instance has some ghost curves stored");
	RNA_def_property_update(prop, NC_SPACE | ND_SPACE_GRAPH, NULL);
}

static void rna_def_space_nla(BlenderRNA *brna)
{
	StructRNA *srna;
	PropertyRNA *prop;
	
	srna = RNA_def_struct(brna, "SpaceNLA", "Space");
	RNA_def_struct_sdna(srna, "SpaceNla");
	RNA_def_struct_ui_text(srna, "Space Nla Editor", "NLA editor space data");
	
	/* display */
	prop = RNA_def_property(srna, "show_seconds", PROP_BOOLEAN, PROP_NONE);
	RNA_def_property_boolean_sdna(prop, NULL, "flag", SNLA_DRAWTIME);
	RNA_def_property_ui_text(prop, "Show Seconds", "Show timing in seconds not frames");
	RNA_def_property_update(prop, NC_SPACE | ND_SPACE_NLA, NULL);
	
	prop = RNA_def_property(srna, "show_frame_indicator", PROP_BOOLEAN, PROP_NONE);
	RNA_def_property_boolean_negative_sdna(prop, NULL, "flag", SNLA_NODRAWCFRANUM);
	RNA_def_property_ui_text(prop, "Show Frame Number Indicator",
	                         "Show frame number beside the current frame indicator line");
	RNA_def_property_update(prop, NC_SPACE | ND_SPACE_NLA, NULL);
	
	prop = RNA_def_property(srna, "show_strip_curves", PROP_BOOLEAN, PROP_NONE);
	RNA_def_property_boolean_negative_sdna(prop, NULL, "flag", SNLA_NOSTRIPCURVES);
	RNA_def_property_ui_text(prop, "Show Control F-Curves", "Show influence F-Curves on strips");
	RNA_def_property_update(prop, NC_SPACE | ND_SPACE_NLA, NULL);
	
	/* editing */
	prop = RNA_def_property(srna, "use_realtime_update", PROP_BOOLEAN, PROP_NONE);
	RNA_def_property_boolean_negative_sdna(prop, NULL, "flag", SNLA_NOREALTIMEUPDATES);
	RNA_def_property_ui_text(prop, "Realtime Updates",
	                         "When transforming strips, changes to the animation data are flushed to other views");
	RNA_def_property_update(prop, NC_SPACE | ND_SPACE_NLA, NULL);

	/* dopesheet */
	prop = RNA_def_property(srna, "dopesheet", PROP_POINTER, PROP_NONE);
	RNA_def_property_struct_type(prop, "DopeSheet");
	RNA_def_property_pointer_sdna(prop, NULL, "ads");
	RNA_def_property_ui_text(prop, "DopeSheet", "Settings for filtering animation data");

	/* autosnap */
	prop = RNA_def_property(srna, "auto_snap", PROP_ENUM, PROP_NONE);
	RNA_def_property_enum_sdna(prop, NULL, "autosnap");
	RNA_def_property_enum_items(prop, autosnap_items);
	RNA_def_property_ui_text(prop, "Auto Snap", "Automatic time snapping settings for transformations");
	RNA_def_property_update(prop, NC_SPACE | ND_SPACE_NLA, NULL);
}

static void rna_def_space_time(BlenderRNA *brna)
{
	StructRNA *srna;
	PropertyRNA *prop;
	
	srna = RNA_def_struct(brna, "SpaceTimeline", "Space");
	RNA_def_struct_sdna(srna, "SpaceTime");
	RNA_def_struct_ui_text(srna, "Space Timeline Editor", "Timeline editor space data");
	
	/* view settings */
	prop = RNA_def_property(srna, "show_only_selected", PROP_BOOLEAN, PROP_NONE);
	RNA_def_property_boolean_sdna(prop, NULL, "flag", TIME_ONLYACTSEL);
	RNA_def_property_ui_text(prop, "Only Selected Channels",
	                         "Show keyframes for active Object and/or its selected bones only");
	RNA_def_property_update(prop, NC_SPACE | ND_SPACE_TIME, NULL);
	
	prop = RNA_def_property(srna, "show_frame_indicator", PROP_BOOLEAN, PROP_NONE);
	RNA_def_property_boolean_sdna(prop, NULL, "flag", TIME_CFRA_NUM);
	RNA_def_property_ui_text(prop, "Show Frame Number Indicator",
	                         "Show frame number beside the current frame indicator line");
	RNA_def_property_update(prop, NC_SPACE | ND_SPACE_TIME, NULL);
	
	prop = RNA_def_property(srna, "show_seconds", PROP_BOOLEAN, PROP_NONE);
	RNA_def_property_boolean_negative_sdna(prop, NULL, "flag", TIME_DRAWFRAMES);
	RNA_def_property_ui_text(prop, "Show Seconds", "Show timing in seconds not frames");
	RNA_def_property_update(prop, NC_SPACE | ND_SPACE_TIME, NULL);
	
	/* displaying cache status */
	prop = RNA_def_property(srna, "show_cache", PROP_BOOLEAN, PROP_NONE);
	RNA_def_property_boolean_sdna(prop, NULL, "cache_display", TIME_CACHE_DISPLAY);
	RNA_def_property_ui_text(prop, "Show Cache", "Show the status of cached frames in the timeline");
	RNA_def_property_update(prop, NC_SPACE | ND_SPACE_TIME, NULL);
	
	prop = RNA_def_property(srna, "cache_softbody", PROP_BOOLEAN, PROP_NONE);
	RNA_def_property_boolean_sdna(prop, NULL, "cache_display", TIME_CACHE_SOFTBODY);
	RNA_def_property_ui_text(prop, "Softbody", "Show the active object's softbody point cache");
	RNA_def_property_update(prop, NC_SPACE | ND_SPACE_TIME, NULL);
	
	prop = RNA_def_property(srna, "cache_particles", PROP_BOOLEAN, PROP_NONE);
	RNA_def_property_boolean_sdna(prop, NULL, "cache_display", TIME_CACHE_PARTICLES);
	RNA_def_property_ui_text(prop, "Particles", "Show the active object's particle point cache");
	RNA_def_property_update(prop, NC_SPACE | ND_SPACE_TIME, NULL);
	
	prop = RNA_def_property(srna, "cache_cloth", PROP_BOOLEAN, PROP_NONE);
	RNA_def_property_boolean_sdna(prop, NULL, "cache_display", TIME_CACHE_CLOTH);
	RNA_def_property_ui_text(prop, "Cloth", "Show the active object's cloth point cache");
	RNA_def_property_update(prop, NC_SPACE | ND_SPACE_TIME, NULL);
	
	prop = RNA_def_property(srna, "cache_smoke", PROP_BOOLEAN, PROP_NONE);
	RNA_def_property_boolean_sdna(prop, NULL, "cache_display", TIME_CACHE_SMOKE);
	RNA_def_property_ui_text(prop, "Smoke", "Show the active object's smoke cache");
	RNA_def_property_update(prop, NC_SPACE | ND_SPACE_TIME, NULL);
		
	prop = RNA_def_property(srna, "cache_dynamicpaint", PROP_BOOLEAN, PROP_NONE);
	RNA_def_property_boolean_sdna(prop, NULL, "cache_display", TIME_CACHE_DYNAMICPAINT);
	RNA_def_property_ui_text(prop, "Dynamic Paint", "Show the active object's Dynamic Paint cache");
	RNA_def_property_update(prop, NC_SPACE | ND_SPACE_TIME, NULL);
}

static void rna_def_console_line(BlenderRNA *brna)
{
	StructRNA *srna;
	PropertyRNA *prop;
	
	srna = RNA_def_struct(brna, "ConsoleLine", NULL);
	RNA_def_struct_ui_text(srna, "Console Input", "Input line for the interactive console");
	/* XXX using non-inited "prop", uh? RNA_def_property_update(prop, NC_SPACE|ND_SPACE_CONSOLE, NULL); */
	
	prop = RNA_def_property(srna, "body", PROP_STRING, PROP_NONE);
	RNA_def_property_string_funcs(prop, "rna_ConsoleLine_body_get", "rna_ConsoleLine_body_length",
	                              "rna_ConsoleLine_body_set");
	RNA_def_property_ui_text(prop, "Line", "Text in the line");
	RNA_def_property_update(prop, NC_SPACE | ND_SPACE_CONSOLE, NULL);
	
	prop = RNA_def_property(srna, "current_character", PROP_INT, PROP_NONE); /* copied from text editor */
	RNA_def_property_int_sdna(prop, NULL, "cursor");
	RNA_def_property_int_funcs(prop, NULL, NULL, "rna_ConsoleLine_cursor_index_range");
	RNA_def_property_update(prop, NC_SPACE | ND_SPACE_CONSOLE, NULL);
}
	
static void rna_def_space_console(BlenderRNA *brna)
{
	StructRNA *srna;
	PropertyRNA *prop;
	
	srna = RNA_def_struct(brna, "SpaceConsole", "Space");
	RNA_def_struct_sdna(srna, "SpaceConsole");
	RNA_def_struct_ui_text(srna, "Space Console", "Interactive python console");
	
	/* display */
	prop = RNA_def_property(srna, "font_size", PROP_INT, PROP_NONE); /* copied from text editor */
	RNA_def_property_int_sdna(prop, NULL, "lheight");
	RNA_def_property_range(prop, 8, 32);
	RNA_def_property_ui_text(prop, "Font Size", "Font size to use for displaying the text");
	RNA_def_property_update(prop, NC_SPACE | ND_SPACE_CONSOLE, NULL);


	prop = RNA_def_property(srna, "select_start", PROP_INT, PROP_UNSIGNED); /* copied from text editor */
	RNA_def_property_int_sdna(prop, NULL, "sel_start");
	RNA_def_property_update(prop, NC_SPACE | ND_SPACE_CONSOLE, NULL);
	
	prop = RNA_def_property(srna, "select_end", PROP_INT, PROP_UNSIGNED); /* copied from text editor */
	RNA_def_property_int_sdna(prop, NULL, "sel_end");
	RNA_def_property_update(prop, NC_SPACE | ND_SPACE_CONSOLE, NULL);

	prop = RNA_def_property(srna, "prompt", PROP_STRING, PROP_NONE);
	RNA_def_property_ui_text(prop, "Prompt", "Command line prompt");
	
	prop = RNA_def_property(srna, "language", PROP_STRING, PROP_NONE);
	RNA_def_property_ui_text(prop, "Language", "Command line prompt language");

	prop = RNA_def_property(srna, "history", PROP_COLLECTION, PROP_NONE);
	RNA_def_property_collection_sdna(prop, NULL, "history", NULL);
	RNA_def_property_struct_type(prop, "ConsoleLine");
	RNA_def_property_ui_text(prop, "History", "Command history");
	
	prop = RNA_def_property(srna, "scrollback", PROP_COLLECTION, PROP_NONE);
	RNA_def_property_collection_sdna(prop, NULL, "scrollback", NULL);
	RNA_def_property_struct_type(prop, "ConsoleLine");
	RNA_def_property_ui_text(prop, "Output", "Command output");
}

static void rna_def_fileselect_params(BlenderRNA *brna)
{
	StructRNA *srna;
	PropertyRNA *prop;
	
	static EnumPropertyItem file_display_items[] = {
		{FILE_SHORTDISPLAY, "FILE_SHORTDISPLAY", ICON_SHORTDISPLAY, "Short List", "Display files as short list"},
		{FILE_LONGDISPLAY, "FILE_LONGDISPLAY", ICON_LONGDISPLAY, "Long List", "Display files as a detailed list"},
		{FILE_IMGDISPLAY, "FILE_IMGDISPLAY", ICON_IMGDISPLAY, "Thumbnails", "Display files as thumbnails"},
		{0, NULL, 0, NULL, NULL}
	};

	static EnumPropertyItem file_sort_items[] = {
		{FILE_SORT_ALPHA, "FILE_SORT_ALPHA", ICON_SORTALPHA, "Sort alphabetically",
		                  "Sort the file list alphabetically"},
		{FILE_SORT_EXTENSION, "FILE_SORT_EXTENSION", ICON_SORTBYEXT, "Sort by extension",
		                      "Sort the file list by extension"},
		{FILE_SORT_TIME, "FILE_SORT_TIME", ICON_SORTTIME, "Sort by time", "Sort files by modification time"},
		{FILE_SORT_SIZE, "FILE_SORT_SIZE", ICON_SORTSIZE, "Sort by size", "Sort files by size"},
		{0, NULL, 0, NULL, NULL}
	};

	srna = RNA_def_struct(brna, "FileSelectParams", NULL);
	RNA_def_struct_ui_text(srna, "File Select Parameters", "File Select Parameters");

	prop = RNA_def_property(srna, "title", PROP_STRING, PROP_NONE);
	RNA_def_property_string_sdna(prop, NULL, "title");
	RNA_def_property_ui_text(prop, "Title", "Title for the file browser");
	RNA_def_property_clear_flag(prop, PROP_EDITABLE);

	prop = RNA_def_property(srna, "directory", PROP_STRING, PROP_DIRPATH);
	RNA_def_property_string_sdna(prop, NULL, "dir");
	RNA_def_property_ui_text(prop, "Directory", "Directory displayed in the file browser");
	RNA_def_property_update(prop, NC_SPACE | ND_SPACE_FILE_PARAMS, NULL);

	prop = RNA_def_property(srna, "filename", PROP_STRING, PROP_FILENAME);
	RNA_def_property_string_sdna(prop, NULL, "file");
	RNA_def_property_ui_text(prop, "File Name", "Active file in the file browser");
	RNA_def_property_update(prop, NC_SPACE | ND_SPACE_FILE_PARAMS, NULL);

	prop = RNA_def_property(srna, "display_type", PROP_ENUM, PROP_NONE);
	RNA_def_property_enum_sdna(prop, NULL, "display");
	RNA_def_property_enum_items(prop, file_display_items);
	RNA_def_property_ui_text(prop, "Display Mode", "Display mode for the file list");
	RNA_def_property_update(prop, NC_SPACE | ND_SPACE_FILE_PARAMS, NULL);

	prop = RNA_def_property(srna, "use_filter", PROP_BOOLEAN, PROP_NONE);
	RNA_def_property_boolean_sdna(prop, NULL, "flag", FILE_FILTER);
	RNA_def_property_ui_text(prop, "Filter Files", "Enable filtering of files");
	RNA_def_property_update(prop, NC_SPACE | ND_SPACE_FILE_PARAMS, NULL);

	prop = RNA_def_property(srna, "show_hidden", PROP_BOOLEAN, PROP_NONE);
	RNA_def_property_boolean_negative_sdna(prop, NULL, "flag", FILE_HIDE_DOT);
	RNA_def_property_ui_text(prop, "Show Hidden", "Show hidden dot files");
	RNA_def_property_update(prop, NC_SPACE | ND_SPACE_FILE_PARAMS, NULL);

	prop = RNA_def_property(srna, "sort_method", PROP_ENUM, PROP_NONE);
	RNA_def_property_enum_sdna(prop, NULL, "sort");
	RNA_def_property_enum_items(prop, file_sort_items);
	RNA_def_property_ui_text(prop, "Sort", "");
	RNA_def_property_update(prop, NC_SPACE | ND_SPACE_FILE_PARAMS, NULL);

	prop = RNA_def_property(srna, "use_filter_image", PROP_BOOLEAN, PROP_NONE);
	RNA_def_property_boolean_sdna(prop, NULL, "filter", IMAGEFILE);
	RNA_def_property_ui_text(prop, "Filter Images", "Show image files");
	RNA_def_property_ui_icon(prop, ICON_FILE_IMAGE, 0);
	RNA_def_property_update(prop, NC_SPACE | ND_SPACE_FILE_PARAMS, NULL);

	prop = RNA_def_property(srna, "use_filter_blender", PROP_BOOLEAN, PROP_NONE);
	RNA_def_property_boolean_sdna(prop, NULL, "filter", BLENDERFILE);
	RNA_def_property_ui_text(prop, "Filter Blender", "Show .blend files");
	RNA_def_property_ui_icon(prop, ICON_FILE_BLEND, 0);
	RNA_def_property_update(prop, NC_SPACE | ND_SPACE_FILE_PARAMS, NULL);

	prop = RNA_def_property(srna, "use_filter_movie", PROP_BOOLEAN, PROP_NONE);
	RNA_def_property_boolean_sdna(prop, NULL, "filter", MOVIEFILE);
	RNA_def_property_ui_text(prop, "Filter Movies", "Show movie files");
	RNA_def_property_ui_icon(prop, ICON_FILE_MOVIE, 0);
	RNA_def_property_update(prop, NC_SPACE | ND_SPACE_FILE_PARAMS, NULL);

	prop = RNA_def_property(srna, "use_filter_script", PROP_BOOLEAN, PROP_NONE);
	RNA_def_property_boolean_sdna(prop, NULL, "filter", PYSCRIPTFILE);
	RNA_def_property_ui_text(prop, "Filter Script", "Show script files");
	RNA_def_property_ui_icon(prop, ICON_FILE_SCRIPT, 0);
	RNA_def_property_update(prop, NC_SPACE | ND_SPACE_FILE_PARAMS, NULL);

	prop = RNA_def_property(srna, "use_filter_font", PROP_BOOLEAN, PROP_NONE);
	RNA_def_property_boolean_sdna(prop, NULL, "filter", FTFONTFILE);
	RNA_def_property_ui_text(prop, "Filter Fonts", "Show font files");
	RNA_def_property_ui_icon(prop, ICON_FILE_FONT, 0);
	RNA_def_property_update(prop, NC_SPACE | ND_SPACE_FILE_PARAMS, NULL);

	prop = RNA_def_property(srna, "use_filter_sound", PROP_BOOLEAN, PROP_NONE);
	RNA_def_property_boolean_sdna(prop, NULL, "filter", SOUNDFILE);
	RNA_def_property_ui_text(prop, "Filter Sound", "Show sound files");
	RNA_def_property_ui_icon(prop, ICON_FILE_SOUND, 0);
	RNA_def_property_update(prop, NC_SPACE | ND_SPACE_FILE_PARAMS, NULL);

	prop = RNA_def_property(srna, "use_filter_text", PROP_BOOLEAN, PROP_NONE);
	RNA_def_property_boolean_sdna(prop, NULL, "filter", TEXTFILE);
	RNA_def_property_ui_text(prop, "Filter Text", "Show text files");
	RNA_def_property_ui_icon(prop, ICON_FILE_TEXT, 0);
	RNA_def_property_update(prop, NC_SPACE | ND_SPACE_FILE_PARAMS, NULL);

	prop = RNA_def_property(srna, "use_filter_folder", PROP_BOOLEAN, PROP_NONE);
	RNA_def_property_boolean_sdna(prop, NULL, "filter", FOLDERFILE);
	RNA_def_property_ui_text(prop, "Filter Folder", "Show folders");
	RNA_def_property_ui_icon(prop, ICON_FILE_FOLDER, 0);
	RNA_def_property_update(prop, NC_SPACE | ND_SPACE_FILE_PARAMS, NULL);
	
	prop = RNA_def_property(srna, "filter_glob", PROP_STRING, PROP_NONE);
	RNA_def_property_string_sdna(prop, NULL, "filter_glob");
	RNA_def_property_ui_text(prop, "Extension Filter", "");
	RNA_def_property_update(prop, NC_SPACE | ND_SPACE_FILE_LIST, NULL);

}

static void rna_def_space_filebrowser(BlenderRNA *brna)
{
	StructRNA *srna;
	PropertyRNA *prop;

	srna = RNA_def_struct(brna, "SpaceFileBrowser", "Space");
	RNA_def_struct_sdna(srna, "SpaceFile");
	RNA_def_struct_ui_text(srna, "Space File Browser", "File browser space data");

	prop = RNA_def_property(srna, "params", PROP_POINTER, PROP_NONE);
	RNA_def_property_pointer_sdna(prop, NULL, "params");
	RNA_def_property_ui_text(prop, "Filebrowser Parameter", "Parameters and Settings for the Filebrowser");
	
	prop = RNA_def_property(srna, "active_operator", PROP_POINTER, PROP_NONE);
	RNA_def_property_pointer_sdna(prop, NULL, "op");
	RNA_def_property_ui_text(prop, "Active Operator", "");

	/* keep this for compatibility with existing presets,
	 * not exposed in c++ api because of keyword conflict */
	prop = RNA_def_property(srna, "operator", PROP_POINTER, PROP_NONE);
	RNA_def_property_pointer_sdna(prop, NULL, "op");
	RNA_def_property_ui_text(prop, "Active Operator", "");
}

static void rna_def_space_info(BlenderRNA *brna)
{
	StructRNA *srna;
	PropertyRNA *prop;

	srna = RNA_def_struct(brna, "SpaceInfo", "Space");
	RNA_def_struct_sdna(srna, "SpaceInfo");
	RNA_def_struct_ui_text(srna, "Space Info", "Info space data");
	
	/* reporting display */
	prop = RNA_def_property(srna, "show_report_debug", PROP_BOOLEAN, PROP_NONE);
	RNA_def_property_boolean_sdna(prop, NULL, "rpt_mask", INFO_RPT_DEBUG);
	RNA_def_property_ui_text(prop, "Show Debug", "Display debug reporting info");
	RNA_def_property_update(prop, NC_SPACE | ND_SPACE_INFO_REPORT, NULL);
	
	prop = RNA_def_property(srna, "show_report_info", PROP_BOOLEAN, PROP_NONE);
	RNA_def_property_boolean_sdna(prop, NULL, "rpt_mask", INFO_RPT_INFO);
	RNA_def_property_ui_text(prop, "Show Info", "Display general information");
	RNA_def_property_update(prop, NC_SPACE | ND_SPACE_INFO_REPORT, NULL);
	
	prop = RNA_def_property(srna, "show_report_operator", PROP_BOOLEAN, PROP_NONE);
	RNA_def_property_boolean_sdna(prop, NULL, "rpt_mask", INFO_RPT_OP);
	RNA_def_property_ui_text(prop, "Show Operator", "Display the operator log");
	RNA_def_property_update(prop, NC_SPACE | ND_SPACE_INFO_REPORT, NULL);
	
	prop = RNA_def_property(srna, "show_report_warning", PROP_BOOLEAN, PROP_NONE);
	RNA_def_property_boolean_sdna(prop, NULL, "rpt_mask", INFO_RPT_WARN);
	RNA_def_property_ui_text(prop, "Show Warn", "Display warnings");
	RNA_def_property_update(prop, NC_SPACE | ND_SPACE_INFO_REPORT, NULL);
	
	prop = RNA_def_property(srna, "show_report_error", PROP_BOOLEAN, PROP_NONE);
	RNA_def_property_boolean_sdna(prop, NULL, "rpt_mask", INFO_RPT_ERR);
	RNA_def_property_ui_text(prop, "Show Error", "Display error text");
	RNA_def_property_update(prop, NC_SPACE | ND_SPACE_INFO_REPORT, NULL);
}

static void rna_def_space_userpref(BlenderRNA *brna)
{
	StructRNA *srna;
	PropertyRNA *prop;
	
	srna = RNA_def_struct(brna, "SpaceUserPreferences", "Space");
	RNA_def_struct_sdna(srna, "SpaceUserPref");
	RNA_def_struct_ui_text(srna, "Space User Preferences", "User preferences space data");
	
	prop = RNA_def_property(srna, "filter_text", PROP_STRING, PROP_NONE);
	RNA_def_property_string_sdna(prop, NULL, "filter");
	RNA_def_property_ui_text(prop, "Filter", "Search term for filtering in the UI");

}

static void rna_def_space_node(BlenderRNA *brna)
{
	StructRNA *srna;
	PropertyRNA *prop;

	static EnumPropertyItem texture_type_items[] = {
		{SNODE_TEX_OBJECT, "OBJECT", ICON_OBJECT_DATA, "Object", "Edit texture nodes from Object"},
		{SNODE_TEX_WORLD, "WORLD", ICON_WORLD_DATA, "World", "Edit texture nodes from World"},
		{SNODE_TEX_BRUSH, "BRUSH", ICON_BRUSH_DATA, "Brush", "Edit texture nodes from Brush"},
		{0, NULL, 0, NULL, NULL}
	};

	static EnumPropertyItem shader_type_items[] = {
		{SNODE_SHADER_OBJECT, "OBJECT", ICON_OBJECT_DATA, "Object", "Edit shader nodes from Object"},
		{SNODE_SHADER_WORLD, "WORLD", ICON_WORLD_DATA, "World", "Edit shader nodes from World"},
		{0, NULL, 0, NULL, NULL}
	};

	static EnumPropertyItem backdrop_channels_items[] = {
		{0, "COLOR", ICON_IMAGE_RGB, "Color", "Draw image with RGB colors"},
		{SNODE_USE_ALPHA, "COLOR_ALPHA", ICON_IMAGE_RGB_ALPHA, "Color and Alpha",
		                  "Draw image with RGB colors and alpha transparency"},
		{SNODE_SHOW_ALPHA, "ALPHA", ICON_IMAGE_ALPHA, "Alpha", "Draw alpha transparency channel"},
		{0, NULL, 0, NULL, NULL}
	};

	srna = RNA_def_struct(brna, "SpaceNodeEditor", "Space");
	RNA_def_struct_sdna(srna, "SpaceNode");
	RNA_def_struct_ui_text(srna, "Space Node Editor", "Node editor space data");

	prop = RNA_def_property(srna, "tree_type", PROP_ENUM, PROP_NONE);
	RNA_def_property_enum_sdna(prop, NULL, "treetype");
	RNA_def_property_enum_items(prop, nodetree_type_items);
	RNA_def_property_ui_text(prop, "Tree Type", "Node tree type to display and edit");
	RNA_def_property_update(prop, NC_SPACE | ND_SPACE_NODE, NULL);

	prop = RNA_def_property(srna, "texture_type", PROP_ENUM, PROP_NONE);
	RNA_def_property_enum_sdna(prop, NULL, "texfrom");
	RNA_def_property_enum_items(prop, texture_type_items);
	RNA_def_property_ui_text(prop, "Texture Type", "Type of data to take texture from");
	RNA_def_property_update(prop, NC_SPACE | ND_SPACE_NODE, NULL);

	prop = RNA_def_property(srna, "shader_type", PROP_ENUM, PROP_NONE);
	RNA_def_property_enum_sdna(prop, NULL, "shaderfrom");
	RNA_def_property_enum_items(prop, shader_type_items);
	RNA_def_property_ui_text(prop, "Shader Type", "Type of data to take shader from");
	RNA_def_property_update(prop, NC_SPACE | ND_SPACE_NODE, NULL);

	prop = RNA_def_property(srna, "id", PROP_POINTER, PROP_NONE);
	RNA_def_property_clear_flag(prop, PROP_EDITABLE);
	RNA_def_property_ui_text(prop, "ID", "Datablock whose nodes are being edited");

	prop = RNA_def_property(srna, "id_from", PROP_POINTER, PROP_NONE);
	RNA_def_property_pointer_sdna(prop, NULL, "from");
	RNA_def_property_clear_flag(prop, PROP_EDITABLE);
	RNA_def_property_ui_text(prop, "ID From", "Datablock from which the edited datablock is linked");

	prop = RNA_def_property(srna, "node_tree", PROP_POINTER, PROP_NONE);
	RNA_def_property_pointer_sdna(prop, NULL, "nodetree");
	RNA_def_property_pointer_funcs(prop, NULL, NULL, NULL, "rna_SpaceNodeEditor_node_tree_poll");
	RNA_def_property_flag(prop, PROP_EDITABLE);
	RNA_def_property_ui_text(prop, "Node Tree", "Node tree being displayed and edited");
	RNA_def_property_update(prop, NC_SPACE | ND_SPACE_NODE, "rna_SpaceNodeEditor_node_tree_update");

	prop = RNA_def_property(srna, "show_backdrop", PROP_BOOLEAN, PROP_NONE);
	RNA_def_property_boolean_sdna(prop, NULL, "flag", SNODE_BACKDRAW);
	RNA_def_property_ui_text(prop, "Backdrop", "Use active Viewer Node output as backdrop for compositing nodes");
	RNA_def_property_update(prop, NC_SPACE | ND_SPACE_NODE_VIEW, NULL);

	prop = RNA_def_property(srna, "use_auto_render", PROP_BOOLEAN, PROP_NONE);
	RNA_def_property_boolean_sdna(prop, NULL, "flag", SNODE_AUTO_RENDER);
	RNA_def_property_ui_text(prop, "Auto Render", "Re-render and composite changed layers on 3D edits");
	RNA_def_property_update(prop, NC_SPACE | ND_SPACE_NODE_VIEW, NULL);
	
	prop = RNA_def_property(srna, "backdrop_zoom", PROP_FLOAT, PROP_NONE);
	RNA_def_property_float_sdna(prop, NULL, "zoom");
	RNA_def_property_float_default(prop, 1.0f);
	RNA_def_property_range(prop, 0.01f, FLT_MAX);
	RNA_def_property_ui_range(prop, 0.01, 100, 1, 2);
	RNA_def_property_ui_text(prop, "Backdrop Zoom", "Backdrop zoom factor");
	RNA_def_property_update(prop, NC_SPACE | ND_SPACE_NODE_VIEW, NULL);
	
	prop = RNA_def_property(srna, "backdrop_x", PROP_FLOAT, PROP_NONE);
	RNA_def_property_float_sdna(prop, NULL, "xof");
	RNA_def_property_ui_text(prop, "Backdrop X", "Backdrop X offset");
	RNA_def_property_update(prop, NC_SPACE | ND_SPACE_NODE_VIEW, NULL);

	prop = RNA_def_property(srna, "backdrop_y", PROP_FLOAT, PROP_NONE);
	RNA_def_property_float_sdna(prop, NULL, "yof");
	RNA_def_property_ui_text(prop, "Backdrop Y", "Backdrop Y offset");
	RNA_def_property_update(prop, NC_SPACE | ND_SPACE_NODE_VIEW, NULL);

	prop = RNA_def_property(srna, "backdrop_channels", PROP_ENUM, PROP_NONE);
	RNA_def_property_enum_bitflag_sdna(prop, NULL, "flag");
	RNA_def_property_enum_items(prop, backdrop_channels_items);
	RNA_def_property_ui_text(prop, "Draw Channels", "Channels of the image to draw");
	RNA_def_property_update(prop, NC_SPACE | ND_SPACE_NODE_VIEW, NULL);
}

static void rna_def_space_logic(BlenderRNA *brna)
{
	StructRNA *srna;
	PropertyRNA *prop;

	srna = RNA_def_struct(brna, "SpaceLogicEditor", "Space");
	RNA_def_struct_sdna(srna, "SpaceLogic");
	RNA_def_struct_ui_text(srna, "Space Logic Editor", "Logic editor space data");

	/* sensors */
	prop = RNA_def_property(srna, "show_sensors_selected_objects", PROP_BOOLEAN, PROP_NONE);
	RNA_def_property_boolean_sdna(prop, NULL, "scaflag", BUTS_SENS_SEL);
	RNA_def_property_ui_text(prop, "Show Selected Object", "Show sensors of all selected objects");
	RNA_def_property_update(prop, NC_LOGIC, NULL);
	
	prop = RNA_def_property(srna, "show_sensors_active_object", PROP_BOOLEAN, PROP_NONE);
	RNA_def_property_boolean_sdna(prop, NULL, "scaflag", BUTS_SENS_ACT);
	RNA_def_property_ui_text(prop, "Show Active Object", "Show sensors of active object");
	RNA_def_property_update(prop, NC_LOGIC, NULL);
	
	prop = RNA_def_property(srna, "show_sensors_linked_controller", PROP_BOOLEAN, PROP_NONE);
	RNA_def_property_boolean_sdna(prop, NULL, "scaflag", BUTS_SENS_LINK);
	RNA_def_property_ui_text(prop, "Show Linked to Controller", "Show linked objects to the controller");
	RNA_def_property_update(prop, NC_LOGIC, NULL);

	prop = RNA_def_property(srna, "show_sensors_active_states", PROP_BOOLEAN, PROP_NONE);
	RNA_def_property_boolean_sdna(prop, NULL, "scaflag", BUTS_SENS_STATE);
	RNA_def_property_ui_text(prop, "Show Active States", "Show only sensors connected to active states");
	RNA_def_property_update(prop, NC_LOGIC, NULL);

	/* controllers */
	prop = RNA_def_property(srna, "show_controllers_selected_objects", PROP_BOOLEAN, PROP_NONE);
	RNA_def_property_boolean_sdna(prop, NULL, "scaflag", BUTS_CONT_SEL);
	RNA_def_property_ui_text(prop, "Show Selected Object", "Show controllers of all selected objects");
	RNA_def_property_update(prop, NC_LOGIC, NULL);
	
	prop = RNA_def_property(srna, "show_controllers_active_object", PROP_BOOLEAN, PROP_NONE);
	RNA_def_property_boolean_sdna(prop, NULL, "scaflag", BUTS_CONT_ACT);
	RNA_def_property_ui_text(prop, "Show Active Object", "Show controllers of active object");
	RNA_def_property_update(prop, NC_LOGIC, NULL);

	prop = RNA_def_property(srna, "show_controllers_linked_controller", PROP_BOOLEAN, PROP_NONE);
	RNA_def_property_boolean_sdna(prop, NULL, "scaflag", BUTS_CONT_LINK);
	RNA_def_property_ui_text(prop, "Show Linked to Controller", "Show linked objects to sensor/actuator");
	RNA_def_property_update(prop, NC_LOGIC, NULL);

	/* actuators */
	prop = RNA_def_property(srna, "show_actuators_selected_objects", PROP_BOOLEAN, PROP_NONE);
	RNA_def_property_boolean_sdna(prop, NULL, "scaflag", BUTS_ACT_SEL);
	RNA_def_property_ui_text(prop, "Show Selected Object", "Show actuators of all selected objects");
	RNA_def_property_update(prop, NC_LOGIC, NULL);
	
	prop = RNA_def_property(srna, "show_actuators_active_object", PROP_BOOLEAN, PROP_NONE);
	RNA_def_property_boolean_sdna(prop, NULL, "scaflag", BUTS_ACT_ACT);
	RNA_def_property_ui_text(prop, "Show Active Object", "Show actuators of active object");
	RNA_def_property_update(prop, NC_LOGIC, NULL);
	
	prop = RNA_def_property(srna, "show_actuators_linked_controller", PROP_BOOLEAN, PROP_NONE);
	RNA_def_property_boolean_sdna(prop, NULL, "scaflag", BUTS_ACT_LINK);
	RNA_def_property_ui_text(prop, "Show Linked to Actuator", "Show linked objects to the actuator");
	RNA_def_property_update(prop, NC_LOGIC, NULL);

	prop = RNA_def_property(srna, "show_actuators_active_states", PROP_BOOLEAN, PROP_NONE);
	RNA_def_property_boolean_sdna(prop, NULL, "scaflag", BUTS_ACT_STATE);
	RNA_def_property_ui_text(prop, "Show Active States", "Show only actuators connected to active states");
	RNA_def_property_update(prop, NC_LOGIC, NULL);

}

static void rna_def_space_clip(BlenderRNA *brna)
{
	StructRNA *srna;
	PropertyRNA *prop;

	static EnumPropertyItem mode_items[] = {
		{SC_MODE_TRACKING, "TRACKING", ICON_ANIM_DATA, "Tracking", "Show tracking and solving tools"},
		{SC_MODE_RECONSTRUCTION, "RECONSTRUCTION", ICON_SNAP_FACE, "Reconstruction",
		                         "Show tracking/reconstruction tools"},
		{SC_MODE_DISTORTION, "DISTORTION", ICON_GRID, "Distortion", "Show distortion tools"},
<<<<<<< HEAD
		{SC_MODE_MASKEDITING, "MASKEDITING", ICON_MOD_MASK, "Mask editing", "Show mask editing tools"},
		{0, NULL, 0, NULL, NULL}};
=======
		{0, NULL, 0, NULL, NULL}
	};
>>>>>>> e5963aae

	static EnumPropertyItem view_items[] = {
		{SC_VIEW_CLIP, "CLIP", ICON_SEQUENCE, "Clip", "Show editing clip preview"},
		{SC_VIEW_GRAPH, "GRAPH", ICON_IPO, "Graph", "Show graph view for active element"},
		{SC_VIEW_DOPESHEET, "DOPESHEET", ICON_ACTION, "Dopesheet", "Dopesheet view for tracking data"},
		{0, NULL, 0, NULL, NULL}
	};

	static EnumPropertyItem dope_sort_items[] = {
		{SC_DOPE_SORT_NAME, "NAME", 0, "Name", "Sort channels by their names"},
		{SC_DOPE_SORT_LONGEST, "LONGEST", 0, "Longest", "Sort channels by longest tracked segment"},
		{SC_DOPE_SORT_TOTAL, "TOTAL", 0, "Total", "Sort channels by overall amount of tracked segments"},
		{0, NULL, 0, NULL, NULL}
	};

	srna = RNA_def_struct(brna, "SpaceClipEditor", "Space");
	RNA_def_struct_sdna(srna, "SpaceClip");
	RNA_def_struct_ui_text(srna, "Space Clip Editor", "Clip editor space data");

	/* movieclip */
	prop = RNA_def_property(srna, "clip", PROP_POINTER, PROP_NONE);
	RNA_def_property_flag(prop, PROP_EDITABLE);
	RNA_def_property_ui_text(prop, "Movie Clip", "Movie clip displayed and edited in this space");
	RNA_def_property_pointer_funcs(prop, NULL, "rna_SpaceClipEditor_clip_set", NULL, NULL);
	RNA_def_property_update(prop, NC_SPACE | ND_SPACE_CLIP, NULL);

	/* clip user */
	prop = RNA_def_property(srna, "clip_user", PROP_POINTER, PROP_NONE);
	RNA_def_property_flag(prop, PROP_NEVER_NULL);
	RNA_def_property_struct_type(prop, "MovieClipUser");
	RNA_def_property_pointer_sdna(prop, NULL, "user");
	RNA_def_property_ui_text(prop, "Movie Clip User",
	                         "Parameters defining which frame of the movie clip is displayed");
	RNA_def_property_update(prop, NC_SPACE | ND_SPACE_CLIP, NULL);

	/* mask */
	prop= RNA_def_property(srna, "mask", PROP_POINTER, PROP_NONE);
	RNA_def_property_flag(prop, PROP_EDITABLE);
	RNA_def_property_ui_text(prop, "Mask", "Mask displayed and edited in this space");
	RNA_def_property_pointer_funcs(prop, NULL, "rna_SpaceClipEditor_mask_set", NULL, NULL);
	RNA_def_property_update(prop, NC_SPACE|ND_SPACE_CLIP, NULL);

	/* mode */
	prop = RNA_def_property(srna, "mode", PROP_ENUM, PROP_NONE);
	RNA_def_property_enum_sdna(prop, NULL, "mode");
	RNA_def_property_enum_items(prop, mode_items);
	RNA_def_property_ui_text(prop, "Mode", "Editing context being displayed");
	RNA_def_property_update(prop, NC_SPACE | ND_SPACE_CLIP, "rna_SpaceClipEditor_clip_mode_update");

	/* view */
	prop = RNA_def_property(srna, "view", PROP_ENUM, PROP_NONE);
	RNA_def_property_enum_sdna(prop, NULL, "view");
	RNA_def_property_enum_items(prop, view_items);
	RNA_def_property_ui_text(prop, "View", "Type of the clip editor view");
	RNA_def_property_update(prop, NC_SPACE | ND_SPACE_CLIP, "rna_SpaceClipEditor_view_type_update");

	/* show pattern */
	prop = RNA_def_property(srna, "show_marker_pattern", PROP_BOOLEAN, PROP_NONE);
	RNA_def_property_ui_text(prop, "Show Marker Pattern", "Show pattern boundbox for markers");
	RNA_def_property_boolean_sdna(prop, NULL, "flag", SC_SHOW_MARKER_PATTERN);
	RNA_def_property_update(prop, NC_SPACE | ND_SPACE_CLIP, NULL);

	/* show search */
	prop = RNA_def_property(srna, "show_marker_search", PROP_BOOLEAN, PROP_NONE);
	RNA_def_property_ui_text(prop, "Show Marker Search", "Show search boundbox for markers");
	RNA_def_property_boolean_sdna(prop, NULL, "flag", SC_SHOW_MARKER_SEARCH);
	RNA_def_property_update(prop, NC_SPACE | ND_SPACE_CLIP, NULL);

	/* lock to selection */
	prop = RNA_def_property(srna, "lock_selection", PROP_BOOLEAN, PROP_NONE);
	RNA_def_property_ui_text(prop, "Lock to Selection", "Lock viewport to selected markers during playback");
	RNA_def_property_boolean_sdna(prop, NULL, "flag", SC_LOCK_SELECTION);
	RNA_def_property_update(prop, NC_SPACE | ND_SPACE_CLIP, "rna_SpaceClipEditor_lock_selection_update");

	/* lock to time cursor */
	prop = RNA_def_property(srna, "lock_time_cursor", PROP_BOOLEAN, PROP_NONE);
	RNA_def_property_ui_text(prop, "Lock to Time Cursor",
	                         "Lock curves view to time cursor during playback and tracking");
	RNA_def_property_boolean_sdna(prop, NULL, "flag", SC_LOCK_TIMECURSOR);
	RNA_def_property_update(prop, NC_SPACE | ND_SPACE_CLIP, NULL);

	/* show markers paths */
	prop = RNA_def_property(srna, "show_track_path", PROP_BOOLEAN, PROP_NONE);
	RNA_def_property_boolean_sdna(prop, NULL, "flag", SC_SHOW_TRACK_PATH);
	RNA_def_property_ui_text(prop, "Show Track Path", "Show path of how track moves");
	RNA_def_property_update(prop, NC_SPACE | ND_SPACE_CLIP, NULL);

	/* path length */
	prop = RNA_def_property(srna, "path_length", PROP_INT, PROP_NONE);
	RNA_def_property_int_sdna(prop, NULL, "path_length");
	RNA_def_property_range(prop, 0, 50);
	RNA_def_property_ui_text(prop, "Path Length", "Length of displaying path, in frames");
	RNA_def_property_update(prop, NC_SPACE | ND_SPACE_CLIP, NULL);

	/* show tiny markers */
	prop = RNA_def_property(srna, "show_tiny_markers", PROP_BOOLEAN, PROP_NONE);
	RNA_def_property_ui_text(prop, "Show Tiny Markers", "Show markers in a more compact manner");
	RNA_def_property_boolean_sdna(prop, NULL, "flag", SC_SHOW_TINY_MARKER);
	RNA_def_property_update(prop, NC_SPACE | ND_SPACE_CLIP, NULL);

	/* show bundles */
	prop = RNA_def_property(srna, "show_bundles", PROP_BOOLEAN, PROP_NONE);
	RNA_def_property_ui_text(prop, "Show Bundles", "Show projection of 3D markers into footage");
	RNA_def_property_boolean_sdna(prop, NULL, "flag", SC_SHOW_BUNDLES);
	RNA_def_property_update(prop, NC_SPACE | ND_SPACE_CLIP, NULL);

	/* mute footage */
	prop = RNA_def_property(srna, "use_mute_footage", PROP_BOOLEAN, PROP_NONE);
	RNA_def_property_ui_text(prop, "Mute Footage", "Mute footage and show black background instead");
	RNA_def_property_boolean_sdna(prop, NULL, "flag", SC_MUTE_FOOTAGE);
	RNA_def_property_update(prop, NC_SPACE | ND_SPACE_CLIP, NULL);

	/* hide disabled */
	prop = RNA_def_property(srna, "show_disabled", PROP_BOOLEAN, PROP_NONE);
	RNA_def_property_ui_text(prop, "Show Disabled", "Show disabled tracks from the footage");
	RNA_def_property_boolean_negative_sdna(prop, NULL, "flag", SC_HIDE_DISABLED);
	RNA_def_property_update(prop, NC_SPACE | ND_SPACE_CLIP, NULL);

	/* scopes */
	prop = RNA_def_property(srna, "scopes", PROP_POINTER, PROP_NONE);
	RNA_def_property_pointer_sdna(prop, NULL, "scopes");
	RNA_def_property_struct_type(prop, "MovieClipScopes");
	RNA_def_property_ui_text(prop, "Scopes", "Scopes to visualize movie clip statistics");

	/* show names */
	prop = RNA_def_property(srna, "show_names", PROP_BOOLEAN, PROP_NONE);
	RNA_def_property_boolean_sdna(prop, NULL, "flag", SC_SHOW_NAMES);
	RNA_def_property_ui_text(prop, "Show Names", "Show track names and status");
	RNA_def_property_update(prop, NC_SPACE | ND_SPACE_CLIP, NULL);

	/* show grid */
	prop = RNA_def_property(srna, "show_grid", PROP_BOOLEAN, PROP_NONE);
	RNA_def_property_boolean_sdna(prop, NULL, "flag", SC_SHOW_GRID);
	RNA_def_property_ui_text(prop, "Show Grid", "Show grid showing lens distortion");
	RNA_def_property_update(prop, NC_SPACE | ND_SPACE_CLIP, NULL);

	/* show stable */
	prop = RNA_def_property(srna, "show_stable", PROP_BOOLEAN, PROP_NONE);
	RNA_def_property_boolean_sdna(prop, NULL, "flag", SC_SHOW_STABLE);
	RNA_def_property_ui_text(prop, "Show Stable", "Show stable footage in editor (if stabilization is enabled)");
	RNA_def_property_update(prop, NC_SPACE | ND_SPACE_CLIP, NULL);

	/* manual calibration */
	prop = RNA_def_property(srna, "use_manual_calibration", PROP_BOOLEAN, PROP_NONE);
	RNA_def_property_boolean_sdna(prop, NULL, "flag", SC_MANUAL_CALIBRATION);
	RNA_def_property_ui_text(prop, "Manual Calibration", "Use manual calibration helpers");
	RNA_def_property_update(prop, NC_SPACE | ND_SPACE_CLIP, NULL);

	/* show filters */
	prop = RNA_def_property(srna, "show_filters", PROP_BOOLEAN, PROP_NONE);
	RNA_def_property_boolean_sdna(prop, NULL, "flag", SC_SHOW_FILTERS);
	RNA_def_property_ui_text(prop, "Show Filters", "Show filters for graph editor");
	RNA_def_property_update(prop, NC_SPACE | ND_SPACE_CLIP, NULL);

	/* show graph_frames */
	prop = RNA_def_property(srna, "show_graph_frames", PROP_BOOLEAN, PROP_NONE);
	RNA_def_property_boolean_sdna(prop, NULL, "flag", SC_SHOW_GRAPH_FRAMES);
	RNA_def_property_ui_text(prop, "Show Frames",
	                         "Show curve for per-frame average error (camera motion should be solved first)");
	RNA_def_property_update(prop, NC_SPACE | ND_SPACE_CLIP, NULL);

	/* show graph_tracks */
	prop = RNA_def_property(srna, "show_graph_tracks", PROP_BOOLEAN, PROP_NONE);
	RNA_def_property_boolean_sdna(prop, NULL, "flag", SC_SHOW_GRAPH_TRACKS);
	RNA_def_property_ui_text(prop, "Show Tracks",
	                         "Display the speed curves (in \"x\" direction red, in \"y\" direction green) "
	                         "for the selected tracks");
	RNA_def_property_update(prop, NC_SPACE | ND_SPACE_CLIP, NULL);

	/* ** channels ** */

	/* show_red_channel */
	prop = RNA_def_property(srna, "show_red_channel", PROP_BOOLEAN, PROP_NONE);
	RNA_def_property_boolean_negative_sdna(prop, NULL, "postproc_flag", MOVIECLIP_DISABLE_RED);
	RNA_def_property_ui_text(prop, "Show Red Channel", "Show red channel in the frame");
	RNA_def_property_update(prop, NC_SPACE | ND_SPACE_CLIP, NULL);

	/* show_green_channel */
	prop = RNA_def_property(srna, "show_green_channel", PROP_BOOLEAN, PROP_NONE);
	RNA_def_property_boolean_negative_sdna(prop, NULL, "postproc_flag", MOVIECLIP_DISABLE_GREEN);
	RNA_def_property_ui_text(prop, "Show Green Channel", "Show green channel in the frame");
	RNA_def_property_update(prop, NC_SPACE | ND_SPACE_CLIP, NULL);

	/* show_blue_channel */
	prop = RNA_def_property(srna, "show_blue_channel", PROP_BOOLEAN, PROP_NONE);
	RNA_def_property_boolean_negative_sdna(prop, NULL, "postproc_flag", MOVIECLIP_DISABLE_BLUE);
	RNA_def_property_ui_text(prop, "Show Blue Channel", "Show blue channel in the frame");
	RNA_def_property_update(prop, NC_SPACE | ND_SPACE_CLIP, NULL);

	/* preview_grayscale */
	prop = RNA_def_property(srna, "use_grayscale_preview", PROP_BOOLEAN, PROP_NONE);
	RNA_def_property_boolean_sdna(prop, NULL, "postproc_flag", MOVIECLIP_PREVIEW_GRAYSCALE);
	RNA_def_property_ui_text(prop, "Grayscale", "Display frame in grayscale mode");
	RNA_def_property_update(prop, NC_MOVIECLIP | ND_DISPLAY, NULL);

	/* timeline */
	prop = RNA_def_property(srna, "show_seconds", PROP_BOOLEAN, PROP_NONE);
	RNA_def_property_boolean_sdna(prop, NULL, "flag", SC_SHOW_SECONDS);
	RNA_def_property_ui_text(prop, "Show Seconds", "Show timing in seconds not frames");
	RNA_def_property_update(prop, NC_MOVIECLIP | ND_DISPLAY, NULL);

	/* ** dopesheet ** */

	/* dopesheet sort */
	prop = RNA_def_property(srna, "dopesheet_sort_method", PROP_ENUM, PROP_NONE);
	RNA_def_property_enum_sdna(prop, NULL, "dope_sort");
	RNA_def_property_enum_items(prop, dope_sort_items);
	RNA_def_property_ui_text(prop, "Dopesheet Sort Field", "Method to be used to sort channels in dopesheet view");
	RNA_def_property_update(prop, NC_SPACE | ND_SPACE_CLIP, NULL);

	/* invert_dopesheet_sort */
	prop = RNA_def_property(srna, "invert_dopesheet_sort", PROP_BOOLEAN, PROP_NONE);
	RNA_def_property_boolean_sdna(prop, NULL, "dope_flag", SC_DOPE_SORT_INVERSE);
	RNA_def_property_ui_text(prop, "Invert Dopesheet Sort", "Invert sort order of dopesheet channels");
	RNA_def_property_update(prop, NC_SPACE | ND_SPACE_CLIP, NULL);
}


void RNA_def_space(BlenderRNA *brna)
{
	rna_def_space(brna);
	rna_def_space_image(brna);
	rna_def_space_sequencer(brna);
	rna_def_space_text(brna);
	rna_def_fileselect_params(brna);
	rna_def_space_filebrowser(brna);
	rna_def_space_outliner(brna);
	rna_def_background_image(brna);
	rna_def_space_view3d(brna);
	rna_def_space_buttons(brna);
	rna_def_space_dopesheet(brna);
	rna_def_space_graph(brna);
	rna_def_space_nla(brna);
	rna_def_space_time(brna);
	rna_def_space_console(brna);
	rna_def_console_line(brna);
	rna_def_space_info(brna);
	rna_def_space_userpref(brna);
	rna_def_space_node(brna);
	rna_def_space_logic(brna);
	rna_def_space_clip(brna);
}

#endif<|MERGE_RESOLUTION|>--- conflicted
+++ resolved
@@ -2962,13 +2962,9 @@
 		{SC_MODE_RECONSTRUCTION, "RECONSTRUCTION", ICON_SNAP_FACE, "Reconstruction",
 		                         "Show tracking/reconstruction tools"},
 		{SC_MODE_DISTORTION, "DISTORTION", ICON_GRID, "Distortion", "Show distortion tools"},
-<<<<<<< HEAD
 		{SC_MODE_MASKEDITING, "MASKEDITING", ICON_MOD_MASK, "Mask editing", "Show mask editing tools"},
-		{0, NULL, 0, NULL, NULL}};
-=======
 		{0, NULL, 0, NULL, NULL}
 	};
->>>>>>> e5963aae
 
 	static EnumPropertyItem view_items[] = {
 		{SC_VIEW_CLIP, "CLIP", ICON_SEQUENCE, "Clip", "Show editing clip preview"},
