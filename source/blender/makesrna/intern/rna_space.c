--- conflicted
+++ resolved
@@ -384,7 +384,6 @@
  * but helps for context-less access (e.g. doc, i18n...). */
 static const EnumPropertyItem buttons_context_items[] = {
     {BCONTEXT_TOOL, "TOOL", ICON_TOOL_SETTINGS, "Tool", "Active Tool and Workspace settings"},
-<<<<<<< HEAD
     {BCONTEXT_SCENE, "SCENE", ICON_SCENE_DATA, "Scene", "Scene"},
     {BCONTEXT_RENDER, "RENDER", ICON_SCENE, "Render", "Render"},
     {BCONTEXT_OUTPUT, "OUTPUT", ICON_OUTPUT, "Output", "Output"},
@@ -397,22 +396,6 @@
     {BCONTEXT_MODIFIER, "MODIFIER", ICON_MODIFIER, "Modifiers", "Modifiers"},
     {BCONTEXT_DATA, "DATA", ICON_NONE, "Data", "Object Data"},
     {BCONTEXT_BONE, "BONE", ICON_BONE_DATA, "Bone", "Bone"},
-=======
-    {BCONTEXT_SCENE, "SCENE", ICON_SCENE_DATA, "Scene", "Scene Properties"},
-    {BCONTEXT_RENDER, "RENDER", ICON_SCENE, "Render", "Render Properties"},
-    {BCONTEXT_OUTPUT, "OUTPUT", ICON_OUTPUT, "Output", "Output Properties"},
-    {BCONTEXT_VIEW_LAYER, "VIEW_LAYER", ICON_RENDER_RESULT, "View Layer", "View Layer Properties"},
-    {BCONTEXT_WORLD, "WORLD", ICON_WORLD, "World", "World Properties"},
-    {BCONTEXT_OBJECT, "OBJECT", ICON_OBJECT_DATA, "Object", "Object Properties"},
-    {BCONTEXT_CONSTRAINT,
-     "CONSTRAINT",
-     ICON_CONSTRAINT,
-     "Constraints",
-     "Object Constraint Properties"},
-    {BCONTEXT_MODIFIER, "MODIFIER", ICON_MODIFIER, "Modifiers", "Modifier Properties"},
-    {BCONTEXT_DATA, "DATA", ICON_NONE, "Data", "Object Data Properties"},
-    {BCONTEXT_BONE, "BONE", ICON_BONE_DATA, "Bone", "Bone Properties"},
->>>>>>> 2ec025d7
     {BCONTEXT_BONE_CONSTRAINT,
      "BONE_CONSTRAINT",
      ICON_CONSTRAINT_BONE,
