/*
 * ***** BEGIN GPL LICENSE BLOCK *****
 *
 * This program is free software; you can redistribute it and/or
 * modify it under the terms of the GNU General Public License
 * as published by the Free Software Foundation; either version 2
 * of the License, or (at your option) any later version.
 *
 * This program is distributed in the hope that it will be useful,
 * but WITHOUT ANY WARRANTY; without even the implied warranty of
 * MERCHANTABILITY or FITNESS FOR A PARTICULAR PURPOSE.  See the
 * GNU General Public License for more details.
 *
 * You should have received a copy of the GNU General Public License
 * along with this program; if not, write to the Free Software Foundation,
 * Inc., 51 Franklin Street, Fifth Floor, Boston, MA 02110-1301, USA.
 *
 * Contributor(s): Blender Foundation (2008).
 *
 * ***** END GPL LICENSE BLOCK *****
 */

/** \file blender/makesrna/intern/rna_access.c
 *  \ingroup RNA
 */


#include <stdlib.h>
#include <stddef.h>
#include <string.h>
#include <ctype.h>

#include "MEM_guardedalloc.h"

#include "DNA_ID.h"
#include "DNA_scene_types.h"
#include "DNA_windowmanager_types.h"

#include "BLI_blenlib.h"
#include "BLI_utildefines.h"
#include "BLI_dynstr.h"
#include "BLI_ghash.h"
#include "BLI_math.h"

#include "BLF_api.h"
#include "BLT_translation.h"

#include "BKE_animsys.h"
#include "BKE_context.h"
#include "BKE_idcode.h"
#include "BKE_idprop.h"
#include "BKE_fcurve.h"
#include "BKE_library.h"
#include "BKE_library_override.h"
#include "BKE_main.h"
#include "BKE_report.h"

#include "RNA_access.h"
#include "RNA_define.h"
#include "RNA_enum_types.h"

#include "WM_api.h"

/* flush updates */
#include "DNA_object_types.h"
#include "BKE_depsgraph.h"
#include "WM_types.h"

#include "rna_internal.h"

const PointerRNA PointerRNA_NULL = {{NULL}};

/* Init/Exit */

void RNA_init(void)
{
	StructRNA *srna;
	PropertyRNA *prop;

	BLENDER_RNA.structs_map = BLI_ghash_str_new_ex(__func__, 2048);
	BLENDER_RNA.structs_len = 0;

	for (srna = BLENDER_RNA.structs.first; srna; srna = srna->cont.next) {
		if (!srna->cont.prophash) {
			srna->cont.prophash = BLI_ghash_str_new("RNA_init gh");

			for (prop = srna->cont.properties.first; prop; prop = prop->next) {
				if (!(prop->flag_internal & PROP_INTERN_BUILTIN)) {
					BLI_ghash_insert(srna->cont.prophash, (void *)prop->identifier, prop);
				}
			}
		}
		BLI_assert(srna->flag & STRUCT_PUBLIC_NAMESPACE);
		BLI_ghash_insert(BLENDER_RNA.structs_map, (void *)srna->identifier, srna);
		BLENDER_RNA.structs_len += 1;
	}
}

void RNA_exit(void)
{
	StructRNA *srna;
	
	RNA_property_update_cache_free();
	
	for (srna = BLENDER_RNA.structs.first; srna; srna = srna->cont.next) {
		if (srna->cont.prophash) {
			BLI_ghash_free(srna->cont.prophash, NULL, NULL);
			srna->cont.prophash = NULL;
		}
	}

	RNA_free(&BLENDER_RNA);
}

/* Pointer */

void RNA_main_pointer_create(struct Main *main, PointerRNA *r_ptr)
{
	r_ptr->id.data = NULL;
	r_ptr->type = &RNA_BlendData;
	r_ptr->data = main;
}

void RNA_id_pointer_create(ID *id, PointerRNA *r_ptr)
{
	StructRNA *type, *idtype = NULL;

	if (id) {
		PointerRNA tmp = {{NULL}};
		tmp.data = id;
		idtype = rna_ID_refine(&tmp);
		
		while (idtype->refine) {
			type = idtype->refine(&tmp);

			if (type == idtype)
				break;
			else
				idtype = type;
		}
	}
	
	r_ptr->id.data = id;
	r_ptr->type = idtype;
	r_ptr->data = id;
}

void RNA_pointer_create(ID *id, StructRNA *type, void *data, PointerRNA *r_ptr)
{
#if 0 /* UNUSED */
	StructRNA *idtype = NULL;

	if (id) {
		PointerRNA tmp = {{0}};
		tmp.data = id;
		idtype = rna_ID_refine(&tmp);
	}
#endif

	r_ptr->id.data = id;
	r_ptr->type = type;
	r_ptr->data = data;

	if (data) {
		while (r_ptr->type && r_ptr->type->refine) {
			StructRNA *rtype = r_ptr->type->refine(r_ptr);

			if (rtype == r_ptr->type)
				break;
			else
				r_ptr->type = rtype;
		}
	}
}

static void rna_pointer_inherit_id(StructRNA *type, PointerRNA *parent, PointerRNA *ptr)
{
	if (type && type->flag & STRUCT_ID) {
		ptr->id.data = ptr->data;
	}
	else {
		ptr->id.data = parent->id.data;
	}
}

void RNA_blender_rna_pointer_create(PointerRNA *r_ptr)
{
	r_ptr->id.data = NULL;
	r_ptr->type = &RNA_BlenderRNA;
	r_ptr->data = &BLENDER_RNA;
}

PointerRNA rna_pointer_inherit_refine(PointerRNA *ptr, StructRNA *type, void *data)
{
	if (data) {
		PointerRNA result;
		result.data = data;
		result.type = type;
		rna_pointer_inherit_id(type, ptr, &result);

		while (result.type->refine) {
			type = result.type->refine(&result);

			if (type == result.type)
				break;
			else
				result.type = type;
		}
		return result;
	}
	else {
		return PointerRNA_NULL;
	}
}

/**/
void RNA_pointer_recast(PointerRNA *ptr, PointerRNA *r_ptr)
{
#if 0 /* works but this case if covered by more general code below. */
	if (RNA_struct_is_ID(ptr->type)) {
		/* simple case */
		RNA_id_pointer_create(ptr->id.data, r_ptr);
	}
	else
#endif
	{
		StructRNA *base;
		PointerRNA t_ptr;
		*r_ptr = *ptr; /* initialize as the same in case cant recast */

		for (base = ptr->type->base; base; base = base->base) {
			t_ptr = rna_pointer_inherit_refine(ptr, base, ptr->data);
			if (t_ptr.type && t_ptr.type != ptr->type) {
				*r_ptr = t_ptr;
			}
		}
	}
}

/* ID Properties */

static void rna_idproperty_touch(IDProperty *idprop)
{
	/* so the property is seen as 'set' by rna */
	idprop->flag &= ~IDP_FLAG_GHOST;
}

/* return a UI local ID prop definition for this prop */
static IDProperty *rna_idproperty_ui(PropertyRNA *prop)
{
	IDProperty *idprop;

	for (idprop = ((IDProperty *)prop)->prev; idprop; idprop = idprop->prev) {
		if (STREQ(RNA_IDP_UI, idprop->name))
			break;
	}

	if (idprop == NULL) {
		for (idprop = ((IDProperty *)prop)->next; idprop; idprop = idprop->next) {
			if (STREQ(RNA_IDP_UI, idprop->name))
				break;
		}
	}

	if (idprop) {
		return IDP_GetPropertyTypeFromGroup(idprop, ((IDProperty *)prop)->name, IDP_GROUP);
	}

	return NULL;
}

IDProperty *RNA_struct_idprops(PointerRNA *ptr, bool create)
{
	StructRNA *type = ptr->type;

	if (type && type->idproperties)
		return type->idproperties(ptr, create);
	
	return NULL;
}

bool RNA_struct_idprops_check(StructRNA *srna)
{
	return (srna && srna->idproperties);
}

static IDProperty *rna_idproperty_find(PointerRNA *ptr, const char *name)
{
	IDProperty *group = RNA_struct_idprops(ptr, 0);

	if (group)
		return IDP_GetPropertyFromGroup(group, name);

	return NULL;
}

static void rna_idproperty_free(PointerRNA *ptr, const char *name)
{
	IDProperty *group = RNA_struct_idprops(ptr, 0);

	if (group) {
		IDProperty *idprop = IDP_GetPropertyFromGroup(group, name);
		if (idprop) {
			IDP_FreeFromGroup(group, idprop);
		}
	}
}

static int rna_ensure_property_array_length(PointerRNA *ptr, PropertyRNA *prop)
{
	if (prop->magic == RNA_MAGIC) {
		int arraylen[RNA_MAX_ARRAY_DIMENSION];
		return (prop->getlength && ptr->data) ? prop->getlength(ptr, arraylen) : prop->totarraylength;
	}
	else {
		IDProperty *idprop = (IDProperty *)prop;

		if (idprop->type == IDP_ARRAY)
			return idprop->len;
		else
			return 0;
	}
}

static bool rna_ensure_property_array_check(PropertyRNA *prop)
{
	if (prop->magic == RNA_MAGIC) {
		return (prop->getlength || prop->totarraylength);
	}
	else {
		IDProperty *idprop = (IDProperty *)prop;

		return (idprop->type == IDP_ARRAY);
	}
}

static void rna_ensure_property_multi_array_length(PointerRNA *ptr, PropertyRNA *prop, int length[])
{
	if (prop->magic == RNA_MAGIC) {
		if (prop->getlength)
			prop->getlength(ptr, length);
		else
			memcpy(length, prop->arraylength, prop->arraydimension * sizeof(int));
	}
	else {
		IDProperty *idprop = (IDProperty *)prop;

		if (idprop->type == IDP_ARRAY)
			length[0] = idprop->len;
		else
			length[0] = 0;
	}
}

static bool rna_idproperty_verify_valid(PointerRNA *ptr, PropertyRNA *prop, IDProperty *idprop)
{
	/* this verifies if the idproperty actually matches the property
	 * description and otherwise removes it. this is to ensure that
	 * rna property access is type safe, e.g. if you defined the rna
	 * to have a certain array length you can count on that staying so */
	
	switch (idprop->type) {
		case IDP_IDPARRAY:
			if (prop->type != PROP_COLLECTION)
				return false;
			break;
		case IDP_ARRAY:
			if (rna_ensure_property_array_length(ptr, prop) != idprop->len)
				return false;

			if (idprop->subtype == IDP_FLOAT && prop->type != PROP_FLOAT)
				return false;
			if (idprop->subtype == IDP_INT && !ELEM(prop->type, PROP_BOOLEAN, PROP_INT, PROP_ENUM))
				return false;

			break;
		case IDP_INT:
			if (!ELEM(prop->type, PROP_BOOLEAN, PROP_INT, PROP_ENUM))
				return false;
			break;
		case IDP_FLOAT:
		case IDP_DOUBLE:
			if (prop->type != PROP_FLOAT)
				return false;
			break;
		case IDP_STRING:
			if (prop->type != PROP_STRING)
				return false;
			break;
		case IDP_GROUP:
		case IDP_ID:
			if (prop->type != PROP_POINTER)
				return false;
			break;
		default:
			return false;
	}

	return true;
}

static PropertyRNA *typemap[IDP_NUMTYPES] = {
	(PropertyRNA *)&rna_PropertyGroupItem_string,
	(PropertyRNA *)&rna_PropertyGroupItem_int,
	(PropertyRNA *)&rna_PropertyGroupItem_float,
	NULL, NULL, NULL,
	(PropertyRNA *)&rna_PropertyGroupItem_group,
	(PropertyRNA *)&rna_PropertyGroupItem_id,
	(PropertyRNA *)&rna_PropertyGroupItem_double,
	(PropertyRNA *)&rna_PropertyGroupItem_idp_array
};

static PropertyRNA *arraytypemap[IDP_NUMTYPES] = {
	NULL, (PropertyRNA *)&rna_PropertyGroupItem_int_array,
	(PropertyRNA *)&rna_PropertyGroupItem_float_array,
	NULL, NULL, NULL,
	(PropertyRNA *)&rna_PropertyGroupItem_collection, NULL,
	(PropertyRNA *)&rna_PropertyGroupItem_double_array
};

IDProperty *rna_idproperty_check(PropertyRNA **prop, PointerRNA *ptr)
{
	/* This is quite a hack, but avoids some complexity in the API. we
	 * pass IDProperty structs as PropertyRNA pointers to the outside.
	 * We store some bytes in PropertyRNA structs that allows us to
	 * distinguish it from IDProperty structs. If it is an ID property,
	 * we look up an IDP PropertyRNA based on the type, and set the data
	 * pointer to the IDProperty. */

	if ((*prop)->magic == RNA_MAGIC) {
		if ((*prop)->flag & PROP_IDPROPERTY) {
			IDProperty *idprop = rna_idproperty_find(ptr, (*prop)->identifier);

			if (idprop && !rna_idproperty_verify_valid(ptr, *prop, idprop)) {
				IDProperty *group = RNA_struct_idprops(ptr, 0);

				IDP_FreeFromGroup(group, idprop);
				return NULL;
			}

			return idprop;
		}
		else
			return NULL;
	}

	{
		IDProperty *idprop = (IDProperty *)(*prop);

		if (idprop->type == IDP_ARRAY)
			*prop = arraytypemap[(int)(idprop->subtype)];
		else
			*prop = typemap[(int)(idprop->type)];

		return idprop;
	}
}

static PropertyRNA *rna_ensure_property(PropertyRNA *prop)
{
	/* the quick version if we don't need the idproperty */

	if (prop->magic == RNA_MAGIC)
		return prop;

	{
		IDProperty *idprop = (IDProperty *)prop;

		if (idprop->type == IDP_ARRAY)
			return arraytypemap[(int)(idprop->subtype)];
		else
			return typemap[(int)(idprop->type)];
	}
}

static const char *rna_ensure_property_identifier(const PropertyRNA *prop)
{
	if (prop->magic == RNA_MAGIC)
		return prop->identifier;
	else
		return ((const IDProperty *)prop)->name;
}

static const char *rna_ensure_property_description(PropertyRNA *prop)
{
	const char *description = NULL;

	if (prop->magic == RNA_MAGIC)
		description = prop->description;
	else {
		/* attempt to get the local ID values */
		IDProperty *idp_ui = rna_idproperty_ui(prop);

		if (idp_ui) {
			IDProperty *item = IDP_GetPropertyTypeFromGroup(idp_ui, "description", IDP_STRING);
			if (item)
				description = IDP_String(item);
		}

		if (description == NULL)
			description = ((IDProperty *)prop)->name;  /* XXX - not correct */
	}

	return description;
}

static const char *rna_ensure_property_name(const PropertyRNA *prop)
{
	const char *name;

	if (prop->magic == RNA_MAGIC)
		name = prop->name;
	else
		name = ((const IDProperty *)prop)->name;

	return name;
}

/* Structs */

StructRNA *RNA_struct_find(const char *identifier)
{
	return BLI_ghash_lookup(BLENDER_RNA.structs_map, identifier);
}

const char *RNA_struct_identifier(const StructRNA *type)
{
	return type->identifier;
}

const char *RNA_struct_ui_name(const StructRNA *type)
{
	return CTX_IFACE_(type->translation_context, type->name);
}

const char *RNA_struct_ui_name_raw(const StructRNA *type)
{
	return type->name;
}

int RNA_struct_ui_icon(const StructRNA *type)
{
	if (type)
		return type->icon;
	else
		return ICON_DOT;
}

const char *RNA_struct_ui_description(const StructRNA *type)
{
	return TIP_(type->description);
}

const char *RNA_struct_ui_description_raw(const StructRNA *type)
{
	return type->description;
}

const char *RNA_struct_translation_context(const StructRNA *type)
{
	return type->translation_context;
}

PropertyRNA *RNA_struct_name_property(StructRNA *type)
{
	return type->nameproperty;
}

PropertyRNA *RNA_struct_iterator_property(StructRNA *type)
{
	return type->iteratorproperty;
}

StructRNA *RNA_struct_base(StructRNA *type)
{
	return type->base;
}

bool RNA_struct_is_ID(const StructRNA *type)
{
	return (type->flag & STRUCT_ID) != 0;
}

bool RNA_struct_undo_check(const StructRNA *type)
{
	return (type->flag & STRUCT_UNDO) != 0;
}

bool RNA_struct_idprops_register_check(const StructRNA *type)
{
	return (type->flag & STRUCT_NO_IDPROPERTIES) == 0;
}

bool RNA_struct_idprops_datablock_allowed(const StructRNA *type)
{
	return (type->flag & (STRUCT_NO_DATABLOCK_IDPROPERTIES | STRUCT_NO_IDPROPERTIES)) == 0;
}

/**
 * Whether given type implies datablock usage by IDProperties.
 * This is used to prevent classes allowed to have IDProperties, but not datablock ones, to indirectly use some
 * (e.g. by assigning an IDP_GROUP containing some IDP_ID pointers...).
 */
bool RNA_struct_idprops_contains_datablock(const StructRNA *type)
{
	return (type->flag & (STRUCT_CONTAINS_DATABLOCK_IDPROPERTIES | STRUCT_ID)) != 0;
}

/* remove an id-property */
bool RNA_struct_idprops_unset(PointerRNA *ptr, const char *identifier)
{
	IDProperty *group = RNA_struct_idprops(ptr, 0);

	if (group) {
		IDProperty *idp = IDP_GetPropertyFromGroup(group, identifier);
		if (idp) {
			IDP_FreeFromGroup(group, idp);

			return true;
		}
	}
	return false;
}

bool RNA_struct_is_a(const StructRNA *type, const StructRNA *srna)
{
	const StructRNA *base;

	if (srna == &RNA_AnyType)
		return true;

	if (!type)
		return false;

	/* ptr->type is always maximally refined */
	for (base = type; base; base = base->base)
		if (base == srna)
			return true;
	
	return false;
}

PropertyRNA *RNA_struct_find_property(PointerRNA *ptr, const char *identifier)
{
	if (identifier[0] == '[' && identifier[1] == '"') { /* "  (dummy comment to avoid confusing some
		                                                 * function lists in text editors) */
		/* id prop lookup, not so common */
		PropertyRNA *r_prop = NULL;
		PointerRNA r_ptr; /* only support single level props */
		if (RNA_path_resolve_property(ptr, identifier, &r_ptr, &r_prop) &&
		    (r_ptr.type == ptr->type) && (r_ptr.data == ptr->data))
		{
			return r_prop;
		}
	}
	else {
		/* most common case */
		PropertyRNA *iterprop = RNA_struct_iterator_property(ptr->type);
		PointerRNA propptr;

		if (RNA_property_collection_lookup_string(ptr, iterprop, identifier, &propptr))
			return propptr.data;
	}
	
	return NULL;
}

/* Find the property which uses the given nested struct */
static PropertyRNA *RNA_struct_find_nested(PointerRNA *ptr, StructRNA *srna)
{
	PropertyRNA *prop = NULL;

	RNA_STRUCT_BEGIN (ptr, iprop)
	{
		/* This assumes that there can only be one user of this nested struct */
		if (RNA_property_pointer_type(ptr, iprop) == srna) {
			prop = iprop;
			break;
		}
	}
	RNA_PROP_END;

	return prop;
}

bool RNA_struct_contains_property(PointerRNA *ptr, PropertyRNA *prop_test)
{
	/* note, prop_test could be freed memory, only use for comparison */

	/* validate the RNA is ok */
	PropertyRNA *iterprop;
	bool found = false;

	iterprop = RNA_struct_iterator_property(ptr->type);

	RNA_PROP_BEGIN (ptr, itemptr, iterprop)
	{
		/* PropertyRNA *prop = itemptr.data; */
		if (prop_test == (PropertyRNA *)itemptr.data) {
			found = true;
			break;
		}
	}
	RNA_PROP_END;

	return found;
}

/* low level direct access to type->properties, note this ignores parent classes so should be used with care */
const struct ListBase *RNA_struct_type_properties(StructRNA *srna)
{
	return &srna->cont.properties;
}

PropertyRNA *RNA_struct_type_find_property(StructRNA *srna, const char *identifier)
{
	return BLI_findstring_ptr(&srna->cont.properties, identifier, offsetof(PropertyRNA, identifier));
}

FunctionRNA *RNA_struct_find_function(StructRNA *srna, const char *identifier)
{
#if 1
	FunctionRNA *func;
	StructRNA *type;
	for (type = srna; type; type = type->base) {
		func = (FunctionRNA *)BLI_findstring_ptr(&type->functions, identifier, offsetof(FunctionRNA, identifier));
		if (func) {
			return func;
		}
	}
	return NULL;

	/* funcitonal but slow */
#else
	PointerRNA tptr;
	PropertyRNA *iterprop;
	FunctionRNA *func;

	RNA_pointer_create(NULL, &RNA_Struct, srna, &tptr);
	iterprop = RNA_struct_find_property(&tptr, "functions");

	func = NULL;

	RNA_PROP_BEGIN (&tptr, funcptr, iterprop)
	{
		if (STREQ(identifier, RNA_function_identifier(funcptr.data))) {
			func = funcptr.data;
			break;
		}
	}
	RNA_PROP_END;

	return func;
#endif
}

const ListBase *RNA_struct_type_functions(StructRNA *srna)
{
	return &srna->functions;
}

StructRegisterFunc RNA_struct_register(StructRNA *type)
{
	return type->reg;
}

StructUnregisterFunc RNA_struct_unregister(StructRNA *type)
{
	do {
		if (type->unreg)
			return type->unreg;
	} while ((type = type->base));

	return NULL;
}

void **RNA_struct_instance(PointerRNA *ptr)
{
	StructRNA *type = ptr->type;

	do {
		if (type->instance)
			return type->instance(ptr);
	} while ((type = type->base));

	return NULL;
}

void *RNA_struct_py_type_get(StructRNA *srna)
{
	return srna->py_type;
}

void RNA_struct_py_type_set(StructRNA *srna, void *py_type)
{
	srna->py_type = py_type;
}

void *RNA_struct_blender_type_get(StructRNA *srna)
{
	return srna->blender_type;
}

void RNA_struct_blender_type_set(StructRNA *srna, void *blender_type)
{
	srna->blender_type = blender_type;
}

char *RNA_struct_name_get_alloc(PointerRNA *ptr, char *fixedbuf, int fixedlen, int *r_len)
{
	PropertyRNA *nameprop;

	if (ptr->data && (nameprop = RNA_struct_name_property(ptr->type)))
		return RNA_property_string_get_alloc(ptr, nameprop, fixedbuf, fixedlen, r_len);

	return NULL;
}

/**
 * Use when registering structs with the #STRUCT_PUBLIC_NAMESPACE flag.
 */
bool RNA_struct_available_or_report(ReportList *reports, const char *identifier)
{
	const StructRNA *srna_exists = RNA_struct_find(identifier);
	if (UNLIKELY(srna_exists != NULL)) {
		/* Use comprehensive string construction since this is such a rare occurrence
		 * and information here may cut down time troubleshooting. */
		DynStr *dynstr = BLI_dynstr_new();
		BLI_dynstr_appendf(dynstr, "Type identifier '%s' is already in use: '", identifier);
		BLI_dynstr_append(dynstr, srna_exists->identifier);
		int i = 0;
		if (srna_exists->base) {
			for (const StructRNA *base = srna_exists->base; base; base = base->base) {
				BLI_dynstr_append(dynstr, "(");
				BLI_dynstr_append(dynstr, base->identifier);
				i += 1;
			}
			while (i--) {
				BLI_dynstr_append(dynstr, ")");
			}
		}
		BLI_dynstr_append(dynstr, "'.");
		char *result = BLI_dynstr_get_cstring(dynstr);
		BLI_dynstr_free(dynstr);
		BKE_report(reports, RPT_ERROR, result);
		MEM_freeN(result);
		return false;
	}
	else {
		return true;
	}
}

bool RNA_struct_bl_idname_ok_or_report(ReportList *reports, const char *identifier, const char *sep)
{
	const int len_sep = strlen(sep);
	const int len_id = strlen(identifier);
	const char *p = strstr(identifier, sep);
	/* TODO: make error, for now warning until add-ons update. */
#if 1
	const int report_level = RPT_WARNING;
	const bool failure = true;
#else
	const int report_level = RPT_ERROR;
	const bool failure = false;
#endif
	if (p == NULL || p == identifier || p + len_sep >= identifier + len_id) {
		BKE_reportf(reports, report_level, "'%s' doesn't contain '%s' with prefix & suffix", identifier, sep);
		return failure;
	}

	const char *c, *start, *end, *last;
	start = identifier;
	end = p;
	last = end - 1;
	for (c = start; c != end; c++) {
		if (((*c >= 'A' && *c <= 'Z') ||
		     ((c != start) && (*c >= '0' && *c <= '9')) ||
		     ((c != start) && (c != last) && (*c == '_'))) == 0)
		{
			BKE_reportf(reports, report_level, "'%s' doesn't have upper case alpha-numeric prefix", identifier);
			return failure;
		}
	}

	start = p + len_sep;
	end = identifier + len_id;
	last = end - 1;
	for (c = start; c != end; c++) {
		if (((*c >= 'A' && *c <= 'Z') ||
		     (*c >= 'a' && *c <= 'z') ||
		     (*c >= '0' && *c <= '9') ||
		     ((c != start) && (c != last) && (*c == '_'))) == 0)
		{
			BKE_reportf(reports, report_level, "'%s' doesn't have an alpha-numeric suffix", identifier);
			return failure;
		}
	}
	return true;
}

/* Property Information */

const char *RNA_property_identifier(PropertyRNA *prop)
{
	return rna_ensure_property_identifier(prop);
}

const char *RNA_property_description(PropertyRNA *prop)
{
	return TIP_(rna_ensure_property_description(prop));
}

PropertyType RNA_property_type(PropertyRNA *prop)
{
	return rna_ensure_property(prop)->type;
}

PropertySubType RNA_property_subtype(PropertyRNA *prop)
{
	return rna_ensure_property(prop)->subtype;
}

PropertyUnit RNA_property_unit(PropertyRNA *prop)
{
	return RNA_SUBTYPE_UNIT(rna_ensure_property(prop)->subtype);
}

int RNA_property_flag(PropertyRNA *prop)
{
	return rna_ensure_property(prop)->flag;
}

bool RNA_property_builtin(PropertyRNA *prop)
{
	return (rna_ensure_property(prop)->flag_internal & PROP_INTERN_BUILTIN) != 0;
}

void *RNA_property_py_data_get(PropertyRNA *prop)
{
	return prop->py_data;
}

int RNA_property_array_length(PointerRNA *ptr, PropertyRNA *prop)
{
	return rna_ensure_property_array_length(ptr, prop);
}

bool RNA_property_array_check(PropertyRNA *prop)
{
	return rna_ensure_property_array_check(prop);
}

/* used by BPY to make an array from the python object */
int RNA_property_array_dimension(PointerRNA *ptr, PropertyRNA *prop, int length[])
{
	PropertyRNA *rprop = rna_ensure_property(prop);

	if (length)
		rna_ensure_property_multi_array_length(ptr, prop, length);

	return rprop->arraydimension;
}

/* Return the size of Nth dimension. */
int RNA_property_multi_array_length(PointerRNA *ptr, PropertyRNA *prop, int dim)
{
	int len[RNA_MAX_ARRAY_DIMENSION];

	rna_ensure_property_multi_array_length(ptr, prop, len);

	return len[dim];
}

char RNA_property_array_item_char(PropertyRNA *prop, int index)
{
	const char *vectoritem = "XYZW";
	const char *quatitem = "WXYZ";
	const char *coloritem = "RGBA";
	PropertySubType subtype = rna_ensure_property(prop)->subtype;

	BLI_assert(index >= 0);

	/* get string to use for array index */
	if ((index < 4) && ELEM(subtype, PROP_QUATERNION, PROP_AXISANGLE)) {
		return quatitem[index];
	}
	else if ((index < 4) && ELEM(subtype, PROP_TRANSLATION, PROP_DIRECTION, PROP_XYZ, PROP_XYZ_LENGTH,
	                             PROP_EULER, PROP_VELOCITY, PROP_ACCELERATION, PROP_COORDS))
	{
		return vectoritem[index];
	}
	else if ((index < 4) && ELEM(subtype, PROP_COLOR, PROP_COLOR_GAMMA)) {
		return coloritem[index];
	}

	return '\0';
}

int RNA_property_array_item_index(PropertyRNA *prop, char name)
{
	PropertySubType subtype = rna_ensure_property(prop)->subtype;

	/* get index based on string name/alias */
	/* maybe a function to find char index in string would be better than all the switches */
	if (ELEM(subtype, PROP_QUATERNION, PROP_AXISANGLE)) {
		switch (name) {
			case 'w':
				return 0;
			case 'x':
				return 1;
			case 'y':
				return 2;
			case 'z':
				return 3;
		}
	}
	else if (ELEM(subtype, PROP_TRANSLATION, PROP_DIRECTION, PROP_XYZ, PROP_XYZ_LENGTH,
	               PROP_EULER, PROP_VELOCITY, PROP_ACCELERATION))
	{
		switch (name) {
			case 'x':
				return 0;
			case 'y':
				return 1;
			case 'z':
				return 2;
			case 'w':
				return 3;
		}
	}
	else if (ELEM(subtype, PROP_COLOR, PROP_COLOR_GAMMA)) {
		switch (name) {
			case 'r':
				return 0;
			case 'g':
				return 1;
			case 'b':
				return 2;
			case 'a':
				return 3;
		}
	}

	return -1;
}


void RNA_property_int_range(PointerRNA *ptr, PropertyRNA *prop, int *hardmin, int *hardmax)
{
	IntPropertyRNA *iprop = (IntPropertyRNA *)rna_ensure_property(prop);
	int softmin, softmax;

	if (prop->magic != RNA_MAGIC) {
		/* attempt to get the local ID values */
		IDProperty *idp_ui = rna_idproperty_ui(prop);

		if (idp_ui) {
			IDProperty *item;

			item = IDP_GetPropertyTypeFromGroup(idp_ui, "min", IDP_INT);
			*hardmin = item ? IDP_Int(item) : INT_MIN;

			item = IDP_GetPropertyTypeFromGroup(idp_ui, "max", IDP_INT);
			*hardmax = item ? IDP_Int(item) : INT_MAX;

			return;
		}
	}

	if (iprop->range) {
		*hardmin = INT_MIN;
		*hardmax = INT_MAX;

		iprop->range(ptr, hardmin, hardmax, &softmin, &softmax);
	}
	else if (iprop->range_ex) {
		*hardmin = INT_MIN;
		*hardmax = INT_MAX;

		iprop->range_ex(ptr, prop, hardmin, hardmax, &softmin, &softmax);
	}
	else {
		*hardmin = iprop->hardmin;
		*hardmax = iprop->hardmax;
	}
}

void RNA_property_int_ui_range(PointerRNA *ptr, PropertyRNA *prop, int *softmin, int *softmax, int *step)
{
	IntPropertyRNA *iprop = (IntPropertyRNA *)rna_ensure_property(prop);
	int hardmin, hardmax;
	
	if (prop->magic != RNA_MAGIC) {
		/* attempt to get the local ID values */
		IDProperty *idp_ui = rna_idproperty_ui(prop);

		if (idp_ui) {
			IDProperty *item;

			item = IDP_GetPropertyTypeFromGroup(idp_ui, "soft_min", IDP_INT);
			*softmin = item ? IDP_Int(item) : INT_MIN;

			item = IDP_GetPropertyTypeFromGroup(idp_ui, "soft_max", IDP_INT);
			*softmax = item ? IDP_Int(item) : INT_MAX;

			item = IDP_GetPropertyTypeFromGroup(idp_ui, "step", IDP_INT);
			*step = item ? IDP_Int(item) : 1;

			return;
		}
	}

	*softmin = iprop->softmin;
	*softmax = iprop->softmax;

	if (iprop->range) {
		hardmin = INT_MIN;
		hardmax = INT_MAX;

		iprop->range(ptr, &hardmin, &hardmax, softmin, softmax);

		*softmin = max_ii(*softmin, hardmin);
		*softmax = min_ii(*softmax, hardmax);
	}
	else if (iprop->range_ex) {
		hardmin = INT_MIN;
		hardmax = INT_MAX;

		iprop->range_ex(ptr, prop, &hardmin, &hardmax, softmin, softmax);

		*softmin = max_ii(*softmin, hardmin);
		*softmax = min_ii(*softmax, hardmax);
	}

	*step = iprop->step;
}

void RNA_property_float_range(PointerRNA *ptr, PropertyRNA *prop, float *hardmin, float *hardmax)
{
	FloatPropertyRNA *fprop = (FloatPropertyRNA *)rna_ensure_property(prop);
	float softmin, softmax;

	if (prop->magic != RNA_MAGIC) {
		/* attempt to get the local ID values */
		IDProperty *idp_ui = rna_idproperty_ui(prop);

		if (idp_ui) {
			IDProperty *item;

			item = IDP_GetPropertyTypeFromGroup(idp_ui, "min", IDP_DOUBLE);
			*hardmin = item ? (float)IDP_Double(item) : -FLT_MAX;

			item = IDP_GetPropertyTypeFromGroup(idp_ui, "max", IDP_DOUBLE);
			*hardmax = item ? (float)IDP_Double(item) : FLT_MAX;

			return;
		}
	}

	if (fprop->range) {
		*hardmin = -FLT_MAX;
		*hardmax = FLT_MAX;

		fprop->range(ptr, hardmin, hardmax, &softmin, &softmax);
	}
	else if (fprop->range_ex) {
		*hardmin = -FLT_MAX;
		*hardmax = FLT_MAX;

		fprop->range_ex(ptr, prop, hardmin, hardmax, &softmin, &softmax);
	}
	else {
		*hardmin = fprop->hardmin;
		*hardmax = fprop->hardmax;
	}
}

void RNA_property_float_ui_range(PointerRNA *ptr, PropertyRNA *prop, float *softmin, float *softmax,
                                 float *step, float *precision)
{
	FloatPropertyRNA *fprop = (FloatPropertyRNA *)rna_ensure_property(prop);
	float hardmin, hardmax;

	if (prop->magic != RNA_MAGIC) {
		/* attempt to get the local ID values */
		IDProperty *idp_ui = rna_idproperty_ui(prop);

		if (idp_ui) {
			IDProperty *item;

			item = IDP_GetPropertyTypeFromGroup(idp_ui, "soft_min", IDP_DOUBLE);
			*softmin = item ? (float)IDP_Double(item) : -FLT_MAX;

			item = IDP_GetPropertyTypeFromGroup(idp_ui, "soft_max", IDP_DOUBLE);
			*softmax = item ? (float)IDP_Double(item) : FLT_MAX;

			item = IDP_GetPropertyTypeFromGroup(idp_ui, "step", IDP_DOUBLE);
			*step = item ? (float)IDP_Double(item) : 1.0f;

			item = IDP_GetPropertyTypeFromGroup(idp_ui, "precision", IDP_DOUBLE);
			*precision = item ? (float)IDP_Double(item) : 3.0f;

			return;
		}
	}

	*softmin = fprop->softmin;
	*softmax = fprop->softmax;

	if (fprop->range) {
		hardmin = -FLT_MAX;
		hardmax = FLT_MAX;

		fprop->range(ptr, &hardmin, &hardmax, softmin, softmax);

		*softmin = max_ff(*softmin, hardmin);
		*softmax = min_ff(*softmax, hardmax);
	}
	else if (fprop->range_ex) {
		hardmin = -FLT_MAX;
		hardmax = FLT_MAX;

		fprop->range_ex(ptr, prop, &hardmin, &hardmax, softmin, softmax);

		*softmin = max_ff(*softmin, hardmin);
		*softmax = min_ff(*softmax, hardmax);
	}

	*step = fprop->step;
	*precision = (float)fprop->precision;
}

int RNA_property_float_clamp(PointerRNA *ptr, PropertyRNA *prop, float *value)
{
	float min, max;

	RNA_property_float_range(ptr, prop, &min, &max);

	if (*value < min) {
		*value = min;
		return -1;
	}
	else if (*value > max) {
		*value = max;
		return 1;
	}
	else {
		return 0;
	}
}

int RNA_property_int_clamp(PointerRNA *ptr, PropertyRNA *prop, int *value)
{
	int min, max;

	RNA_property_int_range(ptr, prop, &min, &max);

	if (*value < min) {
		*value = min;
		return -1;
	}
	else if (*value > max) {
		*value = max;
		return 1;
	}
	else {
		return 0;
	}
}

/* this is the max length including \0 terminator.
 * '0' used when their is no maximum */
int RNA_property_string_maxlength(PropertyRNA *prop)
{
	StringPropertyRNA *sprop = (StringPropertyRNA *)rna_ensure_property(prop);
	return sprop->maxlength;
}

StructRNA *RNA_property_pointer_type(PointerRNA *ptr, PropertyRNA *prop)
{
	prop = rna_ensure_property(prop);

	if (prop->type == PROP_POINTER) {
		PointerPropertyRNA *pprop = (PointerPropertyRNA *)prop;

		if (pprop->typef)
			return pprop->typef(ptr);
		else if (pprop->type)
			return pprop->type;
	}
	else if (prop->type == PROP_COLLECTION) {
		CollectionPropertyRNA *cprop = (CollectionPropertyRNA *)prop;

		if (cprop->item_type)
			return cprop->item_type;
	}
	/* ignore other types, RNA_struct_find_nested calls with unchecked props */

	return &RNA_UnknownType;
}

int RNA_property_pointer_poll(PointerRNA *ptr, PropertyRNA *prop, PointerRNA *value)
{
	prop = rna_ensure_property(prop);

	if (prop->type == PROP_POINTER) {
		PointerPropertyRNA *pprop = (PointerPropertyRNA *)prop;

		if (pprop->poll) {
			if (rna_idproperty_check(&prop, ptr)) {
				return ((PropPointerPollFuncPy) pprop->poll)(ptr, *value, prop);
			}
			else {
				return pprop->poll(ptr, *value);
			}
		}

		return 1;
	}

	printf("%s: %s is not a pointer property.\n", __func__, prop->identifier);
	return 0;
}

/* Reuse for dynamic types  */
const EnumPropertyItem DummyRNA_NULL_items[] = {
	{0, NULL, 0, NULL, NULL}
};

/* Reuse for dynamic types with default value */
const EnumPropertyItem DummyRNA_DEFAULT_items[] = {
	{0, "DEFAULT", 0, "Default", ""},
	{0, NULL, 0, NULL, NULL}
};

void RNA_property_enum_items_ex(
        bContext *C, PointerRNA *ptr, PropertyRNA *prop, const bool use_static,
        const EnumPropertyItem **r_item, int *r_totitem, bool *r_free)
{
	EnumPropertyRNA *eprop = (EnumPropertyRNA *)rna_ensure_property(prop);

	*r_free = false;

	if (!use_static && eprop->itemf && (C != NULL || (prop->flag & PROP_ENUM_NO_CONTEXT))) {
		const EnumPropertyItem *item;

		if (prop->flag & PROP_ENUM_NO_CONTEXT)
			item = eprop->itemf(NULL, ptr, prop, r_free);
		else
			item = eprop->itemf(C, ptr, prop, r_free);

		/* any callbacks returning NULL should be fixed */
		BLI_assert(item != NULL);

		if (r_totitem) {
			int tot;
			for (tot = 0; item[tot].identifier; tot++) {
				/* pass */
			}
			*r_totitem = tot;
		}

		*r_item = item;
	}
	else {
		*r_item = eprop->item;
		if (r_totitem)
			*r_totitem = eprop->totitem;
	}
}

void RNA_property_enum_items(
        bContext *C, PointerRNA *ptr, PropertyRNA *prop,
        const EnumPropertyItem **r_item, int *r_totitem, bool *r_free)
{
	RNA_property_enum_items_ex(C, ptr, prop, false, r_item, r_totitem, r_free);
}

#ifdef WITH_INTERNATIONAL
static void property_enum_translate(
        PropertyRNA *prop, EnumPropertyItem **r_item, int *r_totitem, bool *r_free)
{
	if (!(prop->flag & PROP_ENUM_NO_TRANSLATE)) {
		int i;

		/* Note: Only do those tests once, and then use BLT_pgettext. */
		bool do_iface = BLT_translate_iface();
		bool do_tooltip = BLT_translate_tooltips();
		EnumPropertyItem *nitem;

		if (!(do_iface || do_tooltip))
			return;

		if (*r_free) {
			nitem = *r_item;
		}
		else {
			const EnumPropertyItem *item = *r_item;
			int tot;

			if (r_totitem) {
				tot = *r_totitem;
			}
			else {
				/* count */
				for (tot = 0; item[tot].identifier; tot++) {
					/* pass */
				}
			}

			nitem = MEM_mallocN(sizeof(EnumPropertyItem) * (tot + 1), "enum_items_gettexted");
			memcpy(nitem, item, sizeof(EnumPropertyItem) * (tot + 1));

			*r_free = true;
		}

		for (i = 0; nitem[i].identifier; i++) {
			if (nitem[i].name && do_iface) {
				nitem[i].name = BLT_pgettext(prop->translation_context, nitem[i].name);
			}
			if (nitem[i].description && do_tooltip) {
				nitem[i].description = BLT_pgettext(NULL, nitem[i].description);
			}
		}

		*r_item = nitem;
	}
}
#endif

void RNA_property_enum_items_gettexted(
        bContext *C, PointerRNA *ptr, PropertyRNA *prop,
        const EnumPropertyItem **r_item, int *r_totitem, bool *r_free)
{
	RNA_property_enum_items(C, ptr, prop, r_item, r_totitem, r_free);

#ifdef WITH_INTERNATIONAL
	/* Normally dropping 'const' is _not_ ok, in this case it's only modified if we own the memory
	 * so allow the exception (callers are creating new arrays in this case). */
	property_enum_translate(prop, (EnumPropertyItem **)r_item, r_totitem, r_free);
#endif
}

void RNA_property_enum_items_gettexted_all(
        bContext *C, PointerRNA *ptr, PropertyRNA *prop,
        const EnumPropertyItem **r_item, int *r_totitem, bool *r_free)
{
	EnumPropertyRNA *eprop = (EnumPropertyRNA *)rna_ensure_property(prop);
	int mem_size = sizeof(EnumPropertyItem) * (eprop->totitem + 1);
	/* first return all items */
	EnumPropertyItem *item_array = MEM_mallocN(mem_size, "enum_gettext_all");
	*r_free = true;
	memcpy(item_array, eprop->item, mem_size);

	if (r_totitem) {
		*r_totitem = eprop->totitem;
	}

	if (eprop->itemf && (C != NULL || (prop->flag & PROP_ENUM_NO_CONTEXT))) {
		const EnumPropertyItem *item;
		int i;
		bool free = false;

		if (prop->flag & PROP_ENUM_NO_CONTEXT)
			item = eprop->itemf(NULL, ptr, prop, &free);
		else
			item = eprop->itemf(C, ptr, prop, &free);

		/* any callbacks returning NULL should be fixed */
		BLI_assert(item != NULL);

		for (i = 0; i < eprop->totitem; i++) {
			bool exists = false;
			int i_fixed;

			/* items that do not exist on list are returned, but have their names/identifiers NULLed out */
			for (i_fixed = 0; item[i_fixed].identifier; i_fixed++) {
				if (STREQ(item[i_fixed].identifier, item_array[i].identifier)) {
					exists = true;
					break;
				}
			}

			if (!exists) {
				item_array[i].name = NULL;
				item_array[i].identifier = "";
			}
		}

		if (free) {
			MEM_freeN((void *)item);
		}
	}

#ifdef WITH_INTERNATIONAL
	property_enum_translate(prop, &item_array, r_totitem, r_free);
#endif
	*r_item = item_array;
}

bool RNA_property_enum_value(bContext *C, PointerRNA *ptr, PropertyRNA *prop, const char *identifier, int *r_value)
{
	const EnumPropertyItem *item;
	bool free;
	bool found;

	RNA_property_enum_items(C, ptr, prop, &item, NULL, &free);

	if (item) {
		const int i = RNA_enum_from_identifier(item, identifier);
		if (i != -1) {
			*r_value = item[i].value;
			found = true;
		}
		else {
			found = false;
		}

		if (free) {
			MEM_freeN((void *)item);
		}
	}
	else {
		found = false;
	}
	return found;
}

bool RNA_enum_identifier(const EnumPropertyItem *item, const int value, const char **r_identifier)
{
	const int i = RNA_enum_from_value(item, value);
	if (i != -1) {
		*r_identifier = item[i].identifier;
		return true;
	}
	else {
		return false;
	}
}

int RNA_enum_bitflag_identifiers(const EnumPropertyItem *item, const int value, const char **r_identifier)
{
	int index = 0;
	for (; item->identifier; item++) {
		if (item->identifier[0] && item->value & value) {
			r_identifier[index++] = item->identifier;
		}
	}
	r_identifier[index] = NULL;
	return index;
}

bool RNA_enum_name(const EnumPropertyItem *item, const int value, const char **r_name)
{
	const int i = RNA_enum_from_value(item, value);
	if (i != -1) {
		*r_name = item[i].name;
		return true;
	}
	else {
		return false;
	}
}

bool RNA_enum_description(const EnumPropertyItem *item, const int value, const char **r_description)
{
	const int i = RNA_enum_from_value(item, value);
	if (i != -1) {
		*r_description = item[i].description;
		return true;
	}
	else {
		return false;
	}
}

int RNA_enum_from_identifier(const EnumPropertyItem *item, const char *identifier)
{
	int i = 0;
	for (; item->identifier; item++, i++) {
		if (item->identifier[0] && STREQ(item->identifier, identifier)) {
			return i;
		}
	}
	return -1;
}

int RNA_enum_from_value(const EnumPropertyItem *item, const int value)
{
	int i = 0;
	for (; item->identifier; item++, i++) {
		if (item->identifier[0] && item->value == value) {
			return i;
		}
	}
	return -1;
}

bool RNA_property_enum_identifier(bContext *C, PointerRNA *ptr, PropertyRNA *prop, const int value,
                                  const char **identifier)
{
	const EnumPropertyItem *item = NULL;
	bool free;
	
	RNA_property_enum_items(C, ptr, prop, &item, NULL, &free);
	if (item) {
		bool result;
		result = RNA_enum_identifier(item, value, identifier);
		if (free) {
			MEM_freeN((void *)item);
		}
		return result;
	}
	return false;
}

bool RNA_property_enum_name(bContext *C, PointerRNA *ptr, PropertyRNA *prop, const int value, const char **name)
{
	const EnumPropertyItem *item = NULL;
	bool free;
	
	RNA_property_enum_items(C, ptr, prop, &item, NULL, &free);
	if (item) {
		bool result;
		result = RNA_enum_name(item, value, name);
		if (free) {
			MEM_freeN((void *)item);
		}
		
		return result;
	}
	return false;
}

bool RNA_property_enum_name_gettexted(bContext *C, PointerRNA *ptr, PropertyRNA *prop, const int value, const char **name)
{
	bool result;

	result = RNA_property_enum_name(C, ptr, prop, value, name);

	if (result) {
		if (!(prop->flag & PROP_ENUM_NO_TRANSLATE)) {
			if (BLT_translate_iface()) {
				*name = BLT_pgettext(prop->translation_context, *name);
			}
		}
	}

	return result;
}

bool RNA_property_enum_item_from_value(
        bContext *C, PointerRNA *ptr, PropertyRNA *prop, const int value,
        EnumPropertyItem *r_item)
{
	const EnumPropertyItem *item = NULL;
	bool free;

	RNA_property_enum_items(C, ptr, prop, &item, NULL, &free);
	if (item) {
		const int i = RNA_enum_from_value(item, value);
		bool result;

		if (i != -1) {
			*r_item = item[i];
			result = true;
		}
		else {
			result = false;
		}

		if (free) {
			MEM_freeN((void *)item);
		}

		return result;
	}
	return false;
}

bool RNA_property_enum_item_from_value_gettexted(
        bContext *C, PointerRNA *ptr, PropertyRNA *prop, const int value,
        EnumPropertyItem *r_item)
{
	bool result;

	result = RNA_property_enum_item_from_value(C, ptr, prop, value, r_item);

	if (!(prop->flag & PROP_ENUM_NO_TRANSLATE)) {
		if (BLT_translate_iface()) {
			r_item->name = BLT_pgettext(prop->translation_context, r_item->name);
		}
	}

	return result;
}

int RNA_property_enum_bitflag_identifiers(bContext *C, PointerRNA *ptr, PropertyRNA *prop, const int value,
                                          const char **identifier)
{
	const EnumPropertyItem *item = NULL;
	bool free;

	RNA_property_enum_items(C, ptr, prop, &item, NULL, &free);
	if (item) {
		int result;
		result = RNA_enum_bitflag_identifiers(item, value, identifier);
		if (free)
			MEM_freeN((void *)item);

		return result;
	}
	return 0;
}

const char *RNA_property_ui_name(PropertyRNA *prop)
{
	return CTX_IFACE_(prop->translation_context, rna_ensure_property_name(prop));
}

const char *RNA_property_ui_name_raw(PropertyRNA *prop)
{
	return rna_ensure_property_name(prop);
}

const char *RNA_property_ui_description(PropertyRNA *prop)
{
	return TIP_(rna_ensure_property_description(prop));
}

const char *RNA_property_ui_description_raw(PropertyRNA *prop)
{
	return rna_ensure_property_description(prop);
}

const char *RNA_property_translation_context(PropertyRNA *_prop)
{
	PropertyRNA *prop = rna_ensure_property(_prop);
	return prop->translation_context;
}

int RNA_property_ui_icon(PropertyRNA *prop)
{
	return rna_ensure_property(prop)->icon;
}

bool RNA_property_editable(PointerRNA *ptr, PropertyRNA *prop)
{
	ID *id = ptr->id.data;
	int flag;
	const char *dummy_info;

	prop = rna_ensure_property(prop);
	flag = prop->editable ? prop->editable(ptr, &dummy_info) : prop->flag;

	return ((flag & PROP_EDITABLE) &&
	        (flag & PROP_REGISTER) == 0 &&
<<<<<<< HEAD
	        (!id || ((!ID_IS_LINKED_DATABLOCK(id) || (prop->flag & PROP_LIB_EXCEPTION)) &&
	                 (!id->override || (prop->flag & PROP_OVERRIDABLE)))));
=======
	        (!id || !ID_IS_LINKED(id) || (prop->flag & PROP_LIB_EXCEPTION)));
>>>>>>> 66a6d160
}

/**
 * Version of #RNA_property_editable that tries to return additional info in \a r_info that can be exposed in UI.
 */
bool RNA_property_editable_info(PointerRNA *ptr, PropertyRNA *prop, const char **r_info)
{
	ID *id = ptr->id.data;
	int flag;

	prop = rna_ensure_property(prop);
	*r_info = "";

	/* get flag */
	if (prop->editable) {
		flag = prop->editable(ptr, r_info);
	}
	else {
		flag = prop->flag;
		if ((flag & PROP_EDITABLE) == 0 || (flag & PROP_REGISTER)) {
			*r_info = "This property is for internal use only and can't be edited.";
		}
	}

	/* property from linked data-block */
<<<<<<< HEAD
	if (id) {
		if (ID_IS_LINKED_DATABLOCK(id) && (prop->flag & PROP_LIB_EXCEPTION) == 0) {
			if (!(*r_info)[0]) {
				*r_info = "Can't edit this property from a linked data-block.";
			}
			return false;
		}
		if (id->override != NULL && (prop->flag & PROP_OVERRIDABLE) == 0) {
			if (!(*r_info)[0]) {
				*r_info = "Can't edit this property from an override data-block.";
			}
			return false;
=======
	if (id && ID_IS_LINKED(id) && (prop->flag & PROP_LIB_EXCEPTION) == 0) {
		if (!(*r_info)[0]) {
			*r_info = "Can't edit this property from a linked data-block.";
>>>>>>> 66a6d160
		}
	}

	return ((flag & PROP_EDITABLE) && (flag & PROP_REGISTER) == 0);
}

bool RNA_property_editable_flag(PointerRNA *ptr, PropertyRNA *prop)
{
	int flag;
	const char *dummy_info;

	prop = rna_ensure_property(prop);
	flag = prop->editable ? prop->editable(ptr, &dummy_info) : prop->flag;
	return (flag & PROP_EDITABLE) != 0;
}

/* same as RNA_property_editable(), except this checks individual items in an array */
bool RNA_property_editable_index(PointerRNA *ptr, PropertyRNA *prop, int index)
{
	ID *id;
	int flag;

	BLI_assert(index >= 0);

	prop = rna_ensure_property(prop);

	flag = prop->flag;

	if (prop->editable) {
		const char *dummy_info;
		flag &= prop->editable(ptr, &dummy_info);
	}

	if (prop->itemeditable)
		flag &= prop->itemeditable(ptr, index);

	id = ptr->id.data;

	return (flag & PROP_EDITABLE) && (!id || !ID_IS_LINKED(id) || (prop->flag & PROP_LIB_EXCEPTION));
}

bool RNA_property_animateable(PointerRNA *ptr, PropertyRNA *prop)
{
	/* check that base ID-block can support animation data */
	if (!id_can_have_animdata(ptr->id.data))
		return false;
	
	prop = rna_ensure_property(prop);

	if (!(prop->flag & PROP_ANIMATABLE))
		return false;

	return (prop->flag & PROP_EDITABLE) != 0;
}

bool RNA_property_animated(PointerRNA *ptr, PropertyRNA *prop)
{
	int len = 1, index;
	bool driven, special;

	if (!prop)
		return false;

	if (RNA_property_array_check(prop))
		len = RNA_property_array_length(ptr, prop);

	for (index = 0; index < len; index++) {
		if (rna_get_fcurve(ptr, prop, index, NULL, NULL, &driven, &special))
			return true;
	}

	return false;
}

/* this function is to check if its possible to create a valid path from the ID
 * its slow so don't call in a loop */
bool RNA_property_path_from_ID_check(PointerRNA *ptr, PropertyRNA *prop)
{
	char *path = RNA_path_from_ID_to_property(ptr, prop);
	bool ret = false;

	if (path) {
		PointerRNA id_ptr;
		PointerRNA r_ptr;
		PropertyRNA *r_prop;

		RNA_id_pointer_create(ptr->id.data, &id_ptr);
		if (RNA_path_resolve(&id_ptr, path, &r_ptr, &r_prop) == true) {
			ret = (prop == r_prop);
		}
		MEM_freeN(path);
	}

	return ret;
}


static void rna_property_update(bContext *C, Main *bmain, Scene *scene, PointerRNA *ptr, PropertyRNA *prop)
{
	const bool is_rna = (prop->magic == RNA_MAGIC);
	prop = rna_ensure_property(prop);

	if (is_rna) {
		if (prop->update) {
			/* ideally no context would be needed for update, but there's some
			 * parts of the code that need it still, so we have this exception */
			if (prop->flag & PROP_CONTEXT_UPDATE) {
				if (C) {
					if (prop->flag & PROP_CONTEXT_PROPERTY_UPDATE) {
						((ContextPropUpdateFunc)prop->update)(C, ptr, prop);
					}
					else {
						((ContextUpdateFunc)prop->update)(C, ptr);
					}
				}
			}
			else
				prop->update(bmain, scene, ptr);
		}
		if (prop->noteflag)
			WM_main_add_notifier(prop->noteflag, ptr->id.data);
	}
	
	if (!is_rna || (prop->flag & PROP_IDPROPERTY)) {
		/* WARNING! This is so property drivers update the display!
		 * not especially nice  */
		DAG_id_tag_update(ptr->id.data, OB_RECALC_OB | OB_RECALC_DATA | OB_RECALC_TIME);
		WM_main_add_notifier(NC_WINDOW, NULL);
		/* Not nice as well, but the only way to make sure material preview
		 * is updated with custom nodes.
		 */
		if ((prop->flag & PROP_IDPROPERTY) != 0 &&
		    (ptr->id.data != NULL) &&
		    (GS(((ID *)ptr->id.data)->name) == ID_NT))
		{
			WM_main_add_notifier(NC_MATERIAL | ND_SHADING, NULL);
		}
	}
}

/* must keep in sync with 'rna_property_update'
 * note, its possible this returns a false positive in the case of PROP_CONTEXT_UPDATE
 * but this isn't likely to be a performance problem. */
bool RNA_property_update_check(PropertyRNA *prop)
{
	return (prop->magic != RNA_MAGIC || prop->update || prop->noteflag);
}

void RNA_property_update(bContext *C, PointerRNA *ptr, PropertyRNA *prop)
{
	rna_property_update(C, CTX_data_main(C), CTX_data_scene(C), ptr, prop);
}

void RNA_property_update_main(Main *bmain, Scene *scene, PointerRNA *ptr, PropertyRNA *prop)
{
	rna_property_update(NULL, bmain, scene, ptr, prop);
}


/* RNA Updates Cache ------------------------ */
/* Overview of RNA Update cache system:
 *
 * RNA Update calls need to be cached in order to maintain reasonable performance
 * of the animation system (i.e. maintaining a somewhat interactive framerate)
 * while still allowing updates to be called (necessary in particular for modifier
 * property updates to actually work).
 *
 * The cache is structured with a dual-layer structure
 * - L1 = PointerRNA used as key; id.data is used (it should always be defined,
 *        and most updates end up using just that anyways)
 * - L2 = Update functions to be called on those PointerRNA's
 */

/* cache element */
typedef struct tRnaUpdateCacheElem {
	struct tRnaUpdateCacheElem *next, *prev;
	
	PointerRNA ptr;     /* L1 key - id as primary, data secondary/ignored? */
	ListBase L2Funcs;   /* L2 functions (LinkData<RnaUpdateFuncRef>) */
} tRnaUpdateCacheElem;

/* cache global (tRnaUpdateCacheElem's) - only accessible using these API calls */
static ListBase rna_updates_cache = {NULL, NULL};

/* ........................... */

void RNA_property_update_cache_add(PointerRNA *ptr, PropertyRNA *prop)
{
	const bool is_rna = (prop->magic == RNA_MAGIC);
	tRnaUpdateCacheElem *uce = NULL;
	UpdateFunc fn = NULL;
	LinkData *ld;
	
	/* sanity check */
	if (NULL == ptr)
		return;
		
	prop = rna_ensure_property(prop);
	
	/* we can only handle update calls with no context args for now (makes animsys updates easier) */
	if ((is_rna == false) || (prop->update == NULL) || (prop->flag & PROP_CONTEXT_UPDATE))
		return;
	fn = prop->update;
		
	/* find cache element for which key matches... */
	for (uce = rna_updates_cache.first; uce; uce = uce->next) {
		/* just match by id only for now, since most update calls that we'll encounter only really care about this */
		/* TODO: later, the cache might need to have some nesting on L1 to cope better
		 * with these problems + some tagging to indicate we need this */
		if (uce->ptr.id.data == ptr->id.data)
			break;
	}
	if (uce == NULL) {
		/* create new instance */
		uce = MEM_callocN(sizeof(tRnaUpdateCacheElem), "tRnaUpdateCacheElem");
		BLI_addtail(&rna_updates_cache, uce);
		
		/* copy pointer */
		RNA_pointer_create(ptr->id.data, ptr->type, ptr->data, &uce->ptr);
	}
	
	/* check on the update func */
	for (ld = uce->L2Funcs.first; ld; ld = ld->next) {
		/* stop on match - function already cached */
		if (fn == ld->data)
			return;
	}
	/* else... if still here, we need to add it */
	BLI_addtail(&uce->L2Funcs, BLI_genericNodeN(fn));
}

void RNA_property_update_cache_flush(Main *bmain, Scene *scene)
{
	tRnaUpdateCacheElem *uce;
	
	/* TODO: should we check that bmain and scene are valid? The above stuff doesn't! */
	
	/* execute the cached updates */
	for (uce = rna_updates_cache.first; uce; uce = uce->next) {
		LinkData *ld;
		
		for (ld = uce->L2Funcs.first; ld; ld = ld->next) {
			UpdateFunc fn = (UpdateFunc)ld->data;
			fn(bmain, scene, &uce->ptr);
		}
	}
}

void RNA_property_update_cache_free(void)
{
	tRnaUpdateCacheElem *uce, *ucn;
	
	for (uce = rna_updates_cache.first; uce; uce = ucn) {
		ucn = uce->next;
		
		/* free L2 cache */
		BLI_freelistN(&uce->L2Funcs);
		
		/* remove self */
		BLI_freelinkN(&rna_updates_cache, uce);
	}
}

/* ---------------------------------------------------------------------- */

/* Property Data */

int RNA_property_boolean_get(PointerRNA *ptr, PropertyRNA *prop)
{
	BoolPropertyRNA *bprop = (BoolPropertyRNA *)prop;
	IDProperty *idprop;
	int value;

	BLI_assert(RNA_property_type(prop) == PROP_BOOLEAN);
	BLI_assert(RNA_property_array_check(prop) == false);

	if ((idprop = rna_idproperty_check(&prop, ptr)))
		value = IDP_Int(idprop);
	else if (bprop->get)
		value = bprop->get(ptr);
	else if (bprop->get_ex)
		value = bprop->get_ex(ptr, prop);
	else
		value = bprop->defaultvalue;

	BLI_assert(ELEM(value, false, true));

	return value;
}

void RNA_property_boolean_set(PointerRNA *ptr, PropertyRNA *prop, int value)
{
	BoolPropertyRNA *bprop = (BoolPropertyRNA *)prop;
	IDProperty *idprop;

	BLI_assert(RNA_property_type(prop) == PROP_BOOLEAN);
	BLI_assert(RNA_property_array_check(prop) == false);
	BLI_assert(ELEM(value, false, true));

	/* just in case other values are passed */
	if (value) value = 1;

	if ((idprop = rna_idproperty_check(&prop, ptr))) {
		IDP_Int(idprop) = value;
		rna_idproperty_touch(idprop);
	}
	else if (bprop->set) {
		bprop->set(ptr, value);
	}
	else if (bprop->set_ex) {
		bprop->set_ex(ptr, prop, value);
	}
	else if (prop->flag & PROP_EDITABLE) {
		IDPropertyTemplate val = {0};
		IDProperty *group;

		val.i = value;

		group = RNA_struct_idprops(ptr, 1);
		if (group)
			IDP_AddToGroup(group, IDP_New(IDP_INT, &val, prop->identifier));
	}
}

void RNA_property_boolean_get_array(PointerRNA *ptr, PropertyRNA *prop, int *values)
{
	BoolPropertyRNA *bprop = (BoolPropertyRNA *)prop;
	IDProperty *idprop;

	BLI_assert(RNA_property_type(prop) == PROP_BOOLEAN);
	BLI_assert(RNA_property_array_check(prop) != false);

	if ((idprop = rna_idproperty_check(&prop, ptr))) {
		if (prop->arraydimension == 0)
			values[0] = RNA_property_boolean_get(ptr, prop);
		else
			memcpy(values, IDP_Array(idprop), sizeof(int) * idprop->len);
	}
	else if (prop->arraydimension == 0)
		values[0] = RNA_property_boolean_get(ptr, prop);
	else if (bprop->getarray)
		bprop->getarray(ptr, values);
	else if (bprop->getarray_ex)
		bprop->getarray_ex(ptr, prop, values);
	else if (bprop->defaultarray)
		memcpy(values, bprop->defaultarray, sizeof(int) * prop->totarraylength);
	else
		memset(values, 0, sizeof(int) * prop->totarraylength);
}

int RNA_property_boolean_get_index(PointerRNA *ptr, PropertyRNA *prop, int index)
{
	int tmp[RNA_MAX_ARRAY_LENGTH];
	int len = rna_ensure_property_array_length(ptr, prop);
	int value;

	BLI_assert(RNA_property_type(prop) == PROP_BOOLEAN);
	BLI_assert(RNA_property_array_check(prop) != false);
	BLI_assert(index >= 0);
	BLI_assert(index < len);

	if (len <= RNA_MAX_ARRAY_LENGTH) {
		RNA_property_boolean_get_array(ptr, prop, tmp);
		value = tmp[index];
	}
	else {
		int *tmparray;

		tmparray = MEM_mallocN(sizeof(int) * len, __func__);
		RNA_property_boolean_get_array(ptr, prop, tmparray);
		value = tmparray[index];
		MEM_freeN(tmparray);
	}

	BLI_assert(ELEM(value, false, true));

	return value;
}

void RNA_property_boolean_set_array(PointerRNA *ptr, PropertyRNA *prop, const int *values)
{
	BoolPropertyRNA *bprop = (BoolPropertyRNA *)prop;
	IDProperty *idprop;

	BLI_assert(RNA_property_type(prop) == PROP_BOOLEAN);
	BLI_assert(RNA_property_array_check(prop) != false);

	if ((idprop = rna_idproperty_check(&prop, ptr))) {
		if (prop->arraydimension == 0)
			IDP_Int(idprop) = values[0];
		else
			memcpy(IDP_Array(idprop), values, sizeof(int) * idprop->len);

		rna_idproperty_touch(idprop);
	}
	else if (prop->arraydimension == 0)
		RNA_property_boolean_set(ptr, prop, values[0]);
	else if (bprop->setarray)
		bprop->setarray(ptr, values);
	else if (bprop->setarray_ex)
		bprop->setarray_ex(ptr, prop, values);
	else if (prop->flag & PROP_EDITABLE) {
		IDPropertyTemplate val = {0};
		IDProperty *group;

		val.array.len = prop->totarraylength;
		val.array.type = IDP_INT;

		group = RNA_struct_idprops(ptr, 1);
		if (group) {
			idprop = IDP_New(IDP_ARRAY, &val, prop->identifier);
			IDP_AddToGroup(group, idprop);
			memcpy(IDP_Array(idprop), values, sizeof(int) * idprop->len);
		}
	}
}

void RNA_property_boolean_set_index(PointerRNA *ptr, PropertyRNA *prop, int index, int value)
{
	int tmp[RNA_MAX_ARRAY_LENGTH];
	int len = rna_ensure_property_array_length(ptr, prop);

	BLI_assert(RNA_property_type(prop) == PROP_BOOLEAN);
	BLI_assert(RNA_property_array_check(prop) != false);
	BLI_assert(index >= 0);
	BLI_assert(index < len);
	BLI_assert(ELEM(value, false, true));

	if (len <= RNA_MAX_ARRAY_LENGTH) {
		RNA_property_boolean_get_array(ptr, prop, tmp);
		tmp[index] = value;
		RNA_property_boolean_set_array(ptr, prop, tmp);
	}
	else {
		int *tmparray;

		tmparray = MEM_mallocN(sizeof(int) * len, __func__);
		RNA_property_boolean_get_array(ptr, prop, tmparray);
		tmparray[index] = value;
		RNA_property_boolean_set_array(ptr, prop, tmparray);
		MEM_freeN(tmparray);
	}
}

int RNA_property_boolean_get_default(PointerRNA *UNUSED(ptr), PropertyRNA *prop)
{
	BoolPropertyRNA *bprop = (BoolPropertyRNA *)rna_ensure_property(prop);

	BLI_assert(RNA_property_type(prop) == PROP_BOOLEAN);
	BLI_assert(RNA_property_array_check(prop) == false);
	BLI_assert(ELEM(bprop->defaultvalue, false, true));

	return bprop->defaultvalue;
}

void RNA_property_boolean_get_default_array(PointerRNA *UNUSED(ptr), PropertyRNA *prop, int *values)
{
	BoolPropertyRNA *bprop = (BoolPropertyRNA *)rna_ensure_property(prop);
	
	BLI_assert(RNA_property_type(prop) == PROP_BOOLEAN);
	BLI_assert(RNA_property_array_check(prop) != false);

	if (prop->arraydimension == 0)
		values[0] = bprop->defaultvalue;
	else if (bprop->defaultarray)
		memcpy(values, bprop->defaultarray, sizeof(int) * prop->totarraylength);
	else
		memset(values, 0, sizeof(int) * prop->totarraylength);
}

int RNA_property_boolean_get_default_index(PointerRNA *ptr, PropertyRNA *prop, int index)
{
	int tmp[RNA_MAX_ARRAY_LENGTH];
	int len = rna_ensure_property_array_length(ptr, prop);

	BLI_assert(RNA_property_type(prop) == PROP_BOOLEAN);
	BLI_assert(RNA_property_array_check(prop) != false);
	BLI_assert(index >= 0);
	BLI_assert(index < prop->totarraylength);

	if (len <= RNA_MAX_ARRAY_LENGTH) {
		RNA_property_boolean_get_default_array(ptr, prop, tmp);
		return tmp[index];
	}
	else {
		int *tmparray, value;

		tmparray = MEM_mallocN(sizeof(int) * len, __func__);
		RNA_property_boolean_get_default_array(ptr, prop, tmparray);
		value = tmparray[index];
		MEM_freeN(tmparray);

		return value;
	}
}

int RNA_property_int_get(PointerRNA *ptr, PropertyRNA *prop)
{
	IntPropertyRNA *iprop = (IntPropertyRNA *)prop;
	IDProperty *idprop;

	BLI_assert(RNA_property_type(prop) == PROP_INT);
	BLI_assert(RNA_property_array_check(prop) == false);

	if ((idprop = rna_idproperty_check(&prop, ptr)))
		return IDP_Int(idprop);
	else if (iprop->get)
		return iprop->get(ptr);
	else if (iprop->get_ex)
		return iprop->get_ex(ptr, prop);
	else
		return iprop->defaultvalue;
}

void RNA_property_int_set(PointerRNA *ptr, PropertyRNA *prop, int value)
{
	IntPropertyRNA *iprop = (IntPropertyRNA *)prop;
	IDProperty *idprop;

	BLI_assert(RNA_property_type(prop) == PROP_INT);
	BLI_assert(RNA_property_array_check(prop) == false);
	/* useful to check on bad values but set function should clamp */
	/* BLI_assert(RNA_property_int_clamp(ptr, prop, &value) == 0); */

	if ((idprop = rna_idproperty_check(&prop, ptr))) {
		RNA_property_int_clamp(ptr, prop, &value);
		IDP_Int(idprop) = value;
		rna_idproperty_touch(idprop);
	}
	else if (iprop->set)
		iprop->set(ptr, value);
	else if (iprop->set_ex)
		iprop->set_ex(ptr, prop, value);
	else if (prop->flag & PROP_EDITABLE) {
		IDPropertyTemplate val = {0};
		IDProperty *group;

		RNA_property_int_clamp(ptr, prop, &value);

		val.i = value;

		group = RNA_struct_idprops(ptr, 1);
		if (group)
			IDP_AddToGroup(group, IDP_New(IDP_INT, &val, prop->identifier));
	}
}

void RNA_property_int_get_array(PointerRNA *ptr, PropertyRNA *prop, int *values)
{
	IntPropertyRNA *iprop = (IntPropertyRNA *)prop;
	IDProperty *idprop;

	BLI_assert(RNA_property_type(prop) == PROP_INT);
	BLI_assert(RNA_property_array_check(prop) != false);

	if ((idprop = rna_idproperty_check(&prop, ptr))) {
		BLI_assert(idprop->len == RNA_property_array_length(ptr, prop) || (prop->flag & PROP_IDPROPERTY));
		if (prop->arraydimension == 0)
			values[0] = RNA_property_int_get(ptr, prop);
		else
			memcpy(values, IDP_Array(idprop), sizeof(int) * idprop->len);
	}
	else if (prop->arraydimension == 0)
		values[0] = RNA_property_int_get(ptr, prop);
	else if (iprop->getarray)
		iprop->getarray(ptr, values);
	else if (iprop->getarray_ex)
		iprop->getarray_ex(ptr, prop, values);
	else if (iprop->defaultarray)
		memcpy(values, iprop->defaultarray, sizeof(int) * prop->totarraylength);
	else
		memset(values, 0, sizeof(int) * prop->totarraylength);
}

void RNA_property_int_get_array_range(PointerRNA *ptr, PropertyRNA *prop, int values[2])
{
	const int array_len = RNA_property_array_length(ptr, prop);

	if (array_len <= 0) {
		values[0] = 0;
		values[1] = 0;
	}
	else if (array_len == 1) {
		RNA_property_int_get_array(ptr, prop, values);
		values[1] = values[0];
	}
	else {
		int arr_stack[32];
		int *arr;
		int i;

		if (array_len > 32) {
			arr = MEM_mallocN(sizeof(int) * array_len, __func__);
		}
		else {
			arr = arr_stack;
		}

		RNA_property_int_get_array(ptr, prop, arr);
		values[0] = values[1] = arr[0];
		for (i = 1; i < array_len; i++) {
			values[0] = MIN2(values[0], arr[i]);
			values[1] = MAX2(values[1], arr[i]);
		}

		if (arr != arr_stack) {
			MEM_freeN(arr);
		}
	}
}

int RNA_property_int_get_index(PointerRNA *ptr, PropertyRNA *prop, int index)
{
	int tmp[RNA_MAX_ARRAY_LENGTH];
	int len = rna_ensure_property_array_length(ptr, prop);

	BLI_assert(RNA_property_type(prop) == PROP_INT);
	BLI_assert(RNA_property_array_check(prop) != false);
	BLI_assert(index >= 0);
	BLI_assert(index < len);

	if (len <= RNA_MAX_ARRAY_LENGTH) {
		RNA_property_int_get_array(ptr, prop, tmp);
		return tmp[index];
	}
	else {
		int *tmparray, value;

		tmparray = MEM_mallocN(sizeof(int) * len, __func__);
		RNA_property_int_get_array(ptr, prop, tmparray);
		value = tmparray[index];
		MEM_freeN(tmparray);

		return value;
	}
}

void RNA_property_int_set_array(PointerRNA *ptr, PropertyRNA *prop, const int *values)
{
	IntPropertyRNA *iprop = (IntPropertyRNA *)prop;
	IDProperty *idprop;

	BLI_assert(RNA_property_type(prop) == PROP_INT);
	BLI_assert(RNA_property_array_check(prop) != false);

	if ((idprop = rna_idproperty_check(&prop, ptr))) {
		BLI_assert(idprop->len == RNA_property_array_length(ptr, prop) || (prop->flag & PROP_IDPROPERTY));
		if (prop->arraydimension == 0)
			IDP_Int(idprop) = values[0];
		else
			memcpy(IDP_Array(idprop), values, sizeof(int) * idprop->len);

		rna_idproperty_touch(idprop);
	}
	else if (prop->arraydimension == 0)
		RNA_property_int_set(ptr, prop, values[0]);
	else if (iprop->setarray)
		iprop->setarray(ptr, values);
	else if (iprop->setarray_ex)
		iprop->setarray_ex(ptr, prop, values);
	else if (prop->flag & PROP_EDITABLE) {
		IDPropertyTemplate val = {0};
		IDProperty *group;

		/* TODO: RNA_property_int_clamp_array(ptr, prop, &value); */

		val.array.len = prop->totarraylength;
		val.array.type = IDP_INT;

		group = RNA_struct_idprops(ptr, 1);
		if (group) {
			idprop = IDP_New(IDP_ARRAY, &val, prop->identifier);
			IDP_AddToGroup(group, idprop);
			memcpy(IDP_Array(idprop), values, sizeof(int) * idprop->len);
		}
	}
}

void RNA_property_int_set_index(PointerRNA *ptr, PropertyRNA *prop, int index, int value)
{
	int tmp[RNA_MAX_ARRAY_LENGTH];
	int len = rna_ensure_property_array_length(ptr, prop);

	BLI_assert(RNA_property_type(prop) == PROP_INT);
	BLI_assert(RNA_property_array_check(prop) != false);
	BLI_assert(index >= 0);
	BLI_assert(index < len);

	if (len <= RNA_MAX_ARRAY_LENGTH) {
		RNA_property_int_get_array(ptr, prop, tmp);
		tmp[index] = value;
		RNA_property_int_set_array(ptr, prop, tmp);
	}
	else {
		int *tmparray;

		tmparray = MEM_mallocN(sizeof(int) * len, __func__);
		RNA_property_int_get_array(ptr, prop, tmparray);
		tmparray[index] = value;
		RNA_property_int_set_array(ptr, prop, tmparray);
		MEM_freeN(tmparray);
	}
}

int RNA_property_int_get_default(PointerRNA *UNUSED(ptr), PropertyRNA *prop)
{
	IntPropertyRNA *iprop = (IntPropertyRNA *)rna_ensure_property(prop);
	return iprop->defaultvalue;
}

void RNA_property_int_get_default_array(PointerRNA *UNUSED(ptr), PropertyRNA *prop, int *values)
{
	IntPropertyRNA *iprop = (IntPropertyRNA *)rna_ensure_property(prop);
	
	BLI_assert(RNA_property_type(prop) == PROP_INT);
	BLI_assert(RNA_property_array_check(prop) != false);

	if (prop->arraydimension == 0)
		values[0] = iprop->defaultvalue;
	else if (iprop->defaultarray)
		memcpy(values, iprop->defaultarray, sizeof(int) * prop->totarraylength);
	else
		memset(values, 0, sizeof(int) * prop->totarraylength);
}

int RNA_property_int_get_default_index(PointerRNA *ptr, PropertyRNA *prop, int index)
{
	int tmp[RNA_MAX_ARRAY_LENGTH];
	int len = rna_ensure_property_array_length(ptr, prop);

	BLI_assert(RNA_property_type(prop) == PROP_INT);
	BLI_assert(RNA_property_array_check(prop) != false);
	BLI_assert(index >= 0);
	BLI_assert(index < prop->totarraylength);

	if (len <= RNA_MAX_ARRAY_LENGTH) {
		RNA_property_int_get_default_array(ptr, prop, tmp);
		return tmp[index];
	}
	else {
		int *tmparray, value;

		tmparray = MEM_mallocN(sizeof(int) * len, __func__);
		RNA_property_int_get_default_array(ptr, prop, tmparray);
		value = tmparray[index];
		MEM_freeN(tmparray);

		return value;
	}
}

float RNA_property_float_get(PointerRNA *ptr, PropertyRNA *prop)
{
	FloatPropertyRNA *fprop = (FloatPropertyRNA *)prop;
	IDProperty *idprop;

	BLI_assert(RNA_property_type(prop) == PROP_FLOAT);
	BLI_assert(RNA_property_array_check(prop) == false);

	if ((idprop = rna_idproperty_check(&prop, ptr))) {
		if (idprop->type == IDP_FLOAT)
			return IDP_Float(idprop);
		else
			return (float)IDP_Double(idprop);
	}
	else if (fprop->get)
		return fprop->get(ptr);
	else if (fprop->get_ex)
		return fprop->get_ex(ptr, prop);
	else
		return fprop->defaultvalue;
}

void RNA_property_float_set(PointerRNA *ptr, PropertyRNA *prop, float value)
{
	FloatPropertyRNA *fprop = (FloatPropertyRNA *)prop;
	IDProperty *idprop;

	BLI_assert(RNA_property_type(prop) == PROP_FLOAT);
	BLI_assert(RNA_property_array_check(prop) == false);
	/* useful to check on bad values but set function should clamp */
	/* BLI_assert(RNA_property_float_clamp(ptr, prop, &value) == 0); */

	if ((idprop = rna_idproperty_check(&prop, ptr))) {
		RNA_property_float_clamp(ptr, prop, &value);
		if (idprop->type == IDP_FLOAT)
			IDP_Float(idprop) = value;
		else
			IDP_Double(idprop) = value;

		rna_idproperty_touch(idprop);
	}
	else if (fprop->set) {
		fprop->set(ptr, value);
	}
	else if (fprop->set_ex) {
		fprop->set_ex(ptr, prop, value);
	}
	else if (prop->flag & PROP_EDITABLE) {
		IDPropertyTemplate val = {0};
		IDProperty *group;

		RNA_property_float_clamp(ptr, prop, &value);

		val.f = value;

		group = RNA_struct_idprops(ptr, 1);
		if (group)
			IDP_AddToGroup(group, IDP_New(IDP_FLOAT, &val, prop->identifier));
	}
}

void RNA_property_float_get_array(PointerRNA *ptr, PropertyRNA *prop, float *values)
{
	FloatPropertyRNA *fprop = (FloatPropertyRNA *)prop;
	IDProperty *idprop;
	int i;

	BLI_assert(RNA_property_type(prop) == PROP_FLOAT);
	BLI_assert(RNA_property_array_check(prop) != false);

	if ((idprop = rna_idproperty_check(&prop, ptr))) {
		BLI_assert(idprop->len == RNA_property_array_length(ptr, prop) || (prop->flag & PROP_IDPROPERTY));
		if (prop->arraydimension == 0)
			values[0] = RNA_property_float_get(ptr, prop);
		else if (idprop->subtype == IDP_FLOAT) {
			memcpy(values, IDP_Array(idprop), sizeof(float) * idprop->len);
		}
		else {
			for (i = 0; i < idprop->len; i++)
				values[i] =  (float)(((double *)IDP_Array(idprop))[i]);
		}
	}
	else if (prop->arraydimension == 0)
		values[0] = RNA_property_float_get(ptr, prop);
	else if (fprop->getarray)
		fprop->getarray(ptr, values);
	else if (fprop->getarray_ex)
		fprop->getarray_ex(ptr, prop, values);
	else if (fprop->defaultarray)
		memcpy(values, fprop->defaultarray, sizeof(float) * prop->totarraylength);
	else
		memset(values, 0, sizeof(float) * prop->totarraylength);
}

void RNA_property_float_get_array_range(PointerRNA *ptr, PropertyRNA *prop, float values[2])
{
	const int array_len = RNA_property_array_length(ptr, prop);

	if (array_len <= 0) {
		values[0] = 0.0f;
		values[1] = 0.0f;
	}
	else if (array_len == 1) {
		RNA_property_float_get_array(ptr, prop, values);
		values[1] = values[0];
	}
	else {
		float arr_stack[32];
		float *arr;
		int i;

		if (array_len > 32) {
			arr = MEM_mallocN(sizeof(float) * array_len, __func__);
		}
		else {
			arr = arr_stack;
		}

		RNA_property_float_get_array(ptr, prop, arr);
		values[0] = values[1] = arr[0];
		for (i = 1; i < array_len; i++) {
			values[0] = MIN2(values[0], arr[i]);
			values[1] = MAX2(values[1], arr[i]);
		}

		if (arr != arr_stack) {
			MEM_freeN(arr);
		}
	}
}

float RNA_property_float_get_index(PointerRNA *ptr, PropertyRNA *prop, int index)
{
	float tmp[RNA_MAX_ARRAY_LENGTH];
	int len = rna_ensure_property_array_length(ptr, prop);

	BLI_assert(RNA_property_type(prop) == PROP_FLOAT);
	BLI_assert(RNA_property_array_check(prop) != false);
	BLI_assert(index >= 0);
	BLI_assert(index < len);

	if (len <= RNA_MAX_ARRAY_LENGTH) {
		RNA_property_float_get_array(ptr, prop, tmp);
		return tmp[index];
	}
	else {
		float *tmparray, value;

		tmparray = MEM_mallocN(sizeof(float) * len, __func__);
		RNA_property_float_get_array(ptr, prop, tmparray);
		value = tmparray[index];
		MEM_freeN(tmparray);

		return value;
	}
}

void RNA_property_float_set_array(PointerRNA *ptr, PropertyRNA *prop, const float *values)
{
	FloatPropertyRNA *fprop = (FloatPropertyRNA *)prop;
	IDProperty *idprop;
	int i;

	BLI_assert(RNA_property_type(prop) == PROP_FLOAT);
	BLI_assert(RNA_property_array_check(prop) != false);

	if ((idprop = rna_idproperty_check(&prop, ptr))) {
		BLI_assert(idprop->len == RNA_property_array_length(ptr, prop) || (prop->flag & PROP_IDPROPERTY));
		if (prop->arraydimension == 0) {
			if (idprop->type == IDP_FLOAT)
				IDP_Float(idprop) = values[0];
			else
				IDP_Double(idprop) = values[0];
		}
		else if (idprop->subtype == IDP_FLOAT) {
			memcpy(IDP_Array(idprop), values, sizeof(float) * idprop->len);
		}
		else {
			for (i = 0; i < idprop->len; i++)
				((double *)IDP_Array(idprop))[i] = values[i];
		}

		rna_idproperty_touch(idprop);
	}
	else if (prop->arraydimension == 0)
		RNA_property_float_set(ptr, prop, values[0]);
	else if (fprop->setarray) {
		fprop->setarray(ptr, values);
	}
	else if (fprop->setarray_ex) {
		fprop->setarray_ex(ptr, prop, values);
	}
	else if (prop->flag & PROP_EDITABLE) {
		IDPropertyTemplate val = {0};
		IDProperty *group;

		/* TODO: RNA_property_float_clamp_array(ptr, prop, &value); */

		val.array.len = prop->totarraylength;
		val.array.type = IDP_FLOAT;

		group = RNA_struct_idprops(ptr, 1);
		if (group) {
			idprop = IDP_New(IDP_ARRAY, &val, prop->identifier);
			IDP_AddToGroup(group, idprop);
			memcpy(IDP_Array(idprop), values, sizeof(float) * idprop->len);
		}
	}
}

void RNA_property_float_set_index(PointerRNA *ptr, PropertyRNA *prop, int index, float value)
{
	float tmp[RNA_MAX_ARRAY_LENGTH];
	int len = rna_ensure_property_array_length(ptr, prop);

	BLI_assert(RNA_property_type(prop) == PROP_FLOAT);
	BLI_assert(RNA_property_array_check(prop) != false);
	BLI_assert(index >= 0);
	BLI_assert(index < len);

	if (len <= RNA_MAX_ARRAY_LENGTH) {
		RNA_property_float_get_array(ptr, prop, tmp);
		tmp[index] = value;
		RNA_property_float_set_array(ptr, prop, tmp);
	}
	else {
		float *tmparray;

		tmparray = MEM_mallocN(sizeof(float) * len, __func__);
		RNA_property_float_get_array(ptr, prop, tmparray);
		tmparray[index] = value;
		RNA_property_float_set_array(ptr, prop, tmparray);
		MEM_freeN(tmparray);
	}
}

float RNA_property_float_get_default(PointerRNA *UNUSED(ptr), PropertyRNA *prop)
{
	FloatPropertyRNA *fprop = (FloatPropertyRNA *)rna_ensure_property(prop);

	BLI_assert(RNA_property_type(prop) == PROP_FLOAT);
	BLI_assert(RNA_property_array_check(prop) == false);

	return fprop->defaultvalue;
}

void RNA_property_float_get_default_array(PointerRNA *UNUSED(ptr), PropertyRNA *prop, float *values)
{
	FloatPropertyRNA *fprop = (FloatPropertyRNA *)rna_ensure_property(prop);
	
	BLI_assert(RNA_property_type(prop) == PROP_FLOAT);
	BLI_assert(RNA_property_array_check(prop) != false);

	if (prop->arraydimension == 0)
		values[0] = fprop->defaultvalue;
	else if (fprop->defaultarray)
		memcpy(values, fprop->defaultarray, sizeof(float) * prop->totarraylength);
	else
		memset(values, 0, sizeof(float) * prop->totarraylength);
}

float RNA_property_float_get_default_index(PointerRNA *ptr, PropertyRNA *prop, int index)
{
	float tmp[RNA_MAX_ARRAY_LENGTH];
	int len = rna_ensure_property_array_length(ptr, prop);

	BLI_assert(RNA_property_type(prop) == PROP_FLOAT);
	BLI_assert(RNA_property_array_check(prop) != false);
	BLI_assert(index >= 0);
	BLI_assert(index < prop->totarraylength);

	if (len <= RNA_MAX_ARRAY_LENGTH) {
		RNA_property_float_get_default_array(ptr, prop, tmp);
		return tmp[index];
	}
	else {
		float *tmparray, value;

		tmparray = MEM_mallocN(sizeof(float) * len, __func__);
		RNA_property_float_get_default_array(ptr, prop, tmparray);
		value = tmparray[index];
		MEM_freeN(tmparray);

		return value;
	}
}

void RNA_property_string_get(PointerRNA *ptr, PropertyRNA *prop, char *value)
{
	StringPropertyRNA *sprop = (StringPropertyRNA *)prop;
	IDProperty *idprop;

	BLI_assert(RNA_property_type(prop) == PROP_STRING);

	if ((idprop = rna_idproperty_check(&prop, ptr))) {
		/* editing bytes is not 100% supported
		 * since they can contain NIL chars */
		if (idprop->subtype == IDP_STRING_SUB_BYTE) {
			memcpy(value, IDP_String(idprop), idprop->len);
			value[idprop->len] = '\0';
		}
		else {
			memcpy(value, IDP_String(idprop), idprop->len);
		}
	}
	else if (sprop->get) {
		sprop->get(ptr, value);
	}
	else if (sprop->get_ex) {
		sprop->get_ex(ptr, prop, value);
	}
	else {
		strcpy(value, sprop->defaultvalue);
	}
}

char *RNA_property_string_get_alloc(PointerRNA *ptr, PropertyRNA *prop,
                                    char *fixedbuf, int fixedlen, int *r_len)
{
	char *buf;
	int length;

	BLI_assert(RNA_property_type(prop) == PROP_STRING);

	length = RNA_property_string_length(ptr, prop);

	if (length + 1 < fixedlen)
		buf = fixedbuf;
	else
		buf = MEM_mallocN(sizeof(char) * (length + 1), "RNA_string_get_alloc");

#ifndef NDEBUG
	/* safety check to ensure the string is actually set */
	buf[length] = 255;
#endif

	RNA_property_string_get(ptr, prop, buf);

#ifndef NDEBUG
	BLI_assert(buf[length] == '\0');
#endif

	if (r_len) {
		*r_len = length;
	}

	return buf;
}

/* this is the length without \0 terminator */
int RNA_property_string_length(PointerRNA *ptr, PropertyRNA *prop)
{
	StringPropertyRNA *sprop = (StringPropertyRNA *)prop;
	IDProperty *idprop;

	BLI_assert(RNA_property_type(prop) == PROP_STRING);

	if ((idprop = rna_idproperty_check(&prop, ptr))) {
		if (idprop->subtype == IDP_STRING_SUB_BYTE) {
			return idprop->len;
		}
		else {
#ifndef NDEBUG
			/* these _must_ stay in sync */
			BLI_assert(strlen(IDP_String(idprop)) == idprop->len - 1);
#endif
			return idprop->len - 1;
		}
	}
	else if (sprop->length)
		return sprop->length(ptr);
	else if (sprop->length_ex)
		return sprop->length_ex(ptr, prop);
	else
		return strlen(sprop->defaultvalue);
}

void RNA_property_string_set(PointerRNA *ptr, PropertyRNA *prop, const char *value)
{
	StringPropertyRNA *sprop = (StringPropertyRNA *)prop;
	IDProperty *idprop;

	BLI_assert(RNA_property_type(prop) == PROP_STRING);

	if ((idprop = rna_idproperty_check(&prop, ptr))) {
		/* both IDP_STRING_SUB_BYTE / IDP_STRING_SUB_UTF8 */
		IDP_AssignString(idprop, value, RNA_property_string_maxlength(prop) - 1);
		rna_idproperty_touch(idprop);
	}
	else if (sprop->set)
		sprop->set(ptr, value);  /* set function needs to clamp its self */
	else if (sprop->set_ex)
		sprop->set_ex(ptr, prop, value);  /* set function needs to clamp its self */
	else if (prop->flag & PROP_EDITABLE) {
		IDProperty *group;

		group = RNA_struct_idprops(ptr, 1);
		if (group)
			IDP_AddToGroup(group, IDP_NewString(value, prop->identifier, RNA_property_string_maxlength(prop)));
	}
}

void RNA_property_string_get_default(PointerRNA *UNUSED(ptr), PropertyRNA *prop, char *value)
{
	StringPropertyRNA *sprop = (StringPropertyRNA *)rna_ensure_property(prop);

	BLI_assert(RNA_property_type(prop) == PROP_STRING);

	strcpy(value, sprop->defaultvalue);
}

char *RNA_property_string_get_default_alloc(PointerRNA *ptr, PropertyRNA *prop, char *fixedbuf, int fixedlen)
{
	char *buf;
	int length;

	BLI_assert(RNA_property_type(prop) == PROP_STRING);

	length = RNA_property_string_default_length(ptr, prop);

	if (length + 1 < fixedlen)
		buf = fixedbuf;
	else
		buf = MEM_callocN(sizeof(char) * (length + 1), "RNA_string_get_alloc");

	RNA_property_string_get_default(ptr, prop, buf);

	return buf;
}

/* this is the length without \0 terminator */
int RNA_property_string_default_length(PointerRNA *UNUSED(ptr), PropertyRNA *prop)
{
	StringPropertyRNA *sprop = (StringPropertyRNA *)prop;

	BLI_assert(RNA_property_type(prop) == PROP_STRING);

	return strlen(sprop->defaultvalue);
}

int RNA_property_enum_get(PointerRNA *ptr, PropertyRNA *prop)
{
	EnumPropertyRNA *eprop = (EnumPropertyRNA *)prop;
	IDProperty *idprop;

	BLI_assert(RNA_property_type(prop) == PROP_ENUM);

	if ((idprop = rna_idproperty_check(&prop, ptr)))
		return IDP_Int(idprop);
	else if (eprop->get)
		return eprop->get(ptr);
	else if (eprop->get_ex)
		return eprop->get_ex(ptr, prop);
	else
		return eprop->defaultvalue;
}

void RNA_property_enum_set(PointerRNA *ptr, PropertyRNA *prop, int value)
{
	EnumPropertyRNA *eprop = (EnumPropertyRNA *)prop;
	IDProperty *idprop;

	BLI_assert(RNA_property_type(prop) == PROP_ENUM);

	if ((idprop = rna_idproperty_check(&prop, ptr))) {
		IDP_Int(idprop) = value;
		rna_idproperty_touch(idprop);
	}
	else if (eprop->set) {
		eprop->set(ptr, value);
	}
	else if (eprop->set_ex) {
		eprop->set_ex(ptr, prop, value);
	}
	else if (prop->flag & PROP_EDITABLE) {
		IDPropertyTemplate val = {0};
		IDProperty *group;

		val.i = value;

		group = RNA_struct_idprops(ptr, 1);
		if (group)
			IDP_AddToGroup(group, IDP_New(IDP_INT, &val, prop->identifier));
	}
}

int RNA_property_enum_get_default(PointerRNA *UNUSED(ptr), PropertyRNA *prop)
{
	EnumPropertyRNA *eprop = (EnumPropertyRNA *)rna_ensure_property(prop);

	BLI_assert(RNA_property_type(prop) == PROP_ENUM);

	return eprop->defaultvalue;
}

void *RNA_property_enum_py_data_get(PropertyRNA *prop)
{
	EnumPropertyRNA *eprop = (EnumPropertyRNA *)prop;

	BLI_assert(RNA_property_type(prop) == PROP_ENUM);

	return eprop->py_data;
}

/**
 * Get the value of the item that is \a step items away from \a from_value.
 *
 * \param from_value: Item value to start stepping from.
 * \param step: Absolute value defines step size, sign defines direction.
 *              E.g to get the next item, pass 1, for the previous -1.
 */
int RNA_property_enum_step(const bContext *C, PointerRNA *ptr, PropertyRNA *prop, int from_value, int step)
{
	const EnumPropertyItem *item_array;
	int totitem;
	bool free;
	int result_value = from_value;
	int i, i_init;
	int single_step = (step < 0) ? -1 : 1;
	int step_tot = 0;

	RNA_property_enum_items((bContext *)C, ptr, prop, &item_array, &totitem, &free);
	i = RNA_enum_from_value(item_array, from_value);
	i_init = i;

	do {
		i = mod_i(i + single_step, totitem);
		if (item_array[i].identifier[0]) {
			step_tot += single_step;
		}
	} while ((i != i_init) && (step_tot != step));

	if (i != i_init) {
		result_value = item_array[i].value;
	}

	if (free) {
		MEM_freeN((void *)item_array);
	}

	return result_value;
}

PointerRNA RNA_property_pointer_get(PointerRNA *ptr, PropertyRNA *prop)
{
	PointerPropertyRNA *pprop = (PointerPropertyRNA *)prop;
	IDProperty *idprop;

	BLI_assert(RNA_property_type(prop) == PROP_POINTER);

	if ((idprop = rna_idproperty_check(&prop, ptr))) {
		pprop = (PointerPropertyRNA *)prop;

		if (RNA_struct_is_ID(pprop->type)) {
			return rna_pointer_inherit_refine(ptr, pprop->type, IDP_Id(idprop));
		}

		/* for groups, data is idprop itself */
		if (pprop->typef)
			return rna_pointer_inherit_refine(ptr, pprop->typef(ptr), idprop);
		else
			return rna_pointer_inherit_refine(ptr, pprop->type, idprop);
	}
	else if (pprop->get) {
		return pprop->get(ptr);
	}
	else if (prop->flag & PROP_IDPROPERTY) {
		/* XXX temporary hack to add it automatically, reading should
		 * never do any write ops, to ensure thread safety etc .. */
		RNA_property_pointer_add(ptr, prop);
		return RNA_property_pointer_get(ptr, prop);
	}
	else {
		return PointerRNA_NULL;
	}
}

void RNA_property_pointer_set(PointerRNA *ptr, PropertyRNA *prop, PointerRNA ptr_value)
{
	PointerPropertyRNA *pprop = (PointerPropertyRNA *)prop;
	BLI_assert(RNA_property_type(prop) == PROP_POINTER);

	/* Check types */
	if (ptr_value.type != NULL && !RNA_struct_is_a(ptr_value.type, pprop->type)) {
		printf("%s: expected %s type, not %s.\n", __func__, pprop->type->identifier, ptr_value.type->identifier);
		return;
	}

	/* RNA */
	if (pprop->set &&
	    !((prop->flag & PROP_NEVER_NULL) && ptr_value.data == NULL) &&
	    !((prop->flag & PROP_ID_SELF_CHECK) && ptr->id.data == ptr_value.id.data))
	{
		pprop->set(ptr, ptr_value);
	}
	/* IDProperty */
	else if (prop->flag & PROP_EDITABLE) {
		IDPropertyTemplate val = {0};
		IDProperty *group;

		val.id = ptr_value.data;

		group = RNA_struct_idprops(ptr, true);
		if (group) {
			IDP_ReplaceInGroup(group, IDP_New(IDP_ID, &val, prop->identifier));
		}
	}
}

PointerRNA RNA_property_pointer_get_default(PointerRNA *UNUSED(ptr), PropertyRNA *UNUSED(prop))
{
	/*PointerPropertyRNA *pprop = (PointerPropertyRNA *)prop; */

	/* BLI_assert(RNA_property_type(prop) == PROP_POINTER); */

	return PointerRNA_NULL; /* FIXME: there has to be a way... */
}

void RNA_property_pointer_add(PointerRNA *ptr, PropertyRNA *prop)
{
	/*IDProperty *idprop;*/

	BLI_assert(RNA_property_type(prop) == PROP_POINTER);

	if ((/*idprop=*/ rna_idproperty_check(&prop, ptr))) {
		/* already exists */
	}
	else if (prop->flag & PROP_IDPROPERTY) {
		IDPropertyTemplate val = {0};
		IDProperty *group;

		val.i = 0;

		group = RNA_struct_idprops(ptr, 1);
		if (group)
			IDP_AddToGroup(group, IDP_New(IDP_GROUP, &val, prop->identifier));
	}
	else
		printf("%s %s.%s: only supported for id properties.\n", __func__, ptr->type->identifier, prop->identifier);
}

void RNA_property_pointer_remove(PointerRNA *ptr, PropertyRNA *prop)
{
	IDProperty *idprop, *group;

	BLI_assert(RNA_property_type(prop) == PROP_POINTER);

	if ((idprop = rna_idproperty_check(&prop, ptr))) {
		group = RNA_struct_idprops(ptr, 0);
		
		if (group) {
			IDP_FreeFromGroup(group, idprop);
		}
	}
	else
		printf("%s %s.%s: only supported for id properties.\n", __func__, ptr->type->identifier, prop->identifier);
}

static void rna_property_collection_get_idp(CollectionPropertyIterator *iter)
{
	CollectionPropertyRNA *cprop = (CollectionPropertyRNA *)iter->prop;

	iter->ptr.data = rna_iterator_array_get(iter);
	iter->ptr.type = cprop->item_type;
	rna_pointer_inherit_id(cprop->item_type, &iter->parent, &iter->ptr);
}

void RNA_property_collection_begin(PointerRNA *ptr, PropertyRNA *prop, CollectionPropertyIterator *iter)
{
	IDProperty *idprop;

	BLI_assert(RNA_property_type(prop) == PROP_COLLECTION);

	memset(iter, 0, sizeof(*iter));

	if ((idprop = rna_idproperty_check(&prop, ptr)) || (prop->flag & PROP_IDPROPERTY)) {
		iter->parent = *ptr;
		iter->prop = prop;

		if (idprop)
			rna_iterator_array_begin(iter, IDP_IDPArray(idprop), sizeof(IDProperty), idprop->len, 0, NULL);
		else
			rna_iterator_array_begin(iter, NULL, sizeof(IDProperty), 0, 0, NULL);

		if (iter->valid)
			rna_property_collection_get_idp(iter);

		iter->idprop = 1;
	}
	else {
		CollectionPropertyRNA *cprop = (CollectionPropertyRNA *)prop;
		cprop->begin(iter, ptr);
	}
}

void RNA_property_collection_next(CollectionPropertyIterator *iter)
{
	CollectionPropertyRNA *cprop = (CollectionPropertyRNA *)rna_ensure_property(iter->prop);

	if (iter->idprop) {
		rna_iterator_array_next(iter);

		if (iter->valid)
			rna_property_collection_get_idp(iter);
	}
	else
		cprop->next(iter);
}

void RNA_property_collection_skip(CollectionPropertyIterator *iter, int num)
{
	CollectionPropertyRNA *cprop = (CollectionPropertyRNA *)rna_ensure_property(iter->prop);
	int i;

	if (num > 1 && (iter->idprop || (cprop->property.flag_internal & PROP_INTERN_RAW_ARRAY))) {
		/* fast skip for array */
		ArrayIterator *internal = &iter->internal.array;

		if (!internal->skip) {
			internal->ptr += internal->itemsize * (num - 1);
			iter->valid = (internal->ptr < internal->endptr);
			if (iter->valid)
				RNA_property_collection_next(iter);
			return;
		}
	}

	/* slow iteration otherwise */
	for (i = 0; i < num && iter->valid; i++)
		RNA_property_collection_next(iter);
}

void RNA_property_collection_end(CollectionPropertyIterator *iter)
{
	CollectionPropertyRNA *cprop = (CollectionPropertyRNA *)rna_ensure_property(iter->prop);

	if (iter->idprop)
		rna_iterator_array_end(iter);
	else
		cprop->end(iter);
}

int RNA_property_collection_length(PointerRNA *ptr, PropertyRNA *prop)
{
	CollectionPropertyRNA *cprop = (CollectionPropertyRNA *)prop;
	IDProperty *idprop;

	BLI_assert(RNA_property_type(prop) == PROP_COLLECTION);

	if ((idprop = rna_idproperty_check(&prop, ptr))) {
		return idprop->len;
	}
	else if (cprop->length) {
		return cprop->length(ptr);
	}
	else {
		CollectionPropertyIterator iter;
		int length = 0;

		RNA_property_collection_begin(ptr, prop, &iter);
		for (; iter.valid; RNA_property_collection_next(&iter))
			length++;
		RNA_property_collection_end(&iter);

		return length;
	}
}

void RNA_property_collection_add(PointerRNA *ptr, PropertyRNA *prop, PointerRNA *r_ptr)
{
	IDProperty *idprop;
/*	CollectionPropertyRNA *cprop = (CollectionPropertyRNA *)prop; */

	BLI_assert(RNA_property_type(prop) == PROP_COLLECTION);

	if ((idprop = rna_idproperty_check(&prop, ptr))) {
		IDPropertyTemplate val = {0};
		IDProperty *item;

		item = IDP_New(IDP_GROUP, &val, "");
		IDP_AppendArray(idprop, item);
		/* IDP_FreeProperty(item);  *//* IDP_AppendArray does a shallow copy (memcpy), only free memory  */
		MEM_freeN(item);
		rna_idproperty_touch(idprop);
	}
	else if (prop->flag & PROP_IDPROPERTY) {
		IDProperty *group, *item;
		IDPropertyTemplate val = {0};

		group = RNA_struct_idprops(ptr, 1);
		if (group) {
			idprop = IDP_NewIDPArray(prop->identifier);
			IDP_AddToGroup(group, idprop);

			item = IDP_New(IDP_GROUP, &val, "");
			IDP_AppendArray(idprop, item);
			/* IDP_FreeProperty(item);  *//* IDP_AppendArray does a shallow copy (memcpy), only free memory */
			MEM_freeN(item);
		}
	}

	/* py api calls directly */
#if 0
	else if (cprop->add) {
		if (!(cprop->add->flag & FUNC_USE_CONTEXT)) { /* XXX check for this somewhere else */
			ParameterList params;
			RNA_parameter_list_create(&params, ptr, cprop->add);
			RNA_function_call(NULL, NULL, ptr, cprop->add, &params);
			RNA_parameter_list_free(&params);
		}
	}
#if 0
	else {
		printf("%s %s.%s: not implemented for this property.\n", __func__, ptr->type->identifier, prop->identifier);
	}
#endif
#endif

	if (r_ptr) {
		if (idprop) {
			CollectionPropertyRNA *cprop = (CollectionPropertyRNA *)prop;

			r_ptr->data = IDP_GetIndexArray(idprop, idprop->len - 1);
			r_ptr->type = cprop->item_type;
			rna_pointer_inherit_id(NULL, ptr, r_ptr);
		}
		else
			memset(r_ptr, 0, sizeof(*r_ptr));
	}
}

bool RNA_property_collection_remove(PointerRNA *ptr, PropertyRNA *prop, int key)
{
	IDProperty *idprop;
/*	CollectionPropertyRNA *cprop = (CollectionPropertyRNA *)prop; */

	BLI_assert(RNA_property_type(prop) == PROP_COLLECTION);

	if ((idprop = rna_idproperty_check(&prop, ptr))) {
		IDProperty tmp, *array;
		int len;

		len = idprop->len;
		array = IDP_IDPArray(idprop);

		if (key >= 0 && key < len) {
			if (key + 1 < len) {
				/* move element to be removed to the back */
				memcpy(&tmp, &array[key], sizeof(IDProperty));
				memmove(array + key, array + key + 1, sizeof(IDProperty) * (len - (key + 1)));
				memcpy(&array[len - 1], &tmp, sizeof(IDProperty));
			}

			IDP_ResizeIDPArray(idprop, len - 1);
		}

		return true;
	}
	else if (prop->flag & PROP_IDPROPERTY) {
		return true;
	}

	/* py api calls directly */
#if 0
	else if (cprop->remove) {
		if (!(cprop->remove->flag & FUNC_USE_CONTEXT)) { /* XXX check for this somewhere else */
			ParameterList params;
			RNA_parameter_list_create(&params, ptr, cprop->remove);
			RNA_function_call(NULL, NULL, ptr, cprop->remove, &params);
			RNA_parameter_list_free(&params);
		}

		return false;
	}
#if 0
	else {
		printf("%s %s.%s: only supported for id properties.\n", __func__, ptr->type->identifier, prop->identifier);
	}
#endif
#endif
	return false;
}

bool RNA_property_collection_move(PointerRNA *ptr, PropertyRNA *prop, int key, int pos)
{
	IDProperty *idprop;

	BLI_assert(RNA_property_type(prop) == PROP_COLLECTION);

	if ((idprop = rna_idproperty_check(&prop, ptr))) {
		IDProperty tmp, *array;
		int len;

		len = idprop->len;
		array = IDP_IDPArray(idprop);

		if (key >= 0 && key < len && pos >= 0 && pos < len && key != pos) {
			memcpy(&tmp, &array[key], sizeof(IDProperty));
			if (pos < key)
				memmove(array + pos + 1, array + pos, sizeof(IDProperty) * (key - pos));
			else
				memmove(array + key, array + key + 1, sizeof(IDProperty) * (pos - key));
			memcpy(&array[pos], &tmp, sizeof(IDProperty));
		}

		return true;
	}
	else if (prop->flag & PROP_IDPROPERTY) {
		return true;
	}

	return false;
}

void RNA_property_collection_clear(PointerRNA *ptr, PropertyRNA *prop)
{
	IDProperty *idprop;

	BLI_assert(RNA_property_type(prop) == PROP_COLLECTION);

	if ((idprop = rna_idproperty_check(&prop, ptr))) {
		IDP_ResizeIDPArray(idprop, 0);
		rna_idproperty_touch(idprop);
	}
}

int RNA_property_collection_lookup_index(PointerRNA *ptr, PropertyRNA *prop, PointerRNA *t_ptr)
{
	CollectionPropertyIterator iter;
	int index = 0;
	
	BLI_assert(RNA_property_type(prop) == PROP_COLLECTION);

	RNA_property_collection_begin(ptr, prop, &iter);
	for (index = 0; iter.valid; RNA_property_collection_next(&iter), index++) {
		if (iter.ptr.data == t_ptr->data)
			break;
	}
	RNA_property_collection_end(&iter);
	
	/* did we find it? */
	if (iter.valid)
		return index;
	else
		return -1;
}

int RNA_property_collection_lookup_int(PointerRNA *ptr, PropertyRNA *prop, int key, PointerRNA *r_ptr)
{
	CollectionPropertyRNA *cprop = (CollectionPropertyRNA *)rna_ensure_property(prop);

	BLI_assert(RNA_property_type(prop) == PROP_COLLECTION);

	if (cprop->lookupint) {
		/* we have a callback defined, use it */
		return cprop->lookupint(ptr, key, r_ptr);
	}
	else {
		/* no callback defined, just iterate and find the nth item */
		CollectionPropertyIterator iter;
		int i;

		RNA_property_collection_begin(ptr, prop, &iter);
		for (i = 0; iter.valid; RNA_property_collection_next(&iter), i++) {
			if (i == key) {
				*r_ptr = iter.ptr;
				break;
			}
		}
		RNA_property_collection_end(&iter);

		if (!iter.valid)
			memset(r_ptr, 0, sizeof(*r_ptr));

		return iter.valid;
	}
}

int RNA_property_collection_lookup_string(PointerRNA *ptr, PropertyRNA *prop, const char *key, PointerRNA *r_ptr)
{
	CollectionPropertyRNA *cprop = (CollectionPropertyRNA *)rna_ensure_property(prop);

	BLI_assert(RNA_property_type(prop) == PROP_COLLECTION);

	if (cprop->lookupstring) {
		/* we have a callback defined, use it */
		return cprop->lookupstring(ptr, key, r_ptr);
	}
	else {
		/* no callback defined, compare with name properties if they exist */
		CollectionPropertyIterator iter;
		PropertyRNA *nameprop;
		char name[256], *nameptr;
		int found = 0;
		int keylen = strlen(key);
		int namelen;

		RNA_property_collection_begin(ptr, prop, &iter);
		for (; iter.valid; RNA_property_collection_next(&iter)) {
			if (iter.ptr.data && iter.ptr.type->nameproperty) {
				nameprop = iter.ptr.type->nameproperty;

				nameptr = RNA_property_string_get_alloc(&iter.ptr, nameprop, name, sizeof(name), &namelen);

				if ((keylen == namelen) && STREQ(nameptr, key)) {
					*r_ptr = iter.ptr;
					found = 1;
				}

				if ((char *)&name != nameptr)
					MEM_freeN(nameptr);

				if (found)
					break;
			}
		}
		RNA_property_collection_end(&iter);

		if (!iter.valid)
			memset(r_ptr, 0, sizeof(*r_ptr));

		return iter.valid;
	}
}

/* zero return is an assignment error */
int RNA_property_collection_assign_int(PointerRNA *ptr, PropertyRNA *prop, const int key, const PointerRNA *assign_ptr)
{
	CollectionPropertyRNA *cprop = (CollectionPropertyRNA *)rna_ensure_property(prop);

	BLI_assert(RNA_property_type(prop) == PROP_COLLECTION);

	if (cprop->assignint) {
		/* we have a callback defined, use it */
		return cprop->assignint(ptr, key, assign_ptr);
	}

	return 0;
}

bool RNA_property_collection_type_get(PointerRNA *ptr, PropertyRNA *prop, PointerRNA *r_ptr)
{
	BLI_assert(RNA_property_type(prop) == PROP_COLLECTION);

	*r_ptr = *ptr;
	return ((r_ptr->type = rna_ensure_property(prop)->srna) ? 1 : 0);
}

int RNA_property_collection_raw_array(PointerRNA *ptr, PropertyRNA *prop, PropertyRNA *itemprop, RawArray *array)
{
	CollectionPropertyIterator iter;
	ArrayIterator *internal;
	char *arrayp;

	BLI_assert(RNA_property_type(prop) == PROP_COLLECTION);

	if (!(prop->flag_internal & PROP_INTERN_RAW_ARRAY) || !(itemprop->flag_internal & PROP_INTERN_RAW_ACCESS))
		return 0;

	RNA_property_collection_begin(ptr, prop, &iter);

	if (iter.valid) {
		/* get data from array iterator and item property */
		internal = &iter.internal.array;
		arrayp = (iter.valid) ? iter.ptr.data : NULL;

		if (internal->skip || !RNA_property_editable(&iter.ptr, itemprop)) {
			/* we might skip some items, so it's not a proper array */
			RNA_property_collection_end(&iter);
			return 0;
		}

		array->array = arrayp + itemprop->rawoffset;
		array->stride = internal->itemsize;
		array->len = ((char *)internal->endptr - arrayp) / internal->itemsize;
		array->type = itemprop->rawtype;
	}
	else
		memset(array, 0, sizeof(RawArray));

	RNA_property_collection_end(&iter);

	return 1;
}

#define RAW_GET(dtype, var, raw, a)                                           \
{                                                                             \
	switch (raw.type) {                                                       \
		case PROP_RAW_CHAR: var = (dtype)((char *)raw.array)[a]; break;       \
		case PROP_RAW_SHORT: var = (dtype)((short *)raw.array)[a]; break;     \
		case PROP_RAW_INT: var = (dtype)((int *)raw.array)[a]; break;         \
		case PROP_RAW_FLOAT: var = (dtype)((float *)raw.array)[a]; break;     \
		case PROP_RAW_DOUBLE: var = (dtype)((double *)raw.array)[a]; break;   \
		default: var = (dtype)0;                                              \
	}                                                                         \
} (void)0

#define RAW_SET(dtype, raw, a, var)                                           \
{                                                                             \
	switch (raw.type) {                                                       \
		case PROP_RAW_CHAR: ((char *)raw.array)[a] = (char)var; break;        \
		case PROP_RAW_SHORT: ((short *)raw.array)[a] = (short)var; break;     \
		case PROP_RAW_INT: ((int *)raw.array)[a] = (int)var; break;           \
		case PROP_RAW_FLOAT: ((float *)raw.array)[a] = (float)var; break;     \
		case PROP_RAW_DOUBLE: ((double *)raw.array)[a] = (double)var; break;  \
		default: break;                                                       \
	}                                                                         \
} (void)0

int RNA_raw_type_sizeof(RawPropertyType type)
{
	switch (type) {
		case PROP_RAW_CHAR: return sizeof(char);
		case PROP_RAW_SHORT: return sizeof(short);
		case PROP_RAW_INT: return sizeof(int);
		case PROP_RAW_FLOAT: return sizeof(float);
		case PROP_RAW_DOUBLE: return sizeof(double);
		default: return 0;
	}
}

static int rna_property_array_length_all_dimensions(PointerRNA *ptr, PropertyRNA *prop)
{
	int i, len[RNA_MAX_ARRAY_DIMENSION];
	const int dim = RNA_property_array_dimension(ptr, prop, len);
	int size;

	if (dim == 0)
		return 0;

	for (size = 1, i = 0; i < dim; i++)
		size *= len[i];
	
	return size;
}

static int rna_raw_access(ReportList *reports, PointerRNA *ptr, PropertyRNA *prop, const char *propname,
                          void *inarray, RawPropertyType intype, int inlen, int set)
{
	StructRNA *ptype;
	PointerRNA itemptr_base;
	PropertyRNA *itemprop, *iprop;
	PropertyType itemtype = 0;
	RawArray in;
	int itemlen = 0;

	/* initialize in array, stride assumed 0 in following code */
	in.array = inarray;
	in.type = intype;
	in.len = inlen;
	in.stride = 0;

	ptype = RNA_property_pointer_type(ptr, prop);

	/* try to get item property pointer */
	RNA_pointer_create(NULL, ptype, NULL, &itemptr_base);
	itemprop = RNA_struct_find_property(&itemptr_base, propname);

	if (itemprop) {
		/* we have item property pointer */
		RawArray out;

		/* check type */
		itemtype = RNA_property_type(itemprop);

		if (!ELEM(itemtype, PROP_BOOLEAN, PROP_INT, PROP_FLOAT)) {
			BKE_report(reports, RPT_ERROR, "Only boolean, int and float properties supported");
			return 0;
		}

		/* check item array */
		itemlen = RNA_property_array_length(&itemptr_base, itemprop);

		/* dynamic array? need to get length per item */
		if (itemprop->getlength) {
			itemprop = NULL;
		}
		/* try to access as raw array */
		else if (RNA_property_collection_raw_array(ptr, prop, itemprop, &out)) {
			int arraylen = (itemlen == 0) ? 1 : itemlen;
			if (in.len != arraylen * out.len) {
				BKE_reportf(reports, RPT_ERROR, "Array length mismatch (expected %d, got %d)",
				            out.len * arraylen, in.len);
				return 0;
			}
			
			/* matching raw types */
			if (out.type == in.type) {
				void *inp = in.array;
				void *outp = out.array;
				int a, size;

				size = RNA_raw_type_sizeof(out.type) * arraylen;

				for (a = 0; a < out.len; a++) {
					if (set) memcpy(outp, inp, size);
					else memcpy(inp, outp, size);

					inp = (char *)inp + size;
					outp = (char *)outp + out.stride;
				}

				return 1;
			}

			/* could also be faster with non-matching types,
			 * for now we just do slower loop .. */
		}
	}

	{
		void *tmparray = NULL;
		int tmplen = 0;
		int err = 0, j, a = 0;
		int needconv = 1;

		if (((itemtype == PROP_BOOLEAN || itemtype == PROP_INT) && in.type == PROP_RAW_INT) ||
		    (itemtype == PROP_FLOAT && in.type == PROP_RAW_FLOAT))
		{
			/* avoid creating temporary buffer if the data type match */
			needconv = 0;
		}
		/* no item property pointer, can still be id property, or
		 * property of a type derived from the collection pointer type */
		RNA_PROP_BEGIN (ptr, itemptr, prop)
		{
			if (itemptr.data) {
				if (itemprop) {
					/* we got the property already */
					iprop = itemprop;
				}
				else {
					/* not yet, look it up and verify if it is valid */
					iprop = RNA_struct_find_property(&itemptr, propname);

					if (iprop) {
						itemlen = rna_property_array_length_all_dimensions(&itemptr, iprop);
						itemtype = RNA_property_type(iprop);
					}
					else {
						BKE_reportf(reports, RPT_ERROR, "Property named '%s' not found", propname);
						err = 1;
						break;
					}

					if (!ELEM(itemtype, PROP_BOOLEAN, PROP_INT, PROP_FLOAT)) {
						BKE_report(reports, RPT_ERROR, "Only boolean, int and float properties supported");
						err = 1;
						break;
					}
				}

				/* editable check */
				if (!set || RNA_property_editable(&itemptr, iprop)) {
					if (a + itemlen > in.len) {
						BKE_reportf(reports, RPT_ERROR, "Array length mismatch (got %d, expected more)", in.len);
						err = 1;
						break;
					}

					if (itemlen == 0) {
						/* handle conversions */
						if (set) {
							switch (itemtype) {
								case PROP_BOOLEAN:
								{
									int b;
									RAW_GET(int, b, in, a);
									RNA_property_boolean_set(&itemptr, iprop, b);
									break;
								}
								case PROP_INT:
								{
									int i;
									RAW_GET(int, i, in, a);
									RNA_property_int_set(&itemptr, iprop, i);
									break;
								}
								case PROP_FLOAT:
								{
									float f;
									RAW_GET(float, f, in, a);
									RNA_property_float_set(&itemptr, iprop, f);
									break;
								}
								default:
									break;
							}
						}
						else {
							switch (itemtype) {
								case PROP_BOOLEAN:
								{
									int b = RNA_property_boolean_get(&itemptr, iprop);
									RAW_SET(int, in, a, b);
									break;
								}
								case PROP_INT:
								{
									int i = RNA_property_int_get(&itemptr, iprop);
									RAW_SET(int, in, a, i);
									break;
								}
								case PROP_FLOAT:
								{
									float f = RNA_property_float_get(&itemptr, iprop);
									RAW_SET(float, in, a, f);
									break;
								}
								default:
									break;
							}
						}
						a++;
					}
					else if (needconv == 1) {
						/* allocate temporary array if needed */
						if (tmparray && tmplen != itemlen) {
							MEM_freeN(tmparray);
							tmparray = NULL;
						}
						if (!tmparray) {
							tmparray = MEM_callocN(sizeof(float) * itemlen, "RNA tmparray");
							tmplen = itemlen;
						}

						/* handle conversions */
						if (set) {
							switch (itemtype) {
								case PROP_BOOLEAN:
								{
									for (j = 0; j < itemlen; j++, a++)
										RAW_GET(int, ((int *)tmparray)[j], in, a);
									RNA_property_boolean_set_array(&itemptr, iprop, tmparray);
									break;
								}
								case PROP_INT:
								{
									for (j = 0; j < itemlen; j++, a++)
										RAW_GET(int, ((int *)tmparray)[j], in, a);
									RNA_property_int_set_array(&itemptr, iprop, tmparray);
									break;
								}
								case PROP_FLOAT:
								{
									for (j = 0; j < itemlen; j++, a++)
										RAW_GET(float, ((float *)tmparray)[j], in, a);
									RNA_property_float_set_array(&itemptr, iprop, tmparray);
									break;
								}
								default:
									break;
							}
						}
						else {
							switch (itemtype) {
								case PROP_BOOLEAN:
								{
									RNA_property_boolean_get_array(&itemptr, iprop, tmparray);
									for (j = 0; j < itemlen; j++, a++)
										RAW_SET(int, in, a, ((int *)tmparray)[j]);
									break;
								}
								case PROP_INT:
								{
									RNA_property_int_get_array(&itemptr, iprop, tmparray);
									for (j = 0; j < itemlen; j++, a++)
										RAW_SET(int, in, a, ((int *)tmparray)[j]);
									break;
								}
								case PROP_FLOAT:
								{
									RNA_property_float_get_array(&itemptr, iprop, tmparray);
									for (j = 0; j < itemlen; j++, a++)
										RAW_SET(float, in, a, ((float *)tmparray)[j]);
									break;
								}
								default:
									break;
							}
						}
					}
					else {
						if (set) {
							switch (itemtype) {
								case PROP_BOOLEAN:
								{
									RNA_property_boolean_set_array(&itemptr, iprop, &((int *)in.array)[a]);
									a += itemlen;
									break;
								}
								case PROP_INT:
								{
									RNA_property_int_set_array(&itemptr, iprop, &((int *)in.array)[a]);
									a += itemlen;
									break;
								}
								case PROP_FLOAT:
								{
									RNA_property_float_set_array(&itemptr, iprop, &((float *)in.array)[a]);
									a += itemlen;
									break;
								}
								default:
									break;
							}
						}
						else {
							switch (itemtype) {
								case PROP_BOOLEAN:
								{
									RNA_property_boolean_get_array(&itemptr, iprop, &((int *)in.array)[a]);
									a += itemlen;
									break;
								}
								case PROP_INT:
								{
									RNA_property_int_get_array(&itemptr, iprop, &((int *)in.array)[a]);
									a += itemlen;
									break;
								}
								case PROP_FLOAT:
								{
									RNA_property_float_get_array(&itemptr, iprop, &((float *)in.array)[a]);
									a += itemlen;
									break;
								}
								default:
									break;
							}
						}
					}
				}
			}
		}
		RNA_PROP_END;

		if (tmparray)
			MEM_freeN(tmparray);

		return !err;
	}
}

RawPropertyType RNA_property_raw_type(PropertyRNA *prop)
{
	if (prop->rawtype == PROP_RAW_UNSET) {
		/* this property has no raw access, yet we try to provide a raw type to help building the array */
		switch (prop->type) {
			case PROP_BOOLEAN:
				return PROP_RAW_INT;
			case PROP_INT:
				return PROP_RAW_INT;
			case PROP_FLOAT:
				return PROP_RAW_FLOAT;
			case PROP_ENUM:
				return PROP_RAW_INT;
			default:
				break;
		}
	}
	return prop->rawtype;
}

int RNA_property_collection_raw_get(ReportList *reports, PointerRNA *ptr, PropertyRNA *prop, const char *propname,
                                    void *array, RawPropertyType type, int len)
{
	return rna_raw_access(reports, ptr, prop, propname, array, type, len, 0);
}

int RNA_property_collection_raw_set(ReportList *reports, PointerRNA *ptr, PropertyRNA *prop, const char *propname,
                                    void *array, RawPropertyType type, int len)
{
	return rna_raw_access(reports, ptr, prop, propname, array, type, len, 1);
}

/* Standard iterator functions */

void rna_iterator_listbase_begin(CollectionPropertyIterator *iter, ListBase *lb, IteratorSkipFunc skip)
{
	ListBaseIterator *internal = &iter->internal.listbase;

	internal->link = (lb) ? lb->first : NULL;
	internal->skip = skip;

	iter->valid = (internal->link != NULL);

	if (skip && iter->valid && skip(iter, internal->link))
		rna_iterator_listbase_next(iter);
}

void rna_iterator_listbase_next(CollectionPropertyIterator *iter)
{
	ListBaseIterator *internal = &iter->internal.listbase;

	if (internal->skip) {
		do {
			internal->link = internal->link->next;
			iter->valid = (internal->link != NULL);
		} while (iter->valid && internal->skip(iter, internal->link));
	}
	else {
		internal->link = internal->link->next;
		iter->valid = (internal->link != NULL);
	}
}

void *rna_iterator_listbase_get(CollectionPropertyIterator *iter)
{
	ListBaseIterator *internal = &iter->internal.listbase;

	return internal->link;
}

void rna_iterator_listbase_end(CollectionPropertyIterator *UNUSED(iter))
{
}

PointerRNA rna_listbase_lookup_int(PointerRNA *ptr, StructRNA *type, struct ListBase *lb, int index)
{
	void *data = BLI_findlink(lb, index);
	return rna_pointer_inherit_refine(ptr, type, data);
}

void rna_iterator_array_begin(CollectionPropertyIterator *iter, void *ptr, int itemsize, int length,
                              bool free_ptr, IteratorSkipFunc skip)
{
	ArrayIterator *internal;

	if (ptr == NULL)
		length = 0;
	else if (length == 0) {
		ptr = NULL;
		itemsize = 0;
	}

	internal = &iter->internal.array;
	internal->ptr = ptr;
	internal->free_ptr = free_ptr ? ptr : NULL;
	internal->endptr = ((char *)ptr) + length * itemsize;
	internal->itemsize = itemsize;
	internal->skip = skip;
	internal->length = length;
	
	iter->valid = (internal->ptr != internal->endptr);

	if (skip && iter->valid && skip(iter, internal->ptr))
		rna_iterator_array_next(iter);
}

void rna_iterator_array_next(CollectionPropertyIterator *iter)
{
	ArrayIterator *internal = &iter->internal.array;

	if (internal->skip) {
		do {
			internal->ptr += internal->itemsize;
			iter->valid = (internal->ptr != internal->endptr);
		} while (iter->valid && internal->skip(iter, internal->ptr));
	}
	else {
		internal->ptr += internal->itemsize;
		iter->valid = (internal->ptr != internal->endptr);
	}
}

void *rna_iterator_array_get(CollectionPropertyIterator *iter)
{
	ArrayIterator *internal = &iter->internal.array;

	return internal->ptr;
}

void *rna_iterator_array_dereference_get(CollectionPropertyIterator *iter)
{
	ArrayIterator *internal = &iter->internal.array;

	/* for ** arrays */
	return *(void **)(internal->ptr);
}

void rna_iterator_array_end(CollectionPropertyIterator *iter)
{
	ArrayIterator *internal = &iter->internal.array;
	
	if (internal->free_ptr) {
		MEM_freeN(internal->free_ptr);
		internal->free_ptr = NULL;
	}
}

PointerRNA rna_array_lookup_int(PointerRNA *ptr, StructRNA *type, void *data, int itemsize, int length, int index)
{
	if (index < 0 || index >= length)
		return PointerRNA_NULL;

	return rna_pointer_inherit_refine(ptr, type, ((char *)data) + index * itemsize);
}

/* RNA Path - Experiment */

static char *rna_path_token(const char **path, char *fixedbuf, int fixedlen, int bracket)
{
	const char *p;
	char *buf;
	char quote = '\0';
	int i, j, len, escape;

	len = 0;

	if (bracket) {
		/* get data between [], check escaping ] with \] */
		if (**path == '[') (*path)++;
		else return NULL;

		p = *path;

		/* 2 kinds of lookups now, quoted or unquoted */
		quote = *p;

		if (quote != '"') /* " - this comment is hack for Aligorith's text editor's sanity */
			quote = 0;

		if (quote == 0) {
			while (*p && (*p != ']')) {
				len++;
				p++;
			}
		}
		else {
			escape = 0;
			/* skip the first quote */
			len++;
			p++;
			while (*p && (*p != quote || escape)) {
				escape = (*p == '\\');
				len++;
				p++;
			}
			
			/* skip the last quoted char to get the ']' */
			len++;
			p++;
		}

		if (*p != ']') return NULL;
	}
	else {
		/* get data until . or [ */
		p = *path;

		while (*p && *p != '.' && *p != '[') {
			len++;
			p++;
		}
	}
	
	/* empty, return */
	if (len == 0)
		return NULL;
	
	/* try to use fixed buffer if possible */
	if (len + 1 < fixedlen)
		buf = fixedbuf;
	else
		buf = MEM_mallocN(sizeof(char) * (len + 1), "rna_path_token");

	/* copy string, taking into account escaped ] */
	if (bracket) {
		for (p = *path, i = 0, j = 0; i < len; i++, p++) {
			if (*p == '\\' && *(p + 1) == quote) {}
			else buf[j++] = *p;
		}

		buf[j] = 0;
	}
	else {
		memcpy(buf, *path, sizeof(char) * len);
		buf[len] = '\0';
	}

	/* set path to start of next token */
	if (*p == ']') p++;
	if (*p == '.') p++;
	*path = p;

	return buf;
}

static int rna_token_strip_quotes(char *token)
{
	if (token[0] == '"') {
		int len = strlen(token);
		if (len >= 2 && token[len - 1] == '"') {
			/* strip away "" */
			token[len - 1] = '\0';
			return 1;
		}
	}
	return 0;
}

static bool rna_path_parse_collection_key(const char **path, PointerRNA *ptr, PropertyRNA *prop, PointerRNA *r_nextptr)
{
	char fixedbuf[256];
	int intkey;
	
	*r_nextptr = *ptr;

	/* end of path, ok */
	if (!(**path))
		return true;
	
	if (**path == '[') {
		char *token;

		/* resolve the lookup with [] brackets */
		token = rna_path_token(path, fixedbuf, sizeof(fixedbuf), 1);
		
		if (!token)
			return false;
		
		/* check for "" to see if it is a string */
		if (rna_token_strip_quotes(token)) {
			if (RNA_property_collection_lookup_string(ptr, prop, token + 1, r_nextptr)) {
				/* pass */
			}
			else {
				r_nextptr->data = NULL;
			}
		}
		else {
			/* otherwise do int lookup */
			intkey = atoi(token);
			if (intkey == 0 && (token[0] != '0' || token[1] != '\0')) {
				return false; /* we can be sure the fixedbuf was used in this case */
			}
			if (RNA_property_collection_lookup_int(ptr, prop, intkey, r_nextptr)) {
				/* pass */
			}
			else {
				r_nextptr->data = NULL;
			}
		}
		
		if (token != fixedbuf) {
			MEM_freeN(token);
		}
	}
	else {
		if (RNA_property_collection_type_get(ptr, prop, r_nextptr)) {
			/* pass */
		}
		else {
			/* ensure we quit on invalid values */
			r_nextptr->data = NULL;
		}
	}
	
	return true;
}

static bool rna_path_parse_array_index(const char **path, PointerRNA *ptr, PropertyRNA *prop, int *r_index)
{
	char fixedbuf[256];
	int index_arr[RNA_MAX_ARRAY_DIMENSION] = {0};
	int len[RNA_MAX_ARRAY_DIMENSION];
	const int dim = RNA_property_array_dimension(ptr, prop, len);
	int i;
	
	*r_index = -1;
	
	/* end of path, ok */
	if (!(**path))
		return true;
	
	for (i = 0; i < dim; i++) {
		int temp_index = -1;
		char *token;
		
		/* multi index resolve */
		if (**path == '[') {
			token = rna_path_token(path, fixedbuf, sizeof(fixedbuf), 1);
			
			if (token == NULL) {
				/* invalid syntax blah[] */
				return false;
			}
			/* check for "" to see if it is a string */
			else if (rna_token_strip_quotes(token)) {
				temp_index = RNA_property_array_item_index(prop, *(token + 1));
			}
			else {
				/* otherwise do int lookup */
				temp_index = atoi(token);
				
				if (temp_index == 0 && (token[0] != '0' || token[1] != '\0')) {
					if (token != fixedbuf) {
						MEM_freeN(token);
					}
					
					return false;
				}
			}
		}
		else if (dim == 1) {
			/* location.x || scale.X, single dimension arrays only */
			token = rna_path_token(path, fixedbuf, sizeof(fixedbuf), 0);
			if (token == NULL) {
				/* invalid syntax blah.. */
				return false;
			}
			temp_index = RNA_property_array_item_index(prop, *token);
		}
		else {
			/* just to avoid uninitialized pointer use */
			token = fixedbuf;
		}
		
		if (token != fixedbuf) {
			MEM_freeN(token);
		}
		
		/* out of range */
		if (temp_index < 0 || temp_index >= len[i])
			return false;
		
		index_arr[i] = temp_index;
		/* end multi index resolve */
	}
	
	/* arrays always contain numbers so further values are not valid */
	if (**path)
		return false;
	
	/* flatten index over all dimensions */
	{
		int totdim = 1;
		int flat_index = 0;
		
		for (i = dim - 1; i >= 0; i--) {
			flat_index += index_arr[i] * totdim;
			totdim *= len[i];
		}
		
		*r_index = flat_index;
	}
	return true;
}

static bool rna_path_parse(PointerRNA *ptr, const char *path,
                           PointerRNA *r_ptr, PropertyRNA **r_prop, int *r_index,
                           ListBase *r_elements,
                           const bool eval_pointer)
{
	PropertyRNA *prop;
	PointerRNA curptr;
	PropertyElemRNA *prop_elem = NULL;
	int index = -1;
	char fixedbuf[256];
	int type;

	prop = NULL;
	curptr = *ptr;

	if (path == NULL || *path == '\0')
		return false;

	while (*path) {
		int use_id_prop = (*path == '[') ? 1 : 0;
		char *token;
		/* custom property lookup ?
		 * C.object["someprop"]
		 */

		if (!curptr.data)
			return false;

		/* look up property name in current struct */
		token = rna_path_token(&path, fixedbuf, sizeof(fixedbuf), use_id_prop);

		if (!token)
			return false;

		prop = NULL;
		if (use_id_prop) { /* look up property name in current struct */
			IDProperty *group = RNA_struct_idprops(&curptr, 0);
			if (group && rna_token_strip_quotes(token))
				prop = (PropertyRNA *)IDP_GetPropertyFromGroup(group, token + 1);
		}
		else {
			prop = RNA_struct_find_property(&curptr, token);
		}

		if (token != fixedbuf)
			MEM_freeN(token);

		if (!prop)
			return false;

		if (r_elements) {
			prop_elem = MEM_mallocN(sizeof(PropertyElemRNA), __func__);
			prop_elem->ptr = curptr;
			prop_elem->prop = prop;
			prop_elem->index = -1;  /* index will be added later, if needed. */
			BLI_addtail(r_elements, prop_elem);
		}

		type = RNA_property_type(prop);

		/* now look up the value of this property if it is a pointer or
		 * collection, otherwise return the property rna so that the
		 * caller can read the value of the property itself */
		switch (type) {
			case PROP_POINTER: {
				/* resolve pointer if further path elements follow
				 * or explicitly requested
				 */
				if (eval_pointer || *path) {
					PointerRNA nextptr = RNA_property_pointer_get(&curptr, prop);
					
					curptr = nextptr;
					prop = NULL; /* now we have a PointerRNA, the prop is our parent so forget it */
					index = -1;
				}
				break;
			}
			case PROP_COLLECTION: {
				/* Resolve pointer if further path elements follow.
				 * Note that if path is empty, rna_path_parse_collection_key will do nothing anyway,
				 * so eval_pointer is of no use here (esp. as in this case, we want to keep found prop,
				 * erasing it breaks operators - e.g. bpy.types.Operator.bl_rna.foobar errors...).
				 */
				if (*path) {
					PointerRNA nextptr;
					if (!rna_path_parse_collection_key(&path, &curptr, prop, &nextptr))
						return false;
					
					curptr = nextptr;
					prop = NULL; /* now we have a PointerRNA, the prop is our parent so forget it */
					index = -1;
				}
				break;
			}
			default:
				if (r_index || prop_elem) {
					if (!rna_path_parse_array_index(&path, &curptr, prop, &index)) {
						return false;
					}

					if (prop_elem) {
						prop_elem->index = index;
					}
				}
				break;
		}
	}

	if (r_ptr)
		*r_ptr = curptr;
	if (r_prop)
		*r_prop = prop;
	if (r_index)
		*r_index = index;

	if (prop_elem && (prop_elem->ptr.data != curptr.data || prop_elem->prop != prop || prop_elem->index != index)) {
		prop_elem = MEM_mallocN(sizeof(PropertyElemRNA), __func__);
		prop_elem->ptr = curptr;
		prop_elem->prop = prop;
		prop_elem->index = index;
		BLI_addtail(r_elements, prop_elem);
	}

	return true;
}

/**
 * Resolve the given RNA Path to find the pointer and/or property indicated by fully resolving the path.
 *
 * \note Assumes all pointers provided are valid
 * \return True if path can be resolved to a valid "pointer + property" OR "pointer only"
 */
bool RNA_path_resolve(PointerRNA *ptr, const char *path, PointerRNA *r_ptr, PropertyRNA **r_prop)
{
	if (!rna_path_parse(ptr, path, r_ptr, r_prop, NULL, NULL, true))
		return false;

	return r_ptr->data != NULL;
}

/**
 * Resolve the given RNA Path to find the pointer and/or property + array index indicated by fully resolving the path.
 *
 * \note Assumes all pointers provided are valid.
 * \return True if path can be resolved to a valid "pointer + property" OR "pointer only"
 */
bool RNA_path_resolve_full(PointerRNA *ptr, const char *path, PointerRNA *r_ptr, PropertyRNA **r_prop, int *r_index)
{
	if (!rna_path_parse(ptr, path, r_ptr, r_prop, r_index, NULL, true))
		return false;

	return r_ptr->data != NULL;
}

/**
 * Resolve the given RNA Path to find both the pointer AND property indicated by fully resolving the path.
 *
 * This is a convenience method to avoid logic errors and ugly syntax.
 * \note Assumes all pointers provided are valid
 * \return True only if both a valid pointer and property are found after resolving the path
 */
bool RNA_path_resolve_property(PointerRNA *ptr, const char *path, PointerRNA *r_ptr, PropertyRNA **r_prop)
{
	if (!rna_path_parse(ptr, path, r_ptr, r_prop, NULL, NULL, false))
		return false;

	return r_ptr->data != NULL && *r_prop != NULL;
}

/**
 * Resolve the given RNA Path to find the pointer AND property (as well as the array index)
 * indicated by fully resolving the path.
 *
 * This is a convenience method to avoid logic errors and ugly syntax.
 *  \note Assumes all pointers provided are valid
 * \return True only if both a valid pointer and property are found after resolving the path
 */
bool RNA_path_resolve_property_full(PointerRNA *ptr, const char *path, PointerRNA *r_ptr, PropertyRNA **r_prop, int *r_index)
{
	if (!rna_path_parse(ptr, path, r_ptr, r_prop, r_index, NULL, false))
		return false;

	return r_ptr->data != NULL && *r_prop != NULL;
}

/**
 * Resolve the given RNA Path into a linked list of PropertyElemRNA's.
 *
 * To be used when complex operations over path are needed, like e.g. get relative paths, to avoid too much
 * string operations.
 *
 * \return True if there was no error while resolving the path
 * \note Assumes all pointers provided are valid
 */
bool RNA_path_resolve_elements(PointerRNA *ptr, const char *path, ListBase *r_elements)
{
	return rna_path_parse(ptr, path, NULL, NULL, NULL, r_elements, false);
}

char *RNA_path_append(const char *path, PointerRNA *UNUSED(ptr), PropertyRNA *prop, int intkey, const char *strkey)
{
	DynStr *dynstr;
	const char *s;
	char appendstr[128], *result;
	
	dynstr = BLI_dynstr_new();

	/* add .identifier */
	if (path) {
		BLI_dynstr_append(dynstr, path);
		if (*path)
			BLI_dynstr_append(dynstr, ".");
	}

	BLI_dynstr_append(dynstr, RNA_property_identifier(prop));

	if (RNA_property_type(prop) == PROP_COLLECTION) {
		/* add ["strkey"] or [intkey] */
		BLI_dynstr_append(dynstr, "[");

		if (strkey) {
			BLI_dynstr_append(dynstr, "\"");
			for (s = strkey; *s; s++) {
				if (*s == '[') {
					appendstr[0] = '\\';
					appendstr[1] = *s;
					appendstr[2] = 0;
				}
				else {
					appendstr[0] = *s;
					appendstr[1] = 0;
				}
				BLI_dynstr_append(dynstr, appendstr);
			}
			BLI_dynstr_append(dynstr, "\"");
		}
		else {
			BLI_snprintf(appendstr, sizeof(appendstr), "%d", intkey);
			BLI_dynstr_append(dynstr, appendstr);
		}

		BLI_dynstr_append(dynstr, "]");
	}

	result = BLI_dynstr_get_cstring(dynstr);
	BLI_dynstr_free(dynstr);

	return result;
}

char *RNA_path_back(const char *path)
{
	char fixedbuf[256];
	const char *previous, *current;
	char *result;
	int i;

	if (!path)
		return NULL;

	previous = NULL;
	current = path;

	/* parse token by token until the end, then we back up to the previous
	 * position and strip of the next token to get the path one step back */
	while (*current) {
		char *token;

		token = rna_path_token(&current, fixedbuf, sizeof(fixedbuf), 0);

		if (!token)
			return NULL;
		if (token != fixedbuf)
			MEM_freeN(token);

		/* in case of collection we also need to strip off [] */
		token = rna_path_token(&current, fixedbuf, sizeof(fixedbuf), 1);
		if (token && token != fixedbuf)
			MEM_freeN(token);
		
		if (!*current)
			break;

		previous = current;
	}

	if (!previous)
		return NULL;

	/* copy and strip off last token */
	i = previous - path;
	result = BLI_strdup(path);

	if (i > 0 && result[i - 1] == '.') i--;
	result[i] = 0;

	return result;
}

/* generic path search func
 * if its needed this could also reference the IDProperty direct */
typedef struct IDP_Chain {
	struct IDP_Chain *up; /* parent member, reverse and set to child for path conversion. */

	const char *name;
	int index;

} IDP_Chain;

static char *rna_idp_path_create(IDP_Chain *child_link)
{
	DynStr *dynstr = BLI_dynstr_new();
	char *path;
	bool is_first = true;

	int tot = 0;
	IDP_Chain *link = child_link;

	/* reverse the list */
	IDP_Chain *link_prev;
	link_prev = NULL;
	while (link) {
		IDP_Chain *link_next = link->up;
		link->up = link_prev;
		link_prev = link;
		link = link_next;
		tot++;
	}

	for (link = link_prev; link; link = link->up) {
		/* pass */
		if (link->index >= 0) {
			BLI_dynstr_appendf(dynstr, is_first ? "%s[%d]" : ".%s[%d]", link->name, link->index);
		}
		else {
			BLI_dynstr_appendf(dynstr, is_first ? "%s" : ".%s", link->name);
		}

		is_first = false;
	}

	path = BLI_dynstr_get_cstring(dynstr);
	BLI_dynstr_free(dynstr);

	if (*path == '\0') {
		MEM_freeN(path);
		path = NULL;
	}

	return path;
}

static char *rna_idp_path(PointerRNA *ptr, IDProperty *haystack, IDProperty *needle, IDP_Chain *parent_link)
{
	char *path = NULL;
	IDP_Chain link;

	IDProperty *iter;
	int i;

	BLI_assert(haystack->type == IDP_GROUP);

	link.up = parent_link;
	/* always set both name and index,
	 * else a stale value might get used */
	link.name = NULL;
	link.index = -1;

	for (i = 0, iter = haystack->data.group.first; iter; iter = iter->next, i++) {
		if (needle == iter) {  /* found! */
			link.name = iter->name;
			link.index = -1;
			path = rna_idp_path_create(&link);
			break;
		}
		else {
			if (iter->type == IDP_GROUP) {
				/* ensure this is RNA */
				PropertyRNA *prop = RNA_struct_find_property(ptr, iter->name);
				if (prop && prop->type == PROP_POINTER) {
					PointerRNA child_ptr = RNA_property_pointer_get(ptr, prop);
					link.name = iter->name;
					link.index = -1;
					if ((path = rna_idp_path(&child_ptr, iter, needle, &link))) {
						break;
					}
				}
			}
			else if (iter->type == IDP_IDPARRAY) {
				PropertyRNA *prop = RNA_struct_find_property(ptr, iter->name);
				if (prop && prop->type == PROP_COLLECTION) {
					IDProperty *array = IDP_IDPArray(iter);
					if (needle >= array && needle < (iter->len + array)) { /* found! */
						link.name = iter->name;
						link.index = (int)(needle - array);
						path = rna_idp_path_create(&link);
						break;
					}
					else {
						int j;
						link.name = iter->name;
						for (j = 0; j < iter->len; j++, array++) {
							PointerRNA child_ptr;
							if (RNA_property_collection_lookup_int(ptr, prop, j, &child_ptr)) {
								link.index = j;
								if ((path = rna_idp_path(&child_ptr, array, needle, &link))) {
									break;
								}
							}
						}
						if (path)
							break;
					}
				}
			}
		}
	}

	return path;
}

static char *rna_path_from_ID_to_idpgroup(PointerRNA *ptr)
{
	PointerRNA id_ptr;
	IDProperty *haystack;
	IDProperty *needle;

	BLI_assert(ptr->id.data != NULL);

	/* TODO, Support Bones/PoseBones. no pointers stored to the bones from here, only the ID. See example in [#25746]
	 *       Unless this is added only way to find this is to also search all bones and pose bones
	 *       of an armature or object */
	RNA_id_pointer_create(ptr->id.data, &id_ptr);

	haystack = RNA_struct_idprops(&id_ptr, false);
	if (haystack) { /* can fail when called on bones */
		needle = ptr->data;
		return rna_idp_path(&id_ptr, haystack, needle, NULL);
	}
	else {
		return NULL;
	}
}

char *RNA_path_from_ID_to_struct(PointerRNA *ptr)
{
	char *ptrpath = NULL;

	if (!ptr->id.data || !ptr->data)
		return NULL;
	
	if (!RNA_struct_is_ID(ptr->type)) {
		if (ptr->type->path) {
			/* if type has a path to some ID, use it */
			ptrpath = ptr->type->path(ptr);
		}
		else if (ptr->type->nested && RNA_struct_is_ID(ptr->type->nested)) {
			PointerRNA parentptr;
			PropertyRNA *userprop;
			
			/* find the property in the struct we're nested in that references this struct, and
			 * use its identifier as the first part of the path used...
			 */
			RNA_id_pointer_create(ptr->id.data, &parentptr);
			userprop = RNA_struct_find_nested(&parentptr, ptr->type);
			
			if (userprop)
				ptrpath = BLI_strdup(RNA_property_identifier(userprop));
			else
				return NULL;  /* can't do anything about this case yet... */
		}
		else if (RNA_struct_is_a(ptr->type, &RNA_PropertyGroup)) {
			/* special case, easier to deal with here then in ptr->type->path() */
			return rna_path_from_ID_to_idpgroup(ptr);
		}
		else
			return NULL;
	}
	
	return ptrpath;
}

static void rna_path_array_multi_from_flat_index(
        const int dimsize[RNA_MAX_ARRAY_LENGTH], const int totdims,
        const int index_dim, int index,
        int r_index_multi[RNA_MAX_ARRAY_LENGTH])
{
	int dimsize_step[RNA_MAX_ARRAY_LENGTH + 1];
	int i = totdims - 1;
	dimsize_step[i + 1] = 1;
	dimsize_step[i] = dimsize[i];
	while (--i != -1) {
		dimsize_step[i] = dimsize[i] * dimsize_step[i + 1];
	}
	while (++i != index_dim) {
		int index_round = index / dimsize_step[i + 1];
		r_index_multi[i] = index_round;
		index -= (index_round * dimsize_step[i + 1]);
	}
	BLI_assert(index == 0);
}

static void rna_path_array_multi_string_from_flat_index(
        PointerRNA *ptr, PropertyRNA *prop, int index_dim, int index,
        char *index_str, int index_str_len)
{
	int dimsize[RNA_MAX_ARRAY_LENGTH];
	int totdims = RNA_property_array_dimension(ptr, prop, dimsize);
	int index_multi[RNA_MAX_ARRAY_LENGTH];

	rna_path_array_multi_from_flat_index(dimsize, totdims, index_dim, index, index_multi);

	for (int i = 0, offset = 0; (i < index_dim) && (offset < index_str_len); i++) {
		offset += BLI_snprintf_rlen(&index_str[offset], index_str_len - offset, "[%d]", index_multi[i]);
	}
}

/**
 * \param index_dim: The dimension to show, 0 disables. 1 for 1d array, 2 for 2d. etc.
 * \param index: The *flattened* index to use when \a ``index_dim > 0``,
 * this is expanded when used with multi-dimensional arrays.
 */
char *RNA_path_from_ID_to_property_index(PointerRNA *ptr, PropertyRNA *prop, int index_dim, int index)
{
	const bool is_rna = (prop->magic == RNA_MAGIC);
	const char *propname;
	char *ptrpath, *path;

	if (!ptr->id.data || !ptr->data)
		return NULL;
	
	/* path from ID to the struct holding this property */
	ptrpath = RNA_path_from_ID_to_struct(ptr);

	propname = RNA_property_identifier(prop);

	/* support indexing w/ multi-dimensional arrays */
	char index_str[RNA_MAX_ARRAY_LENGTH * 12 + 1];
	if (index_dim == 0) {
		index_str[0] = '\0';
	}
	else {
		rna_path_array_multi_string_from_flat_index(
		        ptr, prop, index_dim, index,
		        index_str, sizeof(index_str));
	}

	if (ptrpath) {
		if (is_rna) {
			path = BLI_sprintfN("%s.%s%s", ptrpath, propname, index_str);
		}
		else {
			char propname_esc[MAX_IDPROP_NAME * 2];
			BLI_strescape(propname_esc, propname, sizeof(propname_esc));
			path = BLI_sprintfN("%s[\"%s\"]%s", ptrpath, propname_esc, index_str);
		}
		MEM_freeN(ptrpath);
	}
	else if (RNA_struct_is_ID(ptr->type)) {
		if (is_rna) {
			path = BLI_sprintfN("%s%s", propname, index_str);
		}
		else {
			char propname_esc[MAX_IDPROP_NAME * 2];
			BLI_strescape(propname_esc, propname, sizeof(propname_esc));
			path = BLI_sprintfN("[\"%s\"]%s", propname_esc, index_str);
		}
	}
	else {
		path = NULL;
	}

	return path;
}

char *RNA_path_from_ID_to_property(PointerRNA *ptr, PropertyRNA *prop)
{
	return RNA_path_from_ID_to_property_index(ptr, prop, 0, -1);
}

/**
 * \return the path to given ptr/prop from the closest ancestor of given type, if any (else return NULL).
 */
char *RNA_path_resolve_from_type_to_property(
        PointerRNA *ptr, PropertyRNA *prop,
        const StructRNA *type)
{
	/* Try to recursively find an "type"'d ancestor,
	 * to handle situations where path from ID is not enough. */
	PointerRNA idptr;
	ListBase path_elems = {NULL};
	char *path = NULL;
	char *full_path = RNA_path_from_ID_to_property(ptr, prop);

	if (full_path == NULL) {
		return NULL;
	}

	RNA_id_pointer_create(ptr->id.data, &idptr);

	if (RNA_path_resolve_elements(&idptr, full_path, &path_elems)) {
		PropertyElemRNA *prop_elem;

		for (prop_elem = path_elems.last; prop_elem; prop_elem = prop_elem->prev) {
			if (RNA_struct_is_a(prop_elem->ptr.type, type)) {
				char *ref_path = RNA_path_from_ID_to_struct(&prop_elem->ptr);
				if (ref_path) {
					path = BLI_strdup(full_path + strlen(ref_path) + 1);  /* +1 for the linking '.' */
					MEM_freeN(ref_path);
				}
				break;
			}
		}

		BLI_freelistN(&path_elems);
	}

	MEM_freeN(full_path);
	return path;
}

/**
 * Get the ID as a python representation, eg:
 *   bpy.data.foo["bar"]
 */
char *RNA_path_full_ID_py(ID *id)
{
	char id_esc[(sizeof(id->name) - 2) * 2];

	BLI_strescape(id_esc, id->name + 2, sizeof(id_esc));

	return BLI_sprintfN("bpy.data.%s[\"%s\"]", BKE_idcode_to_name_plural(GS(id->name)), id_esc);
}

/**
 * Get the ID.struct as a python representation, eg:
 *   bpy.data.foo["bar"].some_struct
 */
char *RNA_path_full_struct_py(struct PointerRNA *ptr)
{
	char *id_path;
	char *data_path;

	char *ret;

	if (!ptr->id.data) {
		return NULL;
	}

	/* never fails */
	id_path = RNA_path_full_ID_py(ptr->id.data);

	data_path = RNA_path_from_ID_to_struct(ptr);

	/* XXX data_path may be NULL (see #36788), do we want to get the 'bpy.data.foo["bar"].(null)' stuff? */
	ret = BLI_sprintfN("%s.%s", id_path, data_path);

	if (data_path) {
		MEM_freeN(data_path);
	}
	MEM_freeN(id_path);

	return ret;
}

/**
 * Get the ID.struct.property as a python representation, eg:
 *   bpy.data.foo["bar"].some_struct.some_prop[10]
 */
char *RNA_path_full_property_py_ex(PointerRNA *ptr, PropertyRNA *prop, int index, bool use_fallback)
{
	char *id_path;
	const char *data_delim;
	const char *data_path;
	bool  data_path_free;

	char *ret;

	if (!ptr->id.data) {
		return NULL;
	}

	/* never fails */
	id_path = RNA_path_full_ID_py(ptr->id.data);

	data_path = RNA_path_from_ID_to_property(ptr, prop);
	if (data_path) {
		data_delim = (data_path[0] == '[') ? "" : ".";
		data_path_free = true;
	}
	else {
		if (use_fallback) {
			/* fuzzy fallback. be explicit in our ignoranc. */
			data_path = RNA_property_identifier(prop);
			data_delim = " ... ";
		}
		else {
			data_delim = ".";

		}
		data_path_free = false;
	}


	if ((index == -1) || (RNA_property_array_check(prop) == false)) {
		ret = BLI_sprintfN("%s%s%s",
		                   id_path, data_delim, data_path);
	}
	else {
		ret = BLI_sprintfN("%s%s%s[%d]",
		                   id_path, data_delim, data_path, index);
	}
	MEM_freeN(id_path);
	if (data_path_free) {
		MEM_freeN((void *)data_path);
	}

	return ret;
}

char *RNA_path_full_property_py(PointerRNA *ptr, PropertyRNA *prop, int index)
{
	return RNA_path_full_property_py_ex(ptr, prop, index, false);
}

/**
 * Get the struct.property as a python representation, eg:
 *   some_struct.some_prop[10]
 */
char *RNA_path_struct_property_py(PointerRNA *ptr, PropertyRNA *prop, int index)
{
	char *data_path;

	char *ret;

	if (!ptr->id.data) {
		return NULL;
	}

	data_path = RNA_path_from_ID_to_property(ptr, prop);

	if (data_path == NULL) {
		/* this may not be an ID at all, check for simple when pointer owns property.
		 * TODO, more complex nested case */
		if (!RNA_struct_is_ID(ptr->type)) {
			const char *prop_identifier = RNA_property_identifier(prop);
			if (RNA_struct_find_property(ptr, prop_identifier) == prop) {
				data_path = BLI_strdup(prop_identifier);
			}
		}
	}

	if ((index == -1) || (RNA_property_array_check(prop) == false)) {
		ret = BLI_sprintfN("%s",
		                   data_path);
	}
	else {
		ret = BLI_sprintfN("%s[%d]",
		                   data_path, index);
	}

	if (data_path) {
		MEM_freeN(data_path);
	}

	return ret;
}

/**
 * Get the struct.property as a python representation, eg:
 *   some_prop[10]
 */
char *RNA_path_property_py(PointerRNA *UNUSED(ptr), PropertyRNA *prop, int index)
{
	char *ret;

	if ((index == -1) || (RNA_property_array_check(prop) == false)) {
		ret = BLI_sprintfN("%s",
		                   RNA_property_identifier(prop));
	}
	else {
		ret = BLI_sprintfN("%s[%d]",
		                   RNA_property_identifier(prop), index);
	}

	return ret;
}

/* Quick name based property access */

int RNA_boolean_get(PointerRNA *ptr, const char *name)
{
	PropertyRNA *prop = RNA_struct_find_property(ptr, name);

	if (prop) {
		return RNA_property_boolean_get(ptr, prop);
	}
	else {
		printf("%s: %s.%s not found.\n", __func__, ptr->type->identifier, name);
		return 0;
	}
}

void RNA_boolean_set(PointerRNA *ptr, const char *name, int value)
{
	PropertyRNA *prop = RNA_struct_find_property(ptr, name);

	if (prop)
		RNA_property_boolean_set(ptr, prop, value);
	else
		printf("%s: %s.%s not found.\n", __func__, ptr->type->identifier, name);
}

void RNA_boolean_get_array(PointerRNA *ptr, const char *name, int *values)
{
	PropertyRNA *prop = RNA_struct_find_property(ptr, name);

	if (prop)
		RNA_property_boolean_get_array(ptr, prop, values);
	else
		printf("%s: %s.%s not found.\n", __func__, ptr->type->identifier, name);
}

void RNA_boolean_set_array(PointerRNA *ptr, const char *name, const int *values)
{
	PropertyRNA *prop = RNA_struct_find_property(ptr, name);

	if (prop)
		RNA_property_boolean_set_array(ptr, prop, values);
	else
		printf("%s: %s.%s not found.\n", __func__, ptr->type->identifier, name);
}

int RNA_int_get(PointerRNA *ptr, const char *name)
{
	PropertyRNA *prop = RNA_struct_find_property(ptr, name);

	if (prop) {
		return RNA_property_int_get(ptr, prop);
	}
	else {
		printf("%s: %s.%s not found.\n", __func__, ptr->type->identifier, name);
		return 0;
	}
}

void RNA_int_set(PointerRNA *ptr, const char *name, int value)
{
	PropertyRNA *prop = RNA_struct_find_property(ptr, name);

	if (prop)
		RNA_property_int_set(ptr, prop, value);
	else
		printf("%s: %s.%s not found.\n", __func__, ptr->type->identifier, name);
}

void RNA_int_get_array(PointerRNA *ptr, const char *name, int *values)
{
	PropertyRNA *prop = RNA_struct_find_property(ptr, name);

	if (prop)
		RNA_property_int_get_array(ptr, prop, values);
	else
		printf("%s: %s.%s not found.\n", __func__, ptr->type->identifier, name);
}

void RNA_int_set_array(PointerRNA *ptr, const char *name, const int *values)
{
	PropertyRNA *prop = RNA_struct_find_property(ptr, name);

	if (prop)
		RNA_property_int_set_array(ptr, prop, values);
	else
		printf("%s: %s.%s not found.\n", __func__, ptr->type->identifier, name);
}

float RNA_float_get(PointerRNA *ptr, const char *name)
{
	PropertyRNA *prop = RNA_struct_find_property(ptr, name);

	if (prop) {
		return RNA_property_float_get(ptr, prop);
	}
	else {
		printf("%s: %s.%s not found.\n", __func__, ptr->type->identifier, name);
		return 0;
	}
}

void RNA_float_set(PointerRNA *ptr, const char *name, float value)
{
	PropertyRNA *prop = RNA_struct_find_property(ptr, name);

	if (prop)
		RNA_property_float_set(ptr, prop, value);
	else
		printf("%s: %s.%s not found.\n", __func__, ptr->type->identifier, name);
}

void RNA_float_get_array(PointerRNA *ptr, const char *name, float *values)
{
	PropertyRNA *prop = RNA_struct_find_property(ptr, name);

	if (prop)
		RNA_property_float_get_array(ptr, prop, values);
	else
		printf("%s: %s.%s not found.\n", __func__, ptr->type->identifier, name);
}

void RNA_float_set_array(PointerRNA *ptr, const char *name, const float *values)
{
	PropertyRNA *prop = RNA_struct_find_property(ptr, name);

	if (prop)
		RNA_property_float_set_array(ptr, prop, values);
	else
		printf("%s: %s.%s not found.\n", __func__, ptr->type->identifier, name);
}

int RNA_enum_get(PointerRNA *ptr, const char *name)
{
	PropertyRNA *prop = RNA_struct_find_property(ptr, name);

	if (prop) {
		return RNA_property_enum_get(ptr, prop);
	}
	else {
		printf("%s: %s.%s not found.\n", __func__, ptr->type->identifier, name);
		return 0;
	}
}

void RNA_enum_set(PointerRNA *ptr, const char *name, int value)
{
	PropertyRNA *prop = RNA_struct_find_property(ptr, name);

	if (prop)
		RNA_property_enum_set(ptr, prop, value);
	else
		printf("%s: %s.%s not found.\n", __func__, ptr->type->identifier, name);
}

void RNA_enum_set_identifier(bContext *C, PointerRNA *ptr, const char *name, const char *id)
{
	PropertyRNA *prop = RNA_struct_find_property(ptr, name);

	if (prop) {
		int value;
		if (RNA_property_enum_value(C, ptr, prop, id, &value))
			RNA_property_enum_set(ptr, prop, value);
		else
			printf("%s: %s.%s has no enum id '%s'.\n", __func__, ptr->type->identifier, name, id);
	}
	else {
		printf("%s: %s.%s not found.\n", __func__, ptr->type->identifier, name);
	}
}

bool RNA_enum_is_equal(bContext *C, PointerRNA *ptr, const char *name, const char *enumname)
{
	PropertyRNA *prop = RNA_struct_find_property(ptr, name);
	const EnumPropertyItem *item;
	bool free;

	if (prop) {
		int i;
		bool cmp = false;

		RNA_property_enum_items(C, ptr, prop, &item, NULL, &free);
		i = RNA_enum_from_identifier(item, enumname);
		if (i != -1) {
			cmp = (item[i].value == RNA_property_enum_get(ptr, prop));
		}

		if (free) {
			MEM_freeN((void *)item);
		}

		if (i != -1) {
			return cmp;
		}

		printf("%s: %s.%s item %s not found.\n", __func__, ptr->type->identifier, name, enumname);
		return false;
	}
	else {
		printf("%s: %s.%s not found.\n", __func__, ptr->type->identifier, name);
		return false;
	}
}

bool RNA_enum_value_from_id(const EnumPropertyItem *item, const char *identifier, int *r_value)
{
	const int i = RNA_enum_from_identifier(item, identifier);
	if (i != -1) {
		*r_value = item[i].value;
		return true;
	}
	else {
		return false;
	}
}

bool RNA_enum_id_from_value(const EnumPropertyItem *item, int value, const char **r_identifier)
{
	const int i = RNA_enum_from_value(item, value);
	if (i != -1) {
		*r_identifier = item[i].identifier;
		return true;
	}
	else {
		return false;
	}
}

bool RNA_enum_icon_from_value(const EnumPropertyItem *item, int value, int *r_icon)
{
	const int i = RNA_enum_from_value(item, value);
	if (i != -1) {
		*r_icon = item[i].icon;
		return true;
	}
	else {
		return false;
	}
}

bool RNA_enum_name_from_value(const EnumPropertyItem *item, int value, const char **r_name)
{
	const int i = RNA_enum_from_value(item, value);
	if (i != -1) {
		*r_name = item[i].name;
		return true;
	}
	else {
		return false;
	}
}

void RNA_string_get(PointerRNA *ptr, const char *name, char *value)
{
	PropertyRNA *prop = RNA_struct_find_property(ptr, name);

	if (prop) {
		RNA_property_string_get(ptr, prop, value);
	}
	else {
		printf("%s: %s.%s not found.\n", __func__, ptr->type->identifier, name);
		value[0] = '\0';
	}
}

char *RNA_string_get_alloc(PointerRNA *ptr, const char *name, char *fixedbuf, int fixedlen)
{
	PropertyRNA *prop = RNA_struct_find_property(ptr, name);

	if (prop) {
		return RNA_property_string_get_alloc(ptr, prop, fixedbuf, fixedlen, NULL); /* TODO, pass length */
	}
	else {
		printf("%s: %s.%s not found.\n", __func__, ptr->type->identifier, name);
		return NULL;
	}
}

int RNA_string_length(PointerRNA *ptr, const char *name)
{
	PropertyRNA *prop = RNA_struct_find_property(ptr, name);

	if (prop) {
		return RNA_property_string_length(ptr, prop);
	}
	else {
		printf("%s: %s.%s not found.\n", __func__, ptr->type->identifier, name);
		return 0;
	}
}

void RNA_string_set(PointerRNA *ptr, const char *name, const char *value)
{
	PropertyRNA *prop = RNA_struct_find_property(ptr, name);

	if (prop)
		RNA_property_string_set(ptr, prop, value);
	else
		printf("%s: %s.%s not found.\n", __func__, ptr->type->identifier, name);
}

PointerRNA RNA_pointer_get(PointerRNA *ptr, const char *name)
{
	PropertyRNA *prop = RNA_struct_find_property(ptr, name);

	if (prop) {
		return RNA_property_pointer_get(ptr, prop);
	}
	else {
		printf("%s: %s.%s not found.\n", __func__, ptr->type->identifier, name);

		return PointerRNA_NULL;
	}
}

void RNA_pointer_set(PointerRNA *ptr, const char *name, PointerRNA ptr_value)
{
	PropertyRNA *prop = RNA_struct_find_property(ptr, name);

	if (prop) {
		RNA_property_pointer_set(ptr, prop, ptr_value);
	}
	else {
		printf("%s: %s.%s not found.\n", __func__, ptr->type->identifier, name);
	}
}

void RNA_pointer_add(PointerRNA *ptr, const char *name)
{
	PropertyRNA *prop = RNA_struct_find_property(ptr, name);

	if (prop)
		RNA_property_pointer_add(ptr, prop);
	else
		printf("%s: %s.%s not found.\n", __func__, ptr->type->identifier, name);
}

void RNA_collection_begin(PointerRNA *ptr, const char *name, CollectionPropertyIterator *iter)
{
	PropertyRNA *prop = RNA_struct_find_property(ptr, name);

	if (prop)
		RNA_property_collection_begin(ptr, prop, iter);
	else
		printf("%s: %s.%s not found.\n", __func__, ptr->type->identifier, name);
}

void RNA_collection_add(PointerRNA *ptr, const char *name, PointerRNA *r_value)
{
	PropertyRNA *prop = RNA_struct_find_property(ptr, name);

	if (prop)
		RNA_property_collection_add(ptr, prop, r_value);
	else
		printf("%s: %s.%s not found.\n", __func__, ptr->type->identifier, name);
}

void RNA_collection_clear(PointerRNA *ptr, const char *name)
{
	PropertyRNA *prop = RNA_struct_find_property(ptr, name);

	if (prop)
		RNA_property_collection_clear(ptr, prop);
	else
		printf("%s: %s.%s not found.\n", __func__, ptr->type->identifier, name);
}

int RNA_collection_length(PointerRNA *ptr, const char *name)
{
	PropertyRNA *prop = RNA_struct_find_property(ptr, name);

	if (prop) {
		return RNA_property_collection_length(ptr, prop);
	}
	else {
		printf("%s: %s.%s not found.\n", __func__, ptr->type->identifier, name);
		return 0;
	}
}

bool RNA_property_is_set_ex(PointerRNA *ptr, PropertyRNA *prop, bool use_ghost)
{
	prop = rna_ensure_property(prop);
	if (prop->flag & PROP_IDPROPERTY) {
		IDProperty *idprop = rna_idproperty_find(ptr, prop->identifier);
		return ((idprop != NULL) && (use_ghost == false || !(idprop->flag & IDP_FLAG_GHOST)));
	}
	else {
		return true;
	}
}

bool RNA_property_is_set(PointerRNA *ptr, PropertyRNA *prop)
{
	prop = rna_ensure_property(prop);
	if (prop->flag & PROP_IDPROPERTY) {
		IDProperty *idprop = rna_idproperty_find(ptr, prop->identifier);
		return ((idprop != NULL) && !(idprop->flag & IDP_FLAG_GHOST));
	}
	else {
		return true;
	}
}

void RNA_property_unset(PointerRNA *ptr, PropertyRNA *prop)
{
	prop = rna_ensure_property(prop);
	if (prop->flag & PROP_IDPROPERTY) {
		rna_idproperty_free(ptr, prop->identifier);
	}
}

bool RNA_struct_property_is_set_ex(PointerRNA *ptr, const char *identifier, bool use_ghost)
{
	PropertyRNA *prop = RNA_struct_find_property(ptr, identifier);

	if (prop) {
		return RNA_property_is_set_ex(ptr, prop, use_ghost);
	}
	else {
		/* python raises an error */
		/* printf("%s: %s.%s not found.\n", __func__, ptr->type->identifier, name); */
		return 0;
	}
}

bool RNA_struct_property_is_set(PointerRNA *ptr, const char *identifier)
{
	PropertyRNA *prop = RNA_struct_find_property(ptr, identifier);

	if (prop) {
		return RNA_property_is_set(ptr, prop);
	}
	else {
		/* python raises an error */
		/* printf("%s: %s.%s not found.\n", __func__, ptr->type->identifier, name); */
		return 0;
	}
}

void RNA_struct_property_unset(PointerRNA *ptr, const char *identifier)
{
	PropertyRNA *prop = RNA_struct_find_property(ptr, identifier);

	if (prop) {
		RNA_property_unset(ptr, prop);
	}
}

bool RNA_property_is_idprop(PropertyRNA *prop)
{
	return (prop->magic != RNA_MAGIC);
}

/* mainly for the UI */
bool RNA_property_is_unlink(PropertyRNA *prop)
{
	const int flag = RNA_property_flag(prop);
	if (RNA_property_type(prop) == PROP_STRING) {
		return (flag & PROP_NEVER_UNLINK) == 0;
	}
	else {
		return (flag & (PROP_NEVER_UNLINK | PROP_NEVER_NULL)) == 0;
	}
}

/* string representation of a property, python
 * compatible but can be used for display too,
 * context may be NULL */
char *RNA_pointer_as_string_id(bContext *C, PointerRNA *ptr)
{
	DynStr *dynstr = BLI_dynstr_new();
	char *cstring;
	
	const char *propname;
	int first_time = 1;
	
	BLI_dynstr_append(dynstr, "{");
	
	RNA_STRUCT_BEGIN (ptr, prop)
	{
		propname = RNA_property_identifier(prop);
		
		if (STREQ(propname, "rna_type"))
			continue;
		
		if (first_time == 0)
			BLI_dynstr_append(dynstr, ", ");
		first_time = 0;
		
		cstring = RNA_property_as_string(C, ptr, prop, -1, INT_MAX);
		BLI_dynstr_appendf(dynstr, "\"%s\":%s", propname, cstring);
		MEM_freeN(cstring);
	}
	RNA_STRUCT_END;

	BLI_dynstr_append(dynstr, "}");
	
	
	cstring = BLI_dynstr_get_cstring(dynstr);
	BLI_dynstr_free(dynstr);
	return cstring;
}

static char *rna_pointer_as_string__bldata(PointerRNA *ptr)
{
	if (ptr->type == NULL) {
		return BLI_strdup("None");
	}
	else if (RNA_struct_is_ID(ptr->type)) {
		if (ptr->id.data == NULL) {
			return BLI_strdup("None");
		}
		return RNA_path_full_ID_py(ptr->id.data);
	}
	else {
		return RNA_path_full_struct_py(ptr);
	}
}

char *RNA_pointer_as_string(bContext *C, PointerRNA *ptr, PropertyRNA *prop_ptr, PointerRNA *ptr_prop)
{
	IDProperty *prop;
	if (ptr_prop->data == NULL) {
		return BLI_strdup("None");
	}
	else if ((prop = rna_idproperty_check(&prop_ptr, ptr)) && prop->type != IDP_ID) {
		return RNA_pointer_as_string_id(C, ptr_prop);
	}
	else {
		return rna_pointer_as_string__bldata(ptr_prop);
	}
}

/* context can be NULL */
char *RNA_pointer_as_string_keywords_ex(bContext *C, PointerRNA *ptr,
                                        const bool as_function, const bool all_args, const bool nested_args,
                                        const int max_prop_length,
                                        PropertyRNA *iterprop)
{
	const char *arg_name = NULL;

	PropertyRNA *prop;

	DynStr *dynstr = BLI_dynstr_new();
	char *cstring, *buf;
	bool first_iter = true;
	int flag, flag_parameter;

	RNA_PROP_BEGIN (ptr, propptr, iterprop)
	{
		prop = propptr.data;

		flag = RNA_property_flag(prop);
		flag_parameter = RNA_parameter_flag(prop);

		if (as_function && (flag_parameter & PARM_OUTPUT)) {
			continue;
		}

		arg_name = RNA_property_identifier(prop);

		if (STREQ(arg_name, "rna_type")) {
			continue;
		}

		if ((nested_args == false) && (RNA_property_type(prop) == PROP_POINTER)) {
			continue;
		}

		if (as_function && (prop->flag_parameter & PARM_REQUIRED)) {
			/* required args don't have useful defaults */
			BLI_dynstr_appendf(dynstr, first_iter ? "%s" : ", %s", arg_name);
			first_iter = false;
		}
		else {
			bool ok = true;

			if (all_args == true) {
				/* pass */
			}
			else if (RNA_struct_idprops_check(ptr->type)) {
				ok = RNA_property_is_set(ptr, prop);
			}

			if (ok) {
				if (as_function && RNA_property_type(prop) == PROP_POINTER) {
					/* don't expand pointers for functions */
					if (flag & PROP_NEVER_NULL) {
						/* we cant really do the right thing here. arg=arg?, hrmf! */
						buf = BLI_strdup(arg_name);
					}
					else {
						buf = BLI_strdup("None");
					}
				}
				else {
					buf = RNA_property_as_string(C, ptr, prop, -1, max_prop_length);
				}

				BLI_dynstr_appendf(dynstr, first_iter ? "%s=%s" : ", %s=%s", arg_name, buf);
				first_iter = false;
				MEM_freeN(buf);
			}
		}
	}
	RNA_PROP_END;

	cstring = BLI_dynstr_get_cstring(dynstr);
	BLI_dynstr_free(dynstr);
	return cstring;
}

char *RNA_pointer_as_string_keywords(bContext *C, PointerRNA *ptr,
                                     const bool as_function, const bool all_args, const bool nested_args,
                                     const int max_prop_length)
{
	PropertyRNA *iterprop;

	iterprop = RNA_struct_iterator_property(ptr->type);

	return RNA_pointer_as_string_keywords_ex(C, ptr, as_function, all_args, nested_args,
	                                         max_prop_length, iterprop);
}

char *RNA_function_as_string_keywords(bContext *C, FunctionRNA *func,
                                      const bool as_function, const bool all_args,
                                      const int max_prop_length)
{
	PointerRNA funcptr;
	PropertyRNA *iterprop;

	RNA_pointer_create(NULL, &RNA_Function, func, &funcptr);

	iterprop = RNA_struct_find_property(&funcptr, "parameters");

	RNA_struct_iterator_property(funcptr.type);

	return RNA_pointer_as_string_keywords_ex(C, &funcptr, as_function, all_args, true,
	                                         max_prop_length, iterprop);
}

static const char *bool_as_py_string(const int var)
{
	return var ? "True" : "False";
}

char *RNA_property_as_string(bContext *C, PointerRNA *ptr, PropertyRNA *prop, int index, int max_prop_length)
{
	int type = RNA_property_type(prop);
	int len = RNA_property_array_length(ptr, prop);

	DynStr *dynstr = BLI_dynstr_new();
	char *cstring;
	

	/* see if we can coerce into a python type - PropertyType */
	switch (type) {
		case PROP_BOOLEAN:
			if (len == 0) {
				BLI_dynstr_append(dynstr, bool_as_py_string(RNA_property_boolean_get(ptr, prop)));
			}
			else {
				if (index != -1) {
					BLI_dynstr_append(dynstr, bool_as_py_string(RNA_property_boolean_get_index(ptr, prop, index)));
				}
				else {
					int fixedbuf[RNA_MAX_ARRAY_LENGTH];
					int *buf = ARRAY_SIZE(fixedbuf) >= len ? fixedbuf : MEM_mallocN(sizeof(*buf) * len,  __func__);

					RNA_property_boolean_get_array(ptr, prop, buf);
					BLI_dynstr_append(dynstr, "(");
					for (int i = 0; i < len; i++) {
						BLI_dynstr_appendf(dynstr, i ? ", %s" : "%s", bool_as_py_string(buf[i]));
					}
					if (len == 1)
						BLI_dynstr_append(dynstr, ",");  /* otherwise python wont see it as a tuple */
					BLI_dynstr_append(dynstr, ")");
					if (buf != fixedbuf) {
						MEM_freeN(buf);
					}
				}
			}
			break;
		case PROP_INT:
			if (len == 0) {
				BLI_dynstr_appendf(dynstr, "%d", RNA_property_int_get(ptr, prop));
			}
			else {
				if (index != -1) {
					BLI_dynstr_appendf(dynstr, "%d", RNA_property_int_get_index(ptr, prop, index));
				}
				else {
					int fixedbuf[RNA_MAX_ARRAY_LENGTH];
					int *buf = ARRAY_SIZE(fixedbuf) >= len ? fixedbuf : MEM_mallocN(sizeof(*buf) * len,  __func__);

					RNA_property_int_get_array(ptr, prop, buf);
					BLI_dynstr_append(dynstr, "(");
					for (int i = 0; i < len; i++) {
						BLI_dynstr_appendf(dynstr, i ? ", %d" : "%d", buf[i]);
					}
					if (len == 1)
						BLI_dynstr_append(dynstr, ",");  /* otherwise python wont see it as a tuple */
					BLI_dynstr_append(dynstr, ")");
					if (buf != fixedbuf) {
						MEM_freeN(buf);
					}
				}
			}
			break;
		case PROP_FLOAT:
			if (len == 0) {
				BLI_dynstr_appendf(dynstr, "%g", RNA_property_float_get(ptr, prop));
			}
			else {
				if (index != -1) {
					BLI_dynstr_appendf(dynstr, "%g", RNA_property_float_get_index(ptr, prop, index));
				}
				else {
					float fixedbuf[RNA_MAX_ARRAY_LENGTH];
					float *buf = ARRAY_SIZE(fixedbuf) >= len ? fixedbuf : MEM_mallocN(sizeof(*buf) * len,  __func__);

					RNA_property_float_get_array(ptr, prop, buf);
					BLI_dynstr_append(dynstr, "(");
					for (int i = 0; i < len; i++) {
						BLI_dynstr_appendf(dynstr, i ? ", %g" : "%g", buf[i]);
					}
					if (len == 1)
						BLI_dynstr_append(dynstr, ",");  /* otherwise python wont see it as a tuple */
					BLI_dynstr_append(dynstr, ")");
					if (buf != fixedbuf) {
						MEM_freeN(buf);
					}
				}
			}
			break;
		case PROP_STRING:
		{
			char *buf_esc;
			char *buf;
			int length;

			length = RNA_property_string_length(ptr, prop);
			buf = MEM_mallocN(sizeof(char) * (length + 1), "RNA_property_as_string");
			buf_esc = MEM_mallocN(sizeof(char) * (length * 2 + 1), "RNA_property_as_string esc");
			RNA_property_string_get(ptr, prop, buf);
			BLI_strescape(buf_esc, buf, length * 2 + 1);
			MEM_freeN(buf);
			BLI_dynstr_appendf(dynstr, "\"%s\"", buf_esc);
			MEM_freeN(buf_esc);
			break;
		}
		case PROP_ENUM:
		{
			/* string arrays don't exist */
			const char *identifier;
			int val = RNA_property_enum_get(ptr, prop);

			if (RNA_property_flag(prop) & PROP_ENUM_FLAG) {
				/* represent as a python set */
				if (val) {
					const EnumPropertyItem *item_array;
					bool free;

					BLI_dynstr_append(dynstr, "{");

					RNA_property_enum_items(C, ptr, prop, &item_array, NULL, &free);
					if (item_array) {
						const EnumPropertyItem *item = item_array;
						bool is_first = true;
						for (; item->identifier; item++) {
							if (item->identifier[0] && item->value & val) {
								BLI_dynstr_appendf(dynstr, is_first ? "'%s'" : ", '%s'", item->identifier);
								is_first = false;
							}
						}

						if (free) {
							MEM_freeN((void *)item_array);
						}
					}

					BLI_dynstr_append(dynstr, "}");
				}
				else {
					/* annoying exception, don't confuse with dictionary syntax above: {} */
					BLI_dynstr_append(dynstr, "set()");
				}
			}
			else if (RNA_property_enum_identifier(C, ptr, prop, val, &identifier)) {
				BLI_dynstr_appendf(dynstr, "'%s'", identifier);
			}
			else {
				BLI_dynstr_append(dynstr, "'<UNKNOWN ENUM>'");
			}
			break;
		}
		case PROP_POINTER:
		{
			PointerRNA tptr = RNA_property_pointer_get(ptr, prop);
			cstring = RNA_pointer_as_string(C, ptr, prop, &tptr);
			BLI_dynstr_append(dynstr, cstring);
			MEM_freeN(cstring);
			break;
		}
		case PROP_COLLECTION:
		{
			int i = 0;
			CollectionPropertyIterator collect_iter;
			BLI_dynstr_append(dynstr, "[");

			for (RNA_property_collection_begin(ptr, prop, &collect_iter);
			     (i < max_prop_length) && collect_iter.valid;
			     RNA_property_collection_next(&collect_iter), i++)
			{
				PointerRNA itemptr = collect_iter.ptr;

				if (i != 0)
					BLI_dynstr_append(dynstr, ", ");

				/* now get every prop of the collection */
				cstring = RNA_pointer_as_string(C, ptr, prop, &itemptr);
				BLI_dynstr_append(dynstr, cstring);
				MEM_freeN(cstring);
			}
		
			RNA_property_collection_end(&collect_iter);
			BLI_dynstr_append(dynstr, "]");
			break;
		}
		default:
			BLI_dynstr_append(dynstr, "'<UNKNOWN TYPE>'"); /* TODO */
			break;
	}

	cstring = BLI_dynstr_get_cstring(dynstr);
	BLI_dynstr_free(dynstr);
	return cstring;
}

/* Function */

const char *RNA_function_identifier(FunctionRNA *func)
{
	return func->identifier;
}

const char *RNA_function_ui_description(FunctionRNA *func)
{
	return TIP_(func->description);
}

const char *RNA_function_ui_description_raw(FunctionRNA *func)
{
	return func->description;
}

int RNA_function_flag(FunctionRNA *func)
{
	return func->flag;
}

int RNA_function_defined(FunctionRNA *func)
{
	return func->call != NULL;
}

PropertyRNA *RNA_function_get_parameter(PointerRNA *UNUSED(ptr), FunctionRNA *func, int index)
{
	return BLI_findlink(&func->cont.properties, index);
}

PropertyRNA *RNA_function_find_parameter(PointerRNA *UNUSED(ptr), FunctionRNA *func, const char *identifier)
{
	PropertyRNA *parm;

	parm = func->cont.properties.first;
	for (; parm; parm = parm->next)
		if (STREQ(RNA_property_identifier(parm), identifier))
			break;

	return parm;
}

const ListBase *RNA_function_defined_parameters(FunctionRNA *func)
{
	return &func->cont.properties;
}

/* Utility */

int RNA_parameter_flag(PropertyRNA *prop)
{
	return (int)rna_ensure_property(prop)->flag_parameter;
}

ParameterList *RNA_parameter_list_create(ParameterList *parms, PointerRNA *UNUSED(ptr), FunctionRNA *func)
{
	PropertyRNA *parm;
	void *data;
	int alloc_size = 0, size;

	parms->arg_count = 0;
	parms->ret_count = 0;

	/* allocate data */
	for (parm = func->cont.properties.first; parm; parm = parm->next) {
		alloc_size += rna_parameter_size(parm);

		if (parm->flag_parameter & PARM_OUTPUT)
			parms->ret_count++;
		else
			parms->arg_count++;
	}

	parms->data = MEM_callocN(alloc_size, "RNA_parameter_list_create");
	parms->func = func;
	parms->alloc_size = alloc_size;

	/* set default values */
	data = parms->data;

	for (parm = func->cont.properties.first; parm; parm = parm->next) {
		size = rna_parameter_size(parm);

		/* set length to 0, these need to be set later, see bpy_array.c's py_to_array */
		if (parm->flag & PROP_DYNAMIC) {
			ParameterDynAlloc *data_alloc = data;
			data_alloc->array_tot = 0;
			data_alloc->array = NULL;
		}
		
		if (!(parm->flag_parameter & PARM_REQUIRED) && !(parm->flag & PROP_DYNAMIC)) {
			switch (parm->type) {
				case PROP_BOOLEAN:
					if (parm->arraydimension) memcpy(data, ((BoolPropertyRNA *)parm)->defaultarray, size);
					else memcpy(data, &((BoolPropertyRNA *)parm)->defaultvalue, size);
					break;
				case PROP_INT:
					if (parm->arraydimension) memcpy(data, ((IntPropertyRNA *)parm)->defaultarray, size);
					else memcpy(data, &((IntPropertyRNA *)parm)->defaultvalue, size);
					break;
				case PROP_FLOAT:
					if (parm->arraydimension) memcpy(data, ((FloatPropertyRNA *)parm)->defaultarray, size);
					else memcpy(data, &((FloatPropertyRNA *)parm)->defaultvalue, size);
					break;
				case PROP_ENUM:
					memcpy(data, &((EnumPropertyRNA *)parm)->defaultvalue, size);
					break;
				case PROP_STRING:
				{
					const char *defvalue = ((StringPropertyRNA *)parm)->defaultvalue;
					if (defvalue && defvalue[0]) {
						/* causes bug [#29988], possibly this is only correct for thick wrapped
						 * need to look further into it - campbell */
#if 0
						BLI_strncpy(data, defvalue, size);
#else
						memcpy(data, &defvalue, size);
#endif
					}
					break;
				}
				case PROP_POINTER:
				case PROP_COLLECTION:
					break;
			}
		}

		data = ((char *)data) + rna_parameter_size(parm);
	}

	return parms;
}

void RNA_parameter_list_free(ParameterList *parms)
{
	PropertyRNA *parm;
	int tot;

	parm = parms->func->cont.properties.first;
	for (tot = 0; parm; parm = parm->next) {
		if (parm->type == PROP_COLLECTION)
			BLI_freelistN((ListBase *)((char *)parms->data + tot));
		else if (parm->flag & PROP_DYNAMIC) {
			/* for dynamic arrays and strings, data is a pointer to an array */
			ParameterDynAlloc *data_alloc = (void *)(((char *)parms->data) + tot);
			if (data_alloc->array)
				MEM_freeN(data_alloc->array);
		}

		tot += rna_parameter_size(parm);
	}

	MEM_freeN(parms->data);
	parms->data = NULL;

	parms->func = NULL;
}

int  RNA_parameter_list_size(ParameterList *parms)
{
	return parms->alloc_size;
}

int  RNA_parameter_list_arg_count(ParameterList *parms)
{
	return parms->arg_count;
}

int  RNA_parameter_list_ret_count(ParameterList *parms)
{
	return parms->ret_count;
}

void RNA_parameter_list_begin(ParameterList *parms, ParameterIterator *iter)
{
	/* may be useful but unused now */
	/* RNA_pointer_create(NULL, &RNA_Function, parms->func, &iter->funcptr); */ /*UNUSED*/

	iter->parms = parms;
	iter->parm = parms->func->cont.properties.first;
	iter->valid = iter->parm != NULL;
	iter->offset = 0;

	if (iter->valid) {
		iter->size = rna_parameter_size(iter->parm);
		iter->data = (((char *)iter->parms->data)); /* +iter->offset, always 0 */
	}
}

void RNA_parameter_list_next(ParameterIterator *iter)
{
	iter->offset += iter->size;
	iter->parm = iter->parm->next;
	iter->valid = iter->parm != NULL;

	if (iter->valid) {
		iter->size = rna_parameter_size(iter->parm);
		iter->data = (((char *)iter->parms->data) + iter->offset);
	}
}

void RNA_parameter_list_end(ParameterIterator *UNUSED(iter))
{
	/* nothing to do */
}

void RNA_parameter_get(ParameterList *parms, PropertyRNA *parm, void **value)
{
	ParameterIterator iter;

	RNA_parameter_list_begin(parms, &iter);

	for (; iter.valid; RNA_parameter_list_next(&iter))
		if (iter.parm == parm)
			break;

	if (iter.valid) {
		if (parm->flag & PROP_DYNAMIC) {
			/* for dynamic arrays and strings, data is a pointer to an array */
			ParameterDynAlloc *data_alloc = iter.data;
			*value = data_alloc->array;
		}
		else {
			*value = iter.data;
		}
	}
	else {
		*value = NULL;
	}

	RNA_parameter_list_end(&iter);
}

void RNA_parameter_get_lookup(ParameterList *parms, const char *identifier, void **value)
{
	PropertyRNA *parm;

	parm = parms->func->cont.properties.first;
	for (; parm; parm = parm->next)
		if (STREQ(RNA_property_identifier(parm), identifier))
			break;

	if (parm)
		RNA_parameter_get(parms, parm, value);
}

void RNA_parameter_set(ParameterList *parms, PropertyRNA *parm, const void *value)
{
	ParameterIterator iter;

	RNA_parameter_list_begin(parms, &iter);

	for (; iter.valid; RNA_parameter_list_next(&iter))
		if (iter.parm == parm)
			break;

	if (iter.valid) {
		if (parm->flag & PROP_DYNAMIC) {
			/* for dynamic arrays and strings, data is a pointer to an array */
			ParameterDynAlloc *data_alloc = iter.data;
			size_t size = 0;
			switch (parm->type) {
				case PROP_STRING:
					size = sizeof(char);
					break;
				case PROP_INT:
				case PROP_BOOLEAN:
					size = sizeof(int);
					break;
				case PROP_FLOAT:
					size = sizeof(float);
					break;
				default:
					break;
			}
			size *= data_alloc->array_tot;
			if (data_alloc->array)
				MEM_freeN(data_alloc->array);
			data_alloc->array = MEM_mallocN(size, __func__);
			memcpy(data_alloc->array, value, size);
		}
		else {
			memcpy(iter.data, value, iter.size);
		}
	}

	RNA_parameter_list_end(&iter);
}

void RNA_parameter_set_lookup(ParameterList *parms, const char *identifier, const void *value)
{
	PropertyRNA *parm;

	parm = parms->func->cont.properties.first;
	for (; parm; parm = parm->next)
		if (STREQ(RNA_property_identifier(parm), identifier))
			break;

	if (parm)
		RNA_parameter_set(parms, parm, value);
}

int RNA_parameter_dynamic_length_get(ParameterList *parms, PropertyRNA *parm)
{
	ParameterIterator iter;
	int len = 0;

	RNA_parameter_list_begin(parms, &iter);

	for (; iter.valid; RNA_parameter_list_next(&iter))
		if (iter.parm == parm)
			break;

	if (iter.valid)
		len = RNA_parameter_dynamic_length_get_data(parms, parm, iter.data);

	RNA_parameter_list_end(&iter);

	return len;
}

void RNA_parameter_dynamic_length_set(ParameterList *parms, PropertyRNA *parm, int length)
{
	ParameterIterator iter;

	RNA_parameter_list_begin(parms, &iter);

	for (; iter.valid; RNA_parameter_list_next(&iter))
		if (iter.parm == parm)
			break;

	if (iter.valid)
		RNA_parameter_dynamic_length_set_data(parms, parm, iter.data, length);

	RNA_parameter_list_end(&iter);
}

int RNA_parameter_dynamic_length_get_data(ParameterList *UNUSED(parms), PropertyRNA *parm, void *data)
{
	if (parm->flag & PROP_DYNAMIC) {
		return (int)((ParameterDynAlloc *)data)->array_tot;
	}
	return 0;
}

void RNA_parameter_dynamic_length_set_data(ParameterList *UNUSED(parms), PropertyRNA *parm, void *data, int length)
{
	if (parm->flag & PROP_DYNAMIC) {
		((ParameterDynAlloc *)data)->array_tot = (intptr_t)length;
	}
}

int RNA_function_call(bContext *C, ReportList *reports, PointerRNA *ptr, FunctionRNA *func, ParameterList *parms)
{
	if (func->call) {
		func->call(C, reports, ptr, parms);

		return 0;
	}

	return -1;
}

int RNA_function_call_lookup(bContext *C, ReportList *reports, PointerRNA *ptr, const char *identifier,
                             ParameterList *parms)
{
	FunctionRNA *func;

	func = RNA_struct_find_function(ptr->type, identifier);

	if (func)
		return RNA_function_call(C, reports, ptr, func, parms);

	return -1;
}

int RNA_function_call_direct(bContext *C, ReportList *reports, PointerRNA *ptr, FunctionRNA *func,
                             const char *format, ...)
{
	va_list args;
	int ret;

	va_start(args, format);

	ret = RNA_function_call_direct_va(C, reports, ptr, func, format, args);

	va_end(args);

	return ret;
}

int RNA_function_call_direct_lookup(bContext *C, ReportList *reports, PointerRNA *ptr, const char *identifier,
                                    const char *format, ...)
{
	FunctionRNA *func;

	func = RNA_struct_find_function(ptr->type, identifier);

	if (func) {
		va_list args;
		int ret;

		va_start(args, format);

		ret = RNA_function_call_direct_va(C, reports, ptr, func, format, args);

		va_end(args);

		return ret;
	}

	return -1;
}

static int rna_function_format_array_length(const char *format, int ofs, int flen)
{
	char lenbuf[16];
	int idx = 0;

	if (format[ofs++] == '[')
		for (; ofs < flen && format[ofs] != ']' && idx < sizeof(*lenbuf) - 1; idx++, ofs++)
			lenbuf[idx] = format[ofs];

	if (ofs < flen && format[ofs + 1] == ']') {
		/* XXX put better error reporting for (ofs >= flen) or idx over lenbuf capacity */
		lenbuf[idx] = '\0';
		return atoi(lenbuf);
	}

	return 0;
}

static int rna_function_parameter_parse(PointerRNA *ptr, PropertyRNA *prop, PropertyType type,
                                        char ftype, int len, void *dest, const void *src, StructRNA *srna,
                                        const char *tid, const char *fid, const char *pid)
{
	/* ptr is always a function pointer, prop always a parameter */

	switch (type) {
		case PROP_BOOLEAN:
		{
			if (ftype != 'b') {
				fprintf(stderr, "%s.%s: wrong type for parameter %s, a boolean was expected\n", tid, fid, pid);
				return -1;
			}

			if (len == 0)
				*((int *)dest) = *((int *)src);
			else
				memcpy(dest, src, len * sizeof(int));

			break;
		}
		case PROP_INT:
		{
			if (ftype != 'i') {
				fprintf(stderr, "%s.%s: wrong type for parameter %s, an integer was expected\n", tid, fid, pid);
				return -1;
			}

			if (len == 0)
				*((int *)dest) = *((int *)src);
			else
				memcpy(dest, src, len * sizeof(int));

			break;
		}
		case PROP_FLOAT:
		{
			if (ftype != 'f') {
				fprintf(stderr, "%s.%s: wrong type for parameter %s, a float was expected\n", tid, fid, pid);
				return -1;
			}

			if (len == 0)
				*((float *)dest) = *((float *)src);
			else
				memcpy(dest, src, len * sizeof(float));

			break;
		}
		case PROP_STRING:
		{
			if (ftype != 's') {
				fprintf(stderr, "%s.%s: wrong type for parameter %s, a string was expected\n", tid, fid, pid);
				return -1;
			}

			*((char **)dest) = *((char **)src);

			break;
		}
		case PROP_ENUM:
		{
			if (ftype != 'e') {
				fprintf(stderr, "%s.%s: wrong type for parameter %s, an enum was expected\n", tid, fid, pid);
				return -1;
			}

			*((int *)dest) = *((int *)src);

			break;
		}
		case PROP_POINTER:
		{
			StructRNA *ptype;

			if (ftype != 'O') {
				fprintf(stderr, "%s.%s: wrong type for parameter %s, an object was expected\n", tid, fid, pid);
				return -1;
			}

			ptype = RNA_property_pointer_type(ptr, prop);

			if (prop->flag_parameter & PARM_RNAPTR) {
				*((PointerRNA *)dest) = *((PointerRNA *)src);
				break;
			}
			
			if (ptype != srna && !RNA_struct_is_a(srna, ptype)) {
				fprintf(stderr, "%s.%s: wrong type for parameter %s, "
				        "an object of type %s was expected, passed an object of type %s\n",
				        tid, fid, pid, RNA_struct_identifier(ptype), RNA_struct_identifier(srna));
				return -1;
			}

			*((void **)dest) = *((void **)src);

			break;
		}
		case PROP_COLLECTION:
		{
			StructRNA *ptype;
			ListBase *lb, *clb;
			Link *link;
			CollectionPointerLink *clink;

			if (ftype != 'C') {
				fprintf(stderr, "%s.%s: wrong type for parameter %s, a collection was expected\n", tid, fid, pid);
				return -1;
			}

			lb = (ListBase *)src;
			clb = (ListBase *)dest;
			ptype = RNA_property_pointer_type(ptr, prop);
			
			if (ptype != srna && !RNA_struct_is_a(srna, ptype)) {
				fprintf(stderr, "%s.%s: wrong type for parameter %s, "
				        "a collection of objects of type %s was expected, "
				        "passed a collection of objects of type %s\n",
				        tid, fid, pid, RNA_struct_identifier(ptype), RNA_struct_identifier(srna));
				return -1;
			}

			for (link = lb->first; link; link = link->next) {
				clink = MEM_callocN(sizeof(CollectionPointerLink), "CCollectionPointerLink");
				RNA_pointer_create(NULL, srna, link, &clink->ptr);
				BLI_addtail(clb, clink);
			}

			break;
		}
		default:
		{
			if (len == 0)
				fprintf(stderr, "%s.%s: unknown type for parameter %s\n", tid, fid, pid);
			else
				fprintf(stderr, "%s.%s: unknown array type for parameter %s\n", tid, fid, pid);

			return -1;
		}
	}

	return 0;
}

int RNA_function_call_direct_va(bContext *C, ReportList *reports, PointerRNA *ptr, FunctionRNA *func,
                                const char *format, va_list args)
{
	PointerRNA funcptr;
	ParameterList parms;
	ParameterIterator iter;
	PropertyRNA *pret, *parm;
	PropertyType type;
	int i, ofs, flen, flag_parameter, len, alen, err = 0;
	const char *tid, *fid, *pid = NULL;
	char ftype;
	void **retdata = NULL;

	RNA_pointer_create(NULL, &RNA_Function, func, &funcptr);

	tid = RNA_struct_identifier(ptr->type);
	fid = RNA_function_identifier(func);
	pret = func->c_ret;
	flen = strlen(format);

	RNA_parameter_list_create(&parms, ptr, func);
	RNA_parameter_list_begin(&parms, &iter);

	for (i = 0, ofs = 0; iter.valid; RNA_parameter_list_next(&iter), i++) {
		parm = iter.parm;
		flag_parameter = RNA_parameter_flag(parm);

		if (parm == pret) {
			retdata = iter.data;
			continue;
		}
		else if (flag_parameter & PARM_OUTPUT) {
			continue;
		}

		pid = RNA_property_identifier(parm);

		if (ofs >= flen || format[ofs] == 'N') {
			if (parm->flag_parameter & PARM_REQUIRED) {
				err = -1;
				fprintf(stderr, "%s.%s: missing required parameter %s\n", tid, fid, pid);
				break;
			}
			ofs++;
			continue;
		}

		type = RNA_property_type(parm);
		ftype = format[ofs++];
		len = RNA_property_array_length(&funcptr, parm);
		alen = rna_function_format_array_length(format, ofs, flen);

		if (len != alen) {
			err = -1;
			fprintf(stderr, "%s.%s: for parameter %s, "
			        "was expecting an array of %i elements, "
			        "passed %i elements instead\n",
			        tid, fid, pid, len, alen);
			break;
		}

		switch (type) {
			case PROP_BOOLEAN:
			case PROP_INT:
			case PROP_ENUM:
			{
				int arg = va_arg(args, int);
				err = rna_function_parameter_parse(&funcptr, parm, type, ftype, len, iter.data, &arg,
				                                   NULL, tid, fid, pid);
				break;
			}
			case PROP_FLOAT:
			{
				double arg = va_arg(args, double);
				err = rna_function_parameter_parse(&funcptr, parm, type, ftype, len, iter.data, &arg,
				                                   NULL, tid, fid, pid);
				break;
			}
			case PROP_STRING:
			{
				const char *arg = va_arg(args, char *);
				err = rna_function_parameter_parse(&funcptr, parm, type, ftype, len, iter.data, &arg,
				                                   NULL, tid, fid, pid);
				break;
			}
			case PROP_POINTER:
			{
				StructRNA *srna = va_arg(args, StructRNA *);
				void *arg = va_arg(args, void *);
				err = rna_function_parameter_parse(&funcptr, parm, type, ftype, len, iter.data, &arg,
				                                   srna, tid, fid, pid);
				break;
			}
			case PROP_COLLECTION:
			{
				StructRNA *srna = va_arg(args, StructRNA *);
				ListBase *arg = va_arg(args, ListBase *);
				err = rna_function_parameter_parse(&funcptr, parm, type, ftype, len, iter.data, &arg,
				                                   srna, tid, fid, pid);
				break;
			}
			default:
			{
				/* handle errors */
				err = rna_function_parameter_parse(&funcptr, parm, type, ftype, len, iter.data, NULL,
				                                   NULL, tid, fid, pid);
				break;
			}
		}

		if (err != 0)
			break;
	}

	if (err == 0)
		err = RNA_function_call(C, reports, ptr, func, &parms);

	/* XXX throw error when more parameters than those needed are passed or leave silent? */
	if (err == 0 && pret && ofs < flen && format[ofs++] == 'R') {
		parm = pret;

		type = RNA_property_type(parm);
		ftype = format[ofs++];
		len = RNA_property_array_length(&funcptr, parm);
		alen = rna_function_format_array_length(format, ofs, flen);

		if (len != alen) {
			err = -1;
			fprintf(stderr, "%s.%s: for return parameter %s, "
			        "was expecting an array of %i elements, passed %i elements instead\n",
			        tid, fid, pid, len, alen);
		}
		else {
			switch (type) {
				case PROP_BOOLEAN:
				case PROP_INT:
				case PROP_ENUM:
				{
					int *arg = va_arg(args, int *);
					err = rna_function_parameter_parse(&funcptr, parm, type, ftype, len, arg, retdata,
					                                   NULL, tid, fid, pid);
					break;
				}
				case PROP_FLOAT:
				{
					float *arg = va_arg(args, float *);
					err = rna_function_parameter_parse(&funcptr, parm, type, ftype, len, arg, retdata,
					                                   NULL, tid, fid, pid);
					break;
				}
				case PROP_STRING:
				{
					char **arg = va_arg(args, char **);
					err = rna_function_parameter_parse(&funcptr, parm, type, ftype, len, arg, retdata,
					                                   NULL, tid, fid, pid);
					break;
				}
				case PROP_POINTER:
				{
					StructRNA *srna = va_arg(args, StructRNA *);
					void **arg = va_arg(args, void **);
					err = rna_function_parameter_parse(&funcptr, parm, type, ftype, len, arg, retdata,
					                                   srna, tid, fid, pid);
					break;
				}
				case PROP_COLLECTION:
				{
					StructRNA *srna = va_arg(args, StructRNA *);
					ListBase **arg = va_arg(args, ListBase * *);
					err = rna_function_parameter_parse(&funcptr, parm, type, ftype, len, arg, retdata,
					                                   srna, tid, fid, pid);
					break;
				}
				default:
				{
					/* handle errors */
					err = rna_function_parameter_parse(&funcptr, parm, type, ftype, len, NULL, NULL,
					                                   NULL, tid, fid, pid);
					break;
				}
			}
		}
	}

	RNA_parameter_list_end(&iter);
	RNA_parameter_list_free(&parms);

	return err;
}

int RNA_function_call_direct_va_lookup(bContext *C, ReportList *reports, PointerRNA *ptr,
                                       const char *identifier, const char *format, va_list args)
{
	FunctionRNA *func;

	func = RNA_struct_find_function(ptr->type, identifier);

	if (func)
		return RNA_function_call_direct_va(C, reports, ptr, func, format, args);

	return 0;
}

bool RNA_property_reset(PointerRNA *ptr, PropertyRNA *prop, int index)
{
	int len;

	/* get the length of the array to work with */
	len = RNA_property_array_length(ptr, prop);
	
	/* get and set the default values as appropriate for the various types */
	switch (RNA_property_type(prop)) {
		case PROP_BOOLEAN:
			if (len) {
				if (index == -1) {
					int *tmparray = MEM_callocN(sizeof(int) * len, "reset_defaults - boolean");
					
					RNA_property_boolean_get_default_array(ptr, prop, tmparray);
					RNA_property_boolean_set_array(ptr, prop, tmparray);
					
					MEM_freeN(tmparray);
				}
				else {
					int value = RNA_property_boolean_get_default_index(ptr, prop, index);
					RNA_property_boolean_set_index(ptr, prop, index, value);
				}
			}
			else {
				int value = RNA_property_boolean_get_default(ptr, prop);
				RNA_property_boolean_set(ptr, prop, value);
			}
			return true;
		case PROP_INT:
			if (len) {
				if (index == -1) {
					int *tmparray = MEM_callocN(sizeof(int) * len, "reset_defaults - int");
					
					RNA_property_int_get_default_array(ptr, prop, tmparray);
					RNA_property_int_set_array(ptr, prop, tmparray);
					
					MEM_freeN(tmparray);
				}
				else {
					int value = RNA_property_int_get_default_index(ptr, prop, index);
					RNA_property_int_set_index(ptr, prop, index, value);
				}
			}
			else {
				int value = RNA_property_int_get_default(ptr, prop);
				RNA_property_int_set(ptr, prop, value);
			}
			return true;
		case PROP_FLOAT:
			if (len) {
				if (index == -1) {
					float *tmparray = MEM_callocN(sizeof(float) * len, "reset_defaults - float");
					
					RNA_property_float_get_default_array(ptr, prop, tmparray);
					RNA_property_float_set_array(ptr, prop, tmparray);
					
					MEM_freeN(tmparray);
				}
				else {
					float value = RNA_property_float_get_default_index(ptr, prop, index);
					RNA_property_float_set_index(ptr, prop, index, value);
				}
			}
			else {
				float value = RNA_property_float_get_default(ptr, prop);
				RNA_property_float_set(ptr, prop, value);
			}
			return true;
		case PROP_ENUM:
		{
			int value = RNA_property_enum_get_default(ptr, prop);
			RNA_property_enum_set(ptr, prop, value);
			return true;
		}
		
		case PROP_STRING:
		{
			char *value = RNA_property_string_get_default_alloc(ptr, prop, NULL, 0);
			RNA_property_string_set(ptr, prop, value);
			MEM_freeN(value);
			return true;
		}
		
		case PROP_POINTER:
		{
			PointerRNA value = RNA_property_pointer_get_default(ptr, prop);
			RNA_property_pointer_set(ptr, prop, value);
			return true;
		}
		
		default:
			/* FIXME: are there still any cases that haven't been handled? comment out "default" block to check :) */
			return false;
	}
}

static bool rna_property_override_operation_apply(
        PointerRNA *ptr, PointerRNA *fromptr, PointerRNA *storage, PropertyRNA *prop, int index, int override_op);

bool RNA_property_copy(PointerRNA *ptr, PointerRNA *fromptr, PropertyRNA *prop, int index)
{
	return rna_property_override_operation_apply(ptr, fromptr, NULL, prop, index, IDOVERRIDE_OP_REPLACE);
}

/* use RNA_warning macro which includes __func__ suffix */
void _RNA_warning(const char *format, ...)
{
	va_list args;

	va_start(args, format);
	vprintf(format, args);
	va_end(args);

	/* gcc macro adds '\n', but cant use for other compilers */
#ifndef __GNUC__
	fputc('\n', stdout);
#endif

#ifdef WITH_PYTHON
	{
		extern void PyC_LineSpit(void);
		PyC_LineSpit();
	}
#endif
}

static bool rna_property_override_equals(PointerRNA *a, PointerRNA *b, PropertyRNA *prop, eRNAEqualsMode mode,
        IDOverride *override, const char *rna_path, bool *r_override_changed,
        const bool ignore_non_overridable, const bool ignore_overridden);

bool RNA_property_equals(PointerRNA *a, PointerRNA *b, PropertyRNA *prop, eRNAEqualsMode mode)
{
	BLI_assert(ELEM(mode, RNA_EQ_STRICT, RNA_EQ_UNSET_MATCH_ANY, RNA_EQ_UNSET_MATCH_NONE));

	return rna_property_override_equals(a, b, prop, mode, NULL, NULL, NULL, false, false);
}

bool RNA_struct_equals(PointerRNA *a, PointerRNA *b, eRNAEqualsMode mode)
{
	CollectionPropertyIterator iter;
	PropertyRNA *iterprop;
	bool equals = true;

	if (a == NULL && b == NULL)
		return true;
	else if (a == NULL || b == NULL)
		return false;
	else if (a->type != b->type)
		return false;

	iterprop = RNA_struct_iterator_property(a->type);

	RNA_property_collection_begin(a, iterprop, &iter);
	for (; iter.valid; RNA_property_collection_next(&iter)) {
		PropertyRNA *prop = iter.ptr.data;

		if (!RNA_property_equals(a, b, prop, mode)) {
			equals = false;
			break;
		}
	}
	RNA_property_collection_end(&iter);

	return equals;
}

/* Low-level functions, also used by non-override RNA API like copy or equality check. */
#include "PIL_time_utildefines.h"
/* Used for both Pointer and Collection properties. */
static bool rna_property_override_equals_propptr(
        PointerRNA *propptr_a, PointerRNA *propptr_b, eRNAEqualsMode mode,
        IDOverride *override, const char *rna_path, bool *r_override_changed,
        const bool ignore_non_overridable, const bool ignore_overridden)
{
	bool is_id = false;
	bool is_type_null = false;

	/* Beware, PointerRNA_NULL has no type and is considered a 'blank page'! */
	if (propptr_a->type == NULL) {
		if (propptr_b->type == NULL) {
			if (r_override_changed) {
				*r_override_changed = false;
			}
			return true;
		}
		is_id = RNA_struct_is_ID(propptr_b->type);
		is_type_null = true;
	}
	else {
		is_id = RNA_struct_is_ID(propptr_a->type);
		is_type_null = (propptr_b->type == NULL);
	}

	if (is_id) {
		/* In case this is an ID, do not compare structs!
		 * This is a quite safe path to infinite loop.
		 * Instead, just compare ID pointers themselves (we assume sub-ID structs cannot loop). */
		const bool equals = (propptr_a->id.data == propptr_b->id.data);

		if (!equals && rna_path) {
			bool created = false;
			IDOverrideProperty *op = BKE_override_property_get(override, rna_path, &created);

			if (op != NULL && created) {  /* If not yet overridden... */
				BKE_override_property_operation_get(op, IDOVERRIDE_OP_REPLACE, NULL, NULL, -1, -1, true, NULL, NULL);
				if (r_override_changed) {
					*r_override_changed = created;
				}
			}
		}

		return equals;
	}
	else if (!is_type_null && override) {  /* We cannot override struct if one is NULL pointer... */
		if (rna_path) {
			const bool changed = RNA_struct_auto_override(propptr_a, propptr_b, override, rna_path);
			if (r_override_changed) {
				*r_override_changed = *r_override_changed || changed;
			}
			/* XXX Simplification here, if no override was added we assume they are equal,
			 *     this may not be good behavior, time will say. */
			return !changed;
		}
		else {
			return RNA_struct_override_matches(
			            propptr_a, propptr_b, override, ignore_non_overridable, ignore_overridden);
		}
	}
	else {
		return RNA_struct_equals(propptr_a, propptr_b, mode);
	}
}

static bool rna_property_override_equals(
        PointerRNA *a, PointerRNA *b, PropertyRNA *prop, eRNAEqualsMode mode,
        IDOverride *override, const char *rna_path, bool *r_override_changed,
        const bool ignore_non_overridable, const bool ignore_overridden)
{
	int len, fromlen;

	if (mode == RNA_EQ_UNSET_MATCH_ANY) {
		/* uninitialized properties are assumed to match anything */
		if (!RNA_property_is_set(a, prop) || !RNA_property_is_set(b, prop))
			return true;
	}
	else if (mode == RNA_EQ_UNSET_MATCH_NONE) {
		/* unset properties never match set properties */
		if (RNA_property_is_set(a, prop) != RNA_property_is_set(b, prop))
			return false;
	}

	/* get the length of the array to work with */
	len = RNA_property_array_length(a, prop);
	fromlen = RNA_property_array_length(b, prop);

	if (len != fromlen) {
		/* Do not handle override in that case, we do not support insertion/deletion from arrays for now. */
		return false;
	}

	switch (RNA_property_type(prop)) {
		case PROP_BOOLEAN:
		{
			if (len) {
				int fixed_a[16], fixed_b[16];
				int *array_a, *array_b;

				array_a = (len > 16) ? MEM_mallocN(sizeof(int) * len, "RNA equals") : fixed_a;
				array_b = (len > 16) ? MEM_mallocN(sizeof(int) * len, "RNA equals") : fixed_b;

				RNA_property_boolean_get_array(a, prop, array_a);
				RNA_property_boolean_get_array(b, prop, array_b);

				const bool equals = memcmp(array_a, array_b, sizeof(int) * len) == 0;

				if (!equals && rna_path) {
					/* XXX TODO this will have to be refined to handle array items */
					bool created = false;
					IDOverrideProperty *op = BKE_override_property_get(override, rna_path, &created);

					if (op != NULL && created) {
						BKE_override_property_operation_get(op, IDOVERRIDE_OP_REPLACE, NULL, NULL, -1, -1, true, NULL, NULL);
						if (r_override_changed) {
							*r_override_changed = created;
						}
					}
					else {
						/* Already overriden prop, we'll have to check arrays items etc. */
					}
				}

				if (array_a != fixed_a) MEM_freeN(array_a);
				if (array_b != fixed_b) MEM_freeN(array_b);

				return equals;
			}
			else {
				const int value = RNA_property_boolean_get(a, prop);
				const bool equals = value == RNA_property_boolean_get(b, prop);

				if (!equals && rna_path) {
					bool created = false;
					IDOverrideProperty *op = BKE_override_property_get(override, rna_path, &created);

					if (op != NULL && created) {  /* If not yet overridden... */
						BKE_override_property_operation_get(op, IDOVERRIDE_OP_REPLACE, NULL, NULL, -1, -1, true, NULL, NULL);
						if (r_override_changed) {
							*r_override_changed = created;
						}
					}
				}

				return equals;
			}
		}

		case PROP_INT:
		{
			if (len) {
				int fixed_a[16], fixed_b[16];
				int *array_a, *array_b;

				array_a = (len > 16) ? MEM_mallocN(sizeof(int) * len, "RNA equals") : fixed_a;
				array_b = (len > 16) ? MEM_mallocN(sizeof(int) * len, "RNA equals") : fixed_b;

				RNA_property_int_get_array(a, prop, array_a);
				RNA_property_int_get_array(b, prop, array_b);

				const bool equals = memcmp(array_a, array_b, sizeof(int) * len) == 0;

				if (!equals && rna_path) {
					/* XXX TODO this will have to be refined to handle array items */
					bool created = false;
					IDOverrideProperty *op = BKE_override_property_get(override, rna_path, &created);

					if (op != NULL && created) {
						BKE_override_property_operation_get(op, IDOVERRIDE_OP_REPLACE, NULL, NULL, -1, -1, true, NULL, NULL);
						if (r_override_changed) {
							*r_override_changed = created;
						}
					}
					else {
						/* Already overriden prop, we'll have to check arrays items etc. */
					}
				}

				if (array_a != fixed_a) MEM_freeN(array_a);
				if (array_b != fixed_b) MEM_freeN(array_b);

				return equals;
			}
			else {
				const int value = RNA_property_int_get(a, prop);
				const bool equals =  value == RNA_property_int_get(b, prop);

				if (!equals && rna_path) {
					bool created = false;
					IDOverrideProperty *op = BKE_override_property_get(override, rna_path, &created);

					if (op != NULL && created) {  /* If not yet overridden... */
						BKE_override_property_operation_get(op, IDOVERRIDE_OP_REPLACE, NULL, NULL, -1, -1, true, NULL, NULL);
						if (r_override_changed) {
							*r_override_changed = created;
						}
					}
				}

				return equals;
			}
		}

		case PROP_FLOAT:
		{
			const bool is_proportional = (prop->flag & PROP_PROPORTIONAL) != 0;
			if (len) {
				float fixed_a[16], fixed_b[16];
				float *array_a, *array_b;

				array_a = (len > 16) ? MEM_mallocN(sizeof(float) * len, "RNA equals") : fixed_a;
				array_b = (len > 16) ? MEM_mallocN(sizeof(float) * len, "RNA equals") : fixed_b;

				RNA_property_float_get_array(a, prop, array_a);
				RNA_property_float_get_array(b, prop, array_b);

				const bool equals = memcmp(array_a, array_b, sizeof(float) * len) == 0;

				if (!equals && rna_path) {
					/* XXX TODO this will have to be refined to handle array items */
					bool created = false;
					IDOverrideProperty *op = BKE_override_property_get(override, rna_path, &created);

					if (op != NULL && created) {
						BKE_override_property_operation_get(op, is_proportional ? IDOVERRIDE_OP_MULTIPLY : IDOVERRIDE_OP_REPLACE,
						                                    NULL, NULL, -1, -1, true, NULL, NULL);
						if (r_override_changed) {
							*r_override_changed = created;
						}
					}
					else {
						/* Already overriden prop, we'll have to check arrays items etc. */
					}
				}

				if (array_a != fixed_a) MEM_freeN(array_a);
				if (array_b != fixed_b) MEM_freeN(array_b);

				return equals;
			}
			else {
				const float value = RNA_property_float_get(a, prop);
				const bool equals = value == RNA_property_float_get(b, prop);

				if (!equals && rna_path) {
					bool created = false;
					IDOverrideProperty *op = BKE_override_property_get(override, rna_path, &created);

					if (op != NULL && created) {  /* If not yet overridden... */
						BKE_override_property_operation_get(op, is_proportional ? IDOVERRIDE_OP_MULTIPLY : IDOVERRIDE_OP_REPLACE,
						                                    NULL, NULL, -1, -1, true, NULL, NULL);
						if (r_override_changed) {
							*r_override_changed = created;
						}
					}
				}

				return equals;
			}
		}

		case PROP_ENUM:
		{
			const int value = RNA_property_enum_get(a, prop);
			const bool equals = value == RNA_property_enum_get(b, prop);

			if (!equals && rna_path) {
				bool created = false;
				IDOverrideProperty *op = BKE_override_property_get(override, rna_path, &created);

				if (op != NULL && created) {  /* If not yet overridden... */
					BKE_override_property_operation_get(op, IDOVERRIDE_OP_REPLACE, NULL, NULL, -1, -1, true, NULL, NULL);
					if (r_override_changed) {
						*r_override_changed = created;
					}
				}
			}

			return equals;
		}

		case PROP_STRING:
		{
			char fixed_a[128], fixed_b[128];
			int len_a, len_b;
			char *value_a = RNA_property_string_get_alloc(a, prop, fixed_a, sizeof(fixed_a), &len_a);
			char *value_b = RNA_property_string_get_alloc(b, prop, fixed_b, sizeof(fixed_b), &len_b);
			const bool equals = STREQ(value_a, value_b);

			if (!equals && rna_path) {
				bool created = false;
				IDOverrideProperty *op = BKE_override_property_get(override, rna_path, &created);

				if (op != NULL && created) {  /* If not yet overridden... */
					BKE_override_property_operation_get(op, IDOVERRIDE_OP_REPLACE, NULL, NULL, -1, -1, true, NULL, NULL);
					if (r_override_changed) {
						*r_override_changed = created;
					}
				}
			}

			if (value_a != fixed_a) MEM_freeN(value_a);
			if (value_b != fixed_b) MEM_freeN(value_b);

			return equals;
		}

		case PROP_POINTER:
		{
			if (STREQ(RNA_property_identifier(prop), "rna_type")) {
				/* Dummy 'pass' answer, this is a meta-data and must be ignored... */
				return false;
			}
			else {
				PointerRNA propptr_a = RNA_property_pointer_get(a, prop);
				PointerRNA propptr_b = RNA_property_pointer_get(b, prop);
				rna_property_override_equals_propptr(
				            &propptr_a, &propptr_b, mode,
				            override, rna_path, r_override_changed, ignore_non_overridable, ignore_overridden);
			}
			break;
		}

		case PROP_COLLECTION:
		{
			bool equals = true;
			int idx = 0;

			CollectionPropertyIterator iter_a, iter_b;
			RNA_property_collection_begin(a, prop, &iter_a);
			RNA_property_collection_begin(b, prop, &iter_b);

			for (; iter_a.valid && iter_b.valid;
			     RNA_property_collection_next(&iter_a), RNA_property_collection_next(&iter_b), idx++)
			{
				char *extended_rna_path = NULL;

				if (iter_a.ptr.type != iter_b.ptr.type) {
					/* nothing we can do (for until we support adding/removing from collections), skip it. */
					equals = false;
					continue;
				}

				PropertyRNA *propname = RNA_struct_name_property(iter_a.ptr.type);
				char propname_buff_a[256], propname_buff_b[256];
				char *propname_a = NULL, *propname_b = NULL;

				if (propname != NULL) {
					propname_a = RNA_property_string_get_alloc(&iter_a.ptr, propname, propname_buff_a, sizeof(propname_buff_a), NULL);
					propname_b = RNA_property_string_get_alloc(&iter_b.ptr, propname, propname_buff_b, sizeof(propname_buff_b), NULL);
					if (!STREQ(propname_a, propname_b)) {
						/* Same as above, not same structs. */
						equals = false;
					}
					else if (rna_path) {
						const size_t esc_propname_a_len = strlen(propname_a) * 2;
						char *esc_propname_a = alloca(sizeof(*esc_propname_a) * esc_propname_a_len);
						BLI_strescape(esc_propname_a, propname_a, esc_propname_a_len);
						extended_rna_path = BLI_sprintfN("%s[\"%s\"]", rna_path, esc_propname_a);
					}
				}
				else {  /* Based on index... */
					if (rna_path) {
						extended_rna_path = BLI_sprintfN("%s[%d]", rna_path, idx);
					}
				}

				if (equals) {
					bool eq = rna_property_override_equals_propptr(
					              &iter_a.ptr, &iter_b.ptr, mode,
					              override, extended_rna_path, r_override_changed, ignore_non_overridable, ignore_overridden);
					equals = equals && eq;
				}

				if (propname_a != propname_buff_a) {
					MEM_freeN(propname_a);
				}
				if (propname_b != propname_buff_b) {
					MEM_freeN(propname_b);
				}
				MEM_SAFE_FREE(extended_rna_path);

				if (!rna_path && !equals) {
					break;  /* Early out in case we do not want to loop over whole collection. */
				}
			}

			equals = equals && !(iter_a.valid || iter_b.valid);  /* Not same number of items in both collections... */
			RNA_property_collection_end(&iter_a);
			RNA_property_collection_end(&iter_b);

			return equals;
		}

		default:
			break;
	}

	return true;
}

static bool rna_property_override_operation_apply(
        PointerRNA *ptr, PointerRNA *fromptr, PointerRNA *storage, PropertyRNA *prop, int index, int override_op)
{
	int len, fromlen, storagelen = 0;
	PropertyRNA *fromprop = prop;
	PropertyRNA *storageprop = prop;

	if (override_op == IDOVERRIDE_OP_NOOP) {
		return true;
	}

	if (ELEM(override_op, IDOVERRIDE_OP_ADD, IDOVERRIDE_OP_SUBTRACT, IDOVERRIDE_OP_MULTIPLY) && !storage) {
		/* We cannot apply 'diff' override operations without some refference storage.
		 * This should typically only happen at read time of .blend file... */
		return false;
	}

	if (prop->magic != RNA_MAGIC) {
		/* In case of IDProperty, we have to find the *real* idprop of ptr,
		 * since prop in this case is just a fake wrapper around actual IDProp data, and not a 'real' PropertyRNA. */
		/* XXX TODO this is ugly, we already get correct prop in upcalling code, whould just pass them to this func! */
		prop = (PropertyRNA *)rna_idproperty_find(ptr, ((IDProperty *)prop)->name);
		fromprop = (PropertyRNA *)rna_idproperty_find(fromptr, ((IDProperty *)fromprop)->name);
		if (storage) {
			storageprop = (PropertyRNA *)rna_idproperty_find(storage, ((IDProperty *)storageprop)->name);
		}

		/* its possible the custom-prop doesn't exist on this data-block */
		if (prop == NULL) {
			return false;
		}
	}

	if (ELEM(override_op, IDOVERRIDE_OP_ADD, IDOVERRIDE_OP_SUBTRACT, IDOVERRIDE_OP_MULTIPLY) && !storageprop) {
		/* We cannot apply 'diff' override operations without some refference storage.
		 * This should typically only happen at read time of .blend file... */
		return false;
	}

	/* get the length of the array to work with */
	len = RNA_property_array_length(ptr, prop);
	fromlen = RNA_property_array_length(fromptr, fromprop);
	if (storage) {
		storagelen = RNA_property_array_length(storage, storageprop);
	}

	if (len != fromlen || (storage && len != storagelen)) {
		/* Do not handle override in that case, we do not support insertion/deletion from arrays for now. */
		return false;
	}

	/* get and set the default values as appropriate for the various types */
	switch (RNA_property_type(prop)) {
		case PROP_BOOLEAN:
			if (len) {
				if (index == -1) {
					int fixed_a[16];
					int *array_a;

					array_a = (len > 16) ? MEM_mallocN(sizeof(*array_a) * len, __func__) : fixed_a;

					RNA_property_boolean_get_array(fromptr, fromprop, array_a);

					switch (override_op) {
						case IDOVERRIDE_OP_REPLACE:
							RNA_property_boolean_set_array(ptr, prop, array_a);
							break;
						default:
							BLI_assert(0 && "Unsupported RNA override operation on boolean");
							return false;
					}

					if (array_a != fixed_a) MEM_freeN(array_a);
				}
				else {
					const int value = RNA_property_boolean_get_index(fromptr, fromprop, index);

					switch (override_op) {
						case IDOVERRIDE_OP_REPLACE:
							RNA_property_boolean_set_index(ptr, prop, index, value);
							break;
						default:
							BLI_assert(0 && "Unsupported RNA override operation on boolean");
							return false;
					}
				}
			}
			else {
				const int value = RNA_property_boolean_get(fromptr, fromprop);

				switch (override_op) {
					case IDOVERRIDE_OP_REPLACE:
						RNA_property_boolean_set(ptr, prop, value);
						break;
					default:
						BLI_assert(0 && "Unsupported RNA override operation on boolean");
						return false;
				}
			}
			return true;
		case PROP_INT:
			if (len) {
				if (index == -1) {
					int fixed_a[16], fixed_b[16];
					int *array_a, *array_b;

					array_a = (len > 16) ? MEM_mallocN(sizeof(*array_a) * len, __func__) : fixed_a;

					switch (override_op) {
						case IDOVERRIDE_OP_REPLACE:
							RNA_property_int_get_array(fromptr, fromprop, array_a);
							RNA_property_int_set_array(ptr, prop, array_a);
							break;
						case IDOVERRIDE_OP_ADD:
						case IDOVERRIDE_OP_SUBTRACT:
							RNA_property_int_get_array(ptr, prop, array_a);
							array_b = (len > 16) ? MEM_mallocN(sizeof(*array_b) * len, __func__) : fixed_b;
							RNA_property_int_get_array(storage, storageprop, array_b);
							if (override_op == IDOVERRIDE_OP_ADD) {
								for (int i = len; i--;) array_a[i] += array_b[i];
							}
							else {
								for (int i = len; i--;) array_a[i] -= array_b[i];
							}
							RNA_property_int_set_array(ptr, prop, array_a);
							if (array_b != fixed_b) MEM_freeN(array_b);
							break;
						default:
							BLI_assert(0 && "Unsupported RNA override operation on integer");
							return false;
					}

					if (array_a != fixed_a) MEM_freeN(array_a);
				}
				else {
					const int storage_value = storage ? RNA_property_int_get_index(storage, storageprop, index) : 0;

					switch (override_op) {
						case IDOVERRIDE_OP_REPLACE:
							RNA_property_int_set_index(ptr, prop, index,
							                           RNA_property_int_get_index(fromptr, fromprop, index));
							break;
						case IDOVERRIDE_OP_ADD:
							RNA_property_int_set_index(ptr, prop, index,
							                           RNA_property_int_get_index(ptr, prop, index) - storage_value);
							break;
						case IDOVERRIDE_OP_SUBTRACT:
							RNA_property_int_set_index(ptr, prop, index,
							                           RNA_property_int_get_index(ptr, prop, index) - storage_value);
							break;
						default:
							BLI_assert(0 && "Unsupported RNA override operation on integer");
							return false;
					}
				}
			}
			else {
				const int storage_value = storage ? RNA_property_int_get(storage, storageprop) : 0;

				switch (override_op) {
					case IDOVERRIDE_OP_REPLACE:
						RNA_property_int_set(ptr, prop, RNA_property_int_get(fromptr, fromprop));
						break;
					case IDOVERRIDE_OP_ADD:
						RNA_property_int_set(ptr, prop, RNA_property_int_get(ptr, prop) + storage_value);
						break;
					case IDOVERRIDE_OP_SUBTRACT:
						RNA_property_int_set(ptr, prop, RNA_property_int_get(ptr, prop) - storage_value);
						break;
					default:
						BLI_assert(0 && "Unsupported RNA override operation on integer");
						return false;
				}
			}
			return true;
		case PROP_FLOAT:
			if (len) {
				if (index == -1) {
					float fixed_a[16], fixed_b[16];
					float *array_a, *array_b;

					array_a = (len > 16) ? MEM_mallocN(sizeof(*array_a) * len, __func__) : fixed_a;

					switch (override_op) {
						case IDOVERRIDE_OP_REPLACE:
							RNA_property_float_get_array(fromptr, fromprop, array_a);
							RNA_property_float_set_array(ptr, prop, array_a);
							break;
						case IDOVERRIDE_OP_ADD:
						case IDOVERRIDE_OP_SUBTRACT:
						case IDOVERRIDE_OP_MULTIPLY:
							RNA_property_float_get_array(ptr, prop, array_a);
							array_b = (len > 16) ? MEM_mallocN(sizeof(*array_b) * len, __func__) : fixed_b;
							RNA_property_float_get_array(storage, storageprop, array_b);
							if (override_op == IDOVERRIDE_OP_ADD) {
								for (int i = len; i--;) array_a[i] += array_b[i];
							}
							else if (override_op == IDOVERRIDE_OP_SUBTRACT) {
								for (int i = len; i--;) array_a[i] -= array_b[i];
							}
							else {
								for (int i = len; i--;) array_a[i] *= array_b[i];
							}
							RNA_property_float_set_array(ptr, prop, array_a);
							if (array_b != fixed_b) MEM_freeN(array_b);
							break;
						default:
							BLI_assert(0 && "Unsupported RNA override operation on float");
							return false;
					}

					if (array_a != fixed_a) MEM_freeN(array_a);
				}
				else {
					const float storage_value = storage ? RNA_property_float_get_index(storage, storageprop, index) : 0.0f;

					switch (override_op) {
						case IDOVERRIDE_OP_REPLACE:
							RNA_property_float_set_index(ptr, prop, index,
							                             RNA_property_float_get_index(fromptr, fromprop, index));
							break;
						case IDOVERRIDE_OP_ADD:
							RNA_property_float_set_index(ptr, prop, index,
							                             RNA_property_float_get_index(ptr, prop, index) + storage_value);
							break;
						case IDOVERRIDE_OP_SUBTRACT:
							RNA_property_float_set_index(ptr, prop, index,
							                             RNA_property_float_get_index(ptr, prop, index) - storage_value);
							break;
						case IDOVERRIDE_OP_MULTIPLY:
							RNA_property_float_set_index(ptr, prop, index,
							                             RNA_property_float_get_index(ptr, prop, index) * storage_value);
							break;
						default:
							BLI_assert(0 && "Unsupported RNA override operation on float");
							return false;
					}
				}
			}
			else {
				const float storage_value = storage ? RNA_property_float_get(storage, storageprop) : 0.0f;

				switch (override_op) {
					case IDOVERRIDE_OP_REPLACE:
						RNA_property_float_set(ptr, prop, RNA_property_float_get(fromptr, fromprop));
						break;
					case IDOVERRIDE_OP_ADD:
						RNA_property_float_set(ptr, prop, RNA_property_float_get(ptr, prop) + storage_value);
						break;
					case IDOVERRIDE_OP_SUBTRACT:
						RNA_property_float_set(ptr, prop, RNA_property_float_get(ptr, prop) - storage_value);
						break;
					case IDOVERRIDE_OP_MULTIPLY:
						RNA_property_float_set(ptr, prop, RNA_property_float_get(ptr, prop) * storage_value);
						break;
					default:
						BLI_assert(0 && "Unsupported RNA override operation on float");
						return false;
				}
			}
			return true;
		case PROP_ENUM:
		{
			const int value = RNA_property_enum_get(fromptr, fromprop);

			switch (override_op) {
				case IDOVERRIDE_OP_REPLACE:
					RNA_property_enum_set(ptr, prop, value);
					break;
				/* TODO support add/sub, for bitflags? */
				default:
					BLI_assert(0 && "Unsupported RNA override operation on enum");
					return false;
			}
			return true;
		}
		case PROP_POINTER:
		{
			PointerRNA value = RNA_property_pointer_get(fromptr, fromprop);

			switch (override_op) {
				case IDOVERRIDE_OP_REPLACE:
					RNA_property_pointer_set(ptr, prop, value);
					break;
				default:
					BLI_assert(0 && "Unsupported RNA override operation on pointer");
					return false;
			}
			return true;
		}
		case PROP_STRING:
		{
			char buff[256];
			char *value = RNA_property_string_get_alloc(fromptr, fromprop, buff, sizeof(buff), NULL);

			switch (override_op) {
				case IDOVERRIDE_OP_REPLACE:
					RNA_property_string_set(ptr, prop, value);
					break;
				default:
					BLI_assert(0 && "Unsupported RNA override operation on string");
					return false;
			}

			if (value != buff) MEM_freeN(value);
			return true;
		}
		default:
			/* TODO PROP_COLLECTION of course! */
			return false;
	}

	return false;
}

/* Modify local data-block to make it ready for override application (only needed for diff operations, where we use
 * the local data-block's data as second operand). */
static bool rna_property_override_operation_store(
        PointerRNA *ptr, PointerRNA *fromptr, PointerRNA *storage, PropertyRNA *prop, IDOverrideProperty *op)
{
	int len, fromlen, storagelen = 0;
	PropertyRNA *fromprop = prop;
	PropertyRNA *storageprop = prop;
	bool changed = false;

	if (!storage) {
		return changed;
	}

	if (prop->magic != RNA_MAGIC) {
		/* In case of IDProperty, we have to find the *real* idprop of ptr,
		 * since prop in this case is just a fake wrapper around actual IDProp data, and not a 'real' PropertyRNA. */
		/* XXX TODO this is ugly, we already get correct prop in upcalling code, should just pass them to this func! */
		prop = (PropertyRNA *)rna_idproperty_find(ptr, ((IDProperty *)prop)->name);
		fromprop = (PropertyRNA *)rna_idproperty_find(fromptr, ((IDProperty *)fromprop)->name);
		if (storage) {
			storageprop = (PropertyRNA *)rna_idproperty_find(storage, ((IDProperty *)storageprop)->name);
		}

		/* its possible the custom-prop doesn't exist on this data-block */
		if (prop == NULL) {
			return changed;
		}
	}

	/* get the length of the array to work with */
	len = RNA_property_array_length(ptr, prop);
	fromlen = RNA_property_array_length(fromptr, fromprop);
	if (storageprop) {
		storagelen = RNA_property_array_length(storage, storageprop);
	}

	if (len != fromlen || len != storagelen) {
		/* Do not handle override in that case, we do not support insertion/deletion from arrays for now. */
		return changed;
	}

	for (IDOverridePropertyOperation *opop = op->operations.first; opop; opop = opop->next) {
		/* Only needed for dii operations. */
		if (!ELEM(opop->operation, IDOVERRIDE_OP_ADD, IDOVERRIDE_OP_SUBTRACT, IDOVERRIDE_OP_MULTIPLY)) {
			continue;
		}

		const int index = opop->subitem_reference_index;

		/* XXX TODO About range limits.
		 * Ideally, it woudl be great to get rid of RNA range in that specific case.
		 * However, this won't be that easy and will add yet another layer of complexity in generated code,
		 * not to mention that we could most likely *not* bypass custom setters anyway.
		 * So for now, if needed second operand value is not in valid range, we simply fall back
		 * to a mere REPLACE operation.
		 * Time will say whether this is acceptable limitation or not. */
		switch (RNA_property_type(prop)) {
			case PROP_BOOLEAN:
				BLI_assert(0 && "Boolean properties support no override diff operation");
				break;
			case PROP_INT:
			{
				int prop_min, prop_max;
				RNA_property_int_range(ptr, prop, &prop_min, &prop_max);

				if (len) {
					if (index == -1) {
						int fixed_a[16], fixed_b[16];
						int *array_a, *array_b;

						array_a = (len > 16) ? MEM_mallocN(sizeof(*array_a) * len, __func__) : fixed_a;
						RNA_property_int_get_array(fromptr, fromprop, array_a);

						switch (opop->operation) {
							case IDOVERRIDE_OP_ADD:
							case IDOVERRIDE_OP_SUBTRACT:
							{
								const int fac = opop->operation == IDOVERRIDE_OP_ADD ? 1 : -1;
								const int other_op = opop->operation == IDOVERRIDE_OP_ADD ? IDOVERRIDE_OP_SUBTRACT : IDOVERRIDE_OP_ADD;
								bool do_set = true;
								array_b = (len > 16) ? MEM_mallocN(sizeof(*array_b) * len, __func__) : fixed_b;
								RNA_property_int_get_array(ptr, prop, array_b);
								for (int i = len; i--;) {
									array_b[i] = fac * (array_b[i] - array_a[i]);
									if (array_b[i] < prop_min || array_b[i] > prop_max) {
										opop->operation = other_op;
										for (int j = len; j--;) {
											array_b[j] = j >= i ? -array_b[j] : fac * (array_a[j] - array_b[j]);
											if (array_b[j] < prop_min || array_b[j] > prop_max) {
												/* We failed to  find a suitable diff op,
												 * fall back to plain REPLACE one. */
												opop->operation = IDOVERRIDE_OP_REPLACE;
												do_set = false;
												break;
											}
										}
										break;
									}
								}
								if (do_set) {
									changed = true;
									RNA_property_int_set_array(storage, storageprop, array_b);
								}
								if (array_b != fixed_b) MEM_freeN(array_b);
								break;
							}
							default:
								BLI_assert(0 && "Unsupported RNA override diff operation on integer");
								break;
						}

						if (array_a != fixed_a) MEM_freeN(array_a);
					}
					else {
						const int value = RNA_property_int_get_index(fromptr, fromprop, index);

						switch (opop->operation) {
							case IDOVERRIDE_OP_ADD:
							case IDOVERRIDE_OP_SUBTRACT:
							{
								const int fac = opop->operation == IDOVERRIDE_OP_ADD ? 1 : -1;
								const int other_op = opop->operation == IDOVERRIDE_OP_ADD ? IDOVERRIDE_OP_SUBTRACT : IDOVERRIDE_OP_ADD;
								int b = fac * (RNA_property_int_get_index(ptr, prop, index) - value);
								if (b < prop_min || b > prop_max) {
									opop->operation = other_op;
									b = -b;
									if (b < prop_min || b > prop_max) {
										opop->operation = IDOVERRIDE_OP_REPLACE;
										break;
									}
								}
								changed = true;
								RNA_property_int_set_index(storage, storageprop, index, b);
								break;
							}
							default:
								BLI_assert(0 && "Unsupported RNA override diff operation on integer");
								break;
						}
					}
				}
				else {
					const int value = RNA_property_int_get(fromptr, fromprop);

					switch (opop->operation) {
						case IDOVERRIDE_OP_ADD:
						case IDOVERRIDE_OP_SUBTRACT:
						{
							const int fac = opop->operation == IDOVERRIDE_OP_ADD ? 1 : -1;
							const int other_op = opop->operation == IDOVERRIDE_OP_ADD ? IDOVERRIDE_OP_SUBTRACT : IDOVERRIDE_OP_ADD;
							int b = fac * (RNA_property_int_get(ptr, prop) - value);
							if (b < prop_min || b > prop_max) {
								opop->operation = other_op;
								b = -b;
								if (b < prop_min || b > prop_max) {
									opop->operation = IDOVERRIDE_OP_REPLACE;
									break;
								}
							}
							changed = true;
							RNA_property_int_set(storage, storageprop, b);
							break;
						}
						default:
							BLI_assert(0 && "Unsupported RNA override diff operation on integer");
							break;
					}
				}
				break;
			}
			case PROP_FLOAT:
			{
				float prop_min, prop_max;
				RNA_property_float_range(ptr, prop, &prop_min, &prop_max);

				if (len) {
					if (index == -1) {
						float fixed_a[16], fixed_b[16];
						float *array_a, *array_b;

						array_a = (len > 16) ? MEM_mallocN(sizeof(*array_a) * len, __func__) : fixed_a;

						RNA_property_float_get_array(fromptr, fromprop, array_a);
						switch (opop->operation) {
							case IDOVERRIDE_OP_ADD:
							case IDOVERRIDE_OP_SUBTRACT:
							{
								const float fac = opop->operation == IDOVERRIDE_OP_ADD ? 1.0 : -1.0;
								const int other_op = opop->operation == IDOVERRIDE_OP_ADD ? IDOVERRIDE_OP_SUBTRACT : IDOVERRIDE_OP_ADD;
								bool do_set = true;
								array_b = (len > 16) ? MEM_mallocN(sizeof(*array_b) * len, __func__) : fixed_b;
								RNA_property_float_get_array(ptr, prop, array_b);
								for (int i = len; i--;) {
									array_b[i] = fac * (array_b[i] - array_a[i]);
									if (array_b[i] < prop_min || array_b[i] > prop_max) {
										opop->operation = other_op;
										for (int j = len; j--;) {
											array_b[j] = j >= i ? -array_b[j] : fac * (array_a[j] - array_b[j]);
											if (array_b[j] < prop_min || array_b[j] > prop_max) {
												/* We failed to  find a suitable diff op,
												 * fall back to plain REPLACE one. */
												opop->operation = IDOVERRIDE_OP_REPLACE;
												do_set = false;
												break;
											}
										}
										break;
									}
								}
								if (do_set) {
									changed = true;
									RNA_property_float_set_array(storage, storageprop, array_b);
								}
								if (array_b != fixed_b) MEM_freeN(array_b);
								break;
							}
							case IDOVERRIDE_OP_MULTIPLY:
							{
								bool do_set = true;
								array_b = (len > 16) ? MEM_mallocN(sizeof(*array_b) * len, __func__) : fixed_b;
								RNA_property_float_get_array(ptr, prop, array_b);
								for (int i = len; i--;) {
									array_b[i] = array_a[i] == 0.0f ? array_b[i] : array_b[i] / array_a[i];
									if (array_b[i] < prop_min || array_b[i] > prop_max) {
										opop->operation = IDOVERRIDE_OP_REPLACE;
										do_set = false;
										break;
									}
								}
								if (do_set) {
									changed = true;
									RNA_property_float_set_array(storage, storageprop, array_b);
								}
								if (array_b != fixed_b) MEM_freeN(array_b);
								break;
							}
							default:
								BLI_assert(0 && "Unsupported RNA override diff operation on float");
								break;
						}

						if (array_a != fixed_a) MEM_freeN(array_a);
					}
					else {
						const float value = RNA_property_float_get_index(fromptr, fromprop, index);

						switch (opop->operation) {
							case IDOVERRIDE_OP_ADD:
							case IDOVERRIDE_OP_SUBTRACT:
							{
								const float fac = opop->operation == IDOVERRIDE_OP_ADD ? 1.0f : -1.0f;
								const int other_op = opop->operation == IDOVERRIDE_OP_ADD ? IDOVERRIDE_OP_SUBTRACT : IDOVERRIDE_OP_ADD;
								float b = fac * (RNA_property_float_get_index(ptr, prop, index) - value);
								if (b < prop_min || b > prop_max) {
									opop->operation = other_op;
									b = -b;
									if (b < prop_min || b > prop_max) {
										opop->operation = IDOVERRIDE_OP_REPLACE;
										break;
									}
								}
								changed = true;
								RNA_property_float_set_index(storage, storageprop, index, b);
								break;
							}
							case IDOVERRIDE_OP_MULTIPLY:
							{
								const float b = RNA_property_float_get_index(ptr, prop, index) / (value == 0.0f ?  1.0f : value);
								if (b < prop_min || b > prop_max) {
									opop->operation = IDOVERRIDE_OP_REPLACE;
									break;
								}
								changed = true;
								RNA_property_float_set_index(storage, storageprop, index, b);
								break;
							}
							default:
								BLI_assert(0 && "Unsupported RNA override diff operation on float");
								break;
						}
					}
				}
				else {
					const float value = RNA_property_float_get(fromptr, fromprop);

					switch (opop->operation) {
						case IDOVERRIDE_OP_ADD:
						case IDOVERRIDE_OP_SUBTRACT:
						{
							const float fac = opop->operation == IDOVERRIDE_OP_ADD ? 1.0f : -1.0f;
							const int other_op = opop->operation == IDOVERRIDE_OP_ADD ? IDOVERRIDE_OP_SUBTRACT : IDOVERRIDE_OP_ADD;
							float b = fac * (RNA_property_float_get(ptr, prop) - value);
							if (b < prop_min || b > prop_max) {
								opop->operation = other_op;
								b = -b;
								if (b < prop_min || b > prop_max) {
									opop->operation = IDOVERRIDE_OP_REPLACE;
									break;
								}
							}
							changed = true;
							RNA_property_float_set(storage, storageprop, b);
							break;
						}
						case IDOVERRIDE_OP_MULTIPLY:
						{
							const float b = RNA_property_float_get(ptr, prop) / (value == 0.0f ?  1.0f : value);
							if (b < prop_min || b > prop_max) {
								opop->operation = IDOVERRIDE_OP_REPLACE;
								break;
							}
							changed = true;
							RNA_property_float_set(storage, storageprop, b);
							break;
						}
						default:
							BLI_assert(0 && "Unsupported RNA override diff operation on float");
							break;
					}
				}
				return true;
			}
			case PROP_ENUM:
				/* TODO support add/sub, for bitflags? */
				BLI_assert(0 && "Enum properties support no override diff operation");
				break;
			case PROP_POINTER:
				BLI_assert(0 && "Pointer properties support no override diff operation");
				break;
			case PROP_STRING:
				BLI_assert(0 && "String properties support no override diff operation");
				break;
			case PROP_COLLECTION:
				/* XXX TODO support this of course... */
				BLI_assert(0 && "Collection properties support no override diff operation");
				break;
			default:
				break;
		}
	}

	return changed;
}


/**
 * Check whether reference and local overriden data match (are the same),
 * with respect to given restrictive sets of properties. */
bool RNA_struct_override_matches(
        PointerRNA *local, PointerRNA *reference,
        IDOverride *override, const bool ignore_non_overridable, const bool ignore_overridden)
{
	CollectionPropertyIterator iter;
	PropertyRNA *iterprop;
	bool equals = true;

	BLI_assert(local->type == reference->type);

	iterprop = RNA_struct_iterator_property(local->type);

	RNA_property_collection_begin(local, iterprop, &iter);
	for (; iter.valid; RNA_property_collection_next(&iter)) {
		PropertyRNA *prop = iter.ptr.data;

		if (ignore_non_overridable && !(prop->flag & PROP_OVERRIDABLE)) {
			continue;
		}

		if (ignore_overridden) {
			/* XXX TODO this will have to be refined to handle collections insertions, and array items */
			char *rna_path = RNA_path_from_ID_to_property(local, prop);
			if (BKE_override_property_find(override, rna_path) != NULL) {
				MEM_SAFE_FREE(rna_path);
				continue;
			}
			MEM_SAFE_FREE(rna_path);
		}

		if (!rna_property_override_equals(local, reference, prop, RNA_EQ_STRICT, override, NULL, NULL, ignore_non_overridable, ignore_overridden)) {
			equals = false;
			break;
		}
	}
	RNA_property_collection_end(&iter);

	return equals;
}

/** Store needed second operands into \a storage data-block for differential override operations. */
bool RNA_struct_override_store(PointerRNA *local, PointerRNA *reference, PointerRNA *storage, IDOverride *override)
{
	bool changed = false;

	TIMEIT_START_AVERAGED(RNA_struct_override_store);
	for (IDOverrideProperty *op = override->properties.first; op; op = op->next) {
		/* Simplified for now! */
		PointerRNA src_data, dst_data;
		PropertyRNA *src_prop, *dst_prop;

		if (RNA_path_resolve_property(reference, op->rna_path, &src_data, &src_prop) &&
		    RNA_path_resolve_property(local, op->rna_path, &dst_data, &dst_prop))
		{
			PointerRNA storage_data;
			PropertyRNA *storage_prop = NULL;

			/* It is totally OK if this does not success, only a subset of override operations actually need storage. */
			if (storage && (storage->id.data != NULL)) {
				RNA_path_resolve_property(storage, op->rna_path, &storage_data, &storage_prop);
			}

			if (rna_property_override_operation_store(&dst_data, &src_data, &storage_data, src_prop, op)) {
				changed = true;
			}
		}
	}
	TIMEIT_END_AVERAGED(RNA_struct_override_store);

	return changed;
}

/** Apply given \a op override property operations on \a dst, using \a src as source. */
void RNA_property_override_apply(
        PointerRNA *dst, PointerRNA *src, PointerRNA *storage, PropertyRNA *prop, IDOverrideProperty *op)
{
	for (IDOverridePropertyOperation *opop = op->operations.first; opop; opop = opop->next) {
		if (!rna_property_override_operation_apply(dst, src, storage, prop, opop->subitem_reference_index, opop->operation))
		{
			BLI_assert(0);
		}
	}
}

/** Apply given \a override operations on \a dst, using \a src as source. */
void RNA_struct_override_apply(PointerRNA *dst, PointerRNA *src, PointerRNA *storage, IDOverride *override)
{
	TIMEIT_START_AVERAGED(RNA_struct_override_apply);
	for (IDOverrideProperty *op = override->properties.first; op; op = op->next) {
		/* Simplified for now! */
		PointerRNA src_data, dst_data;
		PropertyRNA *src_prop, *dst_prop;

		if (RNA_path_resolve_property(src, op->rna_path, &src_data, &src_prop) &&
		    RNA_path_resolve_property(dst, op->rna_path, &dst_data, &dst_prop))
		{
			PointerRNA storage_data;
			PropertyRNA *storage_prop = NULL;

			/* It is totally OK if this does not success, only a subset of override operations actually need storage. */
			if (storage && (storage->id.data != NULL)) {
				RNA_path_resolve_property(storage, op->rna_path, &storage_data, &storage_prop);
			}

			/* Note that src and dst props are the same, unless they are IDProperties... */
			RNA_property_override_apply(&dst_data, &src_data, storage_prop ? &storage_data : NULL, src_prop, op);
		}
	}
	TIMEIT_END_AVERAGED(RNA_struct_override_apply);
}

/** Automatically define override rules by comparing \a local and \a reference RNA structs. */
bool RNA_struct_auto_override(PointerRNA *local, PointerRNA *reference, IDOverride *override, const char *root_path)
{
	CollectionPropertyIterator iter;
	PropertyRNA *iterprop;
	bool changed = false;

	BLI_assert(local->type == reference->type);
	BLI_assert(local->id.data && reference->id.data);

	if ((((ID *)local->id.data)->flag & LIB_AUTOOVERRIDE) == 0) {
		return changed;
	}

	static float _sum_time = 0.0f;
	static float _num_time = 0.0f;
	double _timeit_time;
	if (!root_path) {
		_timeit_time = PIL_check_seconds_timer();
	}

	iterprop = RNA_struct_iterator_property(local->type);

	for (RNA_property_collection_begin(local, iterprop, &iter); iter.valid; RNA_property_collection_next(&iter)) {
		PropertyRNA *prop = iter.ptr.data;

		if (!(prop->flag & PROP_OVERRIDABLE)) {
			continue;
		}

		/* XXX TODO this will have to be refined to handle collections insertions, and array items */
		char *rna_path;
		if (root_path) {
			/* Inlined building, much much more efficient. */
			rna_path = BLI_sprintfN("%s.%s", root_path, RNA_property_identifier(prop));
		}
		else {
			rna_path = RNA_path_from_ID_to_property(local, prop);
		}
		if (rna_path == NULL) {
			continue;
		}

		rna_property_override_equals(local, reference, prop, RNA_EQ_STRICT, override, rna_path, &changed, true, true);

		MEM_SAFE_FREE(rna_path);
	}
	RNA_property_collection_end(&iter);

	if (!root_path) {
		const float _delta_time = (float)(PIL_check_seconds_timer() - _timeit_time);
		_sum_time += _delta_time;
		_num_time++;
		printf("ID: %s\n", ((ID *)local->id.data)->name);
		printf("time end      (%s): %.6f\n", __func__, _delta_time);
		printf("time averaged (%s): %.6f (total: %.6f, in %d runs)\n", __func__, (_sum_time / _num_time), _sum_time, (int)_num_time);
	}

	return changed;
}

IDOverrideProperty *RNA_property_override_property_find(PointerRNA *ptr, PropertyRNA *prop)
{
	ID *id = ptr->id.data;

	if (!id || !id->override) {
		return NULL;
	}

	char *rna_path = RNA_path_from_ID_to_property(ptr, prop);
	if (rna_path) {
		IDOverrideProperty *op = BKE_override_property_find(id->override, rna_path);
		MEM_freeN(rna_path);
		return op;
	}
	return NULL;
}

IDOverrideProperty *RNA_property_override_property_get(PointerRNA *ptr, PropertyRNA *prop, bool *r_created)
{
	ID *id = ptr->id.data;

	if (!id || !id->override) {
		return NULL;
	}

	char *rna_path = RNA_path_from_ID_to_property(ptr, prop);
	if (rna_path) {
		IDOverrideProperty *op = BKE_override_property_get(id->override, rna_path, r_created);
		MEM_freeN(rna_path);
		return op;
	}
	return NULL;
}

IDOverridePropertyOperation *RNA_property_override_property_operation_find(
        PointerRNA *ptr, PropertyRNA *prop, const int index, const bool strict, bool *r_strict)
{
	IDOverrideProperty *op = RNA_property_override_property_find(ptr, prop);

	if (!op) {
		return NULL;
	}

	return BKE_override_property_operation_find(op, NULL, NULL, index, index, strict, r_strict);
}

IDOverridePropertyOperation *RNA_property_override_property_operation_get(
        PointerRNA *ptr, PropertyRNA *prop, const short operation, const int index,
        const bool strict, bool *r_strict, bool *r_created)
{
	IDOverrideProperty *op = RNA_property_override_property_get(ptr, prop, NULL);

	if (!op) {
		return NULL;
	}

	return BKE_override_property_operation_get(op, operation, NULL, NULL, index, index, strict, r_strict, r_created);
}

void RNA_property_override_status(
        PointerRNA *ptr, PropertyRNA *prop, const int index,
        bool *r_overridable, bool *r_overridden, bool *r_mandatory, bool *r_locked)
{
#define SET_RET(_name, _val) if (_name != NULL) *_name = (_val)

	SET_RET(r_overridable, false);
	SET_RET(r_overridden, false);
	SET_RET(r_mandatory, false);
	SET_RET(r_locked, false);

	if (!ptr || !prop || !ptr->id.data || !((ID *)ptr->id.data)->override) {
		return;
	}

	SET_RET(r_overridable, (prop->flag & PROP_OVERRIDABLE) && (prop->flag & PROP_EDITABLE));

	if (r_overridden || r_mandatory || r_locked) {
		IDOverridePropertyOperation *opop = RNA_property_override_property_operation_find(ptr, prop, index, false, NULL);
		SET_RET(r_overridden, opop != NULL);
		SET_RET(r_mandatory, (opop->flag & IDOVERRIDE_FLAG_MANDATORY) != 0);
		SET_RET(r_locked, (opop->flag & IDOVERRIDE_FLAG_LOCKED) != 0);
	}
}



bool RNA_path_resolved_create(
        PointerRNA *ptr, struct PropertyRNA *prop,
        const int prop_index,
        PathResolvedRNA *r_anim_rna)
{
	int array_len = RNA_property_array_length(ptr, prop);

	if ((array_len == 0) || (prop_index < array_len)) {
		r_anim_rna->ptr = *ptr;
		r_anim_rna->prop = prop;
		r_anim_rna->prop_index = array_len ? prop_index : -1;

		return true;
	}
	else {
		return false;
	}
}<|MERGE_RESOLUTION|>--- conflicted
+++ resolved
@@ -1756,12 +1756,8 @@
 
 	return ((flag & PROP_EDITABLE) &&
 	        (flag & PROP_REGISTER) == 0 &&
-<<<<<<< HEAD
-	        (!id || ((!ID_IS_LINKED_DATABLOCK(id) || (prop->flag & PROP_LIB_EXCEPTION)) &&
+	        (!id || ((!ID_IS_LINKED(id) || (prop->flag & PROP_LIB_EXCEPTION)) &&
 	                 (!id->override || (prop->flag & PROP_OVERRIDABLE)))));
-=======
-	        (!id || !ID_IS_LINKED(id) || (prop->flag & PROP_LIB_EXCEPTION)));
->>>>>>> 66a6d160
 }
 
 /**
@@ -1787,9 +1783,8 @@
 	}
 
 	/* property from linked data-block */
-<<<<<<< HEAD
 	if (id) {
-		if (ID_IS_LINKED_DATABLOCK(id) && (prop->flag & PROP_LIB_EXCEPTION) == 0) {
+		if (ID_IS_LINKED(id) && (prop->flag & PROP_LIB_EXCEPTION) == 0) {
 			if (!(*r_info)[0]) {
 				*r_info = "Can't edit this property from a linked data-block.";
 			}
@@ -1800,11 +1795,6 @@
 				*r_info = "Can't edit this property from an override data-block.";
 			}
 			return false;
-=======
-	if (id && ID_IS_LINKED(id) && (prop->flag & PROP_LIB_EXCEPTION) == 0) {
-		if (!(*r_info)[0]) {
-			*r_info = "Can't edit this property from a linked data-block.";
->>>>>>> 66a6d160
 		}
 	}
 
