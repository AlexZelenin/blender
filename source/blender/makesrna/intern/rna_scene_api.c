/*
 * This program is free software; you can redistribute it and/or
 * modify it under the terms of the GNU General Public License
 * as published by the Free Software Foundation; either version 2
 * of the License, or (at your option) any later version.
 *
 * This program is distributed in the hope that it will be useful,
 * but WITHOUT ANY WARRANTY; without even the implied warranty of
 * MERCHANTABILITY or FITNESS FOR A PARTICULAR PURPOSE.  See the
 * GNU General Public License for more details.
 *
 * You should have received a copy of the GNU General Public License
 * along with this program; if not, write to the Free Software Foundation,
 * Inc., 51 Franklin Street, Fifth Floor, Boston, MA 02110-1301, USA.
 *
 * The Original Code is Copyright (C) 2009 Blender Foundation.
 * All rights reserved.
 */

/** \file
 * \ingroup RNA
 */

#include <stdio.h>
#include <stdlib.h>

#include "BLI_kdopbvh.h"
#include "BLI_path_util.h"
#include "BLI_utildefines.h"

#include "RNA_define.h"
#include "RNA_enum_types.h"

#include "DNA_anim_types.h"
#include "DNA_object_types.h"
#include "DNA_scene_types.h"

#include "rna_internal.h" /* own include */

#ifdef WITH_ALEMBIC
#  include "ABC_alembic.h"
#endif

#ifdef RNA_RUNTIME

#  include "BKE_editmesh.h"
#  include "BKE_global.h"
#  include "BKE_image.h"
#  include "BKE_scene.h"
#  include "BKE_writeavi.h"

#  include "DEG_depsgraph_query.h"

#  include "ED_transform.h"
#  include "ED_transform_snap_object_context.h"
#  include "ED_uvedit.h"

#  ifdef WITH_PYTHON
#    include "BPY_extern.h"
#  endif

static void rna_Scene_frame_set(Scene *scene, Main *bmain, int frame, float subframe)
{
  double cfra = (double)frame + (double)subframe;

  CLAMP(cfra, MINAFRAME, MAXFRAME);
  BKE_scene_frame_set(scene, cfra);

#  ifdef WITH_PYTHON
  BPy_BEGIN_ALLOW_THREADS;
#  endif

  for (ViewLayer *view_layer = scene->view_layers.first; view_layer != NULL;
       view_layer = view_layer->next) {
<<<<<<< HEAD
    Depsgraph *depsgraph = BKE_scene_get_depsgraph(bmain, scene, view_layer, true);
=======
    Depsgraph *depsgraph = BKE_scene_ensure_depsgraph(bmain, scene, view_layer);
>>>>>>> 019cd2e5
    BKE_scene_graph_update_for_newframe(depsgraph);
  }

#  ifdef WITH_PYTHON
  BPy_END_ALLOW_THREADS;
#  endif

  if (BKE_scene_camera_switch_update(scene)) {
    for (bScreen *screen = bmain->screens.first; screen; screen = screen->id.next) {
      BKE_screen_view3d_scene_sync(screen, scene);
    }
  }

  /* don't do notifier when we're rendering, avoid some viewport crashes
   * redrawing while the data is being modified for render */
  if (!G.is_rendering) {
    /* cant use NC_SCENE|ND_FRAME because this causes wm_event_do_notifiers to call
     * BKE_scene_graph_update_for_newframe which will loose any un-keyed changes [#24690] */
    /* WM_main_add_notifier(NC_SCENE|ND_FRAME, scene); */

    /* instead just redraw the views */
    WM_main_add_notifier(NC_WINDOW, NULL);
  }
}

static void rna_Scene_uvedit_aspect(Scene *UNUSED(scene), Object *ob, float *aspect)
{
  if ((ob->type == OB_MESH) && (ob->mode == OB_MODE_EDIT)) {
    BMEditMesh *em;
    em = BKE_editmesh_from_object(ob);
    if (EDBM_uv_check(em)) {
      ED_uvedit_get_aspect(ob, aspect, aspect + 1);
      return;
    }
  }

  aspect[0] = aspect[1] = 1.0f;
}

static void rna_SceneRender_get_frame_path(
    RenderData *rd, Main *bmain, int frame, bool preview, const char *view, char *name)
{
  const char *suffix = BKE_scene_multiview_view_suffix_get(rd, view);

  /* avoid NULL pointer */
  if (!suffix) {
    suffix = "";
  }

  if (BKE_imtype_is_movie(rd->im_format.imtype)) {
    BKE_movie_filepath_get(name, rd, preview != 0, suffix);
  }
  else {
    BKE_image_path_from_imformat(name,
                                 rd->pic,
                                 BKE_main_blendfile_path(bmain),
                                 (frame == INT_MIN) ? rd->cfra : frame,
                                 &rd->im_format,
                                 (rd->scemode & R_EXTENSION) != 0,
                                 true,
                                 suffix);
  }
}

static void rna_Scene_ray_cast(Scene *scene,
                               Depsgraph *depsgraph,
                               float origin[3],
                               float direction[3],
                               float ray_dist,
                               bool *r_success,
                               float r_location[3],
                               float r_normal[3],
                               int *r_index,
                               Object **r_ob,
                               float r_obmat[16])
{
  normalize_v3(direction);
  SnapObjectContext *sctx = ED_transform_snap_object_context_create(scene, 0);

  bool ret = ED_transform_snap_object_project_ray_ex(sctx,
                                                     depsgraph,
                                                     &(const struct SnapObjectParams){
                                                         .snap_select = SNAP_ALL,
                                                     },
                                                     origin,
                                                     direction,
                                                     &ray_dist,
                                                     r_location,
                                                     r_normal,
                                                     r_index,
                                                     r_ob,
                                                     (float(*)[4])r_obmat);

  ED_transform_snap_object_context_destroy(sctx);

  if (r_ob != NULL && *r_ob != NULL) {
    *r_ob = DEG_get_original_object(*r_ob);
  }

  if (ret) {
    *r_success = true;
  }
  else {
    *r_success = false;

    unit_m4((float(*)[4])r_obmat);
    zero_v3(r_location);
    zero_v3(r_normal);
  }
}

static void rna_Scene_sequencer_editing_free(Scene *scene)
{
  BKE_sequencer_editing_free(scene, true);
}

#  ifdef WITH_ALEMBIC

static void rna_Scene_alembic_export(Scene *scene,
                                     bContext *C,
                                     const char *filepath,
                                     int frame_start,
                                     int frame_end,
                                     int xform_samples,
                                     int geom_samples,
                                     float shutter_open,
                                     float shutter_close,
                                     bool selected_only,
                                     bool uvs,
                                     bool normals,
                                     bool vcolors,
                                     bool apply_subdiv,
                                     bool flatten_hierarchy,
                                     bool visible_objects_only,
                                     bool renderable_only,
                                     bool face_sets,
                                     bool use_subdiv_schema,
                                     bool export_hair,
                                     bool export_particles,
                                     bool packuv,
                                     float scale,
                                     bool triangulate,
                                     int quad_method,
                                     int ngon_method)
{
/* We have to enable allow_threads, because we may change scene frame number
 * during export. */
#    ifdef WITH_PYTHON
  BPy_BEGIN_ALLOW_THREADS;
#    endif

  const struct AlembicExportParams params = {
      .frame_start = frame_start,
      .frame_end = frame_end,

      .frame_samples_xform = xform_samples,
      .frame_samples_shape = geom_samples,

      .shutter_open = shutter_open,
      .shutter_close = shutter_close,

      .selected_only = selected_only,
      .uvs = uvs,
      .normals = normals,
      .vcolors = vcolors,
      .apply_subdiv = apply_subdiv,
      .flatten_hierarchy = flatten_hierarchy,
      .visible_objects_only = visible_objects_only,
      .renderable_only = renderable_only,
      .face_sets = face_sets,
      .use_subdiv_schema = use_subdiv_schema,
      .export_hair = export_hair,
      .export_particles = export_particles,
      .packuv = packuv,
      .triangulate = triangulate,
      .quad_method = quad_method,
      .ngon_method = ngon_method,

      .global_scale = scale,
  };

  ABC_export(scene, C, filepath, &params, true);

#    ifdef WITH_PYTHON
  BPy_END_ALLOW_THREADS;
#    endif
}

#  endif

#else

void RNA_api_scene(StructRNA *srna)
{
  FunctionRNA *func;
  PropertyRNA *parm;

  func = RNA_def_function(srna, "frame_set", "rna_Scene_frame_set");
  RNA_def_function_ui_description(func, "Set scene frame updating all objects immediately");
  parm = RNA_def_int(
      func, "frame", 0, MINAFRAME, MAXFRAME, "", "Frame number to set", MINAFRAME, MAXFRAME);
  RNA_def_parameter_flags(parm, 0, PARM_REQUIRED);
  RNA_def_float(
      func, "subframe", 0.0, 0.0, 1.0, "", "Sub-frame time, between 0.0 and 1.0", 0.0, 1.0);
  RNA_def_function_flag(func, FUNC_USE_MAIN);

  func = RNA_def_function(srna, "uvedit_aspect", "rna_Scene_uvedit_aspect");
  RNA_def_function_ui_description(func, "Get uv aspect for current object");
  parm = RNA_def_pointer(func, "object", "Object", "", "Object");
  RNA_def_parameter_flags(parm, PROP_NEVER_NULL, PARM_REQUIRED);
  parm = RNA_def_float_vector(func, "result", 2, NULL, 0.0f, FLT_MAX, "", "aspect", 0.0f, FLT_MAX);
  RNA_def_parameter_flags(parm, PROP_THICK_WRAP, 0);
  RNA_def_function_output(func, parm);

  /* Ray Cast */
  func = RNA_def_function(srna, "ray_cast", "rna_Scene_ray_cast");
  RNA_def_function_ui_description(func, "Cast a ray onto in object space");

  parm = RNA_def_pointer(func, "depsgraph", "Depsgraph", "", "The current dependency graph");
  RNA_def_parameter_flags(parm, PROP_NEVER_NULL, PARM_REQUIRED);
  /* ray start and end */
  parm = RNA_def_float_vector(func, "origin", 3, NULL, -FLT_MAX, FLT_MAX, "", "", -1e4, 1e4);
  RNA_def_parameter_flags(parm, 0, PARM_REQUIRED);
  parm = RNA_def_float_vector(func, "direction", 3, NULL, -FLT_MAX, FLT_MAX, "", "", -1e4, 1e4);
  RNA_def_parameter_flags(parm, 0, PARM_REQUIRED);
  RNA_def_float(func,
                "distance",
                BVH_RAYCAST_DIST_MAX,
                0.0,
                BVH_RAYCAST_DIST_MAX,
                "",
                "Maximum distance",
                0.0,
                BVH_RAYCAST_DIST_MAX);
  /* return location and normal */
  parm = RNA_def_boolean(func, "result", 0, "", "");
  RNA_def_function_output(func, parm);
  parm = RNA_def_float_vector(func,
                              "location",
                              3,
                              NULL,
                              -FLT_MAX,
                              FLT_MAX,
                              "Location",
                              "The hit location of this ray cast",
                              -1e4,
                              1e4);
  RNA_def_parameter_flags(parm, PROP_THICK_WRAP, 0);
  RNA_def_function_output(func, parm);
  parm = RNA_def_float_vector(func,
                              "normal",
                              3,
                              NULL,
                              -FLT_MAX,
                              FLT_MAX,
                              "Normal",
                              "The face normal at the ray cast hit location",
                              -1e4,
                              1e4);
  RNA_def_parameter_flags(parm, PROP_THICK_WRAP, 0);
  RNA_def_function_output(func, parm);
  parm = RNA_def_int(
      func, "index", 0, 0, 0, "", "The face index, -1 when original data isn't available", 0, 0);
  RNA_def_function_output(func, parm);
  parm = RNA_def_pointer(func, "object", "Object", "", "Ray cast object");
  RNA_def_function_output(func, parm);
  parm = RNA_def_float_matrix(func, "matrix", 4, 4, NULL, 0.0f, 0.0f, "", "Matrix", 0.0f, 0.0f);
  RNA_def_function_output(func, parm);

  /* Sequencer. */
  func = RNA_def_function(srna, "sequence_editor_create", "BKE_sequencer_editing_ensure");
  RNA_def_function_ui_description(func, "Ensure sequence editor is valid in this scene");
  parm = RNA_def_pointer(
      func, "sequence_editor", "SequenceEditor", "", "New sequence editor data or NULL");
  RNA_def_function_return(func, parm);

  func = RNA_def_function(srna, "sequence_editor_clear", "rna_Scene_sequencer_editing_free");
  RNA_def_function_ui_description(func, "Clear sequence editor in this scene");

#  ifdef WITH_ALEMBIC
  /* XXX Deprecated, will be removed in 2.8 in favor of calling the export operator. */
  func = RNA_def_function(srna, "alembic_export", "rna_Scene_alembic_export");
  RNA_def_function_ui_description(
      func, "Export to Alembic file (deprecated, use the Alembic export operator)");

  parm = RNA_def_string(
      func, "filepath", NULL, FILE_MAX, "File Path", "File path to write Alembic file");
  RNA_def_parameter_flags(parm, 0, PARM_REQUIRED);
  RNA_def_property_subtype(parm, PROP_FILEPATH); /* allow non utf8 */

  RNA_def_int(func, "frame_start", 1, INT_MIN, INT_MAX, "Start", "Start Frame", INT_MIN, INT_MAX);
  RNA_def_int(func, "frame_end", 1, INT_MIN, INT_MAX, "End", "End Frame", INT_MIN, INT_MAX);
  RNA_def_int(
      func, "xform_samples", 1, 1, 128, "Xform samples", "Transform samples per frame", 1, 128);
  RNA_def_int(
      func, "geom_samples", 1, 1, 128, "Geom samples", "Geometry samples per frame", 1, 128);
  RNA_def_float(func, "shutter_open", 0.0f, -1.0f, 1.0f, "Shutter open", "", -1.0f, 1.0f);
  RNA_def_float(func, "shutter_close", 1.0f, -1.0f, 1.0f, "Shutter close", "", -1.0f, 1.0f);
  RNA_def_boolean(func, "selected_only", 0, "Selected only", "Export only selected objects");
  RNA_def_boolean(func, "uvs", 1, "UVs", "Export UVs");
  RNA_def_boolean(func, "normals", 1, "Normals", "Export normals");
  RNA_def_boolean(func, "vcolors", 0, "Vertex colors", "Export vertex colors");
  RNA_def_boolean(
      func, "apply_subdiv", 1, "Subsurfs as meshes", "Export subdivision surfaces as meshes");
  RNA_def_boolean(func, "flatten", 0, "Flatten hierarchy", "Flatten hierarchy");
  RNA_def_boolean(func,
                  "visible_objects_only",
                  0,
                  "Visible layers only",
                  "Export only objects in visible layers");
  RNA_def_boolean(func,
                  "renderable_only",
                  0,
                  "Renderable objects only",
                  "Export only objects marked renderable in the outliner");
  RNA_def_boolean(func, "face_sets", 0, "Facesets", "Export face sets");
  RNA_def_boolean(func,
                  "subdiv_schema",
                  0,
                  "Use Alembic subdivision Schema",
                  "Use Alembic subdivision Schema");
  RNA_def_boolean(
      func, "export_hair", 1, "Export Hair", "Exports hair particle systems as animated curves");
  RNA_def_boolean(
      func, "export_particles", 1, "Export Particles", "Exports non-hair particle systems");
  RNA_def_boolean(
      func, "packuv", 0, "Export with packed UV islands", "Export with packed UV islands");
  RNA_def_float(
      func,
      "scale",
      1.0f,
      0.0001f,
      1000.0f,
      "Scale",
      "Value by which to enlarge or shrink the objects with respect to the world's origin",
      0.0001f,
      1000.0f);
  RNA_def_boolean(
      func, "triangulate", 0, "Triangulate", "Export Polygons (Quads & NGons) as Triangles");
  RNA_def_enum(func,
               "quad_method",
               rna_enum_modifier_triangulate_quad_method_items,
               0,
               "Quad Method",
               "Method for splitting the quads into triangles");
  RNA_def_enum(func,
               "ngon_method",
               rna_enum_modifier_triangulate_quad_method_items,
               0,
               "Polygon Method",
               "Method for splitting the polygons into triangles");

  RNA_def_function_flag(func, FUNC_USE_CONTEXT);
#  endif
}

void RNA_api_scene_render(StructRNA *srna)
{
  FunctionRNA *func;
  PropertyRNA *parm;

  func = RNA_def_function(srna, "frame_path", "rna_SceneRender_get_frame_path");
  RNA_def_function_flag(func, FUNC_USE_MAIN);
  RNA_def_function_ui_description(
      func, "Return the absolute path to the filename to be written for a given frame");
  RNA_def_int(func,
              "frame",
              INT_MIN,
              INT_MIN,
              INT_MAX,
              "",
              "Frame number to use, if unset the current frame will be used",
              MINAFRAME,
              MAXFRAME);
  RNA_def_boolean(func, "preview", 0, "Preview", "Use preview range");
  RNA_def_string_file_path(func,
                           "view",
                           NULL,
                           FILE_MAX,
                           "View",
                           "The name of the view to use to replace the \"%\" chars");
  parm = RNA_def_string_file_path(func,
                                  "filepath",
                                  NULL,
                                  FILE_MAX,
                                  "File Path",
                                  "The resulting filepath from the scenes render settings");
  RNA_def_parameter_flags(parm, PROP_THICK_WRAP, 0); /* needed for string return value */
  RNA_def_function_output(func, parm);
}

#endif<|MERGE_RESOLUTION|>--- conflicted
+++ resolved
@@ -72,11 +72,7 @@
 
   for (ViewLayer *view_layer = scene->view_layers.first; view_layer != NULL;
        view_layer = view_layer->next) {
-<<<<<<< HEAD
-    Depsgraph *depsgraph = BKE_scene_get_depsgraph(bmain, scene, view_layer, true);
-=======
     Depsgraph *depsgraph = BKE_scene_ensure_depsgraph(bmain, scene, view_layer);
->>>>>>> 019cd2e5
     BKE_scene_graph_update_for_newframe(depsgraph);
   }
 
