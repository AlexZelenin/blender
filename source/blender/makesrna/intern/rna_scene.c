/*
 * ***** BEGIN GPL LICENSE BLOCK *****
 *
 * This program is free software; you can redistribute it and/or
 * modify it under the terms of the GNU General Public License
 * as published by the Free Software Foundation; either version 2
 * of the License, or (at your option) any later version.
 *
 * This program is distributed in the hope that it will be useful,
 * but WITHOUT ANY WARRANTY; without even the implied warranty of
 * MERCHANTABILITY or FITNESS FOR A PARTICULAR PURPOSE.  See the
 * GNU General Public License for more details.
 *
 * You should have received a copy of the GNU General Public License
 * along with this program; if not, write to the Free Software Foundation,
 * Inc., 51 Franklin Street, Fifth Floor, Boston, MA 02110-1301, USA.
 *
 * Contributor(s): Blender Foundation (2008).
 *
 * ***** END GPL LICENSE BLOCK *****
 */

/** \file blender/makesrna/intern/rna_scene.c
 *  \ingroup RNA
 */

#include <stdlib.h>

#include "DNA_brush_types.h"
#include "DNA_collection_types.h"
#include "DNA_modifier_types.h"
#include "DNA_particle_types.h"
#include "DNA_rigidbody_types.h"
#include "DNA_scene_types.h"
#include "DNA_layer_types.h"
#include "DNA_linestyle_types.h"
#include "DNA_userdef_types.h"
#include "DNA_world_types.h"
#include "DNA_gpencil_types.h"
#include "DNA_view3d_types.h"
#include "DNA_screen_types.h" /* TransformOrientation */
#include "DNA_lanpr_types.h"

#include "IMB_imbuf_types.h"

#include "BLI_math.h"
#include "BLI_string_utils.h"

#include "BLT_translation.h"

#include "BKE_editmesh.h"
#include "BKE_paint.h"

#include "ED_object.h"
#include "ED_gpencil.h"

#include "GPU_extensions.h"

#include "DRW_engine.h"

#include "RNA_define.h"
#include "RNA_enum_types.h"

#include "rna_internal.h"

/* Include for Bake Options */
#include "RE_engine.h"
#include "RE_pipeline.h"

#ifdef WITH_FFMPEG
#  include "BKE_writeffmpeg.h"
#  include <libavcodec/avcodec.h>
#  include <libavformat/avformat.h>
#  include "ffmpeg_compat.h"
#endif

#include "ED_render.h"
#include "ED_transform.h"

#include "WM_api.h"
#include "WM_types.h"

#include "BLI_threads.h"

#include "DEG_depsgraph.h"

#ifdef WITH_OPENEXR
const EnumPropertyItem rna_enum_exr_codec_items[] = {
	{R_IMF_EXR_CODEC_NONE, "NONE", 0, "None", ""},
	{R_IMF_EXR_CODEC_PXR24, "PXR24", 0, "Pxr24 (lossy)", ""},
	{R_IMF_EXR_CODEC_ZIP, "ZIP", 0, "ZIP (lossless)", ""},
	{R_IMF_EXR_CODEC_PIZ, "PIZ", 0, "PIZ (lossless)", ""},
	{R_IMF_EXR_CODEC_RLE, "RLE", 0, "RLE (lossless)", ""},
	{R_IMF_EXR_CODEC_ZIPS, "ZIPS", 0, "ZIPS (lossless)", ""},
	{R_IMF_EXR_CODEC_B44, "B44", 0, "B44 (lossy)", ""},
	{R_IMF_EXR_CODEC_B44A, "B44A", 0, "B44A (lossy)", ""},
	{R_IMF_EXR_CODEC_DWAA, "DWAA", 0, "DWAA (lossy)", ""},
	/* NOTE: Commented out for until new OpenEXR is released, see T50673. */
	/* {R_IMF_EXR_CODEC_DWAB, "DWAB", 0, "DWAB (lossy)", ""}, */
	{0, NULL, 0, NULL, NULL}
};
#endif

#ifndef RNA_RUNTIME
static const EnumPropertyItem uv_sculpt_relaxation_items[] = {
	{UV_SCULPT_TOOL_RELAX_LAPLACIAN, "LAPLACIAN", 0, "Laplacian", "Use Laplacian method for relaxation"},
	{UV_SCULPT_TOOL_RELAX_HC, "HC", 0, "HC", "Use HC method for relaxation"},
	{0, NULL, 0, NULL, NULL}
};
#endif

const EnumPropertyItem rna_enum_uv_sculpt_tool_items[] = {
	{UV_SCULPT_TOOL_PINCH, "PINCH", 0, "Pinch", "Pinch UVs"},
	{UV_SCULPT_TOOL_RELAX, "RELAX", 0, "Relax", "Relax UVs"},
	{UV_SCULPT_TOOL_GRAB, "GRAB", 0, "Grab", "Grab UVs"},
	{0, NULL, 0, NULL, NULL}
};


const EnumPropertyItem rna_enum_snap_target_items[] = {
	{SCE_SNAP_TARGET_CLOSEST, "CLOSEST", 0, "Closest", "Snap closest point onto target"},
	{SCE_SNAP_TARGET_CENTER, "CENTER", 0, "Center", "Snap transormation center onto target"},
	{SCE_SNAP_TARGET_MEDIAN, "MEDIAN", 0, "Median", "Snap median onto target"},
	{SCE_SNAP_TARGET_ACTIVE, "ACTIVE", 0, "Active", "Snap active onto target"},
	{0, NULL, 0, NULL, NULL}
};

const EnumPropertyItem rna_enum_proportional_falloff_items[] = {
	{PROP_SMOOTH, "SMOOTH", ICON_SMOOTHCURVE, "Smooth", "Smooth falloff"},
	{PROP_SPHERE, "SPHERE", ICON_SPHERECURVE, "Sphere", "Spherical falloff"},
	{PROP_ROOT, "ROOT", ICON_ROOTCURVE, "Root", "Root falloff"},
	{PROP_INVSQUARE, "INVERSE_SQUARE", ICON_ROOTCURVE, "Inverse Square", "Inverse Square falloff"},
	{PROP_SHARP, "SHARP", ICON_SHARPCURVE, "Sharp", "Sharp falloff"},
	{PROP_LIN, "LINEAR", ICON_LINCURVE, "Linear", "Linear falloff"},
	{PROP_CONST, "CONSTANT", ICON_NOCURVE, "Constant", "Constant falloff"},
	{PROP_RANDOM, "RANDOM", ICON_RNDCURVE, "Random", "Random falloff"},
	{0, NULL, 0, NULL, NULL}
};

/* subset of the enum - only curves, missing random and const */
const EnumPropertyItem rna_enum_proportional_falloff_curve_only_items[] = {
	{PROP_SMOOTH, "SMOOTH", ICON_SMOOTHCURVE, "Smooth", "Smooth falloff"},
	{PROP_SPHERE, "SPHERE", ICON_SPHERECURVE, "Sphere", "Spherical falloff"},
	{PROP_ROOT, "ROOT", ICON_ROOTCURVE, "Root", "Root falloff"},
	{PROP_INVSQUARE, "INVERSE_SQUARE", ICON_ROOTCURVE, "Inverse Square", "Inverse Square falloff"},
	{PROP_SHARP, "SHARP", ICON_SHARPCURVE, "Sharp", "Sharp falloff"},
	{PROP_LIN, "LINEAR", ICON_LINCURVE, "Linear", "Linear falloff"},
	{0, NULL, 0, NULL, NULL}
};


const EnumPropertyItem rna_enum_proportional_editing_items[] = {
	{PROP_EDIT_OFF, "DISABLED", ICON_PROP_OFF, "Disable", "Proportional Editing disabled"},
	{PROP_EDIT_ON, "ENABLED", ICON_PROP_ON, "Enable", "Proportional Editing enabled"},
	{PROP_EDIT_PROJECTED, "PROJECTED", ICON_PROP_ON, "Projected (2D)",
	 "Proportional Editing using screen space locations"},
	{PROP_EDIT_CONNECTED, "CONNECTED", ICON_PROP_CON, "Connected",
	 "Proportional Editing using connected geometry only"},
	{0, NULL, 0, NULL, NULL}
};

/* keep for operators, not used here */
const EnumPropertyItem rna_enum_mesh_select_mode_items[] = {
	{SCE_SELECT_VERTEX, "VERTEX", ICON_VERTEXSEL, "Vertex", "Vertex selection mode"},
	{SCE_SELECT_EDGE, "EDGE", ICON_EDGESEL, "Edge", "Edge selection mode"},
	{SCE_SELECT_FACE, "FACE", ICON_FACESEL, "Face", "Face selection mode"},
	{0, NULL, 0, NULL, NULL}
};

const EnumPropertyItem rna_enum_mesh_select_mode_uv_items[] = {
	{UV_SELECT_VERTEX, "VERTEX", ICON_UV_VERTEXSEL, "Vertex", "Vertex selection mode"},
	{UV_SELECT_EDGE, "EDGE", ICON_UV_EDGESEL, "Edge", "Edge selection mode"},
	{UV_SELECT_FACE, "FACE", ICON_UV_FACESEL, "Face", "Face selection mode"},
	{UV_SELECT_ISLAND, "ISLAND", ICON_UV_ISLANDSEL, "Island", "Island selection mode"},
	{0, NULL, 0, NULL, NULL}
};

const EnumPropertyItem rna_enum_snap_element_items[] = {
	{SCE_SNAP_MODE_INCREMENT, "INCREMENT", ICON_SNAP_INCREMENT, "Increment", "Snap to increments of grid"},
	{SCE_SNAP_MODE_VERTEX, "VERTEX", ICON_SNAP_VERTEX, "Vertex", "Snap to vertices"},
	{SCE_SNAP_MODE_EDGE, "EDGE", ICON_SNAP_EDGE, "Edge", "Snap to edges"},
	{SCE_SNAP_MODE_FACE, "FACE", ICON_SNAP_FACE, "Face", "Snap to faces"},
	{SCE_SNAP_MODE_VOLUME, "VOLUME", ICON_SNAP_VOLUME, "Volume", "Snap to volume"},
	{0, NULL, 0, NULL, NULL}
};

const EnumPropertyItem rna_enum_snap_node_element_items[] = {
	{SCE_SNAP_MODE_GRID,   "GRID",    ICON_SNAP_GRID, "Grid", "Snap to grid"},
	{SCE_SNAP_MODE_NODE_X, "NODE_X",  ICON_NODE_SIDE, "Node X", "Snap to left/right node border"},
	{SCE_SNAP_MODE_NODE_Y, "NODE_Y",  ICON_NODE_TOP, "Node Y", "Snap to top/bottom node border"},
	{SCE_SNAP_MODE_NODE_X | SCE_SNAP_MODE_NODE_Y, "NODE_XY", ICON_NODE_CORNER, "Node X / Y", "Snap to any node border"},
	{0, NULL, 0, NULL, NULL}
};

#ifndef RNA_RUNTIME
static const EnumPropertyItem snap_uv_element_items[] = {
	{SCE_SNAP_MODE_INCREMENT, "INCREMENT", ICON_SNAP_INCREMENT, "Increment", "Snap to increments of grid"},
	{SCE_SNAP_MODE_VERTEX, "VERTEX", ICON_SNAP_VERTEX, "Vertex", "Snap to vertices"},
	{0, NULL, 0, NULL, NULL}
};
#endif

const EnumPropertyItem rna_enum_curve_fit_method_items[] = {
	{CURVE_PAINT_FIT_METHOD_REFIT, "REFIT", 0, "Refit", "Incrementally re-fit the curve (high quality)"},
	{CURVE_PAINT_FIT_METHOD_SPLIT, "SPLIT", 0, "Split", "Split the curve until the tolerance is met (fast)"},
	{0, NULL, 0, NULL, NULL}
};

/* workaround for duplicate enums,
 * have each enum line as a define then conditionally set it or not
 */

#define R_IMF_ENUM_BMP      {R_IMF_IMTYPE_BMP, "BMP", ICON_FILE_IMAGE, "BMP", "Output image in bitmap format"},
#define R_IMF_ENUM_IRIS     {R_IMF_IMTYPE_IRIS, "IRIS", ICON_FILE_IMAGE, "Iris", \
		                     "Output image in (old!) SGI IRIS format"},
#define R_IMF_ENUM_PNG      {R_IMF_IMTYPE_PNG, "PNG", ICON_FILE_IMAGE, "PNG", "Output image in PNG format"},
#define R_IMF_ENUM_JPEG     {R_IMF_IMTYPE_JPEG90, "JPEG", ICON_FILE_IMAGE, "JPEG", "Output image in JPEG format"},
#define R_IMF_ENUM_TAGA     {R_IMF_IMTYPE_TARGA, "TARGA", ICON_FILE_IMAGE, "Targa", "Output image in Targa format"},
#define R_IMF_ENUM_TAGA_RAW {R_IMF_IMTYPE_RAWTGA, "TARGA_RAW", ICON_FILE_IMAGE, "Targa Raw", \
		                     "Output image in uncompressed Targa format"},

#if 0 /* UNUSED (so far) */
#ifdef WITH_DDS
#  define R_IMF_ENUM_DDS {R_IMF_IMTYPE_DDS, "DDS", ICON_FILE_IMAGE, "DDS", "Output image in DDS format"},
#else
#  define R_IMF_ENUM_DDS
#endif
#endif

#ifdef WITH_OPENJPEG
#  define R_IMF_ENUM_JPEG2K {R_IMF_IMTYPE_JP2, "JPEG2000", ICON_FILE_IMAGE, "JPEG 2000", \
		                     "Output image in JPEG 2000 format"},
#else
#  define R_IMF_ENUM_JPEG2K
#endif

#ifdef WITH_CINEON
#  define R_IMF_ENUM_CINEON {R_IMF_IMTYPE_CINEON, "CINEON", ICON_FILE_IMAGE, "Cineon", \
		                     "Output image in Cineon format"},
#  define R_IMF_ENUM_DPX    {R_IMF_IMTYPE_DPX, "DPX", ICON_FILE_IMAGE, "DPX", "Output image in DPX format"},
#else
#  define R_IMF_ENUM_CINEON
#  define R_IMF_ENUM_DPX
#endif

#ifdef WITH_OPENEXR
#  define R_IMF_ENUM_EXR_MULTILAYER  {R_IMF_IMTYPE_MULTILAYER, "OPEN_EXR_MULTILAYER", ICON_FILE_IMAGE, \
		                              "OpenEXR MultiLayer", \
		                              "Output image in multilayer OpenEXR format"},
#  define R_IMF_ENUM_EXR        {R_IMF_IMTYPE_OPENEXR, "OPEN_EXR", ICON_FILE_IMAGE, "OpenEXR", \
		                         "Output image in OpenEXR format"},
#else
#  define R_IMF_ENUM_EXR_MULTILAYER
#  define R_IMF_ENUM_EXR
#endif

#ifdef WITH_HDR
#  define R_IMF_ENUM_HDR  {R_IMF_IMTYPE_RADHDR, "HDR", ICON_FILE_IMAGE, "Radiance HDR", \
		                   "Output image in Radiance HDR format"},
#else
#  define R_IMF_ENUM_HDR
#endif

#ifdef WITH_TIFF
#  define R_IMF_ENUM_TIFF {R_IMF_IMTYPE_TIFF, "TIFF", ICON_FILE_IMAGE, "TIFF", "Output image in TIFF format"},
#else
#  define R_IMF_ENUM_TIFF
#endif

#define IMAGE_TYPE_ITEMS_IMAGE_ONLY                                           \
	R_IMF_ENUM_BMP                                                            \
	/* DDS save not supported yet R_IMF_ENUM_DDS */                           \
	R_IMF_ENUM_IRIS                                                           \
	R_IMF_ENUM_PNG                                                            \
	R_IMF_ENUM_JPEG                                                           \
	R_IMF_ENUM_JPEG2K                                                         \
	R_IMF_ENUM_TAGA                                                           \
	R_IMF_ENUM_TAGA_RAW                                                       \
	{0, "", 0, " ", NULL},                                                    \
	R_IMF_ENUM_CINEON                                                         \
	R_IMF_ENUM_DPX                                                            \
	R_IMF_ENUM_EXR_MULTILAYER                                                 \
	R_IMF_ENUM_EXR                                                            \
	R_IMF_ENUM_HDR                                                            \
	R_IMF_ENUM_TIFF                                                           \


#ifdef RNA_RUNTIME
static const EnumPropertyItem image_only_type_items[] = {

	IMAGE_TYPE_ITEMS_IMAGE_ONLY

	{0, NULL, 0, NULL, NULL}
};
#endif

const EnumPropertyItem rna_enum_image_type_items[] = {
	{0, "", 0, N_("Image"), NULL},

	IMAGE_TYPE_ITEMS_IMAGE_ONLY

	{0, "", 0, N_("Movie"), NULL},
	{R_IMF_IMTYPE_AVIJPEG, "AVI_JPEG", ICON_FILE_MOVIE, "AVI JPEG", "Output video in AVI JPEG format"},
	{R_IMF_IMTYPE_AVIRAW, "AVI_RAW", ICON_FILE_MOVIE, "AVI Raw", "Output video in AVI Raw format"},
#ifdef WITH_FFMPEG
	{R_IMF_IMTYPE_FFMPEG, "FFMPEG", ICON_FILE_MOVIE, "FFmpeg video", "The most versatile way to output video files"},
#endif
	{0, NULL, 0, NULL, NULL}
};

const EnumPropertyItem rna_enum_image_color_mode_items[] = {
	{R_IMF_PLANES_BW, "BW", 0, "BW", "Images get saved in 8 bits grayscale (only PNG, JPEG, TGA, TIF)"},
	{R_IMF_PLANES_RGB, "RGB", 0, "RGB", "Images are saved with RGB (color) data"},
	{R_IMF_PLANES_RGBA, "RGBA", 0, "RGBA", "Images are saved with RGB and Alpha data (if supported)"},
	{0, NULL, 0, NULL, NULL}
};

#ifdef RNA_RUNTIME
#define IMAGE_COLOR_MODE_BW   rna_enum_image_color_mode_items[0]
#define IMAGE_COLOR_MODE_RGB  rna_enum_image_color_mode_items[1]
#define IMAGE_COLOR_MODE_RGBA rna_enum_image_color_mode_items[2]
#endif

const EnumPropertyItem rna_enum_image_color_depth_items[] = {
	/* 1 (monochrome) not used */
	{R_IMF_CHAN_DEPTH_8,   "8", 0, "8",  "8 bit color channels"},
	{R_IMF_CHAN_DEPTH_10, "10", 0, "10", "10 bit color channels"},
	{R_IMF_CHAN_DEPTH_12, "12", 0, "12", "12 bit color channels"},
	{R_IMF_CHAN_DEPTH_16, "16", 0, "16", "16 bit color channels"},
	/* 24 not used */
	{R_IMF_CHAN_DEPTH_32, "32", 0, "32", "32 bit color channels"},
	{0, NULL, 0, NULL, NULL}
};

const EnumPropertyItem rna_enum_normal_space_items[] = {
	{R_BAKE_SPACE_OBJECT, "OBJECT", 0, "Object", "Bake the normals in object space"},
	{R_BAKE_SPACE_TANGENT, "TANGENT", 0, "Tangent", "Bake the normals in tangent space"},
	{0, NULL, 0, NULL, NULL}
};

const EnumPropertyItem rna_enum_normal_swizzle_items[] = {
	{R_BAKE_POSX, "POS_X", 0, "+X", ""},
	{R_BAKE_POSY, "POS_Y", 0, "+Y", ""},
	{R_BAKE_POSZ, "POS_Z", 0, "+Z", ""},
	{R_BAKE_NEGX, "NEG_X", 0, "-X", ""},
	{R_BAKE_NEGY, "NEG_Y", 0, "-Y", ""},
	{R_BAKE_NEGZ, "NEG_Z", 0, "-Z", ""},
	{0, NULL, 0, NULL, NULL}
};

const EnumPropertyItem rna_enum_bake_save_mode_items[] = {
	{R_BAKE_SAVE_INTERNAL, "INTERNAL", 0, "Internal", "Save the baking map in an internal image data-block"},
	{R_BAKE_SAVE_EXTERNAL, "EXTERNAL", 0, "External", "Save the baking map in an external file"},
	{0, NULL, 0, NULL, NULL}
};

#define R_IMF_VIEWS_ENUM_IND      {R_IMF_VIEWS_INDIVIDUAL, "INDIVIDUAL", 0, "Individual", \
		                           "Individual files for each view with the prefix as defined by the scene views"},
#define R_IMF_VIEWS_ENUM_S3D      {R_IMF_VIEWS_STEREO_3D, "STEREO_3D", 0, "Stereo 3D", \
		                           "Single file with an encoded stereo pair"},
#define R_IMF_VIEWS_ENUM_MV       {R_IMF_VIEWS_MULTIVIEW, "MULTIVIEW", 0, "Multi-View", "Single file with all the views"},

const EnumPropertyItem rna_enum_views_format_items[] = {
	R_IMF_VIEWS_ENUM_IND
	R_IMF_VIEWS_ENUM_S3D
	{0, NULL, 0, NULL, NULL}
};

const EnumPropertyItem rna_enum_views_format_multilayer_items[] = {
	R_IMF_VIEWS_ENUM_IND
	R_IMF_VIEWS_ENUM_MV
	{0, NULL, 0, NULL, NULL}
};

const EnumPropertyItem rna_enum_views_format_multiview_items[] = {
	R_IMF_VIEWS_ENUM_IND
	R_IMF_VIEWS_ENUM_S3D
	R_IMF_VIEWS_ENUM_MV
	{0, NULL, 0, NULL, NULL}
};

#undef R_IMF_VIEWS_ENUM_IND
#undef R_IMF_VIEWS_ENUM_S3D
#undef R_IMF_VIEWS_ENUM_MV

const EnumPropertyItem rna_enum_stereo3d_display_items[] = {
	{S3D_DISPLAY_ANAGLYPH, "ANAGLYPH", 0, "Anaglyph",
	 "Render views for left and right eyes as two differently filtered colors in a single image "
	 "(anaglyph glasses are required)"},
	{S3D_DISPLAY_INTERLACE, "INTERLACE", 0, "Interlace",
	 "Render views for left and right eyes interlaced in a single image (3D-ready monitor is required)"},
	{S3D_DISPLAY_PAGEFLIP, "TIMESEQUENTIAL", 0, "Time Sequential",
	 "Render alternate eyes (also known as page flip, quad buffer support in the graphic card is required)"},
	{S3D_DISPLAY_SIDEBYSIDE, "SIDEBYSIDE", 0, "Side-by-Side", "Render views for left and right eyes side-by-side"},
	{S3D_DISPLAY_TOPBOTTOM, "TOPBOTTOM", 0, "Top-Bottom", "Render views for left and right eyes one above another"},
	{0, NULL, 0, NULL, NULL}
};

const EnumPropertyItem rna_enum_stereo3d_anaglyph_type_items[] = {
	{S3D_ANAGLYPH_REDCYAN, "RED_CYAN", 0, "Red-Cyan", ""},
	{S3D_ANAGLYPH_GREENMAGENTA, "GREEN_MAGENTA", 0, "Green-Magenta", ""},
	{S3D_ANAGLYPH_YELLOWBLUE, "YELLOW_BLUE", 0, "Yellow-Blue", ""},
	{0, NULL, 0, NULL, NULL}
};

const EnumPropertyItem rna_enum_stereo3d_interlace_type_items[] = {
	{S3D_INTERLACE_ROW, "ROW_INTERLEAVED", 0, "Row Interleaved", ""},
	{S3D_INTERLACE_COLUMN, "COLUMN_INTERLEAVED", 0, "Column Interleaved", ""},
	{S3D_INTERLACE_CHECKERBOARD, "CHECKERBOARD_INTERLEAVED", 0, "Checkerboard Interleaved", ""},
	{0, NULL, 0, NULL, NULL}
};

const EnumPropertyItem rna_enum_bake_pass_filter_type_items[] = {
	{R_BAKE_PASS_FILTER_NONE, "NONE", 0, "None", ""},
	{R_BAKE_PASS_FILTER_AO, "AO", 0, "AO", ""},
	{R_BAKE_PASS_FILTER_EMIT, "EMIT", 0, "Emit", ""},
	{R_BAKE_PASS_FILTER_DIRECT, "DIRECT", 0, "Direct", ""},
	{R_BAKE_PASS_FILTER_INDIRECT, "INDIRECT", 0, "Indirect", ""},
	{R_BAKE_PASS_FILTER_COLOR, "COLOR", 0, "Color", ""},
	{R_BAKE_PASS_FILTER_DIFFUSE, "DIFFUSE", 0, "Diffuse", ""},
	{R_BAKE_PASS_FILTER_GLOSSY, "GLOSSY", 0, "Glossy", ""},
	{R_BAKE_PASS_FILTER_TRANSM, "TRANSMISSION", 0, "Transmission", ""},
	{R_BAKE_PASS_FILTER_SUBSURFACE, "SUBSURFACE", 0, "Subsurface", ""},
	{0, NULL, 0, NULL, NULL}
};

static const EnumPropertyItem rna_enum_gizmo_items[] = {
	{SCE_GIZMO_SHOW_TRANSLATE, "TRANSLATE", 0, "Move", ""},
	{SCE_GIZMO_SHOW_ROTATE, "ROTATE", 0, "Rotate", ""},
	{SCE_GIZMO_SHOW_SCALE, "SCALE", 0, "Scale", ""},
	{0, NULL, 0, NULL, NULL}
};

#ifndef RNA_RUNTIME
static const EnumPropertyItem rna_enum_gpencil_interpolation_mode_items[] = {
	/* interpolation */
	{0, "", 0, N_("Interpolation"), "Standard transitions between keyframes"},
	{GP_IPO_LINEAR,   "LINEAR", ICON_IPO_LINEAR, "Linear", "Straight-line interpolation between A and B (i.e. no ease in/out)"},
	{GP_IPO_CURVEMAP, "CUSTOM", ICON_IPO_BEZIER, "Custom", "Custom interpolation defined using a curve map"},

	/* easing */
	{0, "", 0, N_("Easing (by strength)"), "Predefined inertial transitions, useful for motion graphics (from least to most ''dramatic'')"},
	{GP_IPO_SINE, "SINE", ICON_IPO_SINE, "Sinusoidal", "Sinusoidal easing (weakest, almost linear but with a slight curvature)"},
	{GP_IPO_QUAD, "QUAD", ICON_IPO_QUAD, "Quadratic", "Quadratic easing"},
	{GP_IPO_CUBIC, "CUBIC", ICON_IPO_CUBIC, "Cubic", "Cubic easing"},
	{GP_IPO_QUART, "QUART", ICON_IPO_QUART, "Quartic", "Quartic easing"},
	{GP_IPO_QUINT, "QUINT", ICON_IPO_QUINT, "Quintic", "Quintic easing"},
	{GP_IPO_EXPO, "EXPO", ICON_IPO_EXPO, "Exponential", "Exponential easing (dramatic)"},
	{GP_IPO_CIRC, "CIRC", ICON_IPO_CIRC, "Circular", "Circular easing (strongest and most dynamic)"},

	{0, "", 0, N_("Dynamic Effects"), "Simple physics-inspired easing effects"},
	{GP_IPO_BACK, "BACK", ICON_IPO_BACK, "Back", "Cubic easing with overshoot and settle"},
	{GP_IPO_BOUNCE, "BOUNCE", ICON_IPO_BOUNCE, "Bounce", "Exponentially decaying parabolic bounce, like when objects collide"},
	{GP_IPO_ELASTIC, "ELASTIC", ICON_IPO_ELASTIC, "Elastic", "Exponentially decaying sine wave, like an elastic band"},

	{0, NULL, 0, NULL, NULL}
};

#endif

const EnumPropertyItem rna_enum_transform_pivot_items_full[] = {
<<<<<<< HEAD
	{V3D_AROUND_CENTER_BOUNDS, "BOUNDING_BOX_CENTER", ICON_ROTATE, "Bounding Box Center",
	 "Pivot around bounding box center of selected object(s)"},
	{V3D_AROUND_CURSOR, "CURSOR", ICON_CURSOR, "3D Cursor", "Pivot around the 3D cursor"},
	{V3D_AROUND_LOCAL_ORIGINS, "INDIVIDUAL_ORIGINS", ICON_ROTATECOLLECTION,
	 "Individual Origins", "Pivot around each object's own origin"},
	{V3D_AROUND_CENTER_MEAN, "MEDIAN_POINT", ICON_ROTATECENTER, "Median Point",
	 "Pivot around the median point of selected objects"},
	{V3D_AROUND_ACTIVE, "ACTIVE_ELEMENT", ICON_ROTACTIVE, "Active Element", "Pivot around active object"},
=======
	{V3D_AROUND_CENTER_BOUNDS, "BOUNDING_BOX_CENTER", ICON_PIVOT_BOUNDBOX, "Bounding Box Center",
	             "Pivot around bounding box center of selected object(s)"},
	{V3D_AROUND_CURSOR, "CURSOR", ICON_PIVOT_CURSOR, "3D Cursor", "Pivot around the 3D cursor"},
	{V3D_AROUND_LOCAL_ORIGINS, "INDIVIDUAL_ORIGINS", ICON_PIVOT_INDIVIDUAL,
	            "Individual Origins", "Pivot around each object's own origin"},
	{V3D_AROUND_CENTER_MEAN, "MEDIAN_POINT", ICON_PIVOT_MEDIAN, "Median Point",
	               "Pivot around the median point of selected objects"},
	{V3D_AROUND_ACTIVE, "ACTIVE_ELEMENT", ICON_PIVOT_ACTIVE, "Active Element", "Pivot around active object"},
>>>>>>> b634bf9f
	{0, NULL, 0, NULL, NULL}
};

/* Icons could be made a consistent set of images. */
const EnumPropertyItem rna_enum_transform_orientation_items[] = {
<<<<<<< HEAD
	{V3D_MANIP_GLOBAL, "GLOBAL", ICON_SCENE_DATA, "Global", "Align the transformation axes to world space"},
	{V3D_MANIP_LOCAL, "LOCAL", ICON_MANIPUL, "Local", "Align the transformation axes to the selected objects' local space"},
	{V3D_MANIP_NORMAL, "NORMAL", ICON_SNAP_NORMAL, "Normal",
	 "Align the transformation axes to average normal of selected elements "
	 "(bone Y axis for pose mode)"},
	{V3D_MANIP_GIMBAL, "GIMBAL", ICON_NDOF_DOM, "Gimbal", "Align each axis to the Euler rotation axis as used for input"},
	{V3D_MANIP_VIEW, "VIEW", ICON_VISIBLE_IPO_ON, "View", "Align the transformation axes to the window"},
	{V3D_MANIP_CURSOR, "CURSOR", ICON_CURSOR, "Cursor", "Align the transformation axes to the 3D cursor"},
=======
	{V3D_MANIP_GLOBAL, "GLOBAL", ICON_ORIENTATION_GLOBAL, "Global", "Align the transformation axes to world space"},
	{V3D_MANIP_LOCAL, "LOCAL", ICON_ORIENTATION_LOCAL, "Local", "Align the transformation axes to the selected objects' local space"},
	{V3D_MANIP_NORMAL, "NORMAL", ICON_ORIENTATION_NORMAL, "Normal",
	                   "Align the transformation axes to average normal of selected elements "
	                   "(bone Y axis for pose mode)"},
	{V3D_MANIP_GIMBAL, "GIMBAL", ICON_ORIENTATION_GIMBAL, "Gimbal", "Align each axis to the Euler rotation axis as used for input"},
	{V3D_MANIP_VIEW, "VIEW", ICON_ORIENTATION_VIEW, "View", "Align the transformation axes to the window"},
	{V3D_MANIP_CURSOR, "CURSOR", ICON_PIVOT_CURSOR, "Cursor", "Align the transformation axes to the 3D cursor"},
>>>>>>> b634bf9f
	// {V3D_MANIP_CUSTOM, "CUSTOM", 0, "Custom", "Use a custom transform orientation"},
	{0, NULL, 0, NULL, NULL}
};

#ifdef RNA_RUNTIME

#include "DNA_anim_types.h"
#include "DNA_color_types.h"
#include "DNA_node_types.h"
#include "DNA_object_types.h"
#include "DNA_mesh_types.h"
#include "DNA_text_types.h"
#include "DNA_workspace_types.h"

#include "RNA_access.h"

#include "MEM_guardedalloc.h"

#include "BKE_brush.h"
#include "BKE_collection.h"
#include "BKE_colortools.h"
#include "BKE_context.h"
#include "BKE_global.h"
#include "BKE_idprop.h"
#include "BKE_image.h"
#include "BKE_layer.h"
#include "BKE_main.h"
#include "BKE_node.h"
#include "BKE_pointcache.h"
#include "BKE_scene.h"
#include "BKE_mesh.h"
#include "BKE_sound.h"
#include "BKE_screen.h"
#include "BKE_sequencer.h"
#include "BKE_animsys.h"
#include "BKE_freestyle.h"
#include "BKE_gpencil.h"
#include "BKE_unit.h"

#include "ED_info.h"
#include "ED_node.h"
#include "ED_view3d.h"
#include "ED_mesh.h"
#include "ED_keyframing.h"
#include "ED_image.h"
#include "ED_scene.h"

#include "DEG_depsgraph_build.h"
#include "DEG_depsgraph_query.h"

#ifdef WITH_FREESTYLE
#include "FRS_freestyle.h"
#endif

static void rna_ToolSettings_snap_mode_set(struct PointerRNA *ptr, int value)
{
	ToolSettings *ts = (ToolSettings *)ptr->data;
	if (value != 0) {
		ts->snap_mode = value;
	}
}

/* Grease Pencil update cache */
static void rna_GPencil_update(Main *UNUSED(bmain), Scene *scene, PointerRNA *UNUSED(ptr))
{
	/* mark all grease pencil datablocks of the scene */
	FOREACH_SCENE_COLLECTION_BEGIN(scene, collection)
	{
		FOREACH_COLLECTION_OBJECT_RECURSIVE_BEGIN(collection, ob)
		{
			if (ob->type == OB_GPENCIL) {
				bGPdata *gpd = (bGPdata *)ob->data;
				gpd->flag |= GP_DATA_CACHE_IS_DIRTY;
				DEG_id_tag_update(&gpd->id, OB_RECALC_OB | OB_RECALC_DATA);
			}
		}
		FOREACH_COLLECTION_OBJECT_RECURSIVE_END;
	}
	FOREACH_SCENE_COLLECTION_END;

	WM_main_add_notifier(NC_GPENCIL | NA_EDITED, NULL);
}

/* Grease Pencil Interpolation settings */
static char *rna_GPencilInterpolateSettings_path(PointerRNA *UNUSED(ptr))
{
	return BLI_strdup("tool_settings.gpencil_interpolate");
}

static void rna_GPencilInterpolateSettings_type_set(PointerRNA *ptr, int value)
{
	GP_Interpolate_Settings *settings = (GP_Interpolate_Settings *)ptr->data;

	/* NOTE: This cast should be fine, as we have a small + finite set of values (eGP_Interpolate_Type)
	 * that should fit well within a char
	 */
	settings->type = (char)value;

	/* init custom interpolation curve here now the first time it's used */
	if ((settings->type == GP_IPO_CURVEMAP) &&
	    (settings->custom_ipo == NULL))
	{
		settings->custom_ipo = curvemapping_add(1, 0.0f, 0.0f, 1.0f, 1.0f);
	}

}
static void rna_ToolSettings_gizmo_flag_update(Main *UNUSED(bmain), Scene *scene, PointerRNA *UNUSED(ptr))
{
	ToolSettings *ts = scene->toolsettings;
	if ((ts->gizmo_flag & (SCE_GIZMO_SHOW_TRANSLATE | SCE_GIZMO_SHOW_ROTATE | SCE_GIZMO_SHOW_SCALE)) == 0) {
		ts->gizmo_flag |= SCE_GIZMO_SHOW_TRANSLATE;
	}
}

static void rna_SpaceImageEditor_uv_sculpt_update(Main *bmain, Scene *scene, PointerRNA *UNUSED(ptr))
{
	ED_space_image_uv_sculpt_update(bmain, bmain->wm.first, scene);
}


/* Read-only Iterator of all the scene objects. */

static void rna_Scene_objects_begin(CollectionPropertyIterator *iter, PointerRNA *ptr)
{
	Scene *scene = (Scene *)ptr->data;
	iter->internal.custom = MEM_callocN(sizeof(BLI_Iterator), __func__);

	((BLI_Iterator *)iter->internal.custom)->valid = true;
	BKE_scene_objects_iterator_begin(iter->internal.custom, (void *)scene);
	iter->valid = ((BLI_Iterator *)iter->internal.custom)->valid;
}

static void rna_Scene_objects_next(CollectionPropertyIterator *iter)
{
	BKE_scene_objects_iterator_next(iter->internal.custom);
	iter->valid = ((BLI_Iterator *)iter->internal.custom)->valid;
}

static void rna_Scene_objects_end(CollectionPropertyIterator *iter)
{
	BKE_scene_objects_iterator_end(iter->internal.custom);
	MEM_freeN(iter->internal.custom);
}

static PointerRNA rna_Scene_objects_get(CollectionPropertyIterator *iter)
{
	Object *ob = ((BLI_Iterator *)iter->internal.custom)->current;
	return rna_pointer_inherit_refine(&iter->parent, &RNA_Object, ob);
}

/* End of read-only Iterator of all the scene objects. */

static void rna_Scene_set_set(PointerRNA *ptr, PointerRNA value)
{
	Scene *scene = (Scene *)ptr->data;
	Scene *set = (Scene *)value.data;
	Scene *nested_set;

	for (nested_set = set; nested_set; nested_set = nested_set->set) {
		if (nested_set == scene)
			return;
		/* prevent eternal loops, set can point to next, and next to set, without problems usually */
		if (nested_set->set == set)
			return;
	}

	id_lib_extern((ID *)set);
	scene->set = set;
}

void rna_Scene_set_update(Main *bmain, Scene *UNUSED(scene), PointerRNA *ptr)
{
	Scene *scene = (Scene *)ptr->id.data;

	DEG_relations_tag_update(bmain);
	DEG_id_tag_update_ex(bmain, &scene->id, 0);
	if (scene->set != NULL) {
		/* Objects which are pulled into main scene's depsgraph needs to have
		 * their base flags updated.
		 */
		DEG_id_tag_update_ex(bmain, &scene->set->id, 0);
	}
}

static void rna_Scene_view3d_update(Main *bmain, Scene *UNUSED(scene_unused), PointerRNA *ptr)
{
	wmWindowManager *wm = bmain->wm.first;
	Scene *scene = (Scene *)ptr->data;

	WM_windows_scene_data_sync(&wm->windows, scene);
}

static void rna_Scene_fps_update(Main *UNUSED(bmain), Scene *scene, PointerRNA *UNUSED(ptr))
{
	BKE_sound_update_fps(scene);
	BKE_sequencer_update_sound_bounds_all(scene);
}

static void rna_Scene_listener_update(Main *UNUSED(bmain), Scene *scene, PointerRNA *UNUSED(ptr))
{
	BKE_sound_update_scene_listener(scene);
}

static void rna_Scene_volume_set(PointerRNA *ptr, float value)
{
	Scene *scene = (Scene *)(ptr->data);

	scene->audio.volume = value;
	if (scene->sound_scene)
		BKE_sound_set_scene_volume(scene, value);
}

static void rna_Scene_framelen_update(Main *UNUSED(bmain), Scene *scene, PointerRNA *UNUSED(ptr))
{
	scene->r.framelen = (float)scene->r.framapto / (float)scene->r.images;
}


static void rna_Scene_frame_current_set(PointerRNA *ptr, int value)
{
	Scene *data = (Scene *)ptr->data;

	/* if negative frames aren't allowed, then we can't use them */
	FRAMENUMBER_MIN_CLAMP(value);
	data->r.cfra = value;
}

static float rna_Scene_frame_float_get(PointerRNA *ptr)
{
	Scene *data = (Scene *)ptr->data;
	return (float)data->r.cfra + data->r.subframe;
}

static void rna_Scene_frame_float_set(PointerRNA *ptr, float value)
{
	Scene *data = (Scene *)ptr->data;
	/* if negative frames aren't allowed, then we can't use them */
	FRAMENUMBER_MIN_CLAMP(value);
	data->r.cfra = (int)value;
	data->r.subframe = value - data->r.cfra;
}

static float rna_Scene_frame_current_final_get(PointerRNA *ptr)
{
	Scene *scene = (Scene *)ptr->data;

	return BKE_scene_frame_get_from_ctime(scene, (float)scene->r.cfra);
}

static void rna_Scene_start_frame_set(PointerRNA *ptr, int value)
{
	Scene *data = (Scene *)ptr->data;
	/* MINFRAME not MINAFRAME, since some output formats can't taken negative frames */
	CLAMP(value, MINFRAME, MAXFRAME);
	data->r.sfra = value;

	if (data->r.sfra >= data->r.efra) {
		data->r.efra = MIN2(data->r.sfra, MAXFRAME);
	}
}

static void rna_Scene_end_frame_set(PointerRNA *ptr, int value)
{
	Scene *data = (Scene *)ptr->data;
	CLAMP(value, MINFRAME, MAXFRAME);
	data->r.efra = value;

	if (data->r.sfra >= data->r.efra) {
		data->r.sfra = MAX2(data->r.efra, MINFRAME);
	}
}

static void rna_Scene_use_preview_range_set(PointerRNA *ptr, bool value)
{
	Scene *data = (Scene *)ptr->data;

	if (value) {
		/* copy range from scene if not set before */
		if ((data->r.psfra == data->r.pefra) && (data->r.psfra == 0)) {
			data->r.psfra = data->r.sfra;
			data->r.pefra = data->r.efra;
		}

		data->r.flag |= SCER_PRV_RANGE;
	}
	else
		data->r.flag &= ~SCER_PRV_RANGE;
}


static void rna_Scene_preview_range_start_frame_set(PointerRNA *ptr, int value)
{
	Scene *data = (Scene *)ptr->data;

	/* check if enabled already */
	if ((data->r.flag & SCER_PRV_RANGE) == 0) {
		/* set end of preview range to end frame, then clamp as per normal */
		/* TODO: or just refuse to set instead? */
		data->r.pefra = data->r.efra;
	}

	/* now set normally */
	CLAMP(value, MINAFRAME, data->r.pefra);
	data->r.psfra = value;
}

static void rna_Scene_preview_range_end_frame_set(PointerRNA *ptr, int value)
{
	Scene *data = (Scene *)ptr->data;

	/* check if enabled already */
	if ((data->r.flag & SCER_PRV_RANGE) == 0) {
		/* set start of preview range to start frame, then clamp as per normal */
		/* TODO: or just refuse to set instead? */
		data->r.psfra = data->r.sfra;
	}

	/* now set normally */
	CLAMP(value, data->r.psfra, MAXFRAME);
	data->r.pefra = value;
}

static void rna_Scene_show_subframe_update(Main *UNUSED(bmain), Scene *UNUSED(current_scene), PointerRNA *ptr)
{
	Scene *scene = (Scene *)ptr->id.data;
	scene->r.subframe = 0.0f;
}

static void rna_Scene_frame_update(Main *bmain, Scene *UNUSED(current_scene), PointerRNA *ptr)
{
	Scene *scene = (Scene *)ptr->id.data;
	BKE_sound_seek_scene(bmain, scene);
	WM_main_add_notifier(NC_SCENE | ND_FRAME, scene);
}

static PointerRNA rna_Scene_active_keying_set_get(PointerRNA *ptr)
{
	Scene *scene = (Scene *)ptr->data;
	return rna_pointer_inherit_refine(ptr, &RNA_KeyingSet, ANIM_scene_get_active_keyingset(scene));
}

static void rna_Scene_active_keying_set_set(PointerRNA *ptr, PointerRNA value)
{
	Scene *scene = (Scene *)ptr->data;
	KeyingSet *ks = (KeyingSet *)value.data;

	scene->active_keyingset = ANIM_scene_get_keyingset_index(scene, ks);
}

/* get KeyingSet index stuff for list of Keying Sets editing UI
 *	- active_keyingset-1 since 0 is reserved for 'none'
 *	- don't clamp, otherwise can never set builtins types as active...
 */
static int rna_Scene_active_keying_set_index_get(PointerRNA *ptr)
{
	Scene *scene = (Scene *)ptr->data;
	return scene->active_keyingset - 1;
}

/* get KeyingSet index stuff for list of Keying Sets editing UI
 *	- value+1 since 0 is reserved for 'none'
 */
static void rna_Scene_active_keying_set_index_set(PointerRNA *ptr, int value)
{
	Scene *scene = (Scene *)ptr->data;
	scene->active_keyingset = value + 1;
}

/* XXX: evil... builtin_keyingsets is defined in keyingsets.c! */
/* TODO: make API function to retrieve this... */
extern ListBase builtin_keyingsets;

static void rna_Scene_all_keyingsets_begin(CollectionPropertyIterator *iter, PointerRNA *ptr)
{
	Scene *scene = (Scene *)ptr->data;

	/* start going over the scene KeyingSets first, while we still have pointer to it
	 * but only if we have any Keying Sets to use...
	 */
	if (scene->keyingsets.first)
		rna_iterator_listbase_begin(iter, &scene->keyingsets, NULL);
	else
		rna_iterator_listbase_begin(iter, &builtin_keyingsets, NULL);
}

static void rna_Scene_all_keyingsets_next(CollectionPropertyIterator *iter)
{
	ListBaseIterator *internal = &iter->internal.listbase;
	KeyingSet *ks = (KeyingSet *)internal->link;

	/* if we've run out of links in Scene list, jump over to the builtins list unless we're there already */
	if ((ks->next == NULL) && (ks != builtin_keyingsets.last))
		internal->link = (Link *)builtin_keyingsets.first;
	else
		internal->link = (Link *)ks->next;

	iter->valid = (internal->link != NULL);
}

static char *rna_SceneEEVEE_path(PointerRNA *UNUSED(ptr))
{
	return BLI_strdup("eevee");
}

static int rna_RenderSettings_stereoViews_skip(CollectionPropertyIterator *iter, void *UNUSED(data))
{
	ListBaseIterator *internal = &iter->internal.listbase;
	SceneRenderView *srv = (SceneRenderView *)internal->link;

	if ((STREQ(srv->name, STEREO_LEFT_NAME)) ||
	    (STREQ(srv->name, STEREO_RIGHT_NAME)))
	{
		return 0;
	}

	return 1;
};

static void rna_RenderSettings_stereoViews_begin(CollectionPropertyIterator *iter, PointerRNA *ptr)
{
	RenderData *rd = (RenderData *)ptr->data;
	rna_iterator_listbase_begin(iter, &rd->views, rna_RenderSettings_stereoViews_skip);
}

static char *rna_RenderSettings_path(PointerRNA *UNUSED(ptr))
{
	return BLI_sprintfN("render");
}

static char *rna_BakeSettings_path(PointerRNA *UNUSED(ptr))
{
	return BLI_sprintfN("render.bake");
}

static char *rna_ImageFormatSettings_path(PointerRNA *ptr)
{
	ImageFormatData *imf = (ImageFormatData *)ptr->data;
	ID *id = ptr->id.data;

	switch (GS(id->name)) {
		case ID_SCE:
		{
			Scene *scene = (Scene *)id;

			if (&scene->r.im_format == imf) {
				return BLI_sprintfN("render.image_settings");
			}
			else if (&scene->r.bake.im_format == imf) {
				return BLI_sprintfN("render.bake.image_settings");
			}
			return BLI_sprintfN("..");
		}
		case ID_NT:
		{
			bNodeTree *ntree = (bNodeTree *)id;
			bNode *node;

			for (node = ntree->nodes.first; node; node = node->next) {
				if (node->type == CMP_NODE_OUTPUT_FILE) {
					if (&((NodeImageMultiFile *)node->storage)->format == imf) {
						return BLI_sprintfN("nodes['%s'].format", node->name);
					}
					else {
						bNodeSocket *sock;

						for (sock = node->inputs.first; sock; sock = sock->next) {
							NodeImageMultiFileSocket *sockdata = sock->storage;
							if (&sockdata->format == imf) {
								return BLI_sprintfN("nodes['%s'].file_slots['%s'].format", node->name, sockdata->path);
							}
						}
					}
				}
			}
			return BLI_sprintfN("..");
		}
		default:
			return BLI_sprintfN("..");
	}
}

static int rna_RenderSettings_threads_get(PointerRNA *ptr)
{
	RenderData *rd = (RenderData *)ptr->data;
	return BKE_render_num_threads(rd);
}

static int rna_RenderSettings_threads_mode_get(PointerRNA *ptr)
{
	RenderData *rd = (RenderData *)ptr->data;
	int override = BLI_system_num_threads_override_get();

	if (override > 0)
		return R_FIXED_THREADS;
	else
		return (rd->mode & R_FIXED_THREADS);
}

static bool rna_RenderSettings_is_movie_format_get(PointerRNA *ptr)
{
	RenderData *rd = (RenderData *)ptr->data;
	return BKE_imtype_is_movie(rd->im_format.imtype);
}

static void rna_ImageFormatSettings_file_format_set(PointerRNA *ptr, int value)
{
	ImageFormatData *imf = (ImageFormatData *)ptr->data;
	ID *id = ptr->id.data;
	const bool is_render = (id && GS(id->name) == ID_SCE);
	/* see note below on why this is */
	const char chan_flag = BKE_imtype_valid_channels(imf->imtype, true) | (is_render ? IMA_CHAN_FLAG_BW : 0);

	imf->imtype = value;

	/* ensure depth and color settings match */
	if ( ((imf->planes == R_IMF_PLANES_BW) &&   !(chan_flag & IMA_CHAN_FLAG_BW)) ||
	     ((imf->planes == R_IMF_PLANES_RGBA) && !(chan_flag & IMA_CHAN_FLAG_ALPHA)))
	{
		imf->planes = R_IMF_PLANES_RGB;
	}

	/* ensure usable depth */
	{
		const int depth_ok = BKE_imtype_valid_depths(imf->imtype);
		if ((imf->depth & depth_ok) == 0) {
			/* set first available depth */
			char depth_ls[] = {R_IMF_CHAN_DEPTH_32,
				               R_IMF_CHAN_DEPTH_24,
				               R_IMF_CHAN_DEPTH_16,
				               R_IMF_CHAN_DEPTH_12,
				               R_IMF_CHAN_DEPTH_10,
				               R_IMF_CHAN_DEPTH_8,
				               R_IMF_CHAN_DEPTH_1,
				               0};
			int i;

			for (i = 0; depth_ls[i]; i++) {
				if (depth_ok & depth_ls[i]) {
					imf->depth = depth_ls[i];
					break;
				}
			}
		}
	}

	if (id && GS(id->name) == ID_SCE) {
		Scene *scene = ptr->id.data;
		RenderData *rd = &scene->r;
#ifdef WITH_FFMPEG
		BKE_ffmpeg_image_type_verify(rd, imf);
#endif
		(void)rd;
	}
}

static const EnumPropertyItem *rna_ImageFormatSettings_file_format_itemf(
	bContext *UNUSED(C), PointerRNA *ptr, PropertyRNA *UNUSED(prop), bool *UNUSED(r_free))
{
	ID *id = ptr->id.data;
	if (id && GS(id->name) == ID_SCE) {
		return rna_enum_image_type_items;
	}
	else {
		return image_only_type_items;
	}
}

static const EnumPropertyItem *rna_ImageFormatSettings_color_mode_itemf(
	bContext *UNUSED(C), PointerRNA *ptr, PropertyRNA *UNUSED(prop), bool *r_free)
{
	ImageFormatData *imf = (ImageFormatData *)ptr->data;
	ID *id = ptr->id.data;
	const bool is_render = (id && GS(id->name) == ID_SCE);

	/* note, we need to act differently for render
	 * where 'BW' will force grayscale even if the output format writes
	 * as RGBA, this is age old blender convention and not sure how useful
	 * it really is but keep it for now - campbell */
	char chan_flag = BKE_imtype_valid_channels(imf->imtype, true) | (is_render ? IMA_CHAN_FLAG_BW : 0);

#ifdef WITH_FFMPEG
	/* a WAY more crappy case than B&W flag: depending on codec, file format MIGHT support
	 * alpha channel. for example MPEG format with h264 codec can't do alpha channel, but
	 * the same MPEG format with QTRLE codec can easily handle alpha channel.
	 * not sure how to deal with such cases in a nicer way (sergey) */
	if (is_render) {
		Scene *scene = ptr->id.data;
		RenderData *rd = &scene->r;

		if (BKE_ffmpeg_alpha_channel_is_supported(rd))
			chan_flag |= IMA_CHAN_FLAG_ALPHA;
	}
#endif

	if (chan_flag == (IMA_CHAN_FLAG_BW | IMA_CHAN_FLAG_RGB | IMA_CHAN_FLAG_ALPHA)) {
		return rna_enum_image_color_mode_items;
	}
	else {
		int totitem = 0;
		EnumPropertyItem *item = NULL;

		if (chan_flag & IMA_CHAN_FLAG_BW) RNA_enum_item_add(&item, &totitem, &IMAGE_COLOR_MODE_BW);
		if (chan_flag & IMA_CHAN_FLAG_RGB) RNA_enum_item_add(&item, &totitem, &IMAGE_COLOR_MODE_RGB);
		if (chan_flag & IMA_CHAN_FLAG_ALPHA) RNA_enum_item_add(&item, &totitem, &IMAGE_COLOR_MODE_RGBA);

		RNA_enum_item_end(&item, &totitem);
		*r_free = true;

		return item;
	}
}

static const EnumPropertyItem *rna_ImageFormatSettings_color_depth_itemf(
	bContext *UNUSED(C), PointerRNA *ptr, PropertyRNA *UNUSED(prop), bool *r_free)
{
	ImageFormatData *imf = (ImageFormatData *)ptr->data;

	if (imf == NULL) {
		return rna_enum_image_color_depth_items;
	}
	else {
		const int depth_ok = BKE_imtype_valid_depths(imf->imtype);
		const int is_float = ELEM(imf->imtype, R_IMF_IMTYPE_RADHDR, R_IMF_IMTYPE_OPENEXR, R_IMF_IMTYPE_MULTILAYER);

		const EnumPropertyItem *item_8bit =  &rna_enum_image_color_depth_items[0];
		const EnumPropertyItem *item_10bit = &rna_enum_image_color_depth_items[1];
		const EnumPropertyItem *item_12bit = &rna_enum_image_color_depth_items[2];
		const EnumPropertyItem *item_16bit = &rna_enum_image_color_depth_items[3];
		const EnumPropertyItem *item_32bit = &rna_enum_image_color_depth_items[4];

		int totitem = 0;
		EnumPropertyItem *item = NULL;
		EnumPropertyItem tmp = {0, "", 0, "", ""};

		if (depth_ok & R_IMF_CHAN_DEPTH_8) {
			RNA_enum_item_add(&item, &totitem, item_8bit);
		}

		if (depth_ok & R_IMF_CHAN_DEPTH_10) {
			RNA_enum_item_add(&item, &totitem, item_10bit);
		}

		if (depth_ok & R_IMF_CHAN_DEPTH_12) {
			RNA_enum_item_add(&item, &totitem, item_12bit);
		}

		if (depth_ok & R_IMF_CHAN_DEPTH_16) {
			if (is_float) {
				tmp = *item_16bit;
				tmp.name = "Float (Half)";
				RNA_enum_item_add(&item, &totitem, &tmp);
			}
			else {
				RNA_enum_item_add(&item, &totitem, item_16bit);
			}
		}

		if (depth_ok & R_IMF_CHAN_DEPTH_32) {
			if (is_float) {
				tmp = *item_32bit;
				tmp.name = "Float (Full)";
				RNA_enum_item_add(&item, &totitem, &tmp);
			}
			else {
				RNA_enum_item_add(&item, &totitem, item_32bit);
			}
		}

		RNA_enum_item_end(&item, &totitem);
		*r_free = true;

		return item;
	}
}

static const EnumPropertyItem *rna_ImageFormatSettings_views_format_itemf(
	bContext *UNUSED(C), PointerRNA *ptr, PropertyRNA *UNUSED(prop), bool *UNUSED(r_free))
{
	ImageFormatData *imf = (ImageFormatData *)ptr->data;

	if (imf == NULL) {
		return rna_enum_views_format_items;
	}
	else if (imf->imtype == R_IMF_IMTYPE_OPENEXR) {
		return rna_enum_views_format_multiview_items;
	}
	else if (imf->imtype == R_IMF_IMTYPE_MULTILAYER) {
		return rna_enum_views_format_multilayer_items;
	}
	else {
		return rna_enum_views_format_items;
	}
}

#ifdef WITH_OPENEXR
/* OpenEXR */

static const EnumPropertyItem *rna_ImageFormatSettings_exr_codec_itemf(
	bContext *UNUSED(C), PointerRNA *ptr, PropertyRNA *UNUSED(prop), bool *r_free)
{
	ImageFormatData *imf = (ImageFormatData *)ptr->data;

	EnumPropertyItem *item = NULL;
	int i = 1, totitem = 0;

	if (imf->depth == 16)
		return rna_enum_exr_codec_items; /* All compression types are defined for halfs */

	for (i = 0; i < R_IMF_EXR_CODEC_MAX; i++) {
		if ((i == R_IMF_EXR_CODEC_B44 || i == R_IMF_EXR_CODEC_B44A)) {
			continue; /* B44 and B44A are not defined for 32 bit floats */
		}

		RNA_enum_item_add(&item, &totitem, &rna_enum_exr_codec_items[i]);
	}

	RNA_enum_item_end(&item, &totitem);
	*r_free = true;

	return item;
}

#endif
static int rna_SceneRender_file_ext_length(PointerRNA *ptr)
{
	RenderData *rd = (RenderData *)ptr->data;
	char ext[8];
	ext[0] = '\0';
	BKE_image_path_ensure_ext_from_imformat(ext, &rd->im_format);
	return strlen(ext);
}

static void rna_SceneRender_file_ext_get(PointerRNA *ptr, char *str)
{
	RenderData *rd = (RenderData *)ptr->data;
	str[0] = '\0';
	BKE_image_path_ensure_ext_from_imformat(str, &rd->im_format);
}

#ifdef WITH_FFMPEG
static void rna_FFmpegSettings_lossless_output_set(PointerRNA *ptr, bool value)
{
	Scene *scene = (Scene *)ptr->id.data;
	RenderData *rd = &scene->r;

	if (value)
		rd->ffcodecdata.flags |= FFMPEG_LOSSLESS_OUTPUT;
	else
		rd->ffcodecdata.flags &= ~FFMPEG_LOSSLESS_OUTPUT;

	BKE_ffmpeg_codec_settings_verify(rd);
}

static void rna_FFmpegSettings_codec_settings_update(Main *UNUSED(bmain), Scene *UNUSED(scene_unused), PointerRNA *ptr)
{
	Scene *scene = (Scene *)ptr->id.data;
	RenderData *rd = &scene->r;

	BKE_ffmpeg_codec_settings_verify(rd);
}
#endif

static int rna_RenderSettings_active_view_index_get(PointerRNA *ptr)
{
	RenderData *rd = (RenderData *)ptr->data;
	return rd->actview;
}

static void rna_RenderSettings_active_view_index_set(PointerRNA *ptr, int value)
{
	RenderData *rd = (RenderData *)ptr->data;
	rd->actview = value;
}

static void rna_RenderSettings_active_view_index_range(
	PointerRNA *ptr, int *min, int *max, int *UNUSED(softmin), int *UNUSED(softmax))
{
	RenderData *rd = (RenderData *)ptr->data;

	*min = 0;
	*max = max_ii(0, BLI_listbase_count(&rd->views) - 1);
}

static PointerRNA rna_RenderSettings_active_view_get(PointerRNA *ptr)
{
	RenderData *rd = (RenderData *)ptr->data;
	SceneRenderView *srv = BLI_findlink(&rd->views, rd->actview);

	return rna_pointer_inherit_refine(ptr, &RNA_SceneRenderView, srv);
}

static void rna_RenderSettings_active_view_set(PointerRNA *ptr, PointerRNA value)
{
	RenderData *rd = (RenderData *)ptr->data;
	SceneRenderView *srv = (SceneRenderView *)value.data;
	const int index = BLI_findindex(&rd->views, srv);
	if (index != -1) rd->actview = index;
}

static SceneRenderView *rna_RenderView_new(ID *id, RenderData *UNUSED(rd), const char *name)
{
	Scene *scene = (Scene *)id;
	SceneRenderView *srv = BKE_scene_add_render_view(scene, name);

	WM_main_add_notifier(NC_SCENE | ND_RENDER_OPTIONS, NULL);

	return srv;
}

static void rna_RenderView_remove(
	ID *id, RenderData *UNUSED(rd), Main *UNUSED(bmain), ReportList *reports, PointerRNA *srv_ptr)
{
	SceneRenderView *srv = srv_ptr->data;
	Scene *scene = (Scene *)id;

	if (!BKE_scene_remove_render_view(scene, srv)) {
		BKE_reportf(reports, RPT_ERROR, "Render view '%s' could not be removed from scene '%s'",
		            srv->name, scene->id.name + 2);
		return;
	}

	RNA_POINTER_INVALIDATE(srv_ptr);

	WM_main_add_notifier(NC_SCENE | ND_RENDER_OPTIONS, NULL);
}

static void rna_RenderSettings_views_format_set(PointerRNA *ptr, int value)
{
	RenderData *rd = (RenderData *)ptr->data;

	if (rd->views_format == SCE_VIEWS_FORMAT_MULTIVIEW &&
	    value == SCE_VIEWS_FORMAT_STEREO_3D)
	{
		/* make sure the actview is visible */
		if (rd->actview > 1) rd->actview = 1;
	}

	rd->views_format = value;
}

static void rna_RenderSettings_engine_set(PointerRNA *ptr, int value)
{
	RenderData *rd = (RenderData *)ptr->data;
	RenderEngineType *type = BLI_findlink(&R_engines, value);

	if (type) {
		BLI_strncpy_utf8(rd->engine, type->idname, sizeof(rd->engine));
		DEG_id_tag_update(ptr->id.data, DEG_TAG_COPY_ON_WRITE);
	}
}

static const EnumPropertyItem *rna_RenderSettings_engine_itemf(
	bContext *UNUSED(C), PointerRNA *UNUSED(ptr), PropertyRNA *UNUSED(prop), bool *r_free)
{
	RenderEngineType *type;
	EnumPropertyItem *item = NULL;
	EnumPropertyItem tmp = {0, "", 0, "", ""};
	int a = 0, totitem = 0;

	for (type = R_engines.first; type; type = type->next, a++) {
		tmp.value = a;
		tmp.identifier = type->idname;
		tmp.name = type->name;
		RNA_enum_item_add(&item, &totitem, &tmp);
	}

	RNA_enum_item_end(&item, &totitem);
	*r_free = true;

	return item;
}

static int rna_RenderSettings_engine_get(PointerRNA *ptr)
{
	RenderData *rd = (RenderData *)ptr->data;
	RenderEngineType *type;
	int a = 0;

	for (type = R_engines.first; type; type = type->next, a++)
		if (STREQ(type->idname, rd->engine))
			return a;

	return 0;
}

static void rna_RenderSettings_engine_update(Main *bmain, Scene *UNUSED(unused), PointerRNA *UNUSED(ptr))
{
	ED_render_engine_changed(bmain);
}

static bool rna_RenderSettings_multiple_engines_get(PointerRNA *UNUSED(ptr))
{
	return (BLI_listbase_count(&R_engines) > 1);
}

static bool rna_RenderSettings_use_spherical_stereo_get(PointerRNA *ptr)
{
	Scene *scene = (Scene *)ptr->id.data;
	return BKE_scene_use_spherical_stereo(scene);
}

void rna_Scene_glsl_update(Main *UNUSED(bmain), Scene *UNUSED(scene), PointerRNA *ptr)
{
	Scene *scene = (Scene *)ptr->id.data;

	DEG_id_tag_update(&scene->id, 0);
}

static void rna_Scene_world_update(Main *bmain, Scene *scene, PointerRNA *ptr)
{
	Scene *sc = (Scene *)ptr->id.data;

	rna_Scene_glsl_update(bmain, scene, ptr);
	WM_main_add_notifier(NC_WORLD | ND_WORLD, &sc->id);
}

void rna_Scene_freestyle_update(Main *UNUSED(bmain), Scene *UNUSED(scene), PointerRNA *ptr)
{
	Scene *scene = (Scene *)ptr->id.data;

	DEG_id_tag_update(&scene->id, 0);
}

void rna_Scene_use_view_map_cache_update(Main *UNUSED(bmain), Scene *UNUSED(scene), PointerRNA *UNUSED(ptr))
{
#ifdef WITH_FREESTYLE
	FRS_free_view_map_cache();
#endif
}

void rna_ViewLayer_name_set(PointerRNA *ptr, const char *value)
{
	Scene *scene = (Scene *)ptr->id.data;
	ViewLayer *view_layer = (ViewLayer *)ptr->data;
	BLI_assert(BKE_id_is_in_gobal_main(&scene->id));
	BKE_view_layer_rename(G_MAIN, scene, view_layer, value);
}

static void rna_SceneRenderView_name_set(PointerRNA *ptr, const char *value)
{
	Scene *scene = (Scene *)ptr->id.data;
	SceneRenderView *rv = (SceneRenderView *)ptr->data;
	BLI_strncpy_utf8(rv->name, value, sizeof(rv->name));
	BLI_uniquename(&scene->r.views, rv, DATA_("RenderView"), '.', offsetof(SceneRenderView, name), sizeof(rv->name));
}

void rna_ViewLayer_pass_update(Main *bmain, Scene *activescene, PointerRNA *ptr)
{
	Scene *scene = (Scene *)ptr->id.data;

	if (scene->nodetree)
		ntreeCompositUpdateRLayers(scene->nodetree);

	rna_Scene_glsl_update(bmain, activescene, ptr);
}

static char *rna_SceneRenderView_path(PointerRNA *ptr)
{
	SceneRenderView *srv = (SceneRenderView *)ptr->data;
	return BLI_sprintfN("render.views[\"%s\"]", srv->name);
}

static void rna_Scene_use_nodes_update(bContext *C, PointerRNA *ptr)
{
	Scene *scene = (Scene *)ptr->data;

	if (scene->use_nodes && scene->nodetree == NULL)
		ED_node_composit_default(C, scene);
}

static void rna_Physics_update(Main *UNUSED(bmain), Scene *UNUSED(scene), PointerRNA *ptr)
{
	Scene *scene = (Scene *)ptr->id.data;
	FOREACH_SCENE_OBJECT_BEGIN(scene, ob)
	{
		BKE_ptcache_object_reset(scene, ob, PTCACHE_RESET_DEPSGRAPH);
	}
	FOREACH_SCENE_OBJECT_END;

	DEG_id_tag_update(&scene->id, DEG_TAG_COPY_ON_WRITE);
}

static void rna_Scene_editmesh_select_mode_set(PointerRNA *ptr, const bool *value)
{
	ToolSettings *ts = (ToolSettings *)ptr->data;
	int flag = (value[0] ? SCE_SELECT_VERTEX : 0) | (value[1] ? SCE_SELECT_EDGE : 0) | (value[2] ? SCE_SELECT_FACE : 0);

	if (flag) {
		ts->selectmode = flag;

		/* Update select mode in all the workspaces in mesh edit mode. */
		wmWindowManager *wm = G_MAIN->wm.first;
		for (wmWindow *win = wm->windows.first; win; win = win->next) {
			ViewLayer *view_layer = WM_window_get_active_view_layer(win);

			if (view_layer && view_layer->basact) {
				Mesh *me = BKE_mesh_from_object(view_layer->basact->object);
				if (me && me->edit_btmesh && me->edit_btmesh->selectmode != flag) {
					me->edit_btmesh->selectmode = flag;
					EDBM_selectmode_set(me->edit_btmesh);
				}
			}
		}
	}
}

static void rna_Scene_editmesh_select_mode_update(bContext *C, PointerRNA *UNUSED(ptr))
{
	ViewLayer *view_layer = CTX_data_view_layer(C);
	Mesh *me = NULL;

	if (view_layer->basact) {
		me = BKE_mesh_from_object(view_layer->basact->object);
		if (me && me->edit_btmesh == NULL)
			me = NULL;
	}

	if (me) {
		DEG_id_tag_update(&me->id, DEG_TAG_SELECT_UPDATE);
		WM_main_add_notifier(NC_SCENE | ND_TOOLSETTINGS, NULL);
	}
}

static void object_simplify_update(Object *ob)
{
	ModifierData *md;
	ParticleSystem *psys;

	if ((ob->id.tag & LIB_TAG_DOIT) == 0) {
		return;
	}

	ob->id.tag &= ~LIB_TAG_DOIT;

	for (md = ob->modifiers.first; md; md = md->next) {
		if (ELEM(md->type, eModifierType_Subsurf, eModifierType_Multires, eModifierType_ParticleSystem)) {
			DEG_id_tag_update(&ob->id, OB_RECALC_DATA);
		}
	}

	for (psys = ob->particlesystem.first; psys; psys = psys->next)
		psys->recalc |= PSYS_RECALC_CHILD;

	if (ob->dup_group) {
		CollectionObject *cob;

		for (cob = ob->dup_group->gobject.first; cob; cob = cob->next)
			object_simplify_update(cob->ob);
	}
}

static void rna_Scene_use_simplify_update(Main *bmain, Scene *UNUSED(scene), PointerRNA *ptr)
{
	Scene *sce = ptr->id.data;
	Scene *sce_iter;
	Base *base;

	BKE_main_id_tag_listbase(&bmain->object, LIB_TAG_DOIT, true);
	FOREACH_SCENE_OBJECT_BEGIN(sce, ob)
	{
		object_simplify_update(ob);
	}
	FOREACH_SCENE_OBJECT_END;

	for (SETLOOPER_SET_ONLY(sce, sce_iter, base)) {
		object_simplify_update(base->object);
	}

	WM_main_add_notifier(NC_GEOM | ND_DATA, NULL);
	DEG_id_tag_update(&sce->id, 0);
}

static void rna_Scene_simplify_update(Main *bmain, Scene *scene, PointerRNA *ptr)
{
	Scene *sce = ptr->id.data;

	if (sce->r.mode & R_SIMPLIFY)
		rna_Scene_use_simplify_update(bmain, scene, ptr);
}

static void rna_Scene_use_persistent_data_update(Main *UNUSED(bmain), Scene *UNUSED(scene), PointerRNA *ptr)
{
	Scene *sce = ptr->id.data;

	if (!(sce->r.mode & R_PERSISTENT_DATA))
		RE_FreePersistentData();
}

static bool rna_Scene_use_audio_get(PointerRNA *ptr)
{
	Scene *scene = (Scene *)ptr->data;
	return (scene->audio.flag & AUDIO_MUTE) != 0;
}

static void rna_Scene_use_audio_set(PointerRNA *ptr, bool value)
{
	Scene *scene = (Scene *)ptr->data;

	if (value)
		scene->audio.flag |= AUDIO_MUTE;
	else
		scene->audio.flag &= ~AUDIO_MUTE;

	BKE_sound_mute_scene(scene, value);
}

static int rna_Scene_sync_mode_get(PointerRNA *ptr)
{
	Scene *scene = (Scene *)ptr->data;
	if (scene->audio.flag & AUDIO_SYNC)
		return AUDIO_SYNC;
	return scene->flag & SCE_FRAME_DROP;
}

static void rna_Scene_sync_mode_set(PointerRNA *ptr, int value)
{
	Scene *scene = (Scene *)ptr->data;

	if (value == AUDIO_SYNC) {
		scene->audio.flag |= AUDIO_SYNC;
	}
	else if (value == SCE_FRAME_DROP) {
		scene->audio.flag &= ~AUDIO_SYNC;
		scene->flag |= SCE_FRAME_DROP;
	}
	else {
		scene->audio.flag &= ~AUDIO_SYNC;
		scene->flag &= ~SCE_FRAME_DROP;
	}
}



static TimeMarker *rna_TimeLine_add(Scene *scene, const char name[], int frame)
{
	TimeMarker *marker = MEM_callocN(sizeof(TimeMarker), "TimeMarker");
	marker->flag = SELECT;
	marker->frame = frame;
	BLI_strncpy_utf8(marker->name, name, sizeof(marker->name));
	BLI_addtail(&scene->markers, marker);

	WM_main_add_notifier(NC_SCENE | ND_MARKERS, NULL);
	WM_main_add_notifier(NC_ANIMATION | ND_MARKERS, NULL);

	return marker;
}

static void rna_TimeLine_remove(Scene *scene, ReportList *reports, PointerRNA *marker_ptr)
{
	TimeMarker *marker = marker_ptr->data;
	if (BLI_remlink_safe(&scene->markers, marker) == false) {
		BKE_reportf(reports, RPT_ERROR, "Timeline marker '%s' not found in scene '%s'",
		            marker->name, scene->id.name + 2);
		return;
	}

	MEM_freeN(marker);
	RNA_POINTER_INVALIDATE(marker_ptr);

	WM_main_add_notifier(NC_SCENE | ND_MARKERS, NULL);
	WM_main_add_notifier(NC_ANIMATION | ND_MARKERS, NULL);
}

static void rna_TimeLine_clear(Scene *scene)
{
	BLI_freelistN(&scene->markers);

	WM_main_add_notifier(NC_SCENE | ND_MARKERS, NULL);
	WM_main_add_notifier(NC_ANIMATION | ND_MARKERS, NULL);
}

static KeyingSet *rna_Scene_keying_set_new(Scene *sce, ReportList *reports, const char idname[], const char name[])
{
	KeyingSet *ks = NULL;

	/* call the API func, and set the active keyingset index */
	ks = BKE_keyingset_add(&sce->keyingsets, idname, name, KEYINGSET_ABSOLUTE, 0);

	if (ks) {
		sce->active_keyingset = BLI_listbase_count(&sce->keyingsets);
		return ks;
	}
	else {
		BKE_report(reports, RPT_ERROR, "Keying set could not be added");
		return NULL;
	}
}

static void rna_UnifiedPaintSettings_update(bContext *C, PointerRNA *UNUSED(ptr))
{
	Scene *scene = CTX_data_scene(C);
	ViewLayer *view_layer = CTX_data_view_layer(C);
	Brush *br = BKE_paint_brush(BKE_paint_get_active(scene, view_layer));
	WM_main_add_notifier(NC_BRUSH | NA_EDITED, br);
}

static void rna_UnifiedPaintSettings_size_set(PointerRNA *ptr, int value)
{
	UnifiedPaintSettings *ups = ptr->data;

	/* scale unprojected radius so it stays consistent with brush size */
	BKE_brush_scale_unprojected_radius(&ups->unprojected_radius,
	                                   value, ups->size);
	ups->size = value;
}

static void rna_UnifiedPaintSettings_unprojected_radius_set(PointerRNA *ptr, float value)
{
	UnifiedPaintSettings *ups = ptr->data;

	/* scale brush size so it stays consistent with unprojected_radius */
	BKE_brush_scale_size(&ups->size, value, ups->unprojected_radius);
	ups->unprojected_radius = value;
}

static void rna_UnifiedPaintSettings_radius_update(bContext *C, PointerRNA *ptr)
{
	/* changing the unified size should invalidate the overlay but also update the brush */
	BKE_paint_invalidate_overlay_all();
	rna_UnifiedPaintSettings_update(C, ptr);
}

static char *rna_UnifiedPaintSettings_path(PointerRNA *UNUSED(ptr))
{
	return BLI_strdup("tool_settings.unified_paint_settings");
}

static char *rna_CurvePaintSettings_path(PointerRNA *UNUSED(ptr))
{
	return BLI_strdup("tool_settings.curve_paint_settings");
}

/* generic function to recalc geometry */
static void rna_EditMesh_update(bContext *C, PointerRNA *UNUSED(ptr))
{
	ViewLayer *view_layer = CTX_data_view_layer(C);
	Mesh *me = NULL;

	if (view_layer->basact) {
		me = BKE_mesh_from_object(view_layer->basact->object);
		if (me && me->edit_btmesh == NULL)
			me = NULL;
	}

	if (me) {
		DEG_id_tag_update(&me->id, OB_RECALC_DATA);
		WM_main_add_notifier(NC_GEOM | ND_DATA, me);
	}
}

static char *rna_MeshStatVis_path(PointerRNA *UNUSED(ptr))
{
	return BLI_strdup("tool_settings.statvis");
}

/* note: without this, when Multi-Paint is activated/deactivated, the colors
 * will not change right away when multiple bones are selected, this function
 * is not for general use and only for the few cases where changing scene
 * settings and NOT for general purpose updates, possibly this should be
 * given its own notifier. */
static void rna_Scene_update_active_object_data(bContext *C, PointerRNA *UNUSED(ptr))
{
	ViewLayer *view_layer = CTX_data_view_layer(C);
	Object *ob = OBACT(view_layer);

	if (ob) {
		DEG_id_tag_update(&ob->id, OB_RECALC_DATA);
		WM_main_add_notifier(NC_OBJECT | ND_DRAW, &ob->id);
	}
}

static void rna_SceneCamera_update(Main *UNUSED(bmain), Scene *UNUSED(scene), PointerRNA *ptr)
{
	Scene *scene = (Scene *)ptr->id.data;
	Object *camera = scene->camera;

	if (camera && (camera->type == OB_CAMERA)) {
		DEG_id_tag_update(&camera->id, OB_RECALC_DATA);
	}
}

static void rna_SceneSequencer_update(Main *UNUSED(bmain), Scene *UNUSED(scene), PointerRNA *UNUSED(ptr))
{
	BKE_sequencer_cache_cleanup();
	BKE_sequencer_preprocessed_cache_cleanup();
}

static char *rna_ToolSettings_path(PointerRNA *UNUSED(ptr))
{
	return BLI_strdup("tool_settings");
}

PointerRNA rna_FreestyleLineSet_linestyle_get(PointerRNA *ptr)
{
	FreestyleLineSet *lineset = (FreestyleLineSet *)ptr->data;

	return rna_pointer_inherit_refine(ptr, &RNA_FreestyleLineStyle, lineset->linestyle);
}

void rna_FreestyleLineSet_linestyle_set(PointerRNA *ptr, PointerRNA value)
{
	FreestyleLineSet *lineset = (FreestyleLineSet *)ptr->data;

	if (lineset->linestyle)
		id_us_min(&lineset->linestyle->id);
	lineset->linestyle = (FreestyleLineStyle *)value.data;
	id_us_plus(&lineset->linestyle->id);
}

FreestyleLineSet *rna_FreestyleSettings_lineset_add(
	ID *id, FreestyleSettings *config, Main *bmain, const char *name)
{
	Scene *scene = (Scene *)id;
	FreestyleLineSet *lineset = BKE_freestyle_lineset_add(bmain, (FreestyleConfig *)config, name);

	DEG_id_tag_update(&scene->id, 0);
	WM_main_add_notifier(NC_SCENE | ND_RENDER_OPTIONS, NULL);

	return lineset;
}

void rna_FreestyleSettings_lineset_remove(
	ID *id, FreestyleSettings *config, ReportList *reports, PointerRNA *lineset_ptr)
{
	FreestyleLineSet *lineset = lineset_ptr->data;
	Scene *scene = (Scene *)id;

	if (!BKE_freestyle_lineset_delete((FreestyleConfig *)config, lineset)) {
		BKE_reportf(reports, RPT_ERROR, "Line set '%s' could not be removed", lineset->name);
		return;
	}

	RNA_POINTER_INVALIDATE(lineset_ptr);

	DEG_id_tag_update(&scene->id, 0);
	WM_main_add_notifier(NC_SCENE | ND_RENDER_OPTIONS, NULL);
}

PointerRNA rna_FreestyleSettings_active_lineset_get(PointerRNA *ptr)
{
	FreestyleConfig *config = (FreestyleConfig *)ptr->data;
	FreestyleLineSet *lineset = BKE_freestyle_lineset_get_active(config);
	return rna_pointer_inherit_refine(ptr, &RNA_FreestyleLineSet, lineset);
}

void rna_FreestyleSettings_active_lineset_index_range(
	PointerRNA *ptr, int *min, int *max, int *UNUSED(softmin), int *UNUSED(softmax))
{
	FreestyleConfig *config = (FreestyleConfig *)ptr->data;

	*min = 0;
	*max = max_ii(0, BLI_listbase_count(&config->linesets) - 1);
}

int rna_FreestyleSettings_active_lineset_index_get(PointerRNA *ptr)
{
	FreestyleConfig *config = (FreestyleConfig *)ptr->data;
	return BKE_freestyle_lineset_get_active_index(config);
}

void rna_FreestyleSettings_active_lineset_index_set(PointerRNA *ptr, int value)
{
	FreestyleConfig *config = (FreestyleConfig *)ptr->data;
	BKE_freestyle_lineset_set_active_index(config, value);
}

FreestyleModuleConfig *rna_FreestyleSettings_module_add(ID *id, FreestyleSettings *config)
{
	Scene *scene = (Scene *)id;
	FreestyleModuleConfig *module = BKE_freestyle_module_add((FreestyleConfig *)config);

	DEG_id_tag_update(&scene->id, 0);
	WM_main_add_notifier(NC_SCENE | ND_RENDER_OPTIONS, NULL);

	return module;
}

void rna_FreestyleSettings_module_remove(
	ID *id, FreestyleSettings *config, ReportList *reports, PointerRNA *module_ptr)
{
	Scene *scene = (Scene *)id;
	FreestyleModuleConfig *module = module_ptr->data;

	if (!BKE_freestyle_module_delete((FreestyleConfig *)config, module)) {
		if (module->script)
			BKE_reportf(reports, RPT_ERROR, "Style module '%s' could not be removed", module->script->id.name + 2);
		else
			BKE_report(reports, RPT_ERROR, "Style module could not be removed");
		return;
	}

	RNA_POINTER_INVALIDATE(module_ptr);

	DEG_id_tag_update(&scene->id, 0);
	WM_main_add_notifier(NC_SCENE | ND_RENDER_OPTIONS, NULL);
}

char *rna_GPUDOF_path(PointerRNA *ptr)
{
	/* if there is ID-data, resolve the path using the index instead of by name,
	 * since the name used is the name of the texture assigned, but the texture
	 * may be used multiple times in the same stack
	 */
	if (ptr->id.data) {
		if (GS(((ID *)ptr->id.data)->name) == ID_CA) {
			return BLI_strdup("gpu_dof");
		}
	}

	return BLI_strdup("");
}

static void rna_GPUDOFSettings_blades_set(PointerRNA *ptr, const int value)
{
	GPUDOFSettings *dofsettings = (GPUDOFSettings *)ptr->data;

	if (value == 1 || value == 2) {
		if (dofsettings->num_blades == 0) {
			dofsettings->num_blades = 3;
		}
		else {
			dofsettings->num_blades = 0;
		}
	}
	else {
		dofsettings->num_blades = value;
	}
}

static void rna_GPUDOFSettings_update(Main *UNUSED(bmain), Scene *scene, PointerRNA *UNUSED(ptr))
{
	/* TODO(sergey): Can be more selective here. */
	BKE_sequencer_cache_cleanup();
	BKE_sequencer_preprocessed_cache_cleanup();
	WM_main_add_notifier(NC_SCENE | ND_SEQUENCER, scene);
}

static void rna_Stereo3dFormat_update(Main *bmain, Scene *UNUSED(scene), PointerRNA *ptr)
{
	ID *id = ptr->id.data;

	if (id && GS(id->name) == ID_IM) {
		Image *ima = (Image *)id;
		ImBuf *ibuf;
		void *lock;

		if (!BKE_image_is_stereo(ima))
			return;

		ibuf = BKE_image_acquire_ibuf(ima, NULL, &lock);

		if (ibuf) {
			BKE_image_signal(bmain, ima, NULL, IMA_SIGNAL_FREE);
		}
		BKE_image_release_ibuf(ima, ibuf, lock);
	}
}

static ViewLayer *rna_ViewLayer_new(
	ID *id, Scene *UNUSED(sce), Main *bmain, const char *name)
{
	Scene *scene = (Scene *)id;
	ViewLayer *view_layer = BKE_view_layer_add(scene, name);

	DEG_id_tag_update(&scene->id, 0);
	DEG_relations_tag_update(bmain);
	WM_main_add_notifier(NC_SCENE | ND_LAYER, NULL);

	return view_layer;
}

static void rna_ViewLayer_remove(
	ID *id, Scene *UNUSED(sce), Main *bmain, ReportList *reports, PointerRNA *sl_ptr)
{
	Scene *scene = (Scene *)id;
	ViewLayer *view_layer = sl_ptr->data;

	if (ED_scene_view_layer_delete(bmain, scene, view_layer, reports)) {
		RNA_POINTER_INVALIDATE(sl_ptr);
	}
}

static int rna_Scene_transform_orientation_get(PointerRNA *ptr)
{
	Scene *scene = ptr->data;
	/* convert to enum value */
	return (scene->orientation_type == V3D_MANIP_CUSTOM) ?
	       (scene->orientation_type + scene->orientation_index_custom) : scene->orientation_type;
}

void rna_Scene_transform_orientation_set(PointerRNA *ptr, int value)
{
	Scene *scene = ptr->data;
	BIF_selectTransformOrientationValue(scene, value);
}

static PointerRNA rna_Scene_current_orientation_get(PointerRNA *ptr)
{
	Scene *scene = ptr->data;
	TransformOrientation *orientation;

	if (scene->orientation_type < V3D_MANIP_CUSTOM) {
		orientation = NULL;
	}
	else {
		orientation = BKE_scene_transform_orientation_find(scene, scene->orientation_index_custom);
	}

	return rna_pointer_inherit_refine(ptr, &RNA_TransformOrientation, orientation);
}

const EnumPropertyItem *rna_TransformOrientation_itemf(
	bContext *C, PointerRNA *ptr, PropertyRNA *UNUSED(prop), bool *r_free)
{
	EnumPropertyItem tmp = {0, "", 0, "", ""};
	EnumPropertyItem *item = NULL;
	int i = V3D_MANIP_CUSTOM, totitem = 0;

	RNA_enum_items_add(&item, &totitem, rna_enum_transform_orientation_items);

	Scene *scene;
	if (ptr->type == &RNA_Scene) {
		scene = ptr->data;
	}
	else {
		scene = CTX_data_scene(C);
	}
	const ListBase *transform_orientations = scene ? &scene->transform_spaces : NULL;

	if (transform_orientations && (BLI_listbase_is_empty(transform_orientations) == false)) {
		RNA_enum_item_add_separator(&item, &totitem);

		for (TransformOrientation *ts = transform_orientations->first; ts; ts = ts->next) {
			tmp.identifier = ts->name;
			tmp.name = ts->name;
			tmp.value = i++;
			RNA_enum_item_add(&item, &totitem, &tmp);
		}
	}

	RNA_enum_item_end(&item, &totitem);
	*r_free = true;

	return item;
}

static const EnumPropertyItem *get_unit_enum_items(int system, int type, bool *r_free)
{
	const void *usys;
	int len;
	bUnit_GetSystem(system, type, &usys, &len);

	EnumPropertyItem *items = NULL;
	int totitem = 0;

	EnumPropertyItem adaptive = { 0 };
	adaptive.identifier = "ADAPTIVE";
	adaptive.name = "Adaptive";
	adaptive.value = USER_UNIT_ADAPTIVE;
	RNA_enum_item_add(&items, &totitem, &adaptive);

	for (int i = 0; i < len; i++) {
		if (!bUnit_IsSuppressed(usys, i)) {
			EnumPropertyItem tmp = { 0 };
			tmp.identifier = bUnit_GetName(usys, i);
			tmp.name = bUnit_GetNameDisplay(usys, i);
			tmp.value = i;
			RNA_enum_item_add(&items, &totitem, &tmp);
		}
	}

	*r_free = true;
	return items;
}

const EnumPropertyItem *rna_get_length_unit_items(
        bContext *UNUSED(C), PointerRNA *ptr, PropertyRNA *UNUSED(prop), bool *r_free)
{
	UnitSettings *units = ptr->data;
	return get_unit_enum_items(units->system, B_UNIT_LENGTH, r_free);
}

const EnumPropertyItem *rna_get_mass_unit_items(
        bContext *UNUSED(C), PointerRNA *ptr, PropertyRNA *UNUSED(prop), bool *r_free)
{
	UnitSettings *units = ptr->data;
	return get_unit_enum_items(units->system, B_UNIT_MASS, r_free);
}

const EnumPropertyItem *rna_get_time_unit_items(
        bContext *UNUSED(C), PointerRNA *ptr, PropertyRNA *UNUSED(prop), bool *r_free)
{
	UnitSettings *units = ptr->data;
	return get_unit_enum_items(units->system, B_UNIT_TIME, r_free);
}

static void rna_unit_system_update(Main *UNUSED(bmain), Scene *scene, PointerRNA *UNUSED(ptr))
{
	UnitSettings *unit = &scene->unit;
	if (unit->system == USER_UNIT_NONE) {
		unit->length_unit = USER_UNIT_ADAPTIVE;
		unit->mass_unit = USER_UNIT_ADAPTIVE;
	}
	else {
		unit->length_unit = bUnit_GetBaseUnitOfType(unit->system, B_UNIT_LENGTH);
		unit->mass_unit = bUnit_GetBaseUnitOfType(unit->system, B_UNIT_MASS);
	}
}


/* lanpr */

void rna_lanpr_active_line_layer_index_range(
	PointerRNA *ptr, int *min, int *max, int *UNUSED(softmin), int *UNUSED(softmax))
{
	SceneLANPR *lanpr = (SceneLANPR *)ptr->data;
	*min = 0;
	*max = max_ii(0, BLI_listbase_count(&lanpr->line_layers) - 1);
}

int rna_lanpr_active_line_layer_index_get(PointerRNA *ptr)
{
	SceneLANPR *lanpr = (SceneLANPR *)ptr->data;
	LANPR_LineLayer *ls;
	int i = 0;
	for (ls = lanpr->line_layers.first; ls; ls = ls->next) {
		if (ls == lanpr->active_layer) return i;
		i++;
	}
	return 0;
}

void rna_lanpr_active_line_layer_index_set(PointerRNA *ptr, int value)
{
	SceneLANPR *lanpr = (SceneLANPR *)ptr->data;
	LANPR_LineLayer *ls;
	int i = 0;
	for (ls = lanpr->line_layers.first; ls; ls = ls->next) {
		if (i == value) {
			lanpr->active_layer = ls;
			return;
		}
		i++;
	}
	lanpr->active_layer = 0;
}

PointerRNA rna_lanpr_active_line_layer_get(PointerRNA *ptr)
{
	SceneLANPR *lanpr = (SceneLANPR *)ptr->data;
	LANPR_LineLayer *ls = lanpr->active_layer;
	return rna_pointer_inherit_refine(ptr, &RNA_LANPR_LineLayer, ls);
}

void rna_lanpr_active_line_layer_set(PointerRNA *ptr, PointerRNA value)
{
	SceneLANPR *lanpr = (SceneLANPR *)ptr->data;
	lanpr->active_layer = value.data;
}

#else

/* Grease Pencil Interpolation tool settings */
static void rna_def_gpencil_interpolate(BlenderRNA *brna)
{
	StructRNA *srna;
	PropertyRNA *prop;

	srna = RNA_def_struct(brna, "GPencilInterpolateSettings", NULL);
	RNA_def_struct_sdna(srna, "GP_Interpolate_Settings");
	RNA_def_struct_path_func(srna, "rna_GPencilInterpolateSettings_path");
	RNA_def_struct_ui_text(srna, "Grease Pencil Interpolate Settings",
	                       "Settings for Grease Pencil interpolation tools");

	/* flags */
	prop = RNA_def_property(srna, "interpolate_all_layers", PROP_BOOLEAN, PROP_NONE);
	RNA_def_property_boolean_sdna(prop, NULL, "flag", GP_TOOLFLAG_INTERPOLATE_ALL_LAYERS);
	RNA_def_property_ui_text(prop, "Interpolate All Layers", "Interpolate all layers, not only active");
	RNA_def_property_update(prop, NC_SCENE | ND_TOOLSETTINGS, NULL);

	prop = RNA_def_property(srna, "interpolate_selected_only", PROP_BOOLEAN, PROP_NONE);
	RNA_def_property_boolean_sdna(prop, NULL, "flag", GP_TOOLFLAG_INTERPOLATE_ONLY_SELECTED);
	RNA_def_property_ui_text(prop, "Interpolate Selected Strokes", "Interpolate only selected strokes in the original frame");
	RNA_def_property_update(prop, NC_SCENE | ND_TOOLSETTINGS, NULL);

	/* interpolation type */
	prop = RNA_def_property(srna, "type", PROP_ENUM, PROP_NONE);
	RNA_def_property_enum_sdna(prop, NULL, "type");
	RNA_def_property_enum_items(prop, rna_enum_gpencil_interpolation_mode_items);
	RNA_def_property_enum_funcs(prop, NULL, "rna_GPencilInterpolateSettings_type_set", NULL);
	RNA_def_property_ui_text(prop, "Type",
	                         "Interpolation method to use the next time 'Interpolate Sequence' is run");
	RNA_def_property_update(prop, NC_SCENE | ND_TOOLSETTINGS, NULL);

	/* easing */
	prop = RNA_def_property(srna, "easing", PROP_ENUM, PROP_NONE);
	RNA_def_property_enum_sdna(prop, NULL, "easing");
	RNA_def_property_enum_items(prop, rna_enum_beztriple_interpolation_easing_items);
	RNA_def_property_ui_text(prop, "Easing",
	                         "Which ends of the segment between the preceding and following grease pencil frames "
	                         "easing interpolation is applied to");
	RNA_def_property_update(prop, NC_SCENE | ND_TOOLSETTINGS, NULL);

	/* easing options */
	prop = RNA_def_property(srna, "back", PROP_FLOAT, PROP_NONE);
	RNA_def_property_float_sdna(prop, NULL, "back");
	RNA_def_property_ui_text(prop, "Back", "Amount of overshoot for 'back' easing");
	RNA_def_property_update(prop, NC_SCENE | ND_TOOLSETTINGS, NULL);

	prop = RNA_def_property(srna, "amplitude", PROP_FLOAT, PROP_NONE);
	RNA_def_property_float_sdna(prop, NULL, "amplitude");
	RNA_def_property_range(prop, 0.0f, FLT_MAX); /* only positive values... */
	RNA_def_property_ui_text(prop, "Amplitude", "Amount to boost elastic bounces for 'elastic' easing");
	RNA_def_property_update(prop, NC_SCENE | ND_TOOLSETTINGS, NULL);

	prop = RNA_def_property(srna, "period", PROP_FLOAT, PROP_NONE);
	RNA_def_property_float_sdna(prop, NULL, "period");
	RNA_def_property_ui_text(prop, "Period", "Time between bounces for elastic easing");
	RNA_def_property_update(prop, NC_SCENE | ND_TOOLSETTINGS, NULL);

	/* custom curvemap */
	prop = RNA_def_property(srna, "interpolation_curve", PROP_POINTER, PROP_NONE);
	RNA_def_property_pointer_sdna(prop, NULL, "custom_ipo");
	RNA_def_property_struct_type(prop, "CurveMapping");
	RNA_def_property_ui_text(prop, "Interpolation Curve",
	                         "Custom curve to control 'sequence' interpolation between Grease Pencil frames");
	RNA_def_property_update(prop, NC_SCENE | ND_TOOLSETTINGS, NULL);
}

static void rna_def_transform_orientation(BlenderRNA *brna)
{
	StructRNA *srna;
	PropertyRNA *prop;

	srna = RNA_def_struct(brna, "TransformOrientation", NULL);

	prop = RNA_def_property(srna, "matrix", PROP_FLOAT, PROP_MATRIX);
	RNA_def_property_float_sdna(prop, NULL, "mat");
	RNA_def_property_multi_array(prop, 2, rna_matrix_dimsize_3x3);
	RNA_def_property_update(prop, NC_SPACE | ND_SPACE_VIEW3D, NULL);

	prop = RNA_def_property(srna, "name", PROP_STRING, PROP_NONE);
	RNA_def_struct_name_property(srna, prop);
	RNA_def_property_ui_text(prop, "Name", "Name of the custom transform orientation");
	RNA_def_property_update(prop, NC_SPACE | ND_SPACE_VIEW3D, NULL);
}

static void rna_def_tool_settings(BlenderRNA  *brna)
{
	StructRNA *srna;
	PropertyRNA *prop;

	/* the construction of this enum is quite special - everything is stored as bitflags,
	 * with 1st position only for for on/off (and exposed as boolean), while others are mutually
	 * exclusive options but which will only have any effect when autokey is enabled
	 */
	static const EnumPropertyItem auto_key_items[] = {
		{AUTOKEY_MODE_NORMAL & ~AUTOKEY_ON, "ADD_REPLACE_KEYS", 0, "Add & Replace", ""},
		{AUTOKEY_MODE_EDITKEYS & ~AUTOKEY_ON, "REPLACE_KEYS", 0, "Replace", ""},
		{0, NULL, 0, NULL, NULL}
	};

	static const EnumPropertyItem edge_tag_items[] = {
		{EDGE_MODE_SELECT, "SELECT", 0, "Select", ""},
		{EDGE_MODE_TAG_SEAM, "SEAM", 0, "Tag Seam", ""},
		{EDGE_MODE_TAG_SHARP, "SHARP", 0, "Tag Sharp", ""},
		{EDGE_MODE_TAG_CREASE, "CREASE", 0, "Tag Crease", ""},
		{EDGE_MODE_TAG_BEVEL, "BEVEL", 0, "Tag Bevel", ""},
		{EDGE_MODE_TAG_FREESTYLE, "FREESTYLE", 0, "Tag Freestyle Edge Mark", ""},
		{0, NULL, 0, NULL, NULL}
	};

	static EnumPropertyItem mod_weighted_strength[] = {
		{FACE_STRENGTH_WEAK, "Weak", 0, "Weak", ""},
		{FACE_STRENGTH_MEDIUM, "Medium", 0, "Medium", ""},
		{FACE_STRENGTH_STRONG, "Strong", 0, "Strong", ""},
		{0, NULL, 0, NULL, NULL},
	};

	static const EnumPropertyItem draw_groupuser_items[] = {
		{OB_DRAW_GROUPUSER_NONE, "NONE", 0, "None", ""},
		{OB_DRAW_GROUPUSER_ACTIVE, "ACTIVE", 0, "Active", "Show vertices with no weights in the active group"},
		{OB_DRAW_GROUPUSER_ALL, "ALL", 0, "All", "Show vertices with no weights in any group"},
		{0, NULL, 0, NULL, NULL}
	};

	static const EnumPropertyItem vertex_group_select_items[] = {
		{WT_VGROUP_ALL, "ALL", 0, "All", "All Vertex Groups"},
		{WT_VGROUP_BONE_DEFORM, "BONE_DEFORM", 0, "Deform", "Vertex Groups assigned to Deform Bones"},
		{WT_VGROUP_BONE_DEFORM_OFF, "OTHER_DEFORM", 0, "Other", "Vertex Groups assigned to non Deform Bones"},
		{0, NULL, 0, NULL, NULL}
	};

	static const EnumPropertyItem gpencil_stroke_placement_items[] = {
		{GP_PROJECT_VIEWSPACE, "ORIGIN", ICON_OBJECT_ORIGIN, "Origin", "Draw stroke at Object origin"},
		{GP_PROJECT_VIEWSPACE | GP_PROJECT_CURSOR, "CURSOR", ICON_PIVOT_CURSOR, "3D Cursor", "Draw stroke at 3D cursor location" },
		{GP_PROJECT_VIEWSPACE | GP_PROJECT_DEPTH_VIEW, "SURFACE", ICON_FACESEL, "Surface", "Stick stroke to surfaces"},
		{0, NULL, 0, NULL, NULL}
	};

	static const EnumPropertyItem gpencil_selectmode_items[] = {
		{GP_SELECTMODE_POINT, "POINT", ICON_GP_SELECT_POINTS, "Point", "Select only points"},
		{GP_SELECTMODE_STROKE, "STROKE", ICON_GP_SELECT_STROKES, "Stroke", "Select all stroke points" },
		{0, NULL, 0, NULL, NULL}
	};

	static const EnumPropertyItem annotation_stroke_placement_items[] = {
		{GP_PROJECT_VIEWSPACE | GP_PROJECT_CURSOR, "CURSOR", ICON_PIVOT_CURSOR, "3D Cursor", "Draw stroke at 3D cursor location" },
		{0, "VIEW", ICON_VISIBLE_IPO_ON, "View", "Stick stroke to the view "}, /* weird, GP_PROJECT_VIEWALIGN is inverted */
		{GP_PROJECT_VIEWSPACE | GP_PROJECT_DEPTH_VIEW, "SURFACE", ICON_FACESEL, "Surface", "Stick stroke to surfaces"},
		/* Stroke option is disabled because is not working as expected and maybe is not
		 * required. If we confirm this is not used, we can remove it. */
		//{GP_PROJECT_VIEWSPACE | GP_PROJECT_DEPTH_STROKE, "STROKE", ICON_GREASEPENCIL, "Stroke", "Stick stroke to other strokes"},
		{0, NULL, 0, NULL, NULL}
	};


	srna = RNA_def_struct(brna, "ToolSettings", NULL);
	RNA_def_struct_path_func(srna, "rna_ToolSettings_path");
	RNA_def_struct_ui_text(srna, "Tool Settings", "");

	prop = RNA_def_property(srna, "sculpt", PROP_POINTER, PROP_NONE);
	RNA_def_property_struct_type(prop, "Sculpt");
	RNA_def_property_ui_text(prop, "Sculpt", "");

	prop = RNA_def_property(srna, "use_auto_normalize", PROP_BOOLEAN, PROP_NONE);
	RNA_def_property_flag(prop, PROP_CONTEXT_UPDATE);
	RNA_def_property_boolean_sdna(prop, NULL, "auto_normalize", 1);
	RNA_def_property_ui_text(prop, "WPaint Auto-Normalize",
	                         "Ensure all bone-deforming vertex groups add up "
	                         "to 1.0 while weight painting");
	RNA_def_property_update(prop, 0, "rna_Scene_update_active_object_data");

	prop = RNA_def_property(srna, "use_multipaint", PROP_BOOLEAN, PROP_NONE);
	RNA_def_property_flag(prop, PROP_CONTEXT_UPDATE);
	RNA_def_property_boolean_sdna(prop, NULL, "multipaint", 1);
	RNA_def_property_ui_text(prop, "WPaint Multi-Paint",
	                         "Paint across the weights of all selected bones, "
	                         "maintaining their relative influence");
	RNA_def_property_update(prop, 0, "rna_Scene_update_active_object_data");

	prop = RNA_def_property(srna, "vertex_group_user", PROP_ENUM, PROP_NONE);
	RNA_def_property_flag(prop, PROP_CONTEXT_UPDATE);
	RNA_def_property_enum_sdna(prop, NULL, "weightuser");
	RNA_def_property_enum_items(prop, draw_groupuser_items);
	RNA_def_property_ui_text(prop, "Mask Non-Group Vertices", "Display unweighted vertices");
	RNA_def_property_update(prop, 0, "rna_Scene_update_active_object_data");

	prop = RNA_def_property(srna, "vertex_group_subset", PROP_ENUM, PROP_NONE);
	RNA_def_property_flag(prop, PROP_CONTEXT_UPDATE);
	RNA_def_property_enum_sdna(prop, NULL, "vgroupsubset");
	RNA_def_property_enum_items(prop, vertex_group_select_items);
	RNA_def_property_ui_text(prop, "Subset", "Filter Vertex groups for Display");
	RNA_def_property_update(prop, 0, "rna_Scene_update_active_object_data");

	prop = RNA_def_property(srna, "vertex_paint", PROP_POINTER, PROP_NONE);
	RNA_def_property_pointer_sdna(prop, NULL, "vpaint");
	RNA_def_property_ui_text(prop, "Vertex Paint", "");

	prop = RNA_def_property(srna, "weight_paint", PROP_POINTER, PROP_NONE);
	RNA_def_property_pointer_sdna(prop, NULL, "wpaint");
	RNA_def_property_ui_text(prop, "Weight Paint", "");

	prop = RNA_def_property(srna, "image_paint", PROP_POINTER, PROP_NONE);
	RNA_def_property_pointer_sdna(prop, NULL, "imapaint");
	RNA_def_property_ui_text(prop, "Image Paint", "");

	prop = RNA_def_property(srna, "uv_sculpt", PROP_POINTER, PROP_NONE);
	RNA_def_property_pointer_sdna(prop, NULL, "uvsculpt");
	RNA_def_property_ui_text(prop, "UV Sculpt", "");

	prop = RNA_def_property(srna, "gpencil_paint", PROP_POINTER, PROP_NONE);
	RNA_def_property_pointer_sdna(prop, NULL, "gp_paint");
	RNA_def_property_ui_text(prop, "Grease Pencil Paint", "");

	prop = RNA_def_property(srna, "particle_edit", PROP_POINTER, PROP_NONE);
	RNA_def_property_pointer_sdna(prop, NULL, "particle");
	RNA_def_property_ui_text(prop, "Particle Edit", "");

	prop = RNA_def_property(srna, "use_uv_sculpt", PROP_BOOLEAN, PROP_NONE);
	RNA_def_property_boolean_sdna(prop, NULL, "use_uv_sculpt", 1);
	RNA_def_property_ui_text(prop, "UV Sculpt", "Enable brush for UV sculpting");
	RNA_def_property_ui_icon(prop, ICON_TPAINT_HLT, 0);
	RNA_def_property_update(prop, NC_SPACE | ND_SPACE_IMAGE, "rna_SpaceImageEditor_uv_sculpt_update");

	prop = RNA_def_property(srna, "uv_sculpt_lock_borders", PROP_BOOLEAN, PROP_NONE);
	RNA_def_property_boolean_sdna(prop, NULL, "uv_sculpt_settings", UV_SCULPT_LOCK_BORDERS);
	RNA_def_property_ui_text(prop, "Lock Borders", "Disable editing of boundary edges");

	prop = RNA_def_property(srna, "uv_sculpt_all_islands", PROP_BOOLEAN, PROP_NONE);
	RNA_def_property_boolean_sdna(prop, NULL, "uv_sculpt_settings", UV_SCULPT_ALL_ISLANDS);
	RNA_def_property_ui_text(prop, "Sculpt All Islands", "Brush operates on all islands");

	prop = RNA_def_property(srna, "uv_sculpt_tool", PROP_ENUM, PROP_NONE);
	RNA_def_property_enum_sdna(prop, NULL, "uv_sculpt_tool");
	RNA_def_property_enum_items(prop, rna_enum_uv_sculpt_tool_items);
	RNA_def_property_ui_text(prop, "UV Sculpt Tools", "Select Tools for the UV sculpt brushes");

	prop = RNA_def_property(srna, "uv_relax_method", PROP_ENUM, PROP_NONE);
	RNA_def_property_enum_sdna(prop, NULL, "uv_relax_method");
	RNA_def_property_enum_items(prop, uv_sculpt_relaxation_items);
	RNA_def_property_ui_text(prop, "Relaxation Method", "Algorithm used for UV relaxation");

	prop = RNA_def_property(srna, "lock_object_mode", PROP_BOOLEAN, PROP_NONE);
	RNA_def_property_boolean_sdna(prop, NULL, "object_flag", SCE_OBJECT_MODE_LOCK);
	RNA_def_property_ui_text(prop, "Lock Object Modes", "Restrict select to the current mode");
	RNA_def_property_update(prop, NC_SCENE | ND_TOOLSETTINGS, NULL);

	/* Transform */
	prop = RNA_def_property(srna, "proportional_edit", PROP_ENUM, PROP_NONE);
	RNA_def_property_enum_sdna(prop, NULL, "proportional");
	RNA_def_property_enum_items(prop, rna_enum_proportional_editing_items);
	RNA_def_property_ui_text(prop, "Proportional Editing",
	                         "Proportional Editing mode, allows transforms with distance fall-off");
	RNA_def_property_update(prop, NC_SCENE | ND_TOOLSETTINGS, NULL); /* header redraw */

	prop = RNA_def_property(srna, "use_proportional_edit_objects", PROP_BOOLEAN, PROP_NONE);
	RNA_def_property_boolean_sdna(prop, NULL, "proportional_objects", 0);
	RNA_def_property_ui_text(prop, "Proportional Editing Objects", "Proportional editing object mode");
	RNA_def_property_ui_icon(prop, ICON_PROP_OFF, 1);
	RNA_def_property_update(prop, NC_SCENE | ND_TOOLSETTINGS, NULL); /* header redraw */

	prop = RNA_def_property(srna, "use_proportional_edit_mask", PROP_BOOLEAN, PROP_NONE);
	RNA_def_property_boolean_sdna(prop, NULL, "proportional_mask", 0);
	RNA_def_property_ui_text(prop, "Proportional Editing Objects", "Proportional editing mask mode");
	RNA_def_property_ui_icon(prop, ICON_PROP_OFF, 1);
	RNA_def_property_update(prop, NC_SCENE | ND_TOOLSETTINGS, NULL); /* header redraw */

	prop = RNA_def_property(srna, "use_proportional_action", PROP_BOOLEAN, PROP_NONE);
	RNA_def_property_boolean_sdna(prop, NULL, "proportional_action", 0);
	RNA_def_property_ui_text(prop, "Proportional Editing Actions", "Proportional editing in action editor");
	RNA_def_property_ui_icon(prop, ICON_PROP_OFF, 1);
	RNA_def_property_update(prop, NC_SCENE | ND_TOOLSETTINGS, NULL); /* header redraw */

	prop = RNA_def_property(srna, "use_proportional_fcurve", PROP_BOOLEAN, PROP_NONE);
	RNA_def_property_boolean_sdna(prop, NULL, "proportional_fcurve", 0);
	RNA_def_property_ui_text(prop, "Proportional Editing FCurves", "Proportional editing in FCurve editor");
	RNA_def_property_ui_icon(prop, ICON_PROP_OFF, 1);
	RNA_def_property_update(prop, NC_SCENE | ND_TOOLSETTINGS, NULL); /* header redraw */

	prop = RNA_def_property(srna, "lock_markers", PROP_BOOLEAN, PROP_NONE);
	RNA_def_property_boolean_sdna(prop, NULL, "lock_markers", 0);
	RNA_def_property_ui_text(prop, "Lock Markers", "Prevent marker editing");

	prop = RNA_def_property(srna, "proportional_edit_falloff", PROP_ENUM, PROP_NONE);
	RNA_def_property_enum_sdna(prop, NULL, "prop_mode");
	RNA_def_property_enum_items(prop, rna_enum_proportional_falloff_items);
	RNA_def_property_ui_text(prop, "Proportional Editing Falloff", "Falloff type for proportional editing mode");
	RNA_def_property_update(prop, NC_SCENE | ND_TOOLSETTINGS, NULL); /* header redraw */

	prop = RNA_def_property(srna, "proportional_size", PROP_FLOAT, PROP_DISTANCE);
	RNA_def_property_float_sdna(prop, NULL, "proportional_size");
	RNA_def_property_ui_text(prop, "Proportional Size", "Display size for proportional editing circle");
	RNA_def_property_range(prop, 0.00001, 5000.0);

	prop = RNA_def_property(srna, "double_threshold", PROP_FLOAT, PROP_DISTANCE);
	RNA_def_property_float_sdna(prop, NULL, "doublimit");
	RNA_def_property_ui_text(prop, "Double Threshold", "Limit for removing duplicates and 'Auto Merge'");
	RNA_def_property_range(prop, 0.0, 1.0);
	RNA_def_property_ui_range(prop, 0.0, 0.1, 0.01, 6);

	/* Pivot Point */
	prop = RNA_def_property(srna, "transform_pivot_point", PROP_ENUM, PROP_NONE);
	RNA_def_property_enum_sdna(prop, NULL, "transform_pivot_point");
	RNA_def_property_enum_items(prop, rna_enum_transform_pivot_items_full);
	RNA_def_property_ui_text(prop, "Pivot Point", "Pivot center for rotation/scaling");
	RNA_def_property_update(prop, NC_SCENE | ND_TOOLSETTINGS, NULL);

	prop = RNA_def_property(srna, "use_transform_pivot_point_align", PROP_BOOLEAN, PROP_NONE);
	RNA_def_property_boolean_sdna(prop, NULL, "transform_flag", SCE_XFORM_AXIS_ALIGN);
	RNA_def_property_ui_text(prop, "Align", "Manipulate center points (object, pose and weight paint mode only)");
	RNA_def_property_ui_icon(prop, ICON_CENTER_ONLY, 0);
	RNA_def_property_update(prop, NC_SCENE, NULL);

	prop = RNA_def_property(srna, "use_mesh_automerge", PROP_BOOLEAN, PROP_NONE);
	RNA_def_property_boolean_sdna(prop, NULL, "automerge", 0);
	RNA_def_property_ui_text(prop, "AutoMerge Editing", "Automatically merge vertices moved to the same location");
	RNA_def_property_update(prop, NC_SCENE | ND_TOOLSETTINGS, NULL); /* header redraw */

	prop = RNA_def_property(srna, "use_snap", PROP_BOOLEAN, PROP_NONE);
	RNA_def_property_boolean_sdna(prop, NULL, "snap_flag", SCE_SNAP);
	RNA_def_property_ui_text(prop, "Snap", "Snap during transform");
	RNA_def_property_ui_icon(prop, ICON_SNAP_OFF, 1);
	RNA_def_property_update(prop, NC_SCENE | ND_TOOLSETTINGS, NULL); /* header redraw */

	prop = RNA_def_property(srna, "use_snap_align_rotation", PROP_BOOLEAN, PROP_NONE);
	RNA_def_property_boolean_sdna(prop, NULL, "snap_flag", SCE_SNAP_ROTATE);
	RNA_def_property_ui_text(prop, "Snap Align Rotation", "Align rotation with the snapping target");
	RNA_def_property_ui_icon(prop, ICON_SNAP_NORMAL, 0);
	RNA_def_property_update(prop, NC_SCENE | ND_TOOLSETTINGS, NULL); /* header redraw */

	prop = RNA_def_property(srna, "use_snap_grid_absolute", PROP_BOOLEAN, PROP_NONE);
	RNA_def_property_boolean_sdna(prop, NULL, "snap_flag", SCE_SNAP_ABS_GRID);
	RNA_def_property_ui_text(prop, "Absolute Grid Snap",
	                         "Absolute grid alignment while translating (based on the pivot center)");
	RNA_def_property_ui_icon(prop, ICON_SNAP_GRID, 0);
	RNA_def_property_update(prop, NC_SCENE | ND_TOOLSETTINGS, NULL); /* header redraw */

	prop = RNA_def_property(srna, "snap_elements", PROP_ENUM, PROP_NONE);
	RNA_def_property_enum_bitflag_sdna(prop, NULL, "snap_mode");
	RNA_def_property_enum_items(prop, rna_enum_snap_element_items);
	RNA_def_property_enum_funcs(prop, NULL, "rna_ToolSettings_snap_mode_set", NULL);
	RNA_def_property_flag(prop, PROP_ENUM_FLAG);
	RNA_def_property_ui_text(prop, "Snap Element", "Type of element to snap to");
	RNA_def_property_update(prop, NC_SCENE | ND_TOOLSETTINGS, NULL); /* header redraw */

	/* node editor uses own set of snap modes */
	prop = RNA_def_property(srna, "snap_node_element", PROP_ENUM, PROP_NONE);
	RNA_def_property_enum_bitflag_sdna(prop, NULL, "snap_node_mode");
	RNA_def_property_enum_items(prop, rna_enum_snap_node_element_items);
	RNA_def_property_ui_text(prop, "Snap Node Element", "Type of element to snap to");
	RNA_def_property_update(prop, NC_SCENE | ND_TOOLSETTINGS, NULL); /* header redraw */

	/* image editor uses own set of snap modes */
	prop = RNA_def_property(srna, "snap_uv_element", PROP_ENUM, PROP_NONE);
	RNA_def_property_enum_bitflag_sdna(prop, NULL, "snap_uv_mode");
	RNA_def_property_enum_items(prop, snap_uv_element_items);
	RNA_def_property_ui_text(prop, "Snap UV Element", "Type of element to snap to");
	RNA_def_property_update(prop, NC_SCENE | ND_TOOLSETTINGS, NULL); /* header redraw */

	prop = RNA_def_property(srna, "snap_target", PROP_ENUM, PROP_NONE);
	RNA_def_property_enum_sdna(prop, NULL, "snap_target");
	RNA_def_property_enum_items(prop, rna_enum_snap_target_items);
	RNA_def_property_ui_text(prop, "Snap Target", "Which part to snap onto the target");
	RNA_def_property_update(prop, NC_SCENE | ND_TOOLSETTINGS, NULL); /* header redraw */

	prop = RNA_def_property(srna, "use_snap_peel_object", PROP_BOOLEAN, PROP_NONE);
	RNA_def_property_boolean_sdna(prop, NULL, "snap_flag", SCE_SNAP_PEEL_OBJECT);
	RNA_def_property_ui_text(prop, "Snap Peel Object", "Consider objects as whole when finding volume center");
	RNA_def_property_ui_icon(prop, ICON_SNAP_PEEL_OBJECT, 0);
	RNA_def_property_update(prop, NC_SCENE | ND_TOOLSETTINGS, NULL); /* header redraw */

	prop = RNA_def_property(srna, "use_snap_project", PROP_BOOLEAN, PROP_NONE);
	RNA_def_property_boolean_sdna(prop, NULL, "snap_flag", SCE_SNAP_PROJECT);
	RNA_def_property_ui_text(prop, "Project Individual Elements",
	                         "Project individual elements on the surface of other objects");
	RNA_def_property_ui_icon(prop, ICON_RETOPO, 0);
	RNA_def_property_update(prop, NC_SCENE | ND_TOOLSETTINGS, NULL); /* header redraw */

	prop = RNA_def_property(srna, "use_snap_self", PROP_BOOLEAN, PROP_NONE);
	RNA_def_property_boolean_negative_sdna(prop, NULL, "snap_flag", SCE_SNAP_NO_SELF);
	RNA_def_property_ui_text(prop, "Project to Self", "Snap onto itself (editmode)");
	RNA_def_property_ui_icon(prop, ICON_XRAY, 0);
	RNA_def_property_update(prop, NC_SCENE | ND_TOOLSETTINGS, NULL); /* header redraw */

	prop = RNA_def_property(srna, "use_gizmo_mode", PROP_ENUM, PROP_NONE);
	RNA_def_property_enum_sdna(prop, NULL, "gizmo_flag");
	RNA_def_property_enum_items(prop, rna_enum_gizmo_items);
	RNA_def_property_flag(prop, PROP_ENUM_FLAG);
	RNA_def_property_ui_text(prop, "Gizmo Mode",  "");
	RNA_def_property_update(prop, NC_SCENE | ND_TOOLSETTINGS, "rna_ToolSettings_gizmo_flag_update");

	/* Grease Pencil */
	prop = RNA_def_property(srna, "use_gpencil_additive_drawing", PROP_BOOLEAN, PROP_NONE);
	RNA_def_property_boolean_sdna(prop, NULL, "gpencil_flags", GP_TOOL_FLAG_RETAIN_LAST);
	RNA_def_property_ui_text(prop, "Use Additive Drawing",
	                         "When creating new frames, the strokes from the previous/active frame "
	                         "are included as the basis for the new one");
	RNA_def_property_update(prop, NC_SCENE | ND_TOOLSETTINGS, NULL);

	prop = RNA_def_property(srna, "use_gpencil_draw_onback", PROP_BOOLEAN, PROP_NONE);
	RNA_def_property_boolean_sdna(prop, NULL, "gpencil_flags", GP_TOOL_FLAG_PAINT_ONBACK);
	RNA_def_property_ui_text(prop, "Draw Strokes on Back",
	                         "When draw new strokes, the new stroke is drawn below of all strokes in the layer");
	RNA_def_property_update(prop, NC_SCENE | ND_TOOLSETTINGS, NULL);

	prop = RNA_def_property(srna, "use_gpencil_thumbnail_list", PROP_BOOLEAN, PROP_NONE);
	RNA_def_property_boolean_negative_sdna(prop, NULL, "gpencil_flags", GP_TOOL_FLAG_THUMBNAIL_LIST);
	RNA_def_property_ui_text(prop, "Compact List",
	                         "Show compact list of color instead of thumbnails");
	RNA_def_property_update(prop, NC_SCENE | ND_TOOLSETTINGS, NULL);

	prop = RNA_def_property(srna, "use_gpencil_weight_data_add", PROP_BOOLEAN, PROP_NONE);
	RNA_def_property_boolean_sdna(prop, NULL, "gpencil_flags", GP_TOOL_FLAG_CREATE_WEIGHTS);
	RNA_def_property_ui_text(prop, "Add weight data for new strokes",
		"When creating new strokes, the weight data is added according to the current vertex group and weight, "
		"if no vertex group selected, weight is not added");
	RNA_def_property_update(prop, NC_SCENE | ND_TOOLSETTINGS, NULL);
	
	prop = RNA_def_property(srna, "gpencil_sculpt", PROP_POINTER, PROP_NONE);
	RNA_def_property_pointer_sdna(prop, NULL, "gp_sculpt");
	RNA_def_property_struct_type(prop, "GPencilSculptSettings");
	RNA_def_property_ui_text(prop, "Grease Pencil Sculpt",
	                         "Settings for stroke sculpting tools and brushes");

	prop = RNA_def_property(srna, "gpencil_interpolate", PROP_POINTER, PROP_NONE);
	RNA_def_property_pointer_sdna(prop, NULL, "gp_interpolate");
	RNA_def_property_struct_type(prop, "GPencilInterpolateSettings");
	RNA_def_property_ui_text(prop, "Grease Pencil Interpolate",
	                         "Settings for Grease Pencil Interpolation tools");

	/* Grease Pencil - 3D View Stroke Placement */
	prop = RNA_def_property(srna, "gpencil_stroke_placement_view3d", PROP_ENUM, PROP_NONE);
	RNA_def_property_enum_bitflag_sdna(prop, NULL, "gpencil_v3d_align");
	RNA_def_property_enum_items(prop, gpencil_stroke_placement_items);
	RNA_def_property_ui_text(prop, "Stroke Placement (3D View)", "");
	RNA_def_property_update(prop, NC_GPENCIL | ND_DATA, NULL);

	prop = RNA_def_property(srna, "use_gpencil_stroke_endpoints", PROP_BOOLEAN, PROP_NONE);
	RNA_def_property_boolean_sdna(prop, NULL, "gpencil_v3d_align", GP_PROJECT_DEPTH_STROKE_ENDPOINTS);
	RNA_def_property_ui_text(prop, "Only Endpoints", "Only use the first and last parts of the stroke for snapping");
	RNA_def_property_update(prop, NC_GPENCIL | ND_DATA, NULL);

	/* Grease Pencil - Select mode */
	prop = RNA_def_property(srna, "gpencil_selectmode", PROP_ENUM, PROP_NONE);
	RNA_def_property_enum_sdna(prop, NULL, "gpencil_selectmode");
	RNA_def_property_enum_items(prop, gpencil_selectmode_items);
	RNA_def_property_ui_text(prop, "Select Mode", "");
	RNA_def_parameter_clear_flags(prop, PROP_ANIMATABLE, 0);

	/* Annotations - 2D Views Stroke Placement */
	prop = RNA_def_property(srna, "annotation_stroke_placement_view2d", PROP_ENUM, PROP_NONE);
	RNA_def_property_enum_bitflag_sdna(prop, NULL, "gpencil_v2d_align");
	RNA_def_property_enum_items(prop, annotation_stroke_placement_items);
	RNA_def_property_ui_text(prop, "Stroke Placement (2D View)", "");
	RNA_def_property_update(prop, NC_GPENCIL | ND_DATA, NULL);

	/* Annotations - Sequencer Preview Stroke Placement */
	prop = RNA_def_property(srna, "annotation_stroke_placement_sequencer_preview", PROP_ENUM, PROP_NONE);
	RNA_def_property_enum_bitflag_sdna(prop, NULL, "gpencil_seq_align");
	RNA_def_property_enum_items(prop, annotation_stroke_placement_items);
	RNA_def_property_ui_text(prop, "Stroke Placement (Sequencer Preview)", "");
	RNA_def_property_update(prop, NC_GPENCIL | ND_DATA, NULL);

	/* Annotations - Image Editor Stroke Placement */
	prop = RNA_def_property(srna, "annotation_stroke_placement_image_editor", PROP_ENUM, PROP_NONE);
	RNA_def_property_enum_bitflag_sdna(prop, NULL, "gpencil_ima_align");
	RNA_def_property_enum_items(prop, annotation_stroke_placement_items);
	RNA_def_property_ui_text(prop, "Stroke Placement (Image Editor)", "");
	RNA_def_property_update(prop, NC_GPENCIL | ND_DATA, NULL);

	/* Annotations - 3D View Stroke Placement */
	/* XXX: Do we need to decouple the stroke_endpoints setting too?  */
	prop = RNA_def_property(srna, "annotation_stroke_placement_view3d", PROP_ENUM, PROP_NONE);
	RNA_def_property_enum_bitflag_sdna(prop, NULL, "annotate_v3d_align");
	RNA_def_property_enum_items(prop, annotation_stroke_placement_items);
	RNA_def_property_ui_text(prop, "Annotation Stroke Placement (3D View)", "How annotation strokes are orientated in 3D space");
	RNA_def_property_update(prop, NC_GPENCIL | ND_DATA, NULL);

	/* Annotations - Stroke Thickness */
	prop = RNA_def_property(srna, "annotation_thickness", PROP_INT, PROP_PIXEL);
	RNA_def_property_int_sdna(prop, NULL, "annotate_thickness");
	RNA_def_property_range(prop, 1, 10);
	RNA_def_property_ui_text(prop, "Annotation Stroke Thickness", "Thickness of annotation strokes");
	RNA_def_property_update(prop, NC_GPENCIL | ND_DATA, "rna_GPencil_update");

	/* Auto Keying */
	prop = RNA_def_property(srna, "use_keyframe_insert_auto", PROP_BOOLEAN, PROP_NONE);
	RNA_def_property_boolean_sdna(prop, NULL, "autokey_mode", AUTOKEY_ON);
	RNA_def_property_ui_text(prop, "Auto Keying", "Automatic keyframe insertion for Objects and Bones");
	RNA_def_property_ui_icon(prop, ICON_REC, 0);

	prop = RNA_def_property(srna, "auto_keying_mode", PROP_ENUM, PROP_NONE);
	RNA_def_property_enum_bitflag_sdna(prop, NULL, "autokey_mode");
	RNA_def_property_enum_items(prop, auto_key_items);
	RNA_def_property_ui_text(prop, "Auto-Keying Mode", "Mode of automatic keyframe insertion for Objects and Bones");

	prop = RNA_def_property(srna, "use_record_with_nla", PROP_BOOLEAN, PROP_NONE);
	RNA_def_property_boolean_sdna(prop, NULL, "autokey_flag", ANIMRECORD_FLAG_WITHNLA);
	RNA_def_property_ui_text(prop, "Layered",
	                         "Add a new NLA Track + Strip for every loop/pass made over the animation "
	                         "to allow non-destructive tweaking");

	prop = RNA_def_property(srna, "use_keyframe_insert_keyingset", PROP_BOOLEAN, PROP_NONE);
	RNA_def_property_boolean_sdna(prop, NULL, "autokey_flag", AUTOKEY_FLAG_ONLYKEYINGSET);
	RNA_def_property_ui_text(prop, "Auto Keyframe Insert Keying Set",
	                         "Automatic keyframe insertion using active Keying Set only");
	RNA_def_property_ui_icon(prop, ICON_KEYINGSET, 0);

	/* Keyframing */
	prop = RNA_def_property(srna, "keyframe_type", PROP_ENUM, PROP_NONE);
	RNA_def_property_enum_sdna(prop, NULL, "keyframe_type");
	RNA_def_property_enum_items(prop, rna_enum_beztriple_keyframe_type_items);
	RNA_def_property_ui_text(prop, "New Keyframe Type", "Type of keyframes to create when inserting keyframes");

	/* UV */
	prop = RNA_def_property(srna, "uv_select_mode", PROP_ENUM, PROP_NONE);
	RNA_def_property_enum_sdna(prop, NULL, "uv_selectmode");
	RNA_def_property_enum_items(prop, rna_enum_mesh_select_mode_uv_items);
	RNA_def_property_ui_text(prop, "UV Selection Mode", "UV selection and display mode");
	RNA_def_property_update(prop, NC_SPACE | ND_SPACE_IMAGE, NULL);

	prop = RNA_def_property(srna, "use_uv_select_sync", PROP_BOOLEAN, PROP_NONE);
	RNA_def_property_boolean_sdna(prop, NULL, "uv_flag", UV_SYNC_SELECTION);
	RNA_def_property_ui_text(prop, "UV Sync Selection", "Keep UV and edit mode mesh selection in sync");
	RNA_def_property_ui_icon(prop, ICON_UV_SYNC_SELECT, 0);
	RNA_def_property_update(prop, NC_SPACE | ND_SPACE_IMAGE, NULL);

	prop = RNA_def_property(srna, "show_uv_local_view", PROP_BOOLEAN, PROP_NONE);
	RNA_def_property_boolean_sdna(prop, NULL, "uv_flag", UV_SHOW_SAME_IMAGE);
	RNA_def_property_ui_text(prop, "UV Local View", "Display only faces with the currently displayed image assigned");
	RNA_def_property_update(prop, NC_SPACE | ND_SPACE_IMAGE, NULL);

	/* Mesh */
	prop = RNA_def_property(srna, "mesh_select_mode", PROP_BOOLEAN, PROP_NONE);
	RNA_def_property_boolean_sdna(prop, NULL, "selectmode", 1);
	RNA_def_property_array(prop, 3);
	RNA_def_property_boolean_funcs(prop, NULL, "rna_Scene_editmesh_select_mode_set");
	RNA_def_property_ui_text(prop, "Mesh Selection Mode", "Which mesh elements selection works on");
	RNA_def_property_flag(prop, PROP_CONTEXT_UPDATE);
	RNA_def_property_update(prop, 0, "rna_Scene_editmesh_select_mode_update");

	prop = RNA_def_property(srna, "vertex_group_weight", PROP_FLOAT, PROP_FACTOR);
	RNA_def_property_float_sdna(prop, NULL, "vgroup_weight");
	RNA_def_property_ui_text(prop, "Vertex Group Weight", "Weight to assign in vertex groups");

	/* use with MESH_OT_shortest_path_pick */
	prop = RNA_def_property(srna, "edge_path_mode", PROP_ENUM, PROP_NONE);
	RNA_def_property_enum_sdna(prop, NULL, "edge_mode");
	RNA_def_property_enum_items(prop, edge_tag_items);
	RNA_def_property_ui_text(prop, "Edge Tag Mode", "The edge flag to tag when selecting the shortest path");

	prop = RNA_def_property(srna, "edge_path_live_unwrap", PROP_BOOLEAN, PROP_NONE);
	RNA_def_property_boolean_sdna(prop, NULL, "edge_mode_live_unwrap", 1);
	RNA_def_property_ui_text(prop, "Live Unwrap", "Changing edges seam re-calculates UV unwrap");

	prop = RNA_def_property(srna, "normal_vector", PROP_FLOAT, PROP_XYZ);
	RNA_def_property_ui_text(prop, "Normal Vector", "Normal Vector used to copy, add or multiply");
	RNA_def_property_ui_range(prop, -10000.0, 10000.0, 1, 3);

	prop = RNA_def_property(srna, "face_strength", PROP_ENUM, PROP_NONE);
	RNA_def_property_enum_items(prop, mod_weighted_strength);
	RNA_def_property_ui_text(prop, "Face Strength", "Set strength of face to specified value");

	/* Unified Paint Settings */
	prop = RNA_def_property(srna, "unified_paint_settings", PROP_POINTER, PROP_NONE);
	RNA_def_property_flag(prop, PROP_NEVER_NULL);
	RNA_def_property_struct_type(prop, "UnifiedPaintSettings");
	RNA_def_property_ui_text(prop, "Unified Paint Settings", NULL);

	/* Curve Paint Settings */
	prop = RNA_def_property(srna, "curve_paint_settings", PROP_POINTER, PROP_NONE);
	RNA_def_property_flag(prop, PROP_NEVER_NULL);
	RNA_def_property_struct_type(prop, "CurvePaintSettings");
	RNA_def_property_ui_text(prop, "Curve Paint Settings", NULL);

	/* Mesh Statistics */
	prop = RNA_def_property(srna, "statvis", PROP_POINTER, PROP_NONE);
	RNA_def_property_flag(prop, PROP_NEVER_NULL);
	RNA_def_property_struct_type(prop, "MeshStatVis");
	RNA_def_property_ui_text(prop, "Mesh Statistics Visualization", NULL);
}

static void rna_def_unified_paint_settings(BlenderRNA  *brna)
{
	StructRNA *srna;
	PropertyRNA *prop;

	srna = RNA_def_struct(brna, "UnifiedPaintSettings", NULL);
	RNA_def_struct_path_func(srna, "rna_UnifiedPaintSettings_path");
	RNA_def_struct_ui_text(srna, "Unified Paint Settings", "Overrides for some of the active brush's settings");

	/* high-level flags to enable or disable unified paint settings */
	prop = RNA_def_property(srna, "use_unified_size", PROP_BOOLEAN, PROP_NONE);
	RNA_def_property_boolean_sdna(prop, NULL, "flag", UNIFIED_PAINT_SIZE);
	RNA_def_property_ui_text(prop, "Use Unified Radius",
	                         "Instead of per-brush radius, the radius is shared across brushes");

	prop = RNA_def_property(srna, "use_unified_strength", PROP_BOOLEAN, PROP_NONE);
	RNA_def_property_boolean_sdna(prop, NULL, "flag", UNIFIED_PAINT_ALPHA);
	RNA_def_property_ui_text(prop, "Use Unified Strength",
	                         "Instead of per-brush strength, the strength is shared across brushes");

	prop = RNA_def_property(srna, "use_unified_weight", PROP_BOOLEAN, PROP_NONE);
	RNA_def_property_boolean_sdna(prop, NULL, "flag", UNIFIED_PAINT_WEIGHT);
	RNA_def_property_ui_text(prop, "Use Unified Weight",
	                         "Instead of per-brush weight, the weight is shared across brushes");

	prop = RNA_def_property(srna, "use_unified_color", PROP_BOOLEAN, PROP_NONE);
	RNA_def_property_boolean_sdna(prop, NULL, "flag", UNIFIED_PAINT_COLOR);
	RNA_def_property_ui_text(prop, "Use Unified Color",
	                         "Instead of per-brush color, the color is shared across brushes");

	/* unified paint settings that override the equivalent settings
	 * from the active brush */
	prop = RNA_def_property(srna, "size", PROP_INT, PROP_PIXEL);
	RNA_def_property_int_funcs(prop, NULL, "rna_UnifiedPaintSettings_size_set", NULL);
	RNA_def_property_flag(prop, PROP_CONTEXT_UPDATE);
	RNA_def_property_range(prop, 1, MAX_BRUSH_PIXEL_RADIUS * 10);
	RNA_def_property_ui_range(prop, 1, MAX_BRUSH_PIXEL_RADIUS, 1, -1);
	RNA_def_property_ui_text(prop, "Radius", "Radius of the brush");
	RNA_def_property_update(prop, 0, "rna_UnifiedPaintSettings_radius_update");

	prop = RNA_def_property(srna, "unprojected_radius", PROP_FLOAT, PROP_DISTANCE);
	RNA_def_property_float_funcs(prop, NULL, "rna_UnifiedPaintSettings_unprojected_radius_set", NULL);
	RNA_def_property_flag(prop, PROP_CONTEXT_UPDATE);
	RNA_def_property_range(prop, 0.001, FLT_MAX);
	RNA_def_property_ui_range(prop, 0.001, 1, 0, -1);
	RNA_def_property_ui_text(prop, "Unprojected Radius", "Radius of brush in Blender units");
	RNA_def_property_update(prop, 0, "rna_UnifiedPaintSettings_radius_update");

	prop = RNA_def_property(srna, "strength", PROP_FLOAT, PROP_FACTOR);
	RNA_def_property_float_sdna(prop, NULL, "alpha");
	RNA_def_property_flag(prop, PROP_CONTEXT_UPDATE);
	RNA_def_property_float_default(prop, 0.5f);
	RNA_def_property_range(prop, 0.0f, 10.0f);
	RNA_def_property_ui_range(prop, 0.0f, 1.0f, 0.001, 3);
	RNA_def_property_ui_text(prop, "Strength", "How powerful the effect of the brush is when applied");
	RNA_def_property_update(prop, 0, "rna_UnifiedPaintSettings_update");

	prop = RNA_def_property(srna, "weight", PROP_FLOAT, PROP_FACTOR);
	RNA_def_property_float_sdna(prop, NULL, "weight");
	RNA_def_property_flag(prop, PROP_CONTEXT_UPDATE);
	RNA_def_property_float_default(prop, 0.5f);
	RNA_def_property_range(prop, 0.0f, 1.0f);
	RNA_def_property_ui_range(prop, 0.0f, 1.0f, 0.001, 3);
	RNA_def_property_ui_text(prop, "Weight", "Weight to assign in vertex groups");
	RNA_def_property_update(prop, 0, "rna_UnifiedPaintSettings_update");

	prop = RNA_def_property(srna, "color", PROP_FLOAT, PROP_COLOR_GAMMA);
	RNA_def_property_flag(prop, PROP_CONTEXT_UPDATE);
	RNA_def_property_range(prop, 0.0, 1.0);
	RNA_def_property_float_sdna(prop, NULL, "rgb");
	RNA_def_property_ui_text(prop, "Color", "");
	RNA_def_property_update(prop, 0, "rna_UnifiedPaintSettings_update");

	prop = RNA_def_property(srna, "secondary_color", PROP_FLOAT, PROP_COLOR_GAMMA);
	RNA_def_property_flag(prop, PROP_CONTEXT_UPDATE);
	RNA_def_property_range(prop, 0.0, 1.0);
	RNA_def_property_float_sdna(prop, NULL, "secondary_rgb");
	RNA_def_property_ui_text(prop, "Secondary Color", "");
	RNA_def_property_update(prop, 0, "rna_UnifiedPaintSettings_update");

	prop = RNA_def_property(srna, "use_pressure_size", PROP_BOOLEAN, PROP_NONE);
	RNA_def_property_boolean_sdna(prop, NULL, "flag", UNIFIED_PAINT_BRUSH_SIZE_PRESSURE);
	RNA_def_property_ui_icon(prop, ICON_STYLUS_PRESSURE, 0);
	RNA_def_property_ui_text(prop, "Size Pressure", "Enable tablet pressure sensitivity for size");

	prop = RNA_def_property(srna, "use_pressure_strength", PROP_BOOLEAN, PROP_NONE);
	RNA_def_property_boolean_sdna(prop, NULL, "flag", UNIFIED_PAINT_BRUSH_ALPHA_PRESSURE);
	RNA_def_property_ui_icon(prop, ICON_STYLUS_PRESSURE, 0);
	RNA_def_property_ui_text(prop, "Strength Pressure", "Enable tablet pressure sensitivity for strength");

	prop = RNA_def_property(srna, "use_locked_size", PROP_BOOLEAN, PROP_NONE);
	RNA_def_property_boolean_sdna(prop, NULL, "flag", UNIFIED_PAINT_BRUSH_LOCK_SIZE);
	RNA_def_property_ui_text(prop, "Use Blender Units",
	                         "When locked brush stays same size relative to object; "
	                         "when unlocked brush size is given in pixels");
}


static void rna_def_curve_paint_settings(BlenderRNA  *brna)
{
	StructRNA *srna;
	PropertyRNA *prop;

	srna = RNA_def_struct(brna, "CurvePaintSettings", NULL);
	RNA_def_struct_path_func(srna, "rna_CurvePaintSettings_path");
	RNA_def_struct_ui_text(srna, "Curve Paint Settings", "");

	static const EnumPropertyItem curve_type_items[] = {
		{CU_POLY, "POLY", 0, "Poly", ""},
		{CU_BEZIER, "BEZIER", 0, "Bezier", ""},
		{0, NULL, 0, NULL, NULL}
	};

	prop = RNA_def_property(srna, "curve_type", PROP_ENUM, PROP_NONE);
	RNA_def_property_enum_sdna(prop, NULL, "curve_type");
	RNA_def_property_enum_items(prop, curve_type_items);
	RNA_def_property_ui_text(prop, "Type", "Type of curve to use for new strokes");

	prop = RNA_def_property(srna, "use_corners_detect", PROP_BOOLEAN, PROP_NONE);
	RNA_def_property_boolean_sdna(prop, NULL, "flag", CURVE_PAINT_FLAG_CORNERS_DETECT);
	RNA_def_property_ui_text(prop, "Detect Corners", "Detect corners and use non-aligned handles");

	prop = RNA_def_property(srna, "use_pressure_radius", PROP_BOOLEAN, PROP_NONE);
	RNA_def_property_boolean_sdna(prop, NULL, "flag", CURVE_PAINT_FLAG_PRESSURE_RADIUS);
	RNA_def_property_ui_icon(prop, ICON_STYLUS_PRESSURE, 0);
	RNA_def_property_ui_text(prop, "Use Pressure", "Map tablet pressure to curve radius");

	prop = RNA_def_property(srna, "use_stroke_endpoints", PROP_BOOLEAN, PROP_NONE);
	RNA_def_property_boolean_sdna(prop, NULL, "flag", CURVE_PAINT_FLAG_DEPTH_STROKE_ENDPOINTS);
	RNA_def_property_ui_text(prop, "Only First", "Use the start of the stroke for the depth");

	prop = RNA_def_property(srna, "use_offset_absolute", PROP_BOOLEAN, PROP_NONE);
	RNA_def_property_boolean_sdna(prop, NULL, "flag", CURVE_PAINT_FLAG_DEPTH_STROKE_OFFSET_ABS);
	RNA_def_property_ui_text(prop, "Absolute Offset", "Apply a fixed offset (don't scale by the radius)");

	prop = RNA_def_property(srna, "error_threshold", PROP_INT, PROP_PIXEL);
	RNA_def_property_range(prop, 1, 100);
	RNA_def_property_ui_text(prop, "Tolerance", "Allow deviation for a smoother, less precise line");

	prop = RNA_def_property(srna, "fit_method", PROP_ENUM, PROP_PIXEL);
	RNA_def_property_enum_sdna(prop, NULL, "fit_method");
	RNA_def_property_enum_items(prop, rna_enum_curve_fit_method_items);
	RNA_def_property_ui_text(prop, "Method", "Curve fitting method");

	prop = RNA_def_property(srna, "corner_angle", PROP_FLOAT, PROP_ANGLE);
	RNA_def_property_range(prop, 0, M_PI);
	RNA_def_property_ui_text(prop, "Corner Angle", "Angles above this are considered corners");

	prop = RNA_def_property(srna, "radius_min", PROP_FLOAT, PROP_NONE);
	RNA_def_property_range(prop, 0.0, 100.0);
	RNA_def_property_ui_range(prop, 0.0f, 10.0, 10, 2);
	RNA_def_property_ui_text(prop, "Radius Min",
	                         "Minimum radius when the minimum pressure is applied (also the minimum when tapering)");

	prop = RNA_def_property(srna, "radius_max", PROP_FLOAT, PROP_NONE);
	RNA_def_property_range(prop, 0.0, 100.0);
	RNA_def_property_ui_range(prop, 0.0f, 10.0, 10, 2);
	RNA_def_property_ui_text(prop, "Radius Max",
	                         "Radius to use when the maximum pressure is applied (or when a tablet isn't used)");

	prop = RNA_def_property(srna, "radius_taper_start", PROP_FLOAT, PROP_NONE);
	RNA_def_property_range(prop, 0.0, 1.0);
	RNA_def_property_ui_range(prop, 0.0f, 1.0, 1, 2);
	RNA_def_property_ui_text(prop, "Radius Min", "Taper factor for the radius of each point along the curve");

	prop = RNA_def_property(srna, "radius_taper_end", PROP_FLOAT, PROP_NONE);
	RNA_def_property_range(prop, 0.0, 10.0);
	RNA_def_property_ui_range(prop, 0.0f, 1.0, 1, 2);
	RNA_def_property_ui_text(prop, "Radius Max", "Taper factor for the radius of each point along the curve");

	prop = RNA_def_property(srna, "surface_offset", PROP_FLOAT, PROP_NONE);
	RNA_def_property_range(prop, -10.0, 10.0);
	RNA_def_property_ui_range(prop, -1.0f, 1.0, 1, 2);
	RNA_def_property_ui_text(prop, "Offset", "Offset the stroke from the surface");

	static const EnumPropertyItem depth_mode_items[] = {
		{CURVE_PAINT_PROJECT_CURSOR,  "CURSOR",  0, "Cursor",  ""},
		{CURVE_PAINT_PROJECT_SURFACE, "SURFACE", 0, "Surface", ""},
		{0, NULL, 0, NULL, NULL}
	};

	prop = RNA_def_property(srna, "depth_mode", PROP_ENUM, PROP_NONE);
	RNA_def_property_enum_sdna(prop, NULL, "depth_mode");
	RNA_def_property_enum_items(prop, depth_mode_items);
	RNA_def_property_ui_text(prop, "Depth", "Method of projecting depth");

	static const EnumPropertyItem surface_plane_items[] = {
		{CURVE_PAINT_SURFACE_PLANE_NORMAL_VIEW,  "NORMAL_VIEW", 0, "Normal/View", "Display perpendicular to the surface"},
		{CURVE_PAINT_SURFACE_PLANE_NORMAL_SURFACE, "NORMAL_SURFACE", 0, "Normal/Surface", "Display aligned to the surface"},
		{CURVE_PAINT_SURFACE_PLANE_VIEW, "VIEW", 0, "View", "Display aligned to the viewport"},
		{0, NULL, 0, NULL, NULL}
	};

	prop = RNA_def_property(srna, "surface_plane", PROP_ENUM, PROP_NONE);
	RNA_def_property_enum_sdna(prop, NULL, "surface_plane");
	RNA_def_property_enum_items(prop, surface_plane_items);
	RNA_def_property_ui_text(prop, "Plane", "Plane for projected stroke");
}

static void rna_def_statvis(BlenderRNA  *brna)
{
	StructRNA *srna;
	PropertyRNA *prop;

	static const EnumPropertyItem stat_type[] = {
		{SCE_STATVIS_OVERHANG,  "OVERHANG",  0, "Overhang",  ""},
		{SCE_STATVIS_THICKNESS, "THICKNESS", 0, "Thickness", ""},
		{SCE_STATVIS_INTERSECT, "INTERSECT", 0, "Intersect", ""},
		{SCE_STATVIS_DISTORT,   "DISTORT",   0, "Distortion", ""},
		{SCE_STATVIS_SHARP, "SHARP", 0, "Sharp", ""},
		{0, NULL, 0, NULL, NULL}
	};

	srna = RNA_def_struct(brna, "MeshStatVis", NULL);
	RNA_def_struct_path_func(srna, "rna_MeshStatVis_path");
	RNA_def_struct_ui_text(srna, "Mesh Visualize Statistics", "");

	prop = RNA_def_property(srna, "type", PROP_ENUM, PROP_NONE);
	RNA_def_property_enum_items(prop, stat_type);
	RNA_def_property_ui_text(prop, "Type", "Type of data to visualize/check");
	RNA_def_property_flag(prop, PROP_CONTEXT_UPDATE);
	RNA_def_property_update(prop, 0, "rna_EditMesh_update");


	/* overhang */
	prop = RNA_def_property(srna, "overhang_min", PROP_FLOAT, PROP_ANGLE);
	RNA_def_property_float_sdna(prop, NULL, "overhang_min");
	RNA_def_property_float_default(prop, 0.5f);
	RNA_def_property_range(prop, 0.0f, DEG2RADF(180.0f));
	RNA_def_property_ui_range(prop, 0.0f, DEG2RADF(180.0f), 0.001, 3);
	RNA_def_property_ui_text(prop, "Overhang Min", "Minimum angle to display");
	RNA_def_property_flag(prop, PROP_CONTEXT_UPDATE);
	RNA_def_property_update(prop, 0, "rna_EditMesh_update");

	prop = RNA_def_property(srna, "overhang_max", PROP_FLOAT, PROP_ANGLE);
	RNA_def_property_float_sdna(prop, NULL, "overhang_max");
	RNA_def_property_float_default(prop, 0.5f);
	RNA_def_property_range(prop, 0.0f, DEG2RADF(180.0f));
	RNA_def_property_ui_range(prop, 0.0f, DEG2RADF(180.0f), 10, 3);
	RNA_def_property_ui_text(prop, "Overhang Max", "Maximum angle to display");
	RNA_def_property_flag(prop, PROP_CONTEXT_UPDATE);
	RNA_def_property_update(prop, 0, "rna_EditMesh_update");

	prop = RNA_def_property(srna, "overhang_axis", PROP_ENUM, PROP_NONE);
	RNA_def_property_enum_sdna(prop, NULL, "overhang_axis");
	RNA_def_property_enum_items(prop, rna_enum_object_axis_items);
	RNA_def_property_ui_text(prop, "Axis", "");
	RNA_def_property_flag(prop, PROP_CONTEXT_UPDATE);
	RNA_def_property_update(prop, 0, "rna_EditMesh_update");


	/* thickness */
	prop = RNA_def_property(srna, "thickness_min", PROP_FLOAT, PROP_DISTANCE);
	RNA_def_property_float_sdna(prop, NULL, "thickness_min");
	RNA_def_property_float_default(prop, 0.5f);
	RNA_def_property_range(prop, 0.0f, 1000.0);
	RNA_def_property_ui_range(prop, 0.0f, 100.0, 0.001, 3);
	RNA_def_property_ui_text(prop, "Thickness Min", "Minimum for measuring thickness");
	RNA_def_property_flag(prop, PROP_CONTEXT_UPDATE);
	RNA_def_property_update(prop, 0, "rna_EditMesh_update");

	prop = RNA_def_property(srna, "thickness_max", PROP_FLOAT, PROP_DISTANCE);
	RNA_def_property_float_sdna(prop, NULL, "thickness_max");
	RNA_def_property_float_default(prop, 0.5f);
	RNA_def_property_range(prop, 0.0f, 1000.0);
	RNA_def_property_ui_range(prop, 0.0f, 100.0, 0.001, 3);
	RNA_def_property_ui_text(prop, "Thickness Max", "Maximum for measuring thickness");
	RNA_def_property_flag(prop, PROP_CONTEXT_UPDATE);
	RNA_def_property_update(prop, 0, "rna_EditMesh_update");

	prop = RNA_def_property(srna, "thickness_samples", PROP_INT, PROP_UNSIGNED);
	RNA_def_property_int_sdna(prop, NULL, "thickness_samples");
	RNA_def_property_range(prop, 1, 32);
	RNA_def_property_ui_text(prop, "Samples", "Number of samples to test per face");
	RNA_def_property_flag(prop, PROP_CONTEXT_UPDATE);
	RNA_def_property_update(prop, 0, "rna_EditMesh_update");

	/* distort */
	prop = RNA_def_property(srna, "distort_min", PROP_FLOAT, PROP_ANGLE);
	RNA_def_property_float_sdna(prop, NULL, "distort_min");
	RNA_def_property_float_default(prop, 0.5f);
	RNA_def_property_range(prop, 0.0f, DEG2RADF(180.0f));
	RNA_def_property_ui_range(prop, 0.0f, DEG2RADF(180.0f), 10, 3);
	RNA_def_property_ui_text(prop, "Distort Min", "Minimum angle to display");
	RNA_def_property_flag(prop, PROP_CONTEXT_UPDATE);
	RNA_def_property_update(prop, 0, "rna_EditMesh_update");

	prop = RNA_def_property(srna, "distort_max", PROP_FLOAT, PROP_ANGLE);
	RNA_def_property_float_sdna(prop, NULL, "distort_max");
	RNA_def_property_float_default(prop, 0.5f);
	RNA_def_property_range(prop, 0.0f, DEG2RADF(180.0f));
	RNA_def_property_ui_range(prop, 0.0f, DEG2RADF(180.0f), 10, 3);
	RNA_def_property_ui_text(prop, "Distort Max", "Maximum angle to display");
	RNA_def_property_flag(prop, PROP_CONTEXT_UPDATE);
	RNA_def_property_update(prop, 0, "rna_EditMesh_update");

	/* sharp */
	prop = RNA_def_property(srna, "sharp_min", PROP_FLOAT, PROP_ANGLE);
	RNA_def_property_float_sdna(prop, NULL, "sharp_min");
	RNA_def_property_float_default(prop, 0.5f);
	RNA_def_property_range(prop, -DEG2RADF(180.0f), DEG2RADF(180.0f));
	RNA_def_property_ui_range(prop, -DEG2RADF(180.0f), DEG2RADF(180.0f), 10, 3);
	RNA_def_property_ui_text(prop, "Distort Min", "Minimum angle to display");
	RNA_def_property_flag(prop, PROP_CONTEXT_UPDATE);
	RNA_def_property_update(prop, 0, "rna_EditMesh_update");

	prop = RNA_def_property(srna, "sharp_max", PROP_FLOAT, PROP_ANGLE);
	RNA_def_property_float_sdna(prop, NULL, "sharp_max");
	RNA_def_property_float_default(prop, 0.5f);
	RNA_def_property_range(prop, -DEG2RADF(180.0f), DEG2RADF(180.0f));
	RNA_def_property_ui_range(prop, -DEG2RADF(180.0f), DEG2RADF(180.0f), 10, 3);
	RNA_def_property_ui_text(prop, "Distort Max", "Maximum angle to display");
	RNA_def_property_flag(prop, PROP_CONTEXT_UPDATE);
	RNA_def_property_update(prop, 0, "rna_EditMesh_update");
}

static void rna_def_unit_settings(BlenderRNA  *brna)
{
	StructRNA *srna;
	PropertyRNA *prop;

	static const EnumPropertyItem unit_systems[] = {
		{USER_UNIT_NONE, "NONE", 0, "None", ""},
		{USER_UNIT_METRIC, "METRIC", 0, "Metric", ""},
		{USER_UNIT_IMPERIAL, "IMPERIAL", 0, "Imperial", ""},
		{0, NULL, 0, NULL, NULL}
	};

	static const EnumPropertyItem rotation_units[] = {
		{0, "DEGREES", 0, "Degrees", "Use degrees for measuring angles and rotations"},
		{USER_UNIT_ROT_RADIANS, "RADIANS", 0, "Radians", ""},
		{0, NULL, 0, NULL, NULL}
	};

	srna = RNA_def_struct(brna, "UnitSettings", NULL);
	RNA_def_struct_ui_text(srna, "Unit Settings", "");

	/* Units */
	prop = RNA_def_property(srna, "system", PROP_ENUM, PROP_NONE);
	RNA_def_property_enum_items(prop, unit_systems);
	RNA_def_property_ui_text(prop, "Unit System", "The unit system to use for button display");
	RNA_def_property_update(prop, NC_WINDOW, "rna_unit_system_update");

	prop = RNA_def_property(srna, "system_rotation", PROP_ENUM, PROP_NONE);
	RNA_def_property_enum_items(prop, rotation_units);
	RNA_def_property_ui_text(prop, "Rotation Units", "Unit to use for displaying/editing rotation values");
	RNA_def_property_update(prop, NC_WINDOW, NULL);

	prop = RNA_def_property(srna, "scale_length", PROP_FLOAT, PROP_UNSIGNED);
	RNA_def_property_ui_text(prop, "Unit Scale", "Scale to use when converting between blender units and dimensions."
	                         " When working at microscopic or astronomical scale, a small or large unit scale"
	                         " respectively can be used to avoid numerical precision problems");
	RNA_def_property_range(prop, 0.00001, 100000.0);
	RNA_def_property_ui_range(prop, 0.001, 100.0, 0.1, 6);
	RNA_def_property_update(prop, NC_WINDOW, NULL);

	prop = RNA_def_property(srna, "use_separate", PROP_BOOLEAN, PROP_NONE);
	RNA_def_property_boolean_sdna(prop, NULL, "flag", USER_UNIT_OPT_SPLIT);
	RNA_def_property_ui_text(prop, "Separate Units", "Display units in pairs (e.g. 1m 0cm)");
	RNA_def_property_update(prop, NC_WINDOW, NULL);

	prop = RNA_def_property(srna, "length_unit", PROP_ENUM, PROP_NONE);
	RNA_def_property_enum_items(prop, DummyRNA_DEFAULT_items);
	RNA_def_property_enum_funcs(prop, NULL, NULL, "rna_get_length_unit_items");
	RNA_def_property_ui_text(prop, "Length Unit", "Unit that will be used to display length values");
	RNA_def_property_update(prop, NC_WINDOW, NULL);

	prop = RNA_def_property(srna, "mass_unit", PROP_ENUM, PROP_NONE);
	RNA_def_property_enum_items(prop, DummyRNA_DEFAULT_items);
	RNA_def_property_enum_funcs(prop, NULL, NULL, "rna_get_mass_unit_items");
	RNA_def_property_ui_text(prop, "Mass Unit", "Unit that will be used to display mass values");
	RNA_def_property_update(prop, NC_WINDOW, NULL);

	prop = RNA_def_property(srna, "time_unit", PROP_ENUM, PROP_NONE);
	RNA_def_property_enum_items(prop, DummyRNA_DEFAULT_items);
	RNA_def_property_enum_funcs(prop, NULL, NULL, "rna_get_time_unit_items");
	RNA_def_property_ui_text(prop, "Time Unit", "Unit that will be used to display time values");
	RNA_def_property_update(prop, NC_WINDOW, NULL);
}

void rna_def_view_layer_common(StructRNA *srna, int scene)
{
	PropertyRNA *prop;

	prop = RNA_def_property(srna, "name", PROP_STRING, PROP_NONE);
	if (scene) RNA_def_property_string_funcs(prop, NULL, NULL, "rna_ViewLayer_name_set");
	else RNA_def_property_string_sdna(prop, NULL, "name");
	RNA_def_property_ui_text(prop, "Name", "View layer name");
	RNA_def_struct_name_property(srna, prop);
	if (scene) RNA_def_property_update(prop, NC_SCENE | ND_RENDER_OPTIONS, NULL);
	else RNA_def_property_clear_flag(prop, PROP_EDITABLE);

	if (scene) {
		prop = RNA_def_property(srna, "pass_alpha_threshold", PROP_FLOAT, PROP_FACTOR);
		RNA_def_property_ui_text(prop, "Alpha Threshold",
		                         "Z, Index, normal, UV and vector passes are only affected by surfaces with "
		                         "alpha transparency equal to or higher than this threshold");
		RNA_def_property_update(prop, NC_SCENE | ND_RENDER_OPTIONS, NULL);
	}

	/* layer options */
	prop = RNA_def_property(srna, "use_zmask", PROP_BOOLEAN, PROP_NONE);
	RNA_def_property_boolean_sdna(prop, NULL, "layflag", SCE_LAY_ZMASK);
	RNA_def_property_ui_text(prop, "Zmask", "Only render what's in front of the solid z values");
	if (scene) RNA_def_property_update(prop, NC_SCENE | ND_RENDER_OPTIONS, "rna_Scene_glsl_update");
	else RNA_def_property_clear_flag(prop, PROP_EDITABLE);

	prop = RNA_def_property(srna, "invert_zmask", PROP_BOOLEAN, PROP_NONE);
	RNA_def_property_boolean_sdna(prop, NULL, "layflag", SCE_LAY_NEG_ZMASK);
	RNA_def_property_ui_text(prop, "Zmask Negate",
	                         "For Zmask, only render what is behind solid z values instead of in front");
	if (scene) RNA_def_property_update(prop, NC_SCENE | ND_RENDER_OPTIONS, "rna_Scene_glsl_update");
	else RNA_def_property_clear_flag(prop, PROP_EDITABLE);

	prop = RNA_def_property(srna, "use_all_z", PROP_BOOLEAN, PROP_NONE);
	RNA_def_property_boolean_sdna(prop, NULL, "layflag", SCE_LAY_ALL_Z);
	RNA_def_property_ui_text(prop, "All Z", "Fill in Z values for solid faces in invisible layers, for masking");
	if (scene) RNA_def_property_update(prop, NC_SCENE | ND_RENDER_OPTIONS, NULL);
	else RNA_def_property_clear_flag(prop, PROP_EDITABLE);

	prop = RNA_def_property(srna, "use_solid", PROP_BOOLEAN, PROP_NONE);
	RNA_def_property_boolean_sdna(prop, NULL, "layflag", SCE_LAY_SOLID);
	RNA_def_property_ui_text(prop, "Solid", "Render Solid faces in this Layer");
	if (scene) RNA_def_property_update(prop, NC_SCENE | ND_RENDER_OPTIONS, NULL);
	else RNA_def_property_clear_flag(prop, PROP_EDITABLE);

	prop = RNA_def_property(srna, "use_halo", PROP_BOOLEAN, PROP_NONE);
	RNA_def_property_boolean_sdna(prop, NULL, "layflag", SCE_LAY_HALO);
	RNA_def_property_ui_text(prop, "Halo", "Render Halos in this Layer (on top of Solid)");
	if (scene) RNA_def_property_update(prop, NC_SCENE | ND_RENDER_OPTIONS, NULL);
	else RNA_def_property_clear_flag(prop, PROP_EDITABLE);

	prop = RNA_def_property(srna, "use_ztransp", PROP_BOOLEAN, PROP_NONE);
	RNA_def_property_boolean_sdna(prop, NULL, "layflag", SCE_LAY_ZTRA);
	RNA_def_property_ui_text(prop, "ZTransp", "Render Z-Transparent faces in this Layer (on top of Solid and Halos)");
	if (scene) RNA_def_property_update(prop, NC_SCENE | ND_RENDER_OPTIONS, NULL);
	else RNA_def_property_clear_flag(prop, PROP_EDITABLE);

	prop = RNA_def_property(srna, "use_sky", PROP_BOOLEAN, PROP_NONE);
	RNA_def_property_boolean_sdna(prop, NULL, "layflag", SCE_LAY_SKY);
	RNA_def_property_ui_text(prop, "Sky", "Render Sky in this Layer");
	if (scene) RNA_def_property_update(prop, NC_SCENE | ND_RENDER_OPTIONS, "rna_Scene_glsl_update");
	else RNA_def_property_clear_flag(prop, PROP_EDITABLE);

	prop = RNA_def_property(srna, "use_ao", PROP_BOOLEAN, PROP_NONE);
	RNA_def_property_boolean_sdna(prop, NULL, "layflag", SCE_LAY_AO);
	RNA_def_property_ui_text(prop, "AO", "Render AO in this Layer");
	if (scene) RNA_def_property_update(prop, NC_SCENE | ND_RENDER_OPTIONS, "rna_Scene_glsl_update");
	else RNA_def_property_clear_flag(prop, PROP_EDITABLE);

	prop = RNA_def_property(srna, "use_edge_enhance", PROP_BOOLEAN, PROP_NONE);
	RNA_def_property_boolean_sdna(prop, NULL, "layflag", SCE_LAY_EDGE);
	RNA_def_property_ui_text(prop, "Edge", "Render Edge-enhance in this Layer (only works for Solid faces)");
	if (scene) RNA_def_property_update(prop, NC_SCENE | ND_RENDER_OPTIONS, NULL);
	else RNA_def_property_clear_flag(prop, PROP_EDITABLE);

	prop = RNA_def_property(srna, "use_strand", PROP_BOOLEAN, PROP_NONE);
	RNA_def_property_boolean_sdna(prop, NULL, "layflag", SCE_LAY_STRAND);
	RNA_def_property_ui_text(prop, "Strand", "Render Strands in this Layer");
	if (scene) RNA_def_property_update(prop, NC_SCENE | ND_RENDER_OPTIONS, NULL);
	else RNA_def_property_clear_flag(prop, PROP_EDITABLE);

	/* passes */
	prop = RNA_def_property(srna, "use_pass_combined", PROP_BOOLEAN, PROP_NONE);
	RNA_def_property_boolean_sdna(prop, NULL, "passflag", SCE_PASS_COMBINED);
	RNA_def_property_ui_text(prop, "Combined", "Deliver full combined RGBA buffer");
	if (scene) RNA_def_property_update(prop, NC_SCENE | ND_RENDER_OPTIONS, "rna_ViewLayer_pass_update");
	else RNA_def_property_clear_flag(prop, PROP_EDITABLE);

	prop = RNA_def_property(srna, "use_pass_z", PROP_BOOLEAN, PROP_NONE);
	RNA_def_property_boolean_sdna(prop, NULL, "passflag", SCE_PASS_Z);
	RNA_def_property_ui_text(prop, "Z", "Deliver Z values pass");
	if (scene) RNA_def_property_update(prop, NC_SCENE | ND_RENDER_OPTIONS, "rna_ViewLayer_pass_update");
	else RNA_def_property_clear_flag(prop, PROP_EDITABLE);

	prop = RNA_def_property(srna, "use_pass_vector", PROP_BOOLEAN, PROP_NONE);
	RNA_def_property_boolean_sdna(prop, NULL, "passflag", SCE_PASS_VECTOR);
	RNA_def_property_ui_text(prop, "Vector", "Deliver speed vector pass");
	if (scene) RNA_def_property_update(prop, NC_SCENE | ND_RENDER_OPTIONS, "rna_ViewLayer_pass_update");
	else RNA_def_property_clear_flag(prop, PROP_EDITABLE);

	prop = RNA_def_property(srna, "use_pass_normal", PROP_BOOLEAN, PROP_NONE);
	RNA_def_property_boolean_sdna(prop, NULL, "passflag", SCE_PASS_NORMAL);
	RNA_def_property_ui_text(prop, "Normal", "Deliver normal pass");
	if (scene) RNA_def_property_update(prop, NC_SCENE | ND_RENDER_OPTIONS, "rna_ViewLayer_pass_update");
	else RNA_def_property_clear_flag(prop, PROP_EDITABLE);

	prop = RNA_def_property(srna, "use_pass_uv", PROP_BOOLEAN, PROP_NONE);
	RNA_def_property_boolean_sdna(prop, NULL, "passflag", SCE_PASS_UV);
	RNA_def_property_ui_text(prop, "UV", "Deliver texture UV pass");
	if (scene) RNA_def_property_update(prop, NC_SCENE | ND_RENDER_OPTIONS, "rna_ViewLayer_pass_update");
	else RNA_def_property_clear_flag(prop, PROP_EDITABLE);

	prop = RNA_def_property(srna, "use_pass_mist", PROP_BOOLEAN, PROP_NONE);
	RNA_def_property_boolean_sdna(prop, NULL, "passflag", SCE_PASS_MIST);
	RNA_def_property_ui_text(prop, "Mist", "Deliver mist factor pass (0.0-1.0)");
	if (scene) RNA_def_property_update(prop, NC_SCENE | ND_RENDER_OPTIONS, "rna_ViewLayer_pass_update");
	else RNA_def_property_clear_flag(prop, PROP_EDITABLE);

	prop = RNA_def_property(srna, "use_pass_object_index", PROP_BOOLEAN, PROP_NONE);
	RNA_def_property_boolean_sdna(prop, NULL, "passflag", SCE_PASS_INDEXOB);
	RNA_def_property_ui_text(prop, "Object Index", "Deliver object index pass");
	if (scene) RNA_def_property_update(prop, NC_SCENE | ND_RENDER_OPTIONS, "rna_ViewLayer_pass_update");
	else RNA_def_property_clear_flag(prop, PROP_EDITABLE);

	prop = RNA_def_property(srna, "use_pass_material_index", PROP_BOOLEAN, PROP_NONE);
	RNA_def_property_boolean_sdna(prop, NULL, "passflag", SCE_PASS_INDEXMA);
	RNA_def_property_ui_text(prop, "Material Index", "Deliver material index pass");
	if (scene) RNA_def_property_update(prop, NC_SCENE | ND_RENDER_OPTIONS, "rna_ViewLayer_pass_update");
	else RNA_def_property_clear_flag(prop, PROP_EDITABLE);

	prop = RNA_def_property(srna, "use_pass_specular", PROP_BOOLEAN, PROP_NONE);
	RNA_def_property_boolean_sdna(prop, NULL, "passflag", SCE_PASS_SPEC);
	RNA_def_property_ui_text(prop, "Specular", "Deliver specular pass");
	if (scene) RNA_def_property_update(prop, NC_SCENE | ND_RENDER_OPTIONS, "rna_ViewLayer_pass_update");
	else RNA_def_property_clear_flag(prop, PROP_EDITABLE);

	prop = RNA_def_property(srna, "use_pass_shadow", PROP_BOOLEAN, PROP_NONE);
	RNA_def_property_boolean_sdna(prop, NULL, "passflag", SCE_PASS_SHADOW);
	RNA_def_property_ui_text(prop, "Shadow", "Deliver shadow pass");
	if (scene) RNA_def_property_update(prop, NC_SCENE | ND_RENDER_OPTIONS, "rna_ViewLayer_pass_update");
	else RNA_def_property_clear_flag(prop, PROP_EDITABLE);

	prop = RNA_def_property(srna, "use_pass_ambient_occlusion", PROP_BOOLEAN, PROP_NONE);
	RNA_def_property_boolean_sdna(prop, NULL, "passflag", SCE_PASS_AO);
	RNA_def_property_ui_text(prop, "AO", "Deliver AO pass");
	if (scene) RNA_def_property_update(prop, NC_SCENE | ND_RENDER_OPTIONS, "rna_ViewLayer_pass_update");
	else RNA_def_property_clear_flag(prop, PROP_EDITABLE);

	prop = RNA_def_property(srna, "use_pass_emit", PROP_BOOLEAN, PROP_NONE);
	RNA_def_property_boolean_sdna(prop, NULL, "passflag", SCE_PASS_EMIT);
	RNA_def_property_ui_text(prop, "Emit", "Deliver emission pass");
	if (scene) RNA_def_property_update(prop, NC_SCENE | ND_RENDER_OPTIONS, "rna_ViewLayer_pass_update");
	else RNA_def_property_clear_flag(prop, PROP_EDITABLE);

	prop = RNA_def_property(srna, "use_pass_environment", PROP_BOOLEAN, PROP_NONE);
	RNA_def_property_boolean_sdna(prop, NULL, "passflag", SCE_PASS_ENVIRONMENT);
	RNA_def_property_ui_text(prop, "Environment", "Deliver environment lighting pass");
	if (scene) RNA_def_property_update(prop, NC_SCENE | ND_RENDER_OPTIONS, "rna_ViewLayer_pass_update");
	else RNA_def_property_clear_flag(prop, PROP_EDITABLE);

	prop = RNA_def_property(srna, "use_pass_indirect", PROP_BOOLEAN, PROP_NONE);
	RNA_def_property_boolean_sdna(prop, NULL, "passflag", SCE_PASS_INDIRECT);
	RNA_def_property_ui_text(prop, "Indirect", "Deliver indirect lighting pass");
	if (scene) RNA_def_property_update(prop, NC_SCENE | ND_RENDER_OPTIONS, "rna_ViewLayer_pass_update");
	else RNA_def_property_clear_flag(prop, PROP_EDITABLE);

	prop = RNA_def_property(srna, "use_pass_diffuse_direct", PROP_BOOLEAN, PROP_NONE);
	RNA_def_property_boolean_sdna(prop, NULL, "passflag", SCE_PASS_DIFFUSE_DIRECT);
	RNA_def_property_ui_text(prop, "Diffuse Direct", "Deliver diffuse direct pass");
	if (scene) RNA_def_property_update(prop, NC_SCENE | ND_RENDER_OPTIONS, "rna_ViewLayer_pass_update");
	else RNA_def_property_clear_flag(prop, PROP_EDITABLE);

	prop = RNA_def_property(srna, "use_pass_diffuse_indirect", PROP_BOOLEAN, PROP_NONE);
	RNA_def_property_boolean_sdna(prop, NULL, "passflag", SCE_PASS_DIFFUSE_INDIRECT);
	RNA_def_property_ui_text(prop, "Diffuse Indirect", "Deliver diffuse indirect pass");
	if (scene) RNA_def_property_update(prop, NC_SCENE | ND_RENDER_OPTIONS, "rna_ViewLayer_pass_update");
	else RNA_def_property_clear_flag(prop, PROP_EDITABLE);

	prop = RNA_def_property(srna, "use_pass_diffuse_color", PROP_BOOLEAN, PROP_NONE);
	RNA_def_property_boolean_sdna(prop, NULL, "passflag", SCE_PASS_DIFFUSE_COLOR);
	RNA_def_property_ui_text(prop, "Diffuse Color", "Deliver diffuse color pass");
	if (scene) RNA_def_property_update(prop, NC_SCENE | ND_RENDER_OPTIONS, "rna_ViewLayer_pass_update");
	else RNA_def_property_clear_flag(prop, PROP_EDITABLE);

	prop = RNA_def_property(srna, "use_pass_glossy_direct", PROP_BOOLEAN, PROP_NONE);
	RNA_def_property_boolean_sdna(prop, NULL, "passflag", SCE_PASS_GLOSSY_DIRECT);
	RNA_def_property_ui_text(prop, "Glossy Direct", "Deliver glossy direct pass");
	if (scene) RNA_def_property_update(prop, NC_SCENE | ND_RENDER_OPTIONS, "rna_ViewLayer_pass_update");
	else RNA_def_property_clear_flag(prop, PROP_EDITABLE);

	prop = RNA_def_property(srna, "use_pass_glossy_indirect", PROP_BOOLEAN, PROP_NONE);
	RNA_def_property_boolean_sdna(prop, NULL, "passflag", SCE_PASS_GLOSSY_INDIRECT);
	RNA_def_property_ui_text(prop, "Glossy Indirect", "Deliver glossy indirect pass");
	if (scene) RNA_def_property_update(prop, NC_SCENE | ND_RENDER_OPTIONS, "rna_ViewLayer_pass_update");
	else RNA_def_property_clear_flag(prop, PROP_EDITABLE);

	prop = RNA_def_property(srna, "use_pass_glossy_color", PROP_BOOLEAN, PROP_NONE);
	RNA_def_property_boolean_sdna(prop, NULL, "passflag", SCE_PASS_GLOSSY_COLOR);
	RNA_def_property_ui_text(prop, "Glossy Color", "Deliver glossy color pass");
	if (scene) RNA_def_property_update(prop, NC_SCENE | ND_RENDER_OPTIONS, "rna_ViewLayer_pass_update");
	else RNA_def_property_clear_flag(prop, PROP_EDITABLE);

	prop = RNA_def_property(srna, "use_pass_transmission_direct", PROP_BOOLEAN, PROP_NONE);
	RNA_def_property_boolean_sdna(prop, NULL, "passflag", SCE_PASS_TRANSM_DIRECT);
	RNA_def_property_ui_text(prop, "Transmission Direct", "Deliver transmission direct pass");
	if (scene) RNA_def_property_update(prop, NC_SCENE | ND_RENDER_OPTIONS, "rna_ViewLayer_pass_update");
	else RNA_def_property_clear_flag(prop, PROP_EDITABLE);

	prop = RNA_def_property(srna, "use_pass_transmission_indirect", PROP_BOOLEAN, PROP_NONE);
	RNA_def_property_boolean_sdna(prop, NULL, "passflag", SCE_PASS_TRANSM_INDIRECT);
	RNA_def_property_ui_text(prop, "Transmission Indirect", "Deliver transmission indirect pass");
	if (scene) RNA_def_property_update(prop, NC_SCENE | ND_RENDER_OPTIONS, "rna_ViewLayer_pass_update");
	else RNA_def_property_clear_flag(prop, PROP_EDITABLE);

	prop = RNA_def_property(srna, "use_pass_transmission_color", PROP_BOOLEAN, PROP_NONE);
	RNA_def_property_boolean_sdna(prop, NULL, "passflag", SCE_PASS_TRANSM_COLOR);
	RNA_def_property_ui_text(prop, "Transmission Color", "Deliver transmission color pass");
	if (scene) RNA_def_property_update(prop, NC_SCENE | ND_RENDER_OPTIONS, "rna_ViewLayer_pass_update");
	else RNA_def_property_clear_flag(prop, PROP_EDITABLE);

	prop = RNA_def_property(srna, "use_pass_subsurface_direct", PROP_BOOLEAN, PROP_NONE);
	RNA_def_property_boolean_sdna(prop, NULL, "passflag", SCE_PASS_SUBSURFACE_DIRECT);
	RNA_def_property_ui_text(prop, "Subsurface Direct", "Deliver subsurface direct pass");
	if (scene) RNA_def_property_update(prop, NC_SCENE | ND_RENDER_OPTIONS, "rna_ViewLayer_pass_update");
	else RNA_def_property_clear_flag(prop, PROP_EDITABLE);

	prop = RNA_def_property(srna, "use_pass_subsurface_indirect", PROP_BOOLEAN, PROP_NONE);
	RNA_def_property_boolean_sdna(prop, NULL, "passflag", SCE_PASS_SUBSURFACE_INDIRECT);
	RNA_def_property_ui_text(prop, "Subsurface Indirect", "Deliver subsurface indirect pass");
	if (scene) RNA_def_property_update(prop, NC_SCENE | ND_RENDER_OPTIONS, "rna_ViewLayer_pass_update");
	else RNA_def_property_clear_flag(prop, PROP_EDITABLE);

	prop = RNA_def_property(srna, "use_pass_subsurface_color", PROP_BOOLEAN, PROP_NONE);
	RNA_def_property_boolean_sdna(prop, NULL, "passflag", SCE_PASS_SUBSURFACE_COLOR);
	RNA_def_property_ui_text(prop, "Subsurface Color", "Deliver subsurface color pass");
	if (scene) RNA_def_property_update(prop, NC_SCENE | ND_RENDER_OPTIONS, "rna_ViewLayer_pass_update");
	else RNA_def_property_clear_flag(prop, PROP_EDITABLE);
}

static void rna_def_freestyle_modules(BlenderRNA *brna, PropertyRNA *cprop)
{
	StructRNA *srna;
	FunctionRNA *func;
	PropertyRNA *parm;

	RNA_def_property_srna(cprop, "FreestyleModules");
	srna = RNA_def_struct(brna, "FreestyleModules", NULL);
	RNA_def_struct_sdna(srna, "FreestyleSettings");
	RNA_def_struct_ui_text(srna, "Style Modules", "A list of style modules (to be applied from top to bottom)");

	func = RNA_def_function(srna, "new", "rna_FreestyleSettings_module_add");
	RNA_def_function_ui_description(func, "Add a style module to scene render layer Freestyle settings");
	RNA_def_function_flag(func, FUNC_USE_SELF_ID);
	parm = RNA_def_pointer(func, "module", "FreestyleModuleSettings", "", "Newly created style module");
	RNA_def_function_return(func, parm);

	func = RNA_def_function(srna, "remove", "rna_FreestyleSettings_module_remove");
	RNA_def_function_ui_description(func, "Remove a style module from scene render layer Freestyle settings");
	RNA_def_function_flag(func, FUNC_USE_SELF_ID | FUNC_USE_REPORTS);
	parm = RNA_def_pointer(func, "module", "FreestyleModuleSettings", "", "Style module to remove");
	RNA_def_parameter_flags(parm, PROP_NEVER_NULL, PARM_REQUIRED | PARM_RNAPTR);
	RNA_def_parameter_clear_flags(parm, PROP_THICK_WRAP, 0);
}

static void rna_def_freestyle_linesets(BlenderRNA *brna, PropertyRNA *cprop)
{
	StructRNA *srna;
	PropertyRNA *prop;
	FunctionRNA *func;
	PropertyRNA *parm;

	RNA_def_property_srna(cprop, "Linesets");
	srna = RNA_def_struct(brna, "Linesets", NULL);
	RNA_def_struct_sdna(srna, "FreestyleSettings");
	RNA_def_struct_ui_text(srna, "Line Sets", "Line sets for associating lines and style parameters");

	prop = RNA_def_property(srna, "active", PROP_POINTER, PROP_NONE);
	RNA_def_property_struct_type(prop, "FreestyleLineSet");
	RNA_def_property_pointer_funcs(prop, "rna_FreestyleSettings_active_lineset_get", NULL, NULL, NULL);
	RNA_def_property_ui_text(prop, "Active Line Set", "Active line set being displayed");
	RNA_def_property_update(prop, NC_SCENE | ND_RENDER_OPTIONS, NULL);

	prop = RNA_def_property(srna, "active_index", PROP_INT, PROP_UNSIGNED);
	RNA_def_property_int_funcs(prop, "rna_FreestyleSettings_active_lineset_index_get",
	                           "rna_FreestyleSettings_active_lineset_index_set",
	                           "rna_FreestyleSettings_active_lineset_index_range");
	RNA_def_property_ui_text(prop, "Active Line Set Index", "Index of active line set slot");
	RNA_def_property_update(prop, NC_SCENE | ND_RENDER_OPTIONS, NULL);

	func = RNA_def_function(srna, "new", "rna_FreestyleSettings_lineset_add");
	RNA_def_function_ui_description(func, "Add a line set to scene render layer Freestyle settings");
	RNA_def_function_flag(func, FUNC_USE_MAIN | FUNC_USE_SELF_ID);
	parm = RNA_def_string(func, "name", "LineSet", 0, "", "New name for the line set (not unique)");
	RNA_def_parameter_flags(parm, 0, PARM_REQUIRED);
	parm = RNA_def_pointer(func, "lineset", "FreestyleLineSet", "", "Newly created line set");
	RNA_def_function_return(func, parm);

	func = RNA_def_function(srna, "remove", "rna_FreestyleSettings_lineset_remove");
	RNA_def_function_ui_description(func, "Remove a line set from scene render layer Freestyle settings");
	RNA_def_function_flag(func, FUNC_USE_SELF_ID | FUNC_USE_REPORTS);
	parm = RNA_def_pointer(func, "lineset", "FreestyleLineSet", "", "Line set to remove");
	RNA_def_parameter_flags(parm, PROP_NEVER_NULL, PARM_REQUIRED | PARM_RNAPTR);
	RNA_def_parameter_clear_flags(parm, PROP_THICK_WRAP, 0);
}

void rna_def_freestyle_settings(BlenderRNA *brna)
{
	StructRNA *srna;
	PropertyRNA *prop;

	static const EnumPropertyItem edge_type_negation_items[] = {
		{0, "INCLUSIVE", 0, "Inclusive", "Select feature edges satisfying the given edge type conditions"},
		{FREESTYLE_LINESET_FE_NOT, "EXCLUSIVE", 0, "Exclusive",
		 "Select feature edges not satisfying the given edge type conditions"},
		{0, NULL, 0, NULL, NULL}
	};

	static const EnumPropertyItem edge_type_combination_items[] = {
		{0, "OR", 0, "Logical OR", "Select feature edges satisfying at least one of edge type conditions"},
		{FREESTYLE_LINESET_FE_AND, "AND", 0, "Logical AND",
		 "Select feature edges satisfying all edge type conditions"},
		{0, NULL, 0, NULL, NULL}
	};

	static const EnumPropertyItem group_negation_items[] = {
		{0, "INCLUSIVE", 0, "Inclusive", "Select feature edges belonging to some object in the group"},
		{FREESTYLE_LINESET_GR_NOT, "EXCLUSIVE", 0, "Exclusive",
		 "Select feature edges not belonging to any object in the group"},
		{0, NULL, 0, NULL, NULL}
	};

	static const EnumPropertyItem face_mark_negation_items[] = {
		{0, "INCLUSIVE", 0, "Inclusive", "Select feature edges satisfying the given face mark conditions"},
		{FREESTYLE_LINESET_FM_NOT, "EXCLUSIVE", 0, "Exclusive",
		 "Select feature edges not satisfying the given face mark conditions"},
		{0, NULL, 0, NULL, NULL}
	};

	static const EnumPropertyItem face_mark_condition_items[] = {
		{0, "ONE", 0, "One Face", "Select a feature edge if either of its adjacent faces is marked"},
		{FREESTYLE_LINESET_FM_BOTH, "BOTH", 0, "Both Faces",
		 "Select a feature edge if both of its adjacent faces are marked"},
		{0, NULL, 0, NULL, NULL}
	};

	static const EnumPropertyItem freestyle_ui_mode_items[] = {
		{FREESTYLE_CONTROL_SCRIPT_MODE, "SCRIPT", 0, "Python Scripting Mode",
		 "Advanced mode for using style modules written in Python"},
		{FREESTYLE_CONTROL_EDITOR_MODE, "EDITOR", 0, "Parameter Editor Mode",
		 "Basic mode for interactive style parameter editing"},
		{0, NULL, 0, NULL, NULL}
	};

	static const EnumPropertyItem visibility_items[] = {
		{FREESTYLE_QI_VISIBLE, "VISIBLE", 0, "Visible", "Select visible feature edges"},
		{FREESTYLE_QI_HIDDEN, "HIDDEN", 0, "Hidden", "Select hidden feature edges"},
		{FREESTYLE_QI_RANGE, "RANGE", 0, "QI Range",
		 "Select feature edges within a range of quantitative invisibility (QI) values"},
		{0, NULL, 0, NULL, NULL}
	};

	/* FreestyleLineSet */

	srna = RNA_def_struct(brna, "FreestyleLineSet", NULL);
	RNA_def_struct_ui_text(srna, "Freestyle Line Set", "Line set for associating lines and style parameters");

	/* access to line style settings is redirected through functions
	 * to allow proper id-buttons functionality
	 */
	prop = RNA_def_property(srna, "linestyle", PROP_POINTER, PROP_NONE);
	RNA_def_property_struct_type(prop, "FreestyleLineStyle");
	RNA_def_property_flag(prop, PROP_EDITABLE | PROP_NEVER_NULL);
	RNA_def_property_pointer_funcs(prop, "rna_FreestyleLineSet_linestyle_get",
	                               "rna_FreestyleLineSet_linestyle_set", NULL, NULL);
	RNA_def_property_ui_text(prop, "Line Style", "Line style settings");
	RNA_def_property_update(prop, NC_SCENE | ND_RENDER_OPTIONS, "rna_Scene_freestyle_update");

	prop = RNA_def_property(srna, "name", PROP_STRING, PROP_NONE);
	RNA_def_property_string_sdna(prop, NULL, "name");
	RNA_def_property_ui_text(prop, "Line Set Name", "Line set name");
	RNA_def_property_update(prop, NC_SCENE | ND_RENDER_OPTIONS, NULL);
	RNA_def_struct_name_property(srna, prop);

	prop = RNA_def_property(srna, "show_render", PROP_BOOLEAN, PROP_NONE);
	RNA_def_property_boolean_sdna(prop, NULL, "flags", FREESTYLE_LINESET_ENABLED);
	RNA_def_property_ui_text(prop, "Render", "Enable or disable this line set during stroke rendering");
	RNA_def_property_update(prop, NC_SCENE | ND_RENDER_OPTIONS, "rna_Scene_freestyle_update");

	prop = RNA_def_property(srna, "select_by_visibility", PROP_BOOLEAN, PROP_NONE);
	RNA_def_property_boolean_sdna(prop, NULL, "selection", FREESTYLE_SEL_VISIBILITY);
	RNA_def_property_ui_text(prop, "Selection by Visibility", "Select feature edges based on visibility");
	RNA_def_property_update(prop, NC_SCENE | ND_RENDER_OPTIONS, "rna_Scene_freestyle_update");

	prop = RNA_def_property(srna, "select_by_edge_types", PROP_BOOLEAN, PROP_NONE);
	RNA_def_property_boolean_sdna(prop, NULL, "selection", FREESTYLE_SEL_EDGE_TYPES);
	RNA_def_property_ui_text(prop, "Selection by Edge Types", "Select feature edges based on edge types");
	RNA_def_property_update(prop, NC_SCENE | ND_RENDER_OPTIONS, "rna_Scene_freestyle_update");

	prop = RNA_def_property(srna, "select_by_group", PROP_BOOLEAN, PROP_NONE);
	RNA_def_property_boolean_sdna(prop, NULL, "selection", FREESTYLE_SEL_GROUP);
	RNA_def_property_ui_text(prop, "Selection by Group", "Select feature edges based on a group of objects");
	RNA_def_property_update(prop, NC_SCENE | ND_RENDER_OPTIONS, "rna_Scene_freestyle_update");

	prop = RNA_def_property(srna, "select_by_image_border", PROP_BOOLEAN, PROP_NONE);
	RNA_def_property_boolean_sdna(prop, NULL, "selection", FREESTYLE_SEL_IMAGE_BORDER);
	RNA_def_property_ui_text(prop, "Selection by Image Border",
	                         "Select feature edges by image border (less memory consumption)");
	RNA_def_property_update(prop, NC_SCENE | ND_RENDER_OPTIONS, "rna_Scene_freestyle_update");

	prop = RNA_def_property(srna, "select_by_face_marks", PROP_BOOLEAN, PROP_NONE);
	RNA_def_property_boolean_sdna(prop, NULL, "selection", FREESTYLE_SEL_FACE_MARK);
	RNA_def_property_ui_text(prop, "Selection by Face Marks", "Select feature edges by face marks");
	RNA_def_property_update(prop, NC_SCENE | ND_RENDER_OPTIONS, "rna_Scene_freestyle_update");

	prop = RNA_def_property(srna, "edge_type_negation", PROP_ENUM, PROP_NONE);
	RNA_def_property_enum_bitflag_sdna(prop, NULL, "flags");
	RNA_def_property_enum_items(prop, edge_type_negation_items);
	RNA_def_property_ui_text(prop, "Edge Type Negation",
	                         "Specify either inclusion or exclusion of feature edges selected by edge types");
	RNA_def_property_update(prop, NC_SCENE | ND_RENDER_OPTIONS, "rna_Scene_freestyle_update");

	prop = RNA_def_property(srna, "edge_type_combination", PROP_ENUM, PROP_NONE);
	RNA_def_property_enum_bitflag_sdna(prop, NULL, "flags");
	RNA_def_property_enum_items(prop, edge_type_combination_items);
	RNA_def_property_ui_text(prop, "Edge Type Combination",
	                         "Specify a logical combination of selection conditions on feature edge types");
	RNA_def_property_update(prop, NC_SCENE | ND_RENDER_OPTIONS, "rna_Scene_freestyle_update");

	prop = RNA_def_property(srna, "group", PROP_POINTER, PROP_NONE);
	RNA_def_property_pointer_sdna(prop, NULL, "group");
	RNA_def_property_struct_type(prop, "Collection");
	RNA_def_property_flag(prop, PROP_EDITABLE);
	RNA_def_property_ui_text(prop, "Collection", "A collection of objects based on which feature edges are selected");
	RNA_def_property_update(prop, NC_SCENE | ND_RENDER_OPTIONS, "rna_Scene_freestyle_update");

	prop = RNA_def_property(srna, "group_negation", PROP_ENUM, PROP_NONE);
	RNA_def_property_enum_bitflag_sdna(prop, NULL, "flags");
	RNA_def_property_enum_items(prop, group_negation_items);
	RNA_def_property_ui_text(prop, "Collection Negation",
	                         "Specify either inclusion or exclusion of feature edges belonging to a collection of objects");
	RNA_def_property_update(prop, NC_SCENE | ND_RENDER_OPTIONS, "rna_Scene_freestyle_update");

	prop = RNA_def_property(srna, "face_mark_negation", PROP_ENUM, PROP_NONE);
	RNA_def_property_enum_bitflag_sdna(prop, NULL, "flags");
	RNA_def_property_enum_items(prop, face_mark_negation_items);
	RNA_def_property_ui_text(prop, "Face Mark Negation",
	                         "Specify either inclusion or exclusion of feature edges selected by face marks");
	RNA_def_property_update(prop, NC_SCENE | ND_RENDER_OPTIONS, "rna_Scene_freestyle_update");

	prop = RNA_def_property(srna, "face_mark_condition", PROP_ENUM, PROP_NONE);
	RNA_def_property_enum_bitflag_sdna(prop, NULL, "flags");
	RNA_def_property_enum_items(prop, face_mark_condition_items);
	RNA_def_property_ui_text(prop, "Face Mark Condition",
	                         "Specify a feature edge selection condition based on face marks");
	RNA_def_property_update(prop, NC_SCENE | ND_RENDER_OPTIONS, "rna_Scene_freestyle_update");

	prop = RNA_def_property(srna, "select_silhouette", PROP_BOOLEAN, PROP_NONE);
	RNA_def_property_boolean_sdna(prop, NULL, "edge_types", FREESTYLE_FE_SILHOUETTE);
	RNA_def_property_ui_text(prop, "Silhouette",
	                         "Select silhouettes (edges at the boundary of visible and hidden faces)");
	RNA_def_property_update(prop, NC_SCENE | ND_RENDER_OPTIONS, "rna_Scene_freestyle_update");

	prop = RNA_def_property(srna, "select_box", PROP_BOOLEAN, PROP_NONE);
	RNA_def_property_boolean_sdna(prop, NULL, "edge_types", FREESTYLE_FE_BORDER);
	RNA_def_property_ui_text(prop, "Border", "Select border edges (open mesh edges)");
	RNA_def_property_update(prop, NC_SCENE | ND_RENDER_OPTIONS, "rna_Scene_freestyle_update");

	prop = RNA_def_property(srna, "select_crease", PROP_BOOLEAN, PROP_NONE);
	RNA_def_property_boolean_sdna(prop, NULL, "edge_types", FREESTYLE_FE_CREASE);
	RNA_def_property_ui_text(prop, "Crease",
	                         "Select crease edges (those between two faces making an angle smaller than the Crease Angle)");
	RNA_def_property_update(prop, NC_SCENE | ND_RENDER_OPTIONS, "rna_Scene_freestyle_update");

	prop = RNA_def_property(srna, "select_ridge_valley", PROP_BOOLEAN, PROP_NONE);
	RNA_def_property_boolean_sdna(prop, NULL, "edge_types", FREESTYLE_FE_RIDGE_VALLEY);
	RNA_def_property_ui_text(prop, "Ridge & Valley",
	                         "Select ridges and valleys (boundary lines between convex and concave areas of surface)");
	RNA_def_property_update(prop, NC_SCENE | ND_RENDER_OPTIONS, "rna_Scene_freestyle_update");

	prop = RNA_def_property(srna, "select_suggestive_contour", PROP_BOOLEAN, PROP_NONE);
	RNA_def_property_boolean_sdna(prop, NULL, "edge_types", FREESTYLE_FE_SUGGESTIVE_CONTOUR);
	RNA_def_property_ui_text(prop, "Suggestive Contour", "Select suggestive contours (almost silhouette/contour edges)");
	RNA_def_property_update(prop, NC_SCENE | ND_RENDER_OPTIONS, "rna_Scene_freestyle_update");

	prop = RNA_def_property(srna, "select_material_boundary", PROP_BOOLEAN, PROP_NONE);
	RNA_def_property_boolean_sdna(prop, NULL, "edge_types", FREESTYLE_FE_MATERIAL_BOUNDARY);
	RNA_def_property_ui_text(prop, "Material Boundary", "Select edges at material boundaries");
	RNA_def_property_update(prop, NC_SCENE | ND_RENDER_OPTIONS, "rna_Scene_freestyle_update");

	prop = RNA_def_property(srna, "select_contour", PROP_BOOLEAN, PROP_NONE);
	RNA_def_property_boolean_sdna(prop, NULL, "edge_types", FREESTYLE_FE_CONTOUR);
	RNA_def_property_ui_text(prop, "Contour", "Select contours (outer silhouettes of each object)");
	RNA_def_property_update(prop, NC_SCENE | ND_RENDER_OPTIONS, "rna_Scene_freestyle_update");

	prop = RNA_def_property(srna, "select_external_contour", PROP_BOOLEAN, PROP_NONE);
	RNA_def_property_boolean_sdna(prop, NULL, "edge_types", FREESTYLE_FE_EXTERNAL_CONTOUR);
	RNA_def_property_ui_text(prop, "External Contour",
	                         "Select external contours (outer silhouettes of occluding and occluded objects)");
	RNA_def_property_update(prop, NC_SCENE | ND_RENDER_OPTIONS, "rna_Scene_freestyle_update");

	prop = RNA_def_property(srna, "select_edge_mark", PROP_BOOLEAN, PROP_NONE);
	RNA_def_property_boolean_sdna(prop, NULL, "edge_types", FREESTYLE_FE_EDGE_MARK);
	RNA_def_property_ui_text(prop, "Edge Mark", "Select edge marks (edges annotated by Freestyle edge marks)");
	RNA_def_property_update(prop, NC_SCENE | ND_RENDER_OPTIONS, "rna_Scene_freestyle_update");

	prop = RNA_def_property(srna, "exclude_silhouette", PROP_BOOLEAN, PROP_NONE);
	RNA_def_property_boolean_sdna(prop, NULL, "exclude_edge_types", FREESTYLE_FE_SILHOUETTE);
	RNA_def_property_ui_text(prop, "Silhouette", "Exclude silhouette edges");
	RNA_def_property_ui_icon(prop, ICON_X, 0);
	RNA_def_property_update(prop, NC_SCENE | ND_RENDER_OPTIONS, "rna_Scene_freestyle_update");

	prop = RNA_def_property(srna, "exclude_border", PROP_BOOLEAN, PROP_NONE);
	RNA_def_property_boolean_sdna(prop, NULL, "exclude_edge_types", FREESTYLE_FE_BORDER);
	RNA_def_property_ui_text(prop, "Border", "Exclude border edges");
	RNA_def_property_ui_icon(prop, ICON_X, 0);
	RNA_def_property_update(prop, NC_SCENE | ND_RENDER_OPTIONS, "rna_Scene_freestyle_update");

	prop = RNA_def_property(srna, "exclude_crease", PROP_BOOLEAN, PROP_NONE);
	RNA_def_property_boolean_sdna(prop, NULL, "exclude_edge_types", FREESTYLE_FE_CREASE);
	RNA_def_property_ui_text(prop, "Crease", "Exclude crease edges");
	RNA_def_property_ui_icon(prop, ICON_X, 0);
	RNA_def_property_update(prop, NC_SCENE | ND_RENDER_OPTIONS, "rna_Scene_freestyle_update");

	prop = RNA_def_property(srna, "exclude_ridge_valley", PROP_BOOLEAN, PROP_NONE);
	RNA_def_property_boolean_sdna(prop, NULL, "exclude_edge_types", FREESTYLE_FE_RIDGE_VALLEY);
	RNA_def_property_ui_text(prop, "Ridge & Valley", "Exclude ridges and valleys");
	RNA_def_property_ui_icon(prop, ICON_X, 0);
	RNA_def_property_update(prop, NC_SCENE | ND_RENDER_OPTIONS, "rna_Scene_freestyle_update");

	prop = RNA_def_property(srna, "exclude_suggestive_contour", PROP_BOOLEAN, PROP_NONE);
	RNA_def_property_boolean_sdna(prop, NULL, "exclude_edge_types", FREESTYLE_FE_SUGGESTIVE_CONTOUR);
	RNA_def_property_ui_text(prop, "Suggestive Contour", "Exclude suggestive contours");
	RNA_def_property_ui_icon(prop, ICON_X, 0);
	RNA_def_property_update(prop, NC_SCENE | ND_RENDER_OPTIONS, "rna_Scene_freestyle_update");

	prop = RNA_def_property(srna, "exclude_material_boundary", PROP_BOOLEAN, PROP_NONE);
	RNA_def_property_boolean_sdna(prop, NULL, "exclude_edge_types", FREESTYLE_FE_MATERIAL_BOUNDARY);
	RNA_def_property_ui_text(prop, "Material Boundary", "Exclude edges at material boundaries");
	RNA_def_property_ui_icon(prop, ICON_X, 0);
	RNA_def_property_update(prop, NC_SCENE | ND_RENDER_OPTIONS, "rna_Scene_freestyle_update");

	prop = RNA_def_property(srna, "exclude_contour", PROP_BOOLEAN, PROP_NONE);
	RNA_def_property_boolean_sdna(prop, NULL, "exclude_edge_types", FREESTYLE_FE_CONTOUR);
	RNA_def_property_ui_text(prop, "Contour", "Exclude contours");
	RNA_def_property_ui_icon(prop, ICON_X, 0);
	RNA_def_property_update(prop, NC_SCENE | ND_RENDER_OPTIONS, "rna_Scene_freestyle_update");

	prop = RNA_def_property(srna, "exclude_external_contour", PROP_BOOLEAN, PROP_NONE);
	RNA_def_property_boolean_sdna(prop, NULL, "exclude_edge_types", FREESTYLE_FE_EXTERNAL_CONTOUR);
	RNA_def_property_ui_text(prop, "External Contour", "Exclude external contours");
	RNA_def_property_ui_icon(prop, ICON_X, 0);
	RNA_def_property_update(prop, NC_SCENE | ND_RENDER_OPTIONS, "rna_Scene_freestyle_update");

	prop = RNA_def_property(srna, "exclude_edge_mark", PROP_BOOLEAN, PROP_NONE);
	RNA_def_property_boolean_sdna(prop, NULL, "exclude_edge_types", FREESTYLE_FE_EDGE_MARK);
	RNA_def_property_ui_text(prop, "Edge Mark", "Exclude edge marks");
	RNA_def_property_ui_icon(prop, ICON_X, 0);
	RNA_def_property_update(prop, NC_SCENE | ND_RENDER_OPTIONS, "rna_Scene_freestyle_update");

	prop = RNA_def_property(srna, "visibility", PROP_ENUM, PROP_NONE);
	RNA_def_property_enum_sdna(prop, NULL, "qi");
	RNA_def_property_enum_items(prop, visibility_items);
	RNA_def_property_ui_text(prop, "Visibility", "Determine how to use visibility for feature edge selection");
	RNA_def_property_update(prop, NC_SCENE | ND_RENDER_OPTIONS, "rna_Scene_freestyle_update");

	prop = RNA_def_property(srna, "qi_start", PROP_INT, PROP_UNSIGNED);
	RNA_def_property_int_sdna(prop, NULL, "qi_start");
	RNA_def_property_range(prop, 0, INT_MAX);
	RNA_def_property_ui_text(prop, "Start", "First QI value of the QI range");
	RNA_def_property_update(prop, NC_SCENE | ND_RENDER_OPTIONS, "rna_Scene_freestyle_update");

	prop = RNA_def_property(srna, "qi_end", PROP_INT, PROP_UNSIGNED);
	RNA_def_property_int_sdna(prop, NULL, "qi_end");
	RNA_def_property_range(prop, 0, INT_MAX);
	RNA_def_property_ui_text(prop, "End", "Last QI value of the QI range");
	RNA_def_property_update(prop, NC_SCENE | ND_RENDER_OPTIONS, "rna_Scene_freestyle_update");

	/* FreestyleModuleSettings */

	srna = RNA_def_struct(brna, "FreestyleModuleSettings", NULL);
	RNA_def_struct_sdna(srna, "FreestyleModuleConfig");
	RNA_def_struct_ui_text(srna, "Freestyle Module", "Style module configuration for specifying a style module");

	prop = RNA_def_property(srna, "script", PROP_POINTER, PROP_NONE);
	RNA_def_property_struct_type(prop, "Text");
	RNA_def_property_flag(prop, PROP_EDITABLE);
	RNA_def_property_ui_text(prop, "Style Module", "Python script to define a style module");
	RNA_def_property_update(prop, NC_SCENE | ND_RENDER_OPTIONS, "rna_Scene_freestyle_update");

	prop = RNA_def_property(srna, "use", PROP_BOOLEAN, PROP_NONE);
	RNA_def_property_boolean_sdna(prop, NULL, "is_displayed", 1);
	RNA_def_property_ui_text(prop, "Use", "Enable or disable this style module during stroke rendering");
	RNA_def_property_update(prop, NC_SCENE | ND_RENDER_OPTIONS, "rna_Scene_freestyle_update");

	/* FreestyleSettings */

	srna = RNA_def_struct(brna, "FreestyleSettings", NULL);
	RNA_def_struct_sdna(srna, "FreestyleConfig");
	RNA_def_struct_nested(brna, srna, "ViewLayer");
	RNA_def_struct_ui_text(srna, "Freestyle Settings", "Freestyle settings for a ViewLayer data-block");

	prop = RNA_def_property(srna, "modules", PROP_COLLECTION, PROP_NONE);
	RNA_def_property_collection_sdna(prop, NULL, "modules", NULL);
	RNA_def_property_struct_type(prop, "FreestyleModuleSettings");
	RNA_def_property_ui_text(prop, "Style Modules", "A list of style modules (to be applied from top to bottom)");
	rna_def_freestyle_modules(brna, prop);

	prop = RNA_def_property(srna, "mode", PROP_ENUM, PROP_NONE);
	RNA_def_property_enum_sdna(prop, NULL, "mode");
	RNA_def_property_enum_items(prop, freestyle_ui_mode_items);
	RNA_def_property_ui_text(prop, "Control Mode", "Select the Freestyle control mode");
	RNA_def_property_update(prop, NC_SCENE | ND_RENDER_OPTIONS, "rna_Scene_freestyle_update");

	prop = RNA_def_property(srna, "use_culling", PROP_BOOLEAN, PROP_NONE);
	RNA_def_property_boolean_sdna(prop, NULL, "flags", FREESTYLE_CULLING);
	RNA_def_property_ui_text(prop, "Culling", "If enabled, out-of-view edges are ignored");
	RNA_def_property_update(prop, NC_SCENE | ND_RENDER_OPTIONS, "rna_Scene_freestyle_update");

	prop = RNA_def_property(srna, "use_suggestive_contours", PROP_BOOLEAN, PROP_NONE);
	RNA_def_property_boolean_sdna(prop, NULL, "flags", FREESTYLE_SUGGESTIVE_CONTOURS_FLAG);
	RNA_def_property_ui_text(prop, "Suggestive Contours", "Enable suggestive contours");
	RNA_def_property_update(prop, NC_SCENE | ND_RENDER_OPTIONS, "rna_Scene_freestyle_update");

	prop = RNA_def_property(srna, "use_ridges_and_valleys", PROP_BOOLEAN, PROP_NONE);
	RNA_def_property_boolean_sdna(prop, NULL, "flags", FREESTYLE_RIDGES_AND_VALLEYS_FLAG);
	RNA_def_property_ui_text(prop, "Ridges and Valleys", "Enable ridges and valleys");
	RNA_def_property_update(prop, NC_SCENE | ND_RENDER_OPTIONS, "rna_Scene_freestyle_update");

	prop = RNA_def_property(srna, "use_material_boundaries", PROP_BOOLEAN, PROP_NONE);
	RNA_def_property_boolean_sdna(prop, NULL, "flags", FREESTYLE_MATERIAL_BOUNDARIES_FLAG);
	RNA_def_property_ui_text(prop, "Material Boundaries", "Enable material boundaries");
	RNA_def_property_update(prop, NC_SCENE | ND_RENDER_OPTIONS, "rna_Scene_freestyle_update");

	prop = RNA_def_property(srna, "use_smoothness", PROP_BOOLEAN, PROP_NONE);
	RNA_def_property_boolean_sdna(prop, NULL, "flags", FREESTYLE_FACE_SMOOTHNESS_FLAG);
	RNA_def_property_ui_text(prop, "Face Smoothness", "Take face smoothness into account in view map calculation");
	RNA_def_property_update(prop, NC_SCENE | ND_RENDER_OPTIONS, "rna_Scene_freestyle_update");

	prop = RNA_def_property(srna, "use_advanced_options", PROP_BOOLEAN, PROP_NONE);
	RNA_def_property_boolean_sdna(prop, NULL, "flags", FREESTYLE_ADVANCED_OPTIONS_FLAG);
	RNA_def_property_ui_text(prop, "Advanced Options",
	                         "Enable advanced edge detection options (sphere radius and Kr derivative epsilon)");
	RNA_def_property_update(prop, NC_SCENE | ND_RENDER_OPTIONS, "rna_Scene_freestyle_update");

	prop = RNA_def_property(srna, "use_view_map_cache", PROP_BOOLEAN, PROP_NONE);
	RNA_def_property_boolean_sdna(prop, NULL, "flags", FREESTYLE_VIEW_MAP_CACHE);
	RNA_def_property_ui_text(prop, "View Map Cache",
	                         "Keep the computed view map and avoid re-calculating it if mesh geometry is unchanged");
	RNA_def_property_update(prop, NC_SCENE | ND_RENDER_OPTIONS, "rna_Scene_use_view_map_cache_update");

	prop = RNA_def_property(srna, "sphere_radius", PROP_FLOAT, PROP_NONE);
	RNA_def_property_float_sdna(prop, NULL, "sphere_radius");
	RNA_def_property_range(prop, 0.0, 1000.0);
	RNA_def_property_ui_text(prop, "Sphere Radius", "Sphere radius for computing curvatures");
	RNA_def_property_update(prop, NC_SCENE | ND_RENDER_OPTIONS, "rna_Scene_freestyle_update");

	prop = RNA_def_property(srna, "kr_derivative_epsilon", PROP_FLOAT, PROP_NONE);
	RNA_def_property_float_sdna(prop, NULL, "dkr_epsilon");
	RNA_def_property_range(prop, -1000.0, 1000.0);
	RNA_def_property_ui_text(prop, "Kr Derivative Epsilon", "Kr derivative epsilon for computing suggestive contours");
	RNA_def_property_update(prop, NC_SCENE | ND_RENDER_OPTIONS, "rna_Scene_freestyle_update");

	prop = RNA_def_property(srna, "crease_angle", PROP_FLOAT, PROP_ANGLE);
	RNA_def_property_float_sdna(prop, NULL, "crease_angle");
	RNA_def_property_range(prop, 0.0, DEG2RAD(180.0));
	RNA_def_property_ui_text(prop, "Crease Angle", "Angular threshold for detecting crease edges");
	RNA_def_property_update(prop, NC_SCENE | ND_RENDER_OPTIONS, "rna_Scene_freestyle_update");

	prop = RNA_def_property(srna, "linesets", PROP_COLLECTION, PROP_NONE);
	RNA_def_property_collection_sdna(prop, NULL, "linesets", NULL);
	RNA_def_property_struct_type(prop, "FreestyleLineSet");
	RNA_def_property_ui_text(prop, "Line Sets", "");
	rna_def_freestyle_linesets(brna, prop);
}

static void rna_def_bake_data(BlenderRNA *brna)
{
	StructRNA *srna;
	PropertyRNA *prop;

	srna = RNA_def_struct(brna, "BakeSettings", NULL);
	RNA_def_struct_sdna(srna, "BakeData");
	RNA_def_struct_nested(brna, srna, "RenderSettings");
	RNA_def_struct_ui_text(srna, "Bake Data", "Bake data for a Scene data-block");
	RNA_def_struct_path_func(srna, "rna_BakeSettings_path");

	prop = RNA_def_property(srna, "cage_object", PROP_STRING, PROP_NONE);
	RNA_def_property_string_sdna(prop, NULL, "cage");
	RNA_def_property_ui_text(prop, "Cage Object", "Object to use as cage "
	                         "instead of calculating the cage from the active object with cage extrusion");
	RNA_def_property_update(prop, NC_SCENE | ND_RENDER_OPTIONS, NULL);

	prop = RNA_def_property(srna, "filepath", PROP_STRING, PROP_FILEPATH);
	RNA_def_property_ui_text(prop, "File Path", "Image filepath to use when saving externally");
	RNA_def_property_update(prop, NC_SCENE | ND_RENDER_OPTIONS, NULL);

	prop = RNA_def_property(srna, "width", PROP_INT, PROP_PIXEL);
	RNA_def_property_range(prop, 4, 10000);
	RNA_def_property_ui_text(prop, "Width", "Horizontal dimension of the baking map");
	RNA_def_property_update(prop, NC_SCENE | ND_RENDER_OPTIONS, NULL);

	prop = RNA_def_property(srna, "height", PROP_INT, PROP_PIXEL);
	RNA_def_property_range(prop, 4, 10000);
	RNA_def_property_ui_text(prop, "Height", "Vertical dimension of the baking map");
	RNA_def_property_update(prop, NC_SCENE | ND_RENDER_OPTIONS, NULL);

	prop = RNA_def_property(srna, "margin", PROP_INT, PROP_PIXEL);
	RNA_def_property_range(prop, 0, SHRT_MAX);
	RNA_def_property_ui_range(prop, 0, 64, 1, 1);
	RNA_def_property_ui_text(prop, "Margin", "Extends the baked result as a post process filter");
	RNA_def_property_update(prop, NC_SCENE | ND_RENDER_OPTIONS, NULL);

	prop = RNA_def_property(srna, "cage_extrusion", PROP_FLOAT, PROP_NONE);
	RNA_def_property_range(prop, 0.0, FLT_MAX);
	RNA_def_property_ui_range(prop, 0.0, 1.0, 1, 3);
	RNA_def_property_ui_text(prop, "Cage Extrusion",
	                         "Distance to use for the inward ray cast when using selected to active");
	RNA_def_property_update(prop, NC_SCENE | ND_RENDER_OPTIONS, NULL);

	prop = RNA_def_property(srna, "normal_space", PROP_ENUM, PROP_NONE);
	RNA_def_property_enum_bitflag_sdna(prop, NULL, "normal_space");
	RNA_def_property_enum_items(prop, rna_enum_normal_space_items);
	RNA_def_property_ui_text(prop, "Normal Space", "Choose normal space for baking");
	RNA_def_property_update(prop, NC_SCENE | ND_RENDER_OPTIONS, NULL);

	prop = RNA_def_property(srna, "normal_r", PROP_ENUM, PROP_NONE);
	RNA_def_property_enum_bitflag_sdna(prop, NULL, "normal_swizzle[0]");
	RNA_def_property_enum_items(prop, rna_enum_normal_swizzle_items);
	RNA_def_property_ui_text(prop, "Normal Space", "Axis to bake in red channel");
	RNA_def_property_update(prop, NC_SCENE | ND_RENDER_OPTIONS, NULL);

	prop = RNA_def_property(srna, "normal_g", PROP_ENUM, PROP_NONE);
	RNA_def_property_enum_bitflag_sdna(prop, NULL, "normal_swizzle[1]");
	RNA_def_property_enum_items(prop, rna_enum_normal_swizzle_items);
	RNA_def_property_ui_text(prop, "Normal Space", "Axis to bake in green channel");
	RNA_def_property_update(prop, NC_SCENE | ND_RENDER_OPTIONS, NULL);

	prop = RNA_def_property(srna, "normal_b", PROP_ENUM, PROP_NONE);
	RNA_def_property_enum_bitflag_sdna(prop, NULL, "normal_swizzle[2]");
	RNA_def_property_enum_items(prop, rna_enum_normal_swizzle_items);
	RNA_def_property_ui_text(prop, "Normal Space", "Axis to bake in blue channel");
	RNA_def_property_update(prop, NC_SCENE | ND_RENDER_OPTIONS, NULL);

	prop = RNA_def_property(srna, "image_settings", PROP_POINTER, PROP_NONE);
	RNA_def_property_flag(prop, PROP_NEVER_NULL);
	RNA_def_property_pointer_sdna(prop, NULL, "im_format");
	RNA_def_property_struct_type(prop, "ImageFormatSettings");
	RNA_def_property_ui_text(prop, "Image Format", "");

	prop = RNA_def_property(srna, "save_mode", PROP_ENUM, PROP_NONE);
	RNA_def_property_enum_bitflag_sdna(prop, NULL, "save_mode");
	RNA_def_property_enum_items(prop, rna_enum_bake_save_mode_items);
	RNA_def_property_ui_text(prop, "Save Mode", "Choose how to save the baking map");
	RNA_def_property_update(prop, NC_SCENE | ND_RENDER_OPTIONS, NULL);

	/* flags */
	prop = RNA_def_property(srna, "use_selected_to_active", PROP_BOOLEAN, PROP_NONE);
	RNA_def_property_boolean_sdna(prop, NULL, "flag", R_BAKE_TO_ACTIVE);
	RNA_def_property_ui_text(prop, "Selected to Active",
	                         "Bake shading on the surface of selected objects to the active object");
	RNA_def_property_update(prop, NC_SCENE | ND_RENDER_OPTIONS, NULL);

	prop = RNA_def_property(srna, "use_clear", PROP_BOOLEAN, PROP_NONE);
	RNA_def_property_boolean_sdna(prop, NULL, "flag", R_BAKE_CLEAR);
	RNA_def_property_ui_text(prop, "Clear",
	                         "Clear Images before baking (internal only)");
	RNA_def_property_update(prop, NC_SCENE | ND_RENDER_OPTIONS, NULL);

	prop = RNA_def_property(srna, "use_split_materials", PROP_BOOLEAN, PROP_NONE);
	RNA_def_property_boolean_sdna(prop, NULL, "flag", R_BAKE_SPLIT_MAT);
	RNA_def_property_ui_text(prop, "Split Materials",
	                         "Split external images per material (external only)");
	RNA_def_property_update(prop, NC_SCENE | ND_RENDER_OPTIONS, NULL);

	prop = RNA_def_property(srna, "use_automatic_name", PROP_BOOLEAN, PROP_NONE);
	RNA_def_property_boolean_sdna(prop, NULL, "flag", R_BAKE_AUTO_NAME);
	RNA_def_property_ui_text(prop, "Automatic Name",
	                         "Automatically name the output file with the pass type (external only)");
	RNA_def_property_update(prop, NC_SCENE | ND_RENDER_OPTIONS, NULL);

	prop = RNA_def_property(srna, "use_cage", PROP_BOOLEAN, PROP_NONE);
	RNA_def_property_boolean_sdna(prop, NULL, "flag", R_BAKE_CAGE);
	RNA_def_property_ui_text(prop, "Cage",
	                         "Cast rays to active object from a cage");
	RNA_def_property_update(prop, NC_SCENE | ND_RENDER_OPTIONS, NULL);

	/* custom passes flags */
	prop = RNA_def_property(srna, "use_pass_ambient_occlusion", PROP_BOOLEAN, PROP_NONE);
	RNA_def_property_boolean_sdna(prop, NULL, "pass_filter", R_BAKE_PASS_FILTER_AO);
	RNA_def_property_ui_text(prop, "AO", "Add ambient occlusion contribution");

	prop = RNA_def_property(srna, "use_pass_emit", PROP_BOOLEAN, PROP_NONE);
	RNA_def_property_boolean_sdna(prop, NULL, "pass_filter", R_BAKE_PASS_FILTER_EMIT);
	RNA_def_property_ui_text(prop, "Emit", "Add emission contribution");

	prop = RNA_def_property(srna, "use_pass_direct", PROP_BOOLEAN, PROP_NONE);
	RNA_def_property_boolean_sdna(prop, NULL, "pass_filter", R_BAKE_PASS_FILTER_DIRECT);
	RNA_def_property_ui_text(prop, "Direct", "Add direct lighting contribution");
	RNA_def_property_update(prop, NC_SCENE | ND_RENDER_OPTIONS, NULL);

	prop = RNA_def_property(srna, "use_pass_indirect", PROP_BOOLEAN, PROP_NONE);
	RNA_def_property_boolean_sdna(prop, NULL, "pass_filter", R_BAKE_PASS_FILTER_INDIRECT);
	RNA_def_property_ui_text(prop, "Indirect", "Add indirect lighting contribution");
	RNA_def_property_update(prop, NC_SCENE | ND_RENDER_OPTIONS, NULL);

	prop = RNA_def_property(srna, "use_pass_color", PROP_BOOLEAN, PROP_NONE);
	RNA_def_property_boolean_sdna(prop, NULL, "pass_filter", R_BAKE_PASS_FILTER_COLOR);
	RNA_def_property_ui_text(prop, "Color", "Color the pass");
	RNA_def_property_update(prop, NC_SCENE | ND_RENDER_OPTIONS, NULL);

	prop = RNA_def_property(srna, "use_pass_diffuse", PROP_BOOLEAN, PROP_NONE);
	RNA_def_property_boolean_sdna(prop, NULL, "pass_filter", R_BAKE_PASS_FILTER_DIFFUSE);
	RNA_def_property_ui_text(prop, "Diffuse", "Add diffuse contribution");
	RNA_def_property_update(prop, NC_SCENE | ND_RENDER_OPTIONS, NULL);

	prop = RNA_def_property(srna, "use_pass_glossy", PROP_BOOLEAN, PROP_NONE);
	RNA_def_property_boolean_sdna(prop, NULL, "pass_filter", R_BAKE_PASS_FILTER_GLOSSY);
	RNA_def_property_ui_text(prop, "Glossy", "Add glossy contribution");
	RNA_def_property_update(prop, NC_SCENE | ND_RENDER_OPTIONS, NULL);

	prop = RNA_def_property(srna, "use_pass_transmission", PROP_BOOLEAN, PROP_NONE);
	RNA_def_property_boolean_sdna(prop, NULL, "pass_filter", R_BAKE_PASS_FILTER_TRANSM);
	RNA_def_property_ui_text(prop, "Transmission", "Add transmission contribution");
	RNA_def_property_update(prop, NC_SCENE | ND_RENDER_OPTIONS, NULL);

	prop = RNA_def_property(srna, "use_pass_subsurface", PROP_BOOLEAN, PROP_NONE);
	RNA_def_property_boolean_sdna(prop, NULL, "pass_filter", R_BAKE_PASS_FILTER_SUBSURFACE);
	RNA_def_property_ui_text(prop, "Subsurface", "Add subsurface contribution");
	RNA_def_property_update(prop, NC_SCENE | ND_RENDER_OPTIONS, NULL);

	prop = RNA_def_property(srna, "pass_filter", PROP_ENUM, PROP_NONE);
	RNA_def_property_enum_sdna(prop, NULL, "pass_filter");
	RNA_def_property_enum_items(prop, rna_enum_bake_pass_filter_type_items);
	RNA_def_property_flag(prop, PROP_ENUM_FLAG);
	RNA_def_property_ui_text(prop, "Pass Filter",  "Passes to include in the active baking pass");
	RNA_def_property_clear_flag(prop, PROP_EDITABLE);
}

static void rna_def_gpu_dof_fx(BlenderRNA *brna)
{
	StructRNA *srna;
	PropertyRNA *prop;

	srna = RNA_def_struct(brna, "GPUDOFSettings", NULL);
	RNA_def_struct_ui_text(srna, "GPU DOF", "Settings for GPU based depth of field");
	RNA_def_struct_path_func(srna, "rna_GPUDOF_path");

	prop = RNA_def_property(srna, "focus_distance", PROP_FLOAT, PROP_DISTANCE);
	RNA_def_property_ui_text(prop, "Focus distance", "Viewport depth of field focus distance");
	RNA_def_property_range(prop, 0.0f, FLT_MAX);
	RNA_def_property_ui_range(prop, 0.0f, 5000.0f, 1, 2);
	RNA_def_property_update(prop, NC_SPACE | ND_SPACE_VIEW3D, "rna_GPUDOFSettings_update");

	prop = RNA_def_property(srna, "focal_length", PROP_FLOAT, PROP_DISTANCE_CAMERA);
	RNA_def_property_ui_text(prop, "Focal Length", "Focal length for dof effect");
	RNA_def_property_range(prop, 1.0f, FLT_MAX);
	RNA_def_property_ui_range(prop, 1.0f, 5000.0f, 1, 2);
	RNA_def_property_update(prop, NC_SPACE | ND_SPACE_VIEW3D, "rna_GPUDOFSettings_update");

	prop = RNA_def_property(srna, "sensor", PROP_FLOAT, PROP_DISTANCE_CAMERA);
	RNA_def_property_ui_text(prop, "Sensor", "Size of sensor");
	RNA_def_property_range(prop, 1.0f, FLT_MAX);
	RNA_def_property_ui_range(prop, 1.0f, 5000.0f, 1, 2);
	RNA_def_property_update(prop, NC_SPACE | ND_SPACE_VIEW3D, "rna_GPUDOFSettings_update");

	prop = RNA_def_property(srna, "fstop", PROP_FLOAT, PROP_NONE);
	RNA_def_property_ui_text(prop, "F-stop", "F-stop for dof effect");
	RNA_def_property_float_default(prop, 128.0f);
	RNA_def_property_range(prop, 0.0f, FLT_MAX);
	RNA_def_property_ui_range(prop, 0.1f, 128.0f, 10, 1);
	RNA_def_property_update(prop, NC_SPACE | ND_SPACE_VIEW3D, "rna_GPUDOFSettings_update");

	prop = RNA_def_property(srna, "blades", PROP_INT, PROP_NONE);
	RNA_def_property_int_sdna(prop, NULL, "num_blades");
	RNA_def_property_ui_text(prop, "Blades", "Blades for dof effect");
	RNA_def_property_range(prop, 0, 16);
	RNA_def_property_int_funcs(prop, NULL, "rna_GPUDOFSettings_blades_set", NULL);
	RNA_def_property_update(prop, NC_SPACE | ND_SPACE_VIEW3D, "rna_GPUDOFSettings_update");

	prop = RNA_def_property(srna, "rotation", PROP_FLOAT, PROP_ANGLE);
	RNA_def_property_ui_text(prop, "Rotation", "Rotation of blades in aperture");
	RNA_def_property_range(prop, -M_PI, M_PI);
	RNA_def_property_update(prop, NC_SPACE | ND_SPACE_VIEW3D, NULL);

	prop = RNA_def_property(srna, "ratio", PROP_FLOAT, PROP_NONE);
	RNA_def_property_ui_text(prop, "Ratio", "Distortion to simulate anamorphic lens bokeh");
	RNA_def_property_float_default(prop, 1.0f);
	RNA_def_property_range(prop, 0.0000001f, FLT_MAX);
	RNA_def_property_ui_range(prop, 1.0f, 2.0f, 0.1, 3);
	RNA_def_property_update(prop, NC_SPACE | ND_SPACE_VIEW3D, NULL);
}

static void rna_def_gpu_ssao_fx(BlenderRNA *brna)
{
	StructRNA *srna;
	PropertyRNA *prop;

	srna = RNA_def_struct(brna, "GPUSSAOSettings", NULL);
	RNA_def_struct_ui_text(srna, "GPU SSAO", "Settings for GPU based screen space ambient occlusion");

	prop = RNA_def_property(srna, "factor", PROP_FLOAT, PROP_NONE);
	RNA_def_property_ui_text(prop, "Strength", "Strength of the SSAO effect");
	RNA_def_property_range(prop, 0.0f, 250.0f);
	RNA_def_property_update(prop, NC_SPACE | ND_SPACE_VIEW3D, NULL);

	prop = RNA_def_property(srna, "distance_max", PROP_FLOAT, PROP_NONE);
	RNA_def_property_ui_text(prop, "Distance", "Distance of object that contribute to the SSAO effect");
	RNA_def_property_range(prop, 0.0f, 100000.0f);
	RNA_def_property_ui_range(prop, 0.0f, 100.0f, 1, 3);
	RNA_def_property_update(prop, NC_SPACE | ND_SPACE_VIEW3D, NULL);

	prop = RNA_def_property(srna, "attenuation", PROP_FLOAT, PROP_NONE);
	RNA_def_property_ui_text(prop, "Attenuation", "Attenuation constant");
	RNA_def_property_range(prop, 1.0f, 100000.0f);
	RNA_def_property_ui_range(prop, 1.0f, 100.0f, 1, 3);
	RNA_def_property_update(prop, NC_SPACE | ND_SPACE_VIEW3D, NULL);

	prop = RNA_def_property(srna, "samples", PROP_INT, PROP_NONE);
	RNA_def_property_ui_text(prop, "Samples", "Number of samples");
	RNA_def_property_range(prop, 1, 500);
	RNA_def_property_update(prop, NC_SPACE | ND_SPACE_VIEW3D, NULL);

	prop = RNA_def_property(srna, "color", PROP_FLOAT, PROP_COLOR_GAMMA);
	RNA_def_property_ui_text(prop, "Color", "Color for screen space ambient occlusion effect");
	RNA_def_property_range(prop, 0.0f, 1.0f);
	RNA_def_property_update(prop, NC_SPACE | ND_SPACE_VIEW3D, NULL);
}


static void rna_def_gpu_fx(BlenderRNA *brna)
{
	StructRNA *srna;
	PropertyRNA *prop;

	rna_def_gpu_ssao_fx(brna);
	rna_def_gpu_dof_fx(brna);

	srna = RNA_def_struct(brna, "GPUFXSettings", NULL);
	RNA_def_struct_ui_text(srna, "GPU FX Settings", "Settings for GPU based compositing");

	prop = RNA_def_property(srna, "dof", PROP_POINTER, PROP_NONE);
	RNA_def_property_flag(prop, PROP_NEVER_NULL);
	RNA_def_property_struct_type(prop, "GPUDOFSettings");
	RNA_def_property_ui_text(prop, "Depth Of Field settings", "");

	prop = RNA_def_property(srna, "use_dof", PROP_BOOLEAN, PROP_NONE);
	RNA_def_property_boolean_sdna(prop, NULL, "fx_flag", GPU_FX_FLAG_DOF);
	RNA_def_property_ui_text(prop, "Depth Of Field",
	                         "Use depth of field on viewport using the values from active camera");
	RNA_def_property_update(prop, NC_SPACE | ND_SPACE_VIEW3D, NULL);


	prop = RNA_def_property(srna, "ssao", PROP_POINTER, PROP_NONE);
	RNA_def_property_flag(prop, PROP_NEVER_NULL);
	RNA_def_property_struct_type(prop, "GPUSSAOSettings");
	RNA_def_property_ui_text(prop, "Screen Space Ambient Occlusion settings", "");

	prop = RNA_def_property(srna, "use_ssao", PROP_BOOLEAN, PROP_NONE);
	RNA_def_property_boolean_sdna(prop, NULL, "fx_flag", GPU_FX_FLAG_SSAO);
	RNA_def_property_ui_text(prop, "SSAO", "Use screen space ambient occlusion of field on viewport");
	RNA_def_property_update(prop, NC_SPACE | ND_SPACE_VIEW3D, NULL);
}

static void rna_def_view_layers(BlenderRNA *brna, PropertyRNA *cprop)
{
	StructRNA *srna;
	FunctionRNA *func;
	PropertyRNA *parm;

	RNA_def_property_srna(cprop, "ViewLayers");
	srna = RNA_def_struct(brna, "ViewLayers", NULL);
	RNA_def_struct_sdna(srna, "Scene");
	RNA_def_struct_ui_text(srna, "Render Layers", "Collection of render layers");

	func = RNA_def_function(srna, "new", "rna_ViewLayer_new");
	RNA_def_function_ui_description(func, "Add a view layer to scene");
	RNA_def_function_flag(func, FUNC_USE_SELF_ID | FUNC_USE_MAIN);
	parm = RNA_def_string(func, "name", "ViewLayer", 0, "", "New name for the view layer (not unique)");
	RNA_def_parameter_flags(parm, 0, PARM_REQUIRED);
	parm = RNA_def_pointer(func, "result", "ViewLayer", "", "Newly created view layer");
	RNA_def_function_return(func, parm);

	func = RNA_def_function(srna, "remove", "rna_ViewLayer_remove");
	RNA_def_function_ui_description(func, "Remove a view layer");
	RNA_def_function_flag(func, FUNC_USE_SELF_ID | FUNC_USE_MAIN | FUNC_USE_REPORTS);
	parm = RNA_def_pointer(func, "layer", "ViewLayer", "", "View layer to remove");
	RNA_def_parameter_flags(parm, PROP_NEVER_NULL, PARM_REQUIRED | PARM_RNAPTR);
	RNA_def_parameter_clear_flags(parm, PROP_THICK_WRAP, 0);
}

/* Render Views - MultiView */
static void rna_def_scene_render_view(BlenderRNA *brna)
{
	StructRNA *srna;
	PropertyRNA *prop;

	srna = RNA_def_struct(brna, "SceneRenderView", NULL);
	RNA_def_struct_ui_text(srna, "Scene Render View", "Render viewpoint for 3D stereo and multiview rendering");
	RNA_def_struct_ui_icon(srna, ICON_RESTRICT_RENDER_OFF);
	RNA_def_struct_path_func(srna, "rna_SceneRenderView_path");

	prop = RNA_def_property(srna, "name", PROP_STRING, PROP_NONE);
	RNA_def_property_string_funcs(prop, NULL, NULL, "rna_SceneRenderView_name_set");
	RNA_def_property_ui_text(prop, "Name", "Render view name");
	RNA_def_struct_name_property(srna, prop);
	RNA_def_property_update(prop, NC_SCENE | ND_RENDER_OPTIONS, NULL);

	prop = RNA_def_property(srna, "file_suffix", PROP_STRING, PROP_NONE);
	RNA_def_property_string_sdna(prop, NULL, "suffix");
	RNA_def_property_ui_text(prop, "File Suffix", "Suffix added to the render images for this view");
	RNA_def_property_update(prop, NC_SCENE | ND_RENDER_OPTIONS, NULL);

	prop = RNA_def_property(srna, "camera_suffix", PROP_STRING, PROP_NONE);
	RNA_def_property_string_sdna(prop, NULL, "suffix");
	RNA_def_property_ui_text(prop, "Camera Suffix",
	                         "Suffix to identify the cameras to use, and added to the render images for this view");
	RNA_def_property_update(prop, NC_SCENE | ND_RENDER_OPTIONS, NULL);

	prop = RNA_def_property(srna, "use", PROP_BOOLEAN, PROP_NONE);
	RNA_def_property_boolean_negative_sdna(prop, NULL, "viewflag", SCE_VIEW_DISABLE);
	RNA_def_property_clear_flag(prop, PROP_ANIMATABLE);
	RNA_def_property_ui_text(prop, "Enabled", "Disable or enable the render view");
	RNA_def_property_update(prop, NC_SCENE | ND_RENDER_OPTIONS, NULL);
}

static void rna_def_render_views(BlenderRNA *brna, PropertyRNA *cprop)
{
	StructRNA *srna;
	PropertyRNA *prop;

	FunctionRNA *func;
	PropertyRNA *parm;

	RNA_def_property_srna(cprop, "RenderViews");
	srna = RNA_def_struct(brna, "RenderViews", NULL);
	RNA_def_struct_sdna(srna, "RenderData");
	RNA_def_struct_ui_text(srna, "Render Views", "Collection of render views");

	prop = RNA_def_property(srna, "active_index", PROP_INT, PROP_UNSIGNED);
	RNA_def_property_int_sdna(prop, NULL, "actview");
	RNA_def_property_int_funcs(prop, "rna_RenderSettings_active_view_index_get",
	                           "rna_RenderSettings_active_view_index_set",
	                           "rna_RenderSettings_active_view_index_range");
	RNA_def_property_ui_text(prop, "Active View Index", "Active index in render view array");
	RNA_def_property_update(prop, NC_SCENE | ND_RENDER_OPTIONS, NULL);

	prop = RNA_def_property(srna, "active", PROP_POINTER, PROP_NONE);
	RNA_def_property_struct_type(prop, "SceneRenderView");
	RNA_def_property_pointer_funcs(prop, "rna_RenderSettings_active_view_get",
	                               "rna_RenderSettings_active_view_set", NULL, NULL);
	RNA_def_property_flag(prop, PROP_EDITABLE | PROP_NEVER_NULL);
	RNA_def_property_ui_text(prop, "Active Render View", "Active Render View");
	RNA_def_property_update(prop, NC_SCENE | ND_RENDER_OPTIONS, NULL);

	func = RNA_def_function(srna, "new", "rna_RenderView_new");
	RNA_def_function_ui_description(func, "Add a render view to scene");
	RNA_def_function_flag(func, FUNC_USE_SELF_ID);
	parm = RNA_def_string(func, "name", "RenderView", 0, "", "New name for the marker (not unique)");
	RNA_def_parameter_flags(parm, 0, PARM_REQUIRED);
	parm = RNA_def_pointer(func, "result", "SceneRenderView", "", "Newly created render view");
	RNA_def_function_return(func, parm);

	func = RNA_def_function(srna, "remove", "rna_RenderView_remove");
	RNA_def_function_ui_description(func, "Remove a render view");
	RNA_def_function_flag(func, FUNC_USE_MAIN | FUNC_USE_REPORTS | FUNC_USE_SELF_ID);
	parm = RNA_def_pointer(func, "view", "SceneRenderView", "", "Render view to remove");
	RNA_def_parameter_flags(parm, PROP_NEVER_NULL, PARM_REQUIRED | PARM_RNAPTR);
	RNA_def_parameter_clear_flags(parm, PROP_THICK_WRAP, 0);
}

static void rna_def_image_format_stereo3d_format(BlenderRNA *brna)
{
	StructRNA *srna;
	PropertyRNA *prop;

	/* rna_enum_stereo3d_display_items, without (S3D_DISPLAY_PAGEFLIP) */
	static const EnumPropertyItem stereo3d_display_items[] = {
		{S3D_DISPLAY_ANAGLYPH, "ANAGLYPH", 0, "Anaglyph",
		 "Render views for left and right eyes as two differently filtered colors in a single image "
		 "(anaglyph glasses are required)"},
		{S3D_DISPLAY_INTERLACE, "INTERLACE", 0, "Interlace",
		 "Render views for left and right eyes interlaced in a single image (3D-ready monitor is required)"},
		{S3D_DISPLAY_SIDEBYSIDE, "SIDEBYSIDE", 0, "Side-by-Side", "Render views for left and right eyes side-by-side"},
		{S3D_DISPLAY_TOPBOTTOM, "TOPBOTTOM", 0, "Top-Bottom", "Render views for left and right eyes one above another"},
		{0, NULL, 0, NULL, NULL}
	};

	srna = RNA_def_struct(brna, "Stereo3dFormat", NULL);
	RNA_def_struct_sdna(srna, "Stereo3dFormat");
	RNA_def_struct_clear_flag(srna, STRUCT_UNDO);
	RNA_def_struct_ui_text(srna, "Stereo Output", "Settings for stereo output");

	prop = RNA_def_property(srna, "display_mode", PROP_ENUM, PROP_NONE);
	RNA_def_property_enum_sdna(prop, NULL, "display_mode");
	RNA_def_property_enum_items(prop, stereo3d_display_items);
	RNA_def_property_ui_text(prop, "Stereo Mode", "");
	RNA_def_property_update(prop, NC_IMAGE | ND_DISPLAY, "rna_Stereo3dFormat_update");

	prop = RNA_def_property(srna, "anaglyph_type", PROP_ENUM, PROP_NONE);
	RNA_def_property_enum_items(prop, rna_enum_stereo3d_anaglyph_type_items);
	RNA_def_property_ui_text(prop, "Anaglyph Type", "");
	RNA_def_property_update(prop, NC_IMAGE | ND_DISPLAY, "rna_Stereo3dFormat_update");

	prop = RNA_def_property(srna, "interlace_type", PROP_ENUM, PROP_NONE);
	RNA_def_property_enum_items(prop, rna_enum_stereo3d_interlace_type_items);
	RNA_def_property_ui_text(prop, "Interlace Type", "");
	RNA_def_property_update(prop, NC_IMAGE | ND_DISPLAY, "rna_Stereo3dFormat_update");

	prop = RNA_def_property(srna, "use_interlace_swap", PROP_BOOLEAN, PROP_BOOLEAN);
	RNA_def_property_boolean_sdna(prop, NULL, "flag", S3D_INTERLACE_SWAP);
	RNA_def_property_ui_text(prop, "Swap Left/Right", "Swap left and right stereo channels");
	RNA_def_property_update(prop, NC_IMAGE | ND_DISPLAY, "rna_Stereo3dFormat_update");

	prop = RNA_def_property(srna, "use_sidebyside_crosseyed", PROP_BOOLEAN, PROP_BOOLEAN);
	RNA_def_property_boolean_sdna(prop, NULL, "flag", S3D_SIDEBYSIDE_CROSSEYED);
	RNA_def_property_ui_text(prop, "Cross-Eyed", "Right eye should see left image and vice-versa");
	RNA_def_property_update(prop, NC_IMAGE | ND_DISPLAY, "rna_Stereo3dFormat_update");

	prop = RNA_def_property(srna, "use_squeezed_frame", PROP_BOOLEAN, PROP_BOOLEAN);
	RNA_def_property_boolean_sdna(prop, NULL, "flag", S3D_SQUEEZED_FRAME);
	RNA_def_property_ui_text(prop, "Squeezed Frame", "Combine both views in a squeezed image");
	RNA_def_property_update(prop, NC_IMAGE | ND_DISPLAY, "rna_Stereo3dFormat_update");
}

/* use for render output and image save operator,
 * note: there are some cases where the members act differently when this is
 * used from a scene, video formats can only be selected for render output
 * for example, this is checked by seeing if the ptr->id.data is a Scene id */

static void rna_def_scene_image_format_data(BlenderRNA *brna)
{

#ifdef WITH_OPENJPEG
	static const EnumPropertyItem jp2_codec_items[] = {
		{R_IMF_JP2_CODEC_JP2, "JP2", 0, "JP2", ""},
		{R_IMF_JP2_CODEC_J2K, "J2K", 0, "J2K", ""},
		{0, NULL, 0, NULL, NULL}
	};
#endif

#ifdef WITH_TIFF
	static const EnumPropertyItem tiff_codec_items[] = {
		{R_IMF_TIFF_CODEC_NONE, "NONE", 0, "None", ""},
		{R_IMF_TIFF_CODEC_DEFLATE, "DEFLATE", 0, "Deflate", ""},
		{R_IMF_TIFF_CODEC_LZW, "LZW", 0, "LZW", ""},
		{R_IMF_TIFF_CODEC_PACKBITS, "PACKBITS", 0, "Pack Bits", ""},
		{0, NULL, 0, NULL, NULL}
	};
#endif

	StructRNA *srna;
	PropertyRNA *prop;

	rna_def_image_format_stereo3d_format(brna);

	srna = RNA_def_struct(brna, "ImageFormatSettings", NULL);
	RNA_def_struct_sdna(srna, "ImageFormatData");
	RNA_def_struct_nested(brna, srna, "Scene");
	RNA_def_struct_path_func(srna, "rna_ImageFormatSettings_path");
	RNA_def_struct_ui_text(srna, "Image Format", "Settings for image formats");

	prop = RNA_def_property(srna, "file_format", PROP_ENUM, PROP_NONE);
	RNA_def_property_enum_sdna(prop, NULL, "imtype");
	RNA_def_property_enum_items(prop, rna_enum_image_type_items);
	RNA_def_property_enum_funcs(prop, NULL, "rna_ImageFormatSettings_file_format_set",
	                            "rna_ImageFormatSettings_file_format_itemf");
	RNA_def_property_ui_text(prop, "File Format", "File format to save the rendered images as");
	RNA_def_property_update(prop, NC_SCENE | ND_RENDER_OPTIONS, NULL);

	prop = RNA_def_property(srna, "color_mode", PROP_ENUM, PROP_NONE);
	RNA_def_property_enum_bitflag_sdna(prop, NULL, "planes");
	RNA_def_property_enum_items(prop, rna_enum_image_color_mode_items);
	RNA_def_property_enum_funcs(prop, NULL, NULL, "rna_ImageFormatSettings_color_mode_itemf");
	RNA_def_property_ui_text(prop, "Color Mode",
	                         "Choose BW for saving grayscale images, RGB for saving red, green and blue channels, "
	                         "and RGBA for saving red, green, blue and alpha channels");
	RNA_def_property_update(prop, NC_SCENE | ND_RENDER_OPTIONS, NULL);

	prop = RNA_def_property(srna, "color_depth", PROP_ENUM, PROP_NONE);
	RNA_def_property_enum_bitflag_sdna(prop, NULL, "depth");
	RNA_def_property_enum_items(prop, rna_enum_image_color_depth_items);
	RNA_def_property_enum_funcs(prop, NULL, NULL, "rna_ImageFormatSettings_color_depth_itemf");
	RNA_def_property_ui_text(prop, "Color Depth", "Bit depth per channel");
	RNA_def_property_update(prop, NC_SCENE | ND_RENDER_OPTIONS, NULL);

	/* was 'file_quality' */
	prop = RNA_def_property(srna, "quality", PROP_INT, PROP_PERCENTAGE);
	RNA_def_property_int_sdna(prop, NULL, "quality");
	RNA_def_property_range(prop, 0, 100); /* 0 is needed for compression. */
	RNA_def_property_ui_text(prop, "Quality", "Quality for image formats that support lossy compression");
	RNA_def_property_update(prop, NC_SCENE | ND_RENDER_OPTIONS, NULL);

	/* was shared with file_quality */
	prop = RNA_def_property(srna, "compression", PROP_INT, PROP_PERCENTAGE);
	RNA_def_property_int_sdna(prop, NULL, "compress");
	RNA_def_property_range(prop, 0, 100); /* 0 is needed for compression. */
	RNA_def_property_ui_text(prop, "Compression", "Amount of time to determine best compression: "
	                         "0 = no compression with fast file output, "
	                         "100 = maximum lossless compression with slow file output");
	RNA_def_property_update(prop, NC_SCENE | ND_RENDER_OPTIONS, NULL);

	/* flag */
	prop = RNA_def_property(srna, "use_zbuffer", PROP_BOOLEAN, PROP_NONE);
	RNA_def_property_boolean_sdna(prop, NULL, "flag", R_IMF_FLAG_ZBUF);
	RNA_def_property_ui_text(prop, "Z Buffer", "Save the z-depth per pixel (32 bit unsigned int z-buffer)");
	RNA_def_property_update(prop, NC_SCENE | ND_RENDER_OPTIONS, NULL);

	prop = RNA_def_property(srna, "use_preview", PROP_BOOLEAN, PROP_NONE);
	RNA_def_property_boolean_sdna(prop, NULL, "flag", R_IMF_FLAG_PREVIEW_JPG);
	RNA_def_property_ui_text(prop, "Preview", "When rendering animations, save JPG preview images in same directory");
	RNA_def_property_update(prop, NC_SCENE | ND_RENDER_OPTIONS, NULL);

	/* format specific */

#ifdef WITH_OPENEXR
	/* OpenEXR */

	prop = RNA_def_property(srna, "exr_codec", PROP_ENUM, PROP_NONE);
	RNA_def_property_enum_sdna(prop, NULL, "exr_codec");
	RNA_def_property_enum_items(prop, rna_enum_exr_codec_items);
	RNA_def_property_enum_funcs(prop, NULL, NULL, "rna_ImageFormatSettings_exr_codec_itemf");
	RNA_def_property_ui_text(prop, "Codec", "Codec settings for OpenEXR");
	RNA_def_property_update(prop, NC_SCENE | ND_RENDER_OPTIONS, NULL);
#endif

#ifdef WITH_OPENJPEG
	/* Jpeg 2000 */
	prop = RNA_def_property(srna, "use_jpeg2k_ycc", PROP_BOOLEAN, PROP_NONE);
	RNA_def_property_boolean_sdna(prop, NULL, "jp2_flag", R_IMF_JP2_FLAG_YCC);
	RNA_def_property_ui_text(prop, "YCC", "Save luminance-chrominance-chrominance channels instead of RGB colors");
	RNA_def_property_update(prop, NC_SCENE | ND_RENDER_OPTIONS, NULL);

	prop = RNA_def_property(srna, "use_jpeg2k_cinema_preset", PROP_BOOLEAN, PROP_NONE);
	RNA_def_property_boolean_sdna(prop, NULL, "jp2_flag", R_IMF_JP2_FLAG_CINE_PRESET);
	RNA_def_property_ui_text(prop, "Cinema", "Use Openjpeg Cinema Preset");
	RNA_def_property_update(prop, NC_SCENE | ND_RENDER_OPTIONS, NULL);

	prop = RNA_def_property(srna, "use_jpeg2k_cinema_48", PROP_BOOLEAN, PROP_NONE);
	RNA_def_property_boolean_sdna(prop, NULL, "jp2_flag", R_IMF_JP2_FLAG_CINE_48);
	RNA_def_property_ui_text(prop, "Cinema (48)", "Use Openjpeg Cinema Preset (48fps)");
	RNA_def_property_update(prop, NC_SCENE | ND_RENDER_OPTIONS, NULL);

	prop = RNA_def_property(srna, "jpeg2k_codec", PROP_ENUM, PROP_NONE);
	RNA_def_property_enum_sdna(prop, NULL, "jp2_codec");
	RNA_def_property_enum_items(prop, jp2_codec_items);
	RNA_def_property_ui_text(prop, "Codec", "Codec settings for Jpeg2000");
	RNA_def_property_update(prop, NC_SCENE | ND_RENDER_OPTIONS, NULL);
#endif

#ifdef WITH_TIFF
	/* TIFF */
	prop = RNA_def_property(srna, "tiff_codec", PROP_ENUM, PROP_NONE);
	RNA_def_property_enum_sdna(prop, NULL, "tiff_codec");
	RNA_def_property_enum_items(prop, tiff_codec_items);
	RNA_def_property_ui_text(prop, "Compression", "Compression mode for TIFF");
	RNA_def_property_update(prop, NC_SCENE | ND_RENDER_OPTIONS, NULL);
#endif

	/* Cineon and DPX */

	prop = RNA_def_property(srna, "use_cineon_log", PROP_BOOLEAN, PROP_NONE);
	RNA_def_property_boolean_sdna(prop, NULL, "cineon_flag", R_IMF_CINEON_FLAG_LOG);
	RNA_def_property_ui_text(prop, "Log", "Convert to logarithmic color space");
	RNA_def_property_update(prop, NC_SCENE | ND_RENDER_OPTIONS, NULL);

	prop = RNA_def_property(srna, "cineon_black", PROP_INT, PROP_NONE);
	RNA_def_property_int_sdna(prop, NULL, "cineon_black");
	RNA_def_property_range(prop, 0, 1024);
	RNA_def_property_ui_text(prop, "B", "Log conversion reference blackpoint");
	RNA_def_property_update(prop, NC_SCENE | ND_RENDER_OPTIONS, NULL);

	prop = RNA_def_property(srna, "cineon_white", PROP_INT, PROP_NONE);
	RNA_def_property_int_sdna(prop, NULL, "cineon_white");
	RNA_def_property_range(prop, 0, 1024);
	RNA_def_property_ui_text(prop, "W", "Log conversion reference whitepoint");
	RNA_def_property_update(prop, NC_SCENE | ND_RENDER_OPTIONS, NULL);

	prop = RNA_def_property(srna, "cineon_gamma", PROP_FLOAT, PROP_NONE);
	RNA_def_property_float_sdna(prop, NULL, "cineon_gamma");
	RNA_def_property_range(prop, 0.0f, 10.0f);
	RNA_def_property_ui_text(prop, "G", "Log conversion gamma");
	RNA_def_property_update(prop, NC_SCENE | ND_RENDER_OPTIONS, NULL);

	/* multiview */
	prop = RNA_def_property(srna, "views_format", PROP_ENUM, PROP_NONE);
	RNA_def_property_enum_sdna(prop, NULL, "views_format");
	RNA_def_property_enum_items(prop, rna_enum_views_format_items);
	RNA_def_property_enum_funcs(prop, NULL, NULL, "rna_ImageFormatSettings_views_format_itemf");
	RNA_def_property_ui_text(prop, "Views Format", "Format of multiview media");
	RNA_def_property_update(prop, NC_SCENE | ND_RENDER_OPTIONS, NULL);

	prop = RNA_def_property(srna, "stereo_3d_format", PROP_POINTER, PROP_NONE);
	RNA_def_property_pointer_sdna(prop, NULL, "stereo3d_format");
	RNA_def_property_flag(prop, PROP_NEVER_NULL);
	RNA_def_property_struct_type(prop, "Stereo3dFormat");
	RNA_def_property_ui_text(prop, "Stereo 3D Format", "Settings for stereo 3d");

	/* color management */
	prop = RNA_def_property(srna, "view_settings", PROP_POINTER, PROP_NONE);
	RNA_def_property_pointer_sdna(prop, NULL, "view_settings");
	RNA_def_property_struct_type(prop, "ColorManagedViewSettings");
	RNA_def_property_ui_text(prop, "View Settings", "Color management settings applied on image before saving");

	prop = RNA_def_property(srna, "display_settings", PROP_POINTER, PROP_NONE);
	RNA_def_property_pointer_sdna(prop, NULL, "display_settings");
	RNA_def_property_struct_type(prop, "ColorManagedDisplaySettings");
	RNA_def_property_ui_text(prop, "Display Settings", "Settings of device saved image would be displayed on");
}

static void rna_def_scene_ffmpeg_settings(BlenderRNA *brna)
{
	StructRNA *srna;
	PropertyRNA *prop;

#ifdef WITH_FFMPEG
	/* Container types */
	static const EnumPropertyItem ffmpeg_format_items[] = {
		{FFMPEG_MPEG1, "MPEG1", 0, "MPEG-1", ""},
		{FFMPEG_MPEG2, "MPEG2", 0, "MPEG-2", ""},
		{FFMPEG_MPEG4, "MPEG4", 0, "MPEG-4", ""},
		{FFMPEG_AVI, "AVI", 0, "AVI", ""},
		{FFMPEG_MOV, "QUICKTIME", 0, "Quicktime", ""},
		{FFMPEG_DV, "DV", 0, "DV", ""},
		{FFMPEG_OGG, "OGG", 0, "Ogg", ""},
		{FFMPEG_MKV, "MKV", 0, "Matroska", ""},
		{FFMPEG_FLV, "FLASH", 0, "Flash", ""},
		{0, NULL, 0, NULL, NULL}
	};

	static const EnumPropertyItem ffmpeg_codec_items[] = {
		{AV_CODEC_ID_NONE, "NONE", 0, "No Video", "Disables video output, for audio-only renders"},
		{AV_CODEC_ID_DNXHD, "DNXHD", 0, "DNxHD", ""},
		{AV_CODEC_ID_DVVIDEO, "DV", 0, "DV", ""},
		{AV_CODEC_ID_FFV1, "FFV1", 0, "FFmpeg video codec #1", ""},
		{AV_CODEC_ID_FLV1, "FLASH", 0, "Flash Video", ""},
		{AV_CODEC_ID_H264, "H264", 0, "H.264", ""},
		{AV_CODEC_ID_HUFFYUV, "HUFFYUV", 0, "HuffYUV", ""},
		{AV_CODEC_ID_MPEG1VIDEO, "MPEG1", 0, "MPEG-1", ""},
		{AV_CODEC_ID_MPEG2VIDEO, "MPEG2", 0, "MPEG-2", ""},
		{AV_CODEC_ID_MPEG4, "MPEG4", 0, "MPEG-4 (divx)", ""},
		{AV_CODEC_ID_PNG, "PNG", 0, "PNG", ""},
		{AV_CODEC_ID_QTRLE, "QTRLE", 0, "QT rle / QT Animation", ""},
		{AV_CODEC_ID_THEORA, "THEORA", 0, "Theora", ""},
		{AV_CODEC_ID_VP9, "WEBM", 0, "WEBM / VP9", ""},
		{0, NULL, 0, NULL, NULL}
	};

	/* Recommendations come from the FFmpeg wiki, https://trac.ffmpeg.org/wiki/Encode/VP9.
	 * The label for BEST has been changed to "Slowest" so that it fits the "Encoding Speed"
	 * property label in the UI. */
	static const EnumPropertyItem ffmpeg_preset_items[] = {
		{FFM_PRESET_BEST, "BEST", 0, "Slowest",
		 "Recommended if you have lots of time and want the best compression efficiency"},
		{FFM_PRESET_GOOD, "GOOD", 0, "Good", "The default and recommended for most applications"},
		{FFM_PRESET_REALTIME, "REALTIME", 0, "Realtime", "Recommended for fast encoding"},
		{0, NULL, 0, NULL, NULL}
	};

	static const EnumPropertyItem ffmpeg_crf_items[] = {
		{FFM_CRF_NONE, "NONE", 0, "Constant Bitrate",
		 "Configure constant bit rate, rather than constant output quality"},
		{FFM_CRF_LOSSLESS, "LOSSLESS", 0, "Lossless", ""},
		{FFM_CRF_PERC_LOSSLESS, "PERC_LOSSLESS", 0, "Perceptually lossless", ""},
		{FFM_CRF_HIGH, "HIGH", 0, "High quality", ""},
		{FFM_CRF_MEDIUM, "MEDIUM", 0, "Medium quality", ""},
		{FFM_CRF_LOW, "LOW", 0, "Low quality", ""},
		{FFM_CRF_VERYLOW, "VERYLOW", 0, "Very low quality", ""},
		{FFM_CRF_LOWEST, "LOWEST", 0, "Lowest quality", ""},
		{0, NULL, 0, NULL, NULL}
	};

	static const EnumPropertyItem ffmpeg_audio_codec_items[] = {
		{AV_CODEC_ID_NONE, "NONE", 0, "No Audio", "Disables audio output, for video-only renders"},
		{AV_CODEC_ID_AAC, "AAC", 0, "AAC", ""},
		{AV_CODEC_ID_AC3, "AC3", 0, "AC3", ""},
		{AV_CODEC_ID_FLAC, "FLAC", 0, "FLAC", ""},
		{AV_CODEC_ID_MP2, "MP2", 0, "MP2", ""},
		{AV_CODEC_ID_MP3, "MP3", 0, "MP3", ""},
		{AV_CODEC_ID_PCM_S16LE, "PCM", 0, "PCM", ""},
		{AV_CODEC_ID_VORBIS, "VORBIS", 0, "Vorbis", ""},
		{0, NULL, 0, NULL, NULL}
	};
#endif

	static const EnumPropertyItem audio_channel_items[] = {
		{FFM_CHANNELS_MONO, "MONO", 0, "Mono", "Set audio channels to mono"},
		{FFM_CHANNELS_STEREO, "STEREO", 0, "Stereo", "Set audio channels to stereo"},
		{FFM_CHANNELS_SURROUND4, "SURROUND4", 0, "4 Channels", "Set audio channels to 4 channels"},
		{FFM_CHANNELS_SURROUND51, "SURROUND51", 0, "5.1 Surround", "Set audio channels to 5.1 surround sound"},
		{FFM_CHANNELS_SURROUND71, "SURROUND71", 0, "7.1 Surround", "Set audio channels to 7.1 surround sound"},
		{0, NULL, 0, NULL, NULL}
	};

	srna = RNA_def_struct(brna, "FFmpegSettings", NULL);
	RNA_def_struct_sdna(srna, "FFMpegCodecData");
	RNA_def_struct_ui_text(srna, "FFmpeg Settings", "FFmpeg related settings for the scene");

#ifdef WITH_FFMPEG
	prop = RNA_def_property(srna, "format", PROP_ENUM, PROP_NONE);
	RNA_def_property_enum_bitflag_sdna(prop, NULL, "type");
	RNA_def_property_clear_flag(prop, PROP_ANIMATABLE);
	RNA_def_property_enum_items(prop, ffmpeg_format_items);
	RNA_def_property_enum_default(prop, FFMPEG_MKV);
	RNA_def_property_ui_text(prop, "Container", "Output file container");
	RNA_def_property_update(prop, NC_SCENE | ND_RENDER_OPTIONS, "rna_FFmpegSettings_codec_settings_update");

	prop = RNA_def_property(srna, "codec", PROP_ENUM, PROP_NONE);
	RNA_def_property_enum_bitflag_sdna(prop, NULL, "codec");
	RNA_def_property_clear_flag(prop, PROP_ANIMATABLE);
	RNA_def_property_enum_items(prop, ffmpeg_codec_items);
	RNA_def_property_enum_default(prop, AV_CODEC_ID_H264);
	RNA_def_property_ui_text(prop, "Video Codec", "FFmpeg codec to use for video output");
	RNA_def_property_update(prop, NC_SCENE | ND_RENDER_OPTIONS, "rna_FFmpegSettings_codec_settings_update");

	prop = RNA_def_property(srna, "video_bitrate", PROP_INT, PROP_NONE);
	RNA_def_property_int_sdna(prop, NULL, "video_bitrate");
	RNA_def_property_clear_flag(prop, PROP_ANIMATABLE);
	RNA_def_property_ui_text(prop, "Bitrate", "Video bitrate (kb/s)");
	RNA_def_property_update(prop, NC_SCENE | ND_RENDER_OPTIONS, NULL);

	prop = RNA_def_property(srna, "minrate", PROP_INT, PROP_NONE);
	RNA_def_property_int_sdna(prop, NULL, "rc_min_rate");
	RNA_def_property_clear_flag(prop, PROP_ANIMATABLE);
	RNA_def_property_ui_text(prop, "Min Rate", "Rate control: min rate (kb/s)");
	RNA_def_property_update(prop, NC_SCENE | ND_RENDER_OPTIONS, NULL);

	prop = RNA_def_property(srna, "maxrate", PROP_INT, PROP_NONE);
	RNA_def_property_int_sdna(prop, NULL, "rc_max_rate");
	RNA_def_property_clear_flag(prop, PROP_ANIMATABLE);
	RNA_def_property_ui_text(prop, "Max Rate", "Rate control: max rate (kb/s)");
	RNA_def_property_update(prop, NC_SCENE | ND_RENDER_OPTIONS, NULL);

	prop = RNA_def_property(srna, "muxrate", PROP_INT, PROP_NONE);
	RNA_def_property_int_sdna(prop, NULL, "mux_rate");
	RNA_def_property_clear_flag(prop, PROP_ANIMATABLE);
	RNA_def_property_range(prop, 0, 100000000);
	RNA_def_property_ui_text(prop, "Mux Rate", "Mux rate (bits/s(!))");
	RNA_def_property_update(prop, NC_SCENE | ND_RENDER_OPTIONS, NULL);

	prop = RNA_def_property(srna, "gopsize", PROP_INT, PROP_NONE);
	RNA_def_property_int_sdna(prop, NULL, "gop_size");
	RNA_def_property_clear_flag(prop, PROP_ANIMATABLE);
	RNA_def_property_range(prop, 0, 500);
	RNA_def_property_int_default(prop, 25);
	RNA_def_property_ui_text(prop, "Keyframe interval",
	                         "Distance between key frames, also known as GOP size; "
	                         "influences file size and seekability");
	RNA_def_property_update(prop, NC_SCENE | ND_RENDER_OPTIONS, NULL);

	prop = RNA_def_property(srna, "max_b_frames", PROP_INT, PROP_NONE);
	RNA_def_property_int_sdna(prop, NULL, "max_b_frames");
	RNA_def_property_clear_flag(prop, PROP_ANIMATABLE);
	RNA_def_property_range(prop, 0, 16);
	RNA_def_property_ui_text(prop, "Max B-frames",
	                         "Maximum number of B-frames between non-B-frames; influences file size and seekability");
	RNA_def_property_update(prop, NC_SCENE | ND_RENDER_OPTIONS, NULL);

	prop = RNA_def_property(srna, "use_max_b_frames", PROP_BOOLEAN, PROP_NONE);
	RNA_def_property_boolean_sdna(prop, NULL, "flags", FFMPEG_USE_MAX_B_FRAMES);
	RNA_def_property_clear_flag(prop, PROP_ANIMATABLE);
	RNA_def_property_ui_text(prop, "Use max B-frames", "Set a maximum number of B-frames");
	RNA_def_property_update(prop, NC_SCENE | ND_RENDER_OPTIONS, NULL);

	prop = RNA_def_property(srna, "buffersize", PROP_INT, PROP_NONE);
	RNA_def_property_int_sdna(prop, NULL, "rc_buffer_size");
	RNA_def_property_clear_flag(prop, PROP_ANIMATABLE);
	RNA_def_property_range(prop, 0, 2000);
	RNA_def_property_ui_text(prop, "Buffersize", "Rate control: buffer size (kb)");
	RNA_def_property_update(prop, NC_SCENE | ND_RENDER_OPTIONS, NULL);

	prop = RNA_def_property(srna, "packetsize", PROP_INT, PROP_NONE);
	RNA_def_property_int_sdna(prop, NULL, "mux_packet_size");
	RNA_def_property_clear_flag(prop, PROP_ANIMATABLE);
	RNA_def_property_range(prop, 0, 16384);
	RNA_def_property_ui_text(prop, "Mux Packet Size", "Mux packet size (byte)");
	RNA_def_property_update(prop, NC_SCENE | ND_RENDER_OPTIONS, NULL);

	prop = RNA_def_property(srna, "constant_rate_factor", PROP_ENUM, PROP_NONE);
	RNA_def_property_enum_sdna(prop, NULL, "constant_rate_factor");
	RNA_def_property_clear_flag(prop, PROP_ANIMATABLE);
	RNA_def_property_enum_items(prop, ffmpeg_crf_items);
	RNA_def_property_enum_default(prop, FFM_CRF_MEDIUM);
	RNA_def_property_ui_text(prop, "Output quality",
	                         "Constant Rate Factor (CRF); tradeoff between video quality and file size");
	RNA_def_property_update(prop, NC_SCENE | ND_RENDER_OPTIONS, NULL);

	prop = RNA_def_property(srna, "ffmpeg_preset", PROP_ENUM, PROP_NONE);
	RNA_def_property_enum_bitflag_sdna(prop, NULL, "ffmpeg_preset");
	RNA_def_property_clear_flag(prop, PROP_ANIMATABLE);
	RNA_def_property_enum_items(prop, ffmpeg_preset_items);
	RNA_def_property_enum_default(prop, FFM_PRESET_GOOD);
	RNA_def_property_ui_text(prop, "Encoding speed",
	                         "Tradeoff between encoding speed and compression ratio");
	RNA_def_property_update(prop, NC_SCENE | ND_RENDER_OPTIONS, NULL);

	prop = RNA_def_property(srna, "use_autosplit", PROP_BOOLEAN, PROP_NONE);
	RNA_def_property_boolean_sdna(prop, NULL, "flags", FFMPEG_AUTOSPLIT_OUTPUT);
	RNA_def_property_clear_flag(prop, PROP_ANIMATABLE);
	RNA_def_property_ui_text(prop, "Autosplit Output", "Autosplit output at 2GB boundary");
	RNA_def_property_update(prop, NC_SCENE | ND_RENDER_OPTIONS, NULL);

	prop = RNA_def_property(srna, "use_lossless_output", PROP_BOOLEAN, PROP_NONE);
	RNA_def_property_boolean_sdna(prop, NULL, "flags", FFMPEG_LOSSLESS_OUTPUT);
	RNA_def_property_clear_flag(prop, PROP_ANIMATABLE);
	RNA_def_property_boolean_funcs(prop, NULL, "rna_FFmpegSettings_lossless_output_set");
	RNA_def_property_ui_text(prop, "Lossless Output", "Use lossless output for video streams");
	RNA_def_property_update(prop, NC_SCENE | ND_RENDER_OPTIONS, NULL);

	/* FFMPEG Audio*/
	prop = RNA_def_property(srna, "audio_codec", PROP_ENUM, PROP_NONE);
	RNA_def_property_enum_bitflag_sdna(prop, NULL, "audio_codec");
	RNA_def_property_clear_flag(prop, PROP_ANIMATABLE);
	RNA_def_property_enum_items(prop, ffmpeg_audio_codec_items);
	RNA_def_property_ui_text(prop, "Audio Codec", "FFmpeg audio codec to use");
	RNA_def_property_update(prop, NC_SCENE | ND_RENDER_OPTIONS, NULL);

	prop = RNA_def_property(srna, "audio_bitrate", PROP_INT, PROP_NONE);
	RNA_def_property_int_sdna(prop, NULL, "audio_bitrate");
	RNA_def_property_clear_flag(prop, PROP_ANIMATABLE);
	RNA_def_property_range(prop, 32, 384);
	RNA_def_property_ui_text(prop, "Bitrate", "Audio bitrate (kb/s)");
	RNA_def_property_update(prop, NC_SCENE | ND_RENDER_OPTIONS, NULL);

	prop = RNA_def_property(srna, "audio_volume", PROP_FLOAT, PROP_NONE);
	RNA_def_property_float_sdna(prop, NULL, "audio_volume");
	RNA_def_property_clear_flag(prop, PROP_ANIMATABLE);
	RNA_def_property_range(prop, 0.0f, 1.0f);
	RNA_def_property_ui_text(prop, "Volume", "Audio volume");
	RNA_def_property_translation_context(prop, BLT_I18NCONTEXT_ID_SOUND);
	RNA_def_property_update(prop, NC_SCENE | ND_RENDER_OPTIONS, NULL);
#endif

	/* the following two "ffmpeg" settings are general audio settings */
	prop = RNA_def_property(srna, "audio_mixrate", PROP_INT, PROP_NONE);
	RNA_def_property_int_sdna(prop, NULL, "audio_mixrate");
	RNA_def_property_clear_flag(prop, PROP_ANIMATABLE);
	RNA_def_property_range(prop, 8000, 192000);
	RNA_def_property_ui_text(prop, "Samplerate", "Audio samplerate(samples/s)");
	RNA_def_property_update(prop, NC_SCENE | ND_RENDER_OPTIONS, NULL);

	prop = RNA_def_property(srna, "audio_channels", PROP_ENUM, PROP_NONE);
	RNA_def_property_enum_sdna(prop, NULL, "audio_channels");
	RNA_def_property_clear_flag(prop, PROP_ANIMATABLE);
	RNA_def_property_enum_items(prop, audio_channel_items);
	RNA_def_property_ui_text(prop, "Audio Channels", "Audio channel count");
}

static void rna_def_scene_render_data(BlenderRNA *brna)
{
	StructRNA *srna;
	PropertyRNA *prop;

	static const EnumPropertyItem alpha_mode_items[] = {
		{R_ADDSKY, "SKY", 0, "Sky", "Transparent pixels are filled with sky color"},
		{R_ALPHAPREMUL, "TRANSPARENT", 0, "Transparent", "World background is transparent with premultiplied alpha"},
		{0, NULL, 0, NULL, NULL}
	};

	static const EnumPropertyItem display_mode_items[] = {
		{R_OUTPUT_SCREEN, "SCREEN", 0, "Full Screen", "Images are rendered in a maximized Image Editor"},
		{R_OUTPUT_AREA, "AREA", 0, "Image Editor", "Images are rendered in an Image Editor"},
		{R_OUTPUT_WINDOW, "WINDOW", 0, "New Window", "Images are rendered in a new window"},
		{R_OUTPUT_NONE, "NONE", 0, "Keep User Interface", "Images are rendered without changing the user interface"},
		{0, NULL, 0, NULL, NULL}
	};

	/* Bake */
	static const EnumPropertyItem bake_mode_items[] = {
		//{RE_BAKE_AO, "AO", 0, "Ambient Occlusion", "Bake ambient occlusion"},
		{RE_BAKE_NORMALS, "NORMALS", 0, "Normals", "Bake normals"},
		{RE_BAKE_DISPLACEMENT, "DISPLACEMENT", 0, "Displacement", "Bake displacement"},
		{0, NULL, 0, NULL, NULL}
	};

	static const EnumPropertyItem pixel_size_items[] = {
		{0, "AUTO", 0, "Automatic", "Automatic pixel size, depends on the user interface scale"},
		{1, "1", 0, "1x", "Render at full resolution"},
		{2, "2", 0, "2x", "Render at 50% resolution"},
		{4, "4", 0, "4x", "Render at 25% resolution"},
		{8, "8", 0, "8x", "Render at 12.5% resolution"},
		{0, NULL, 0, NULL, NULL}
	};

	static const EnumPropertyItem fixed_oversample_items[] = {
		{5, "5", 0, "5", ""},
		{8, "8", 0, "8", ""},
		{11, "11", 0, "11", ""},
		{16, "16", 0, "16", ""},
		{0, NULL, 0, NULL, NULL}
	};

	static const EnumPropertyItem threads_mode_items[] = {
		{0, "AUTO", 0, "Auto-detect", "Automatically determine the number of threads, based on CPUs"},
		{R_FIXED_THREADS, "FIXED", 0, "Fixed", "Manually determine the number of threads"},
		{0, NULL, 0, NULL, NULL}
	};

	static const EnumPropertyItem engine_items[] = {
		{0, "BLENDER_EEVEE", 0, "Eevee", ""},
		{0, NULL, 0, NULL, NULL}
	};

	static const EnumPropertyItem freestyle_thickness_items[] = {
		{R_LINE_THICKNESS_ABSOLUTE, "ABSOLUTE", 0, "Absolute", "Specify unit line thickness in pixels"},
		{R_LINE_THICKNESS_RELATIVE, "RELATIVE", 0, "Relative",
		 "Unit line thickness is scaled by the proportion of the present vertical image "
		 "resolution to 480 pixels"},
		{0, NULL, 0, NULL, NULL}
	};

	static const EnumPropertyItem views_format_items[] = {
		{SCE_VIEWS_FORMAT_STEREO_3D, "STEREO_3D", 0, "Stereo 3D",
		 "Single stereo camera system, adjust the stereo settings in the camera panel"},
		{SCE_VIEWS_FORMAT_MULTIVIEW, "MULTIVIEW", 0, "Multi-View",
		 "Multi camera system, adjust the cameras individually"},
		{0, NULL, 0, NULL, NULL}
	};

	static const EnumPropertyItem hair_shape_type_items[] = {
		{SCE_HAIR_SHAPE_STRAND, "STRAND", 0, "Strand", ""},
		{SCE_HAIR_SHAPE_STRIP, "STRIP", 0, "Strip", ""},
		{0, NULL, 0, NULL, NULL}
	};

	rna_def_scene_ffmpeg_settings(brna);

	srna = RNA_def_struct(brna, "RenderSettings", NULL);
	RNA_def_struct_sdna(srna, "RenderData");
	RNA_def_struct_nested(brna, srna, "Scene");
	RNA_def_struct_path_func(srna, "rna_RenderSettings_path");
	RNA_def_struct_ui_text(srna, "Render Data", "Rendering settings for a Scene data-block");

	/* Render Data */
	prop = RNA_def_property(srna, "image_settings", PROP_POINTER, PROP_NONE);
	RNA_def_property_flag(prop, PROP_NEVER_NULL);
	RNA_def_property_pointer_sdna(prop, NULL, "im_format");
	RNA_def_property_struct_type(prop, "ImageFormatSettings");
	RNA_def_property_ui_text(prop, "Image Format", "");

	prop = RNA_def_property(srna, "resolution_x", PROP_INT, PROP_PIXEL);
	RNA_def_property_int_sdna(prop, NULL, "xsch");
	RNA_def_property_flag(prop, PROP_PROPORTIONAL);
	RNA_def_property_clear_flag(prop, PROP_ANIMATABLE);
	RNA_def_property_range(prop, 4, 65536);
	RNA_def_property_ui_text(prop, "Resolution X", "Number of horizontal pixels in the rendered image");
	RNA_def_property_update(prop, NC_SCENE | ND_RENDER_OPTIONS, "rna_SceneCamera_update");

	prop = RNA_def_property(srna, "resolution_y", PROP_INT, PROP_PIXEL);
	RNA_def_property_int_sdna(prop, NULL, "ysch");
	RNA_def_property_flag(prop, PROP_PROPORTIONAL);
	RNA_def_property_clear_flag(prop, PROP_ANIMATABLE);
	RNA_def_property_range(prop, 4, 65536);
	RNA_def_property_ui_text(prop, "Resolution Y", "Number of vertical pixels in the rendered image");
	RNA_def_property_update(prop, NC_SCENE | ND_RENDER_OPTIONS, "rna_SceneCamera_update");

	prop = RNA_def_property(srna, "resolution_percentage", PROP_INT, PROP_PERCENTAGE);
	RNA_def_property_int_sdna(prop, NULL, "size");
	RNA_def_property_clear_flag(prop, PROP_ANIMATABLE);
	RNA_def_property_range(prop, 1, SHRT_MAX);
	RNA_def_property_ui_range(prop, 1, 100, 10, 1);
	RNA_def_property_ui_text(prop, "Resolution %", "Percentage scale for render resolution");
	RNA_def_property_update(prop, NC_SCENE | ND_RENDER_OPTIONS, NULL);

	prop = RNA_def_property(srna, "tile_x", PROP_INT, PROP_NONE);
	RNA_def_property_int_sdna(prop, NULL, "tilex");
	RNA_def_property_clear_flag(prop, PROP_ANIMATABLE);
	RNA_def_property_range(prop, 8, 65536);
	RNA_def_property_ui_text(prop, "Tile X", "Horizontal tile size to use while rendering");
	RNA_def_property_update(prop, NC_SCENE | ND_RENDER_OPTIONS, NULL);

	prop = RNA_def_property(srna, "tile_y", PROP_INT, PROP_NONE);
	RNA_def_property_int_sdna(prop, NULL, "tiley");
	RNA_def_property_clear_flag(prop, PROP_ANIMATABLE);
	RNA_def_property_range(prop, 8, 65536);
	RNA_def_property_ui_text(prop, "Tile Y", "Vertical tile size to use while rendering");
	RNA_def_property_update(prop, NC_SCENE | ND_RENDER_OPTIONS, NULL);

	prop = RNA_def_property(srna, "preview_start_resolution", PROP_INT, PROP_NONE);
	RNA_def_property_clear_flag(prop, PROP_ANIMATABLE);
	RNA_def_property_range(prop, 8, 16384);
	RNA_def_property_int_default(prop, 64);
	RNA_def_property_ui_text(prop, "Start Resolution", "Resolution to start rendering preview at, "
	                         "progressively increasing it to the full viewport size");
	RNA_def_property_update(prop, NC_SCENE | ND_RENDER_OPTIONS, NULL);

	prop = RNA_def_property(srna, "preview_pixel_size", PROP_ENUM, PROP_NONE);
	RNA_def_property_enum_sdna(prop, NULL, "preview_pixel_size");
	RNA_def_property_enum_items(prop, pixel_size_items);
	RNA_def_property_ui_text(prop, "Pixel Size", "Pixel size for viewport rendering");
	RNA_def_property_update(prop, NC_SCENE | ND_RENDER_OPTIONS, NULL);

	prop = RNA_def_property(srna, "pixel_aspect_x", PROP_FLOAT, PROP_NONE);
	RNA_def_property_float_sdna(prop, NULL, "xasp");
	RNA_def_property_flag(prop, PROP_PROPORTIONAL);
	RNA_def_property_clear_flag(prop, PROP_ANIMATABLE);
	RNA_def_property_range(prop, 1.0f, 200.0f);
	RNA_def_property_ui_text(prop, "Pixel Aspect X",
	                         "Horizontal aspect ratio - for anamorphic or non-square pixel output");
	RNA_def_property_update(prop, NC_SCENE | ND_RENDER_OPTIONS, "rna_SceneCamera_update");

	prop = RNA_def_property(srna, "pixel_aspect_y", PROP_FLOAT, PROP_NONE);
	RNA_def_property_float_sdna(prop, NULL, "yasp");
	RNA_def_property_flag(prop, PROP_PROPORTIONAL);
	RNA_def_property_clear_flag(prop, PROP_ANIMATABLE);
	RNA_def_property_range(prop, 1.0f, 200.0f);
	RNA_def_property_ui_text(prop, "Pixel Aspect Y",
	                         "Vertical aspect ratio - for anamorphic or non-square pixel output");
	RNA_def_property_update(prop, NC_SCENE | ND_RENDER_OPTIONS, "rna_SceneCamera_update");

	prop = RNA_def_property(srna, "ffmpeg", PROP_POINTER, PROP_NONE);
	RNA_def_property_struct_type(prop, "FFmpegSettings");
	RNA_def_property_pointer_sdna(prop, NULL, "ffcodecdata");
	RNA_def_property_flag(prop, PROP_NEVER_UNLINK);
	RNA_def_property_ui_text(prop, "FFmpeg Settings", "FFmpeg related settings for the scene");

	prop = RNA_def_property(srna, "fps", PROP_INT, PROP_NONE);
	RNA_def_property_int_sdna(prop, NULL, "frs_sec");
	RNA_def_property_clear_flag(prop, PROP_ANIMATABLE);
	RNA_def_property_range(prop, 1, SHRT_MAX);
	RNA_def_property_ui_range(prop, 1, 120, 1, -1);
	RNA_def_property_ui_text(prop, "FPS", "Framerate, expressed in frames per second");
	RNA_def_property_update(prop, NC_SCENE | ND_RENDER_OPTIONS, "rna_Scene_fps_update");

	prop = RNA_def_property(srna, "fps_base", PROP_FLOAT, PROP_NONE);
	RNA_def_property_float_sdna(prop, NULL, "frs_sec_base");
	RNA_def_property_clear_flag(prop, PROP_ANIMATABLE);
	RNA_def_property_range(prop, 1e-5f, 1e6f);
	RNA_def_property_ui_range(prop, 0.1f, 120.0f, 2, -1);
	RNA_def_property_ui_text(prop, "FPS Base", "Framerate base");
	RNA_def_property_update(prop, NC_SCENE | ND_RENDER_OPTIONS, "rna_Scene_fps_update");

	/* frame mapping */
	prop = RNA_def_property(srna, "frame_map_old", PROP_INT, PROP_NONE);
	RNA_def_property_int_sdna(prop, NULL, "framapto");
	RNA_def_property_clear_flag(prop, PROP_ANIMATABLE);
	RNA_def_property_range(prop, 1, 900);
	RNA_def_property_ui_text(prop, "Frame Map Old", "Old mapping value in frames");
	RNA_def_property_update(prop, NC_SCENE | ND_FRAME, "rna_Scene_framelen_update");

	prop = RNA_def_property(srna, "frame_map_new", PROP_INT, PROP_NONE);
	RNA_def_property_int_sdna(prop, NULL, "images");
	RNA_def_property_clear_flag(prop, PROP_ANIMATABLE);
	RNA_def_property_range(prop, 1, 900);
	RNA_def_property_ui_text(prop, "Frame Map New", "How many frames the Map Old will last");
	RNA_def_property_update(prop, NC_SCENE | ND_FRAME, "rna_Scene_framelen_update");


	prop = RNA_def_property(srna, "dither_intensity", PROP_FLOAT, PROP_NONE);
	RNA_def_property_float_sdna(prop, NULL, "dither_intensity");
	RNA_def_property_range(prop, 0.0f, 2.0f);
	RNA_def_property_ui_text(prop, "Dither Intensity",
	                         "Amount of dithering noise added to the rendered image to break up banding");
	RNA_def_property_update(prop, NC_SCENE | ND_RENDER_OPTIONS, NULL);

	prop = RNA_def_property(srna, "filter_size", PROP_FLOAT, PROP_PIXEL);
	RNA_def_property_float_sdna(prop, NULL, "gauss");
	RNA_def_property_range(prop, 0.0f, 500.0f);
	RNA_def_property_ui_range(prop, 0.01f, 10.0f, 1, 2);
	RNA_def_property_ui_text(prop, "Filter Size", "Width over which the reconstruction filter combines samples");
	RNA_def_property_update(prop, NC_SCENE | ND_RENDER_OPTIONS, NULL);

	prop = RNA_def_property(srna, "alpha_mode", PROP_ENUM, PROP_NONE);
	RNA_def_property_enum_sdna(prop, NULL, "alphamode");
	RNA_def_property_enum_items(prop, alpha_mode_items);
	RNA_def_property_ui_text(prop, "Alpha Mode", "Representation of alpha information in the RGBA pixels");
	RNA_def_property_update(prop, NC_SCENE | ND_RENDER_OPTIONS, "rna_Scene_glsl_update");

	prop = RNA_def_property(srna, "use_antialiasing", PROP_BOOLEAN, PROP_NONE);
	RNA_def_property_boolean_sdna(prop, NULL, "mode", R_OSA);
	RNA_def_property_ui_text(prop, "Anti-Aliasing",
	                         "Render and combine multiple samples per pixel to prevent jagged edges");
	RNA_def_property_update(prop, NC_SCENE | ND_RENDER_OPTIONS, NULL);

	prop = RNA_def_property(srna, "antialiasing_samples", PROP_ENUM, PROP_NONE);
	RNA_def_property_enum_sdna(prop, NULL, "osa");
	RNA_def_property_enum_items(prop, fixed_oversample_items);
	RNA_def_property_ui_text(prop, "Anti-Aliasing Samples", "Amount of anti-aliasing samples per pixel");
	RNA_def_property_update(prop, NC_SCENE | ND_RENDER_OPTIONS, NULL);


	prop = RNA_def_property(srna, "use_freestyle", PROP_BOOLEAN, PROP_NONE);
	RNA_def_property_clear_flag(prop, PROP_ANIMATABLE);
	RNA_def_property_boolean_sdna(prop, NULL, "mode", R_EDGE_FRS);
	RNA_def_property_ui_text(prop, "Edge", "Draw stylized strokes using Freestyle");
	RNA_def_property_update(prop, NC_SCENE | ND_RENDER_OPTIONS, "rna_Scene_freestyle_update");

	/* threads */
	prop = RNA_def_property(srna, "threads", PROP_INT, PROP_NONE);
	RNA_def_property_int_sdna(prop, NULL, "threads");
	RNA_def_property_range(prop, 1, BLENDER_MAX_THREADS);
	RNA_def_property_int_funcs(prop, "rna_RenderSettings_threads_get", NULL, NULL);
	RNA_def_property_ui_text(prop, "Threads",
	                         "Number of CPU threads to use simultaneously while rendering "
	                         "(for multi-core/CPU systems)");
	RNA_def_property_update(prop, NC_SCENE | ND_RENDER_OPTIONS, NULL);

	prop = RNA_def_property(srna, "threads_mode", PROP_ENUM, PROP_NONE);
	RNA_def_property_enum_bitflag_sdna(prop, NULL, "mode");
	RNA_def_property_enum_items(prop, threads_mode_items);
	RNA_def_property_enum_funcs(prop, "rna_RenderSettings_threads_mode_get", NULL, NULL);
	RNA_def_property_ui_text(prop, "Threads Mode", "Determine the amount of render threads used");
	RNA_def_property_update(prop, NC_SCENE | ND_RENDER_OPTIONS, NULL);

	/* motion blur */
	prop = RNA_def_property(srna, "use_motion_blur", PROP_BOOLEAN, PROP_NONE);
	RNA_def_property_boolean_sdna(prop, NULL, "mode", R_MBLUR);
	RNA_def_property_ui_text(prop, "Motion Blur", "Use multi-sampled 3D scene motion blur");
	RNA_def_property_clear_flag(prop, PROP_ANIMATABLE);
	RNA_def_property_update(prop, NC_SCENE | ND_RENDER_OPTIONS, "rna_Scene_glsl_update");

	prop = RNA_def_property(srna, "motion_blur_shutter", PROP_FLOAT, PROP_UNSIGNED);
	RNA_def_property_float_sdna(prop, NULL, "blurfac");
	RNA_def_property_ui_range(prop, 0.01f, 2.0f, 1, 2);
	RNA_def_property_ui_text(prop, "Shutter", "Time taken in frames between shutter open and close "
	                         "(NOTE: Blender Internal does not support animated shutter)");
	RNA_def_property_update(prop, NC_SCENE | ND_RENDER_OPTIONS, "rna_Scene_glsl_update");

	prop = RNA_def_property(srna, "motion_blur_shutter_curve", PROP_POINTER, PROP_NONE);
	RNA_def_property_pointer_sdna(prop, NULL, "mblur_shutter_curve");
	RNA_def_property_struct_type(prop, "CurveMapping");
	RNA_def_property_ui_text(prop, "Shutter Curve", "Curve defining the shutter's openness over time");

	/* Hairs */
	prop = RNA_def_property(srna, "hair_type", PROP_ENUM, PROP_NONE);
	RNA_def_property_enum_items(prop, hair_shape_type_items);
	RNA_def_property_ui_text(prop, "Hair Shape Type", "Hair shape type");
	RNA_def_property_update(prop, NC_SCENE | ND_RENDER_OPTIONS, "rna_Scene_glsl_update");

	prop = RNA_def_property(srna, "hair_subdiv", PROP_INT, PROP_NONE);
	RNA_def_property_range(prop, 0, 3);
	RNA_def_property_ui_text(prop, "Additional Subdiv", "Additional subdivision along the hair");
	RNA_def_property_update(prop, NC_SCENE | ND_RENDER_OPTIONS, "rna_Scene_glsl_update");

	/* border */
	prop = RNA_def_property(srna, "use_border", PROP_BOOLEAN, PROP_NONE);
	RNA_def_property_boolean_sdna(prop, NULL, "mode", R_BORDER);
	RNA_def_property_clear_flag(prop, PROP_ANIMATABLE);
	RNA_def_property_ui_text(prop, "Border", "Render a user-defined border region, within the frame size ");
	RNA_def_property_update(prop, NC_SCENE | ND_RENDER_OPTIONS, NULL);

	prop = RNA_def_property(srna, "border_min_x", PROP_FLOAT, PROP_NONE);
	RNA_def_property_float_sdna(prop, NULL, "border.xmin");
	RNA_def_property_range(prop, 0.0f, 1.0f);
	RNA_def_property_clear_flag(prop, PROP_ANIMATABLE);
	RNA_def_property_ui_text(prop, "Border Minimum X", "Minimum X value for the render border");
	RNA_def_property_update(prop, NC_SCENE | ND_RENDER_OPTIONS, NULL);

	prop = RNA_def_property(srna, "border_min_y", PROP_FLOAT, PROP_NONE);
	RNA_def_property_float_sdna(prop, NULL, "border.ymin");
	RNA_def_property_range(prop, 0.0f, 1.0f);
	RNA_def_property_clear_flag(prop, PROP_ANIMATABLE);
	RNA_def_property_ui_text(prop, "Border Minimum Y", "Minimum Y value for the render border");
	RNA_def_property_update(prop, NC_SCENE | ND_RENDER_OPTIONS, NULL);

	prop = RNA_def_property(srna, "border_max_x", PROP_FLOAT, PROP_NONE);
	RNA_def_property_float_sdna(prop, NULL, "border.xmax");
	RNA_def_property_range(prop, 0.0f, 1.0f);
	RNA_def_property_clear_flag(prop, PROP_ANIMATABLE);
	RNA_def_property_ui_text(prop, "Border Maximum X", "Maximum X value for the render border");
	RNA_def_property_update(prop, NC_SCENE | ND_RENDER_OPTIONS, NULL);

	prop = RNA_def_property(srna, "border_max_y", PROP_FLOAT, PROP_NONE);
	RNA_def_property_float_sdna(prop, NULL, "border.ymax");
	RNA_def_property_range(prop, 0.0f, 1.0f);
	RNA_def_property_clear_flag(prop, PROP_ANIMATABLE);
	RNA_def_property_ui_text(prop, "Border Maximum Y", "Maximum Y value for the render border");
	RNA_def_property_update(prop, NC_SCENE | ND_RENDER_OPTIONS, NULL);

	prop = RNA_def_property(srna, "use_crop_to_border", PROP_BOOLEAN, PROP_NONE);
	RNA_def_property_boolean_sdna(prop, NULL, "mode", R_CROP);
	RNA_def_property_clear_flag(prop, PROP_ANIMATABLE);
	RNA_def_property_ui_text(prop, "Crop to Border", "Crop the rendered frame to the defined border size");
	RNA_def_property_update(prop, NC_SCENE | ND_RENDER_OPTIONS, NULL);

	prop = RNA_def_property(srna, "use_placeholder", PROP_BOOLEAN, PROP_NONE);
	RNA_def_property_boolean_sdna(prop, NULL, "mode", R_TOUCH);
	RNA_def_property_clear_flag(prop, PROP_ANIMATABLE);
	RNA_def_property_ui_text(prop, "Placeholders",
	                         "Create empty placeholder files while rendering frames (similar to Unix 'touch')");
	RNA_def_property_update(prop, NC_SCENE | ND_RENDER_OPTIONS, NULL);

	prop = RNA_def_property(srna, "use_overwrite", PROP_BOOLEAN, PROP_NONE);
	RNA_def_property_boolean_negative_sdna(prop, NULL, "mode", R_NO_OVERWRITE);
	RNA_def_property_clear_flag(prop, PROP_ANIMATABLE);
	RNA_def_property_ui_text(prop, "Overwrite", "Overwrite existing files while rendering");
	RNA_def_property_update(prop, NC_SCENE | ND_RENDER_OPTIONS, NULL);

	prop = RNA_def_property(srna, "use_compositing", PROP_BOOLEAN, PROP_NONE);
	RNA_def_property_boolean_sdna(prop, NULL, "scemode", R_DOCOMP);
	RNA_def_property_clear_flag(prop, PROP_ANIMATABLE);
	RNA_def_property_ui_text(prop, "Compositing",
	                         "Process the render result through the compositing pipeline, "
	                         "if compositing nodes are enabled");
	RNA_def_property_update(prop, NC_SCENE | ND_RENDER_OPTIONS, NULL);

	prop = RNA_def_property(srna, "use_sequencer", PROP_BOOLEAN, PROP_NONE);
	RNA_def_property_boolean_sdna(prop, NULL, "scemode", R_DOSEQ);
	RNA_def_property_clear_flag(prop, PROP_ANIMATABLE);
	RNA_def_property_ui_text(prop, "Sequencer",
	                         "Process the render (and composited) result through the video sequence "
	                         "editor pipeline, if sequencer strips exist");
	RNA_def_property_update(prop, NC_SCENE | ND_RENDER_OPTIONS, NULL);

	prop = RNA_def_property(srna, "use_file_extension", PROP_BOOLEAN, PROP_NONE);
	RNA_def_property_boolean_sdna(prop, NULL, "scemode", R_EXTENSION);
	RNA_def_property_clear_flag(prop, PROP_ANIMATABLE);
	RNA_def_property_ui_text(prop, "File Extensions",
	                         "Add the file format extensions to the rendered file name (eg: filename + .jpg)");
	RNA_def_property_update(prop, NC_SCENE | ND_RENDER_OPTIONS, NULL);

#if 0 /* moved */
	prop = RNA_def_property(srna, "file_format", PROP_ENUM, PROP_NONE);
	RNA_def_property_enum_sdna(prop, NULL, "imtype");
	RNA_def_property_enum_items(prop, rna_enum_image_type_items);
	RNA_def_property_enum_funcs(prop, NULL, "rna_RenderSettings_file_format_set", NULL);
	RNA_def_property_ui_text(prop, "File Format", "File format to save the rendered images as");
	RNA_def_property_update(prop, NC_SCENE | ND_RENDER_OPTIONS, NULL);
#endif

	prop = RNA_def_property(srna, "file_extension", PROP_STRING, PROP_NONE);
	RNA_def_property_string_funcs(prop, "rna_SceneRender_file_ext_get", "rna_SceneRender_file_ext_length", NULL);
	RNA_def_property_ui_text(prop, "Extension", "The file extension used for saving renders");
	RNA_def_property_clear_flag(prop, PROP_EDITABLE);

	prop = RNA_def_property(srna, "is_movie_format", PROP_BOOLEAN, PROP_NONE);
	RNA_def_property_boolean_funcs(prop, "rna_RenderSettings_is_movie_format_get", NULL);
	RNA_def_property_clear_flag(prop, PROP_EDITABLE);
	RNA_def_property_ui_text(prop, "Movie Format", "When true the format is a movie");

	prop = RNA_def_property(srna, "use_save_buffers", PROP_BOOLEAN, PROP_NONE);
	RNA_def_property_boolean_sdna(prop, NULL, "scemode", R_EXR_TILE_FILE);
	RNA_def_property_clear_flag(prop, PROP_ANIMATABLE);
	RNA_def_property_ui_text(prop, "Save Buffers",
	                         "Save tiles for all RenderLayers and SceneNodes to files in the temp directory "
	                         "(saves memory, required for Full Sample)");
	RNA_def_property_update(prop, NC_SCENE | ND_RENDER_OPTIONS, NULL);

	prop = RNA_def_property(srna, "use_full_sample", PROP_BOOLEAN, PROP_NONE);
	RNA_def_property_boolean_sdna(prop, NULL, "scemode", R_FULL_SAMPLE);
	RNA_def_property_ui_text(prop, "Full Sample",
	                         "Save for every anti-aliasing sample the entire RenderLayer results "
	                         "(this solves anti-aliasing issues with compositing)");
	RNA_def_property_update(prop, NC_SCENE | ND_RENDER_OPTIONS, NULL);

	prop = RNA_def_property(srna, "display_mode", PROP_ENUM, PROP_NONE);
	RNA_def_property_enum_bitflag_sdna(prop, NULL, "displaymode");
	RNA_def_property_clear_flag(prop, PROP_ANIMATABLE);
	RNA_def_property_enum_items(prop, display_mode_items);
	RNA_def_property_ui_text(prop, "Display", "Select where rendered images will be displayed");
	RNA_def_property_update(prop, NC_SCENE | ND_RENDER_OPTIONS, NULL);

	prop = RNA_def_property(srna, "use_lock_interface", PROP_BOOLEAN, PROP_NONE);
	RNA_def_property_boolean_sdna(prop, NULL, "use_lock_interface", 1);
	RNA_def_property_clear_flag(prop, PROP_ANIMATABLE);
	RNA_def_property_ui_icon(prop, ICON_UNLOCKED, true);
	RNA_def_property_ui_text(prop, "Lock Interface", "Lock interface during rendering in favor of giving more memory to the renderer");
	RNA_def_property_update(prop, NC_SCENE | ND_RENDER_OPTIONS, NULL);

	prop = RNA_def_property(srna, "filepath", PROP_STRING, PROP_FILEPATH);
	RNA_def_property_string_sdna(prop, NULL, "pic");
	RNA_def_property_ui_text(prop, "Output Path",
	                         "Directory/name to save animations, # characters defines the position "
	                         "and length of frame numbers");
	RNA_def_property_update(prop, NC_SCENE | ND_RENDER_OPTIONS, NULL);

	/* Render result EXR cache. */
	prop = RNA_def_property(srna, "use_render_cache", PROP_BOOLEAN, PROP_NONE);
	RNA_def_property_boolean_sdna(prop, NULL, "scemode", R_EXR_CACHE_FILE);
	RNA_def_property_clear_flag(prop, PROP_ANIMATABLE);
	RNA_def_property_ui_text(prop, "Cache Result",
	                         "Save render cache to EXR files (useful for heavy compositing, "
	                         "Note: affects indirectly rendered scenes)");
	RNA_def_property_update(prop, NC_SCENE | ND_RENDER_OPTIONS, NULL);

	/* Bake */

	prop = RNA_def_property(srna, "bake_type", PROP_ENUM, PROP_NONE);
	RNA_def_property_enum_bitflag_sdna(prop, NULL, "bake_mode");
	RNA_def_property_enum_items(prop, bake_mode_items);
	RNA_def_property_ui_text(prop, "Bake Mode", "Choose shading information to bake into the image");
	RNA_def_property_update(prop, NC_SCENE | ND_RENDER_OPTIONS, NULL);

	prop = RNA_def_property(srna, "use_bake_selected_to_active", PROP_BOOLEAN, PROP_NONE);
	RNA_def_property_boolean_sdna(prop, NULL, "bake_flag", R_BAKE_TO_ACTIVE);
	RNA_def_property_ui_text(prop, "Selected to Active",
	                         "Bake shading on the surface of selected objects to the active object");
	RNA_def_property_update(prop, NC_SCENE | ND_RENDER_OPTIONS, NULL);

	prop = RNA_def_property(srna, "use_bake_clear", PROP_BOOLEAN, PROP_NONE);
	RNA_def_property_boolean_sdna(prop, NULL, "bake_flag", R_BAKE_CLEAR);
	RNA_def_property_ui_text(prop, "Clear", "Clear Images before baking");
	RNA_def_property_update(prop, NC_SCENE | ND_RENDER_OPTIONS, NULL);

	prop = RNA_def_property(srna, "bake_margin", PROP_INT, PROP_PIXEL);
	RNA_def_property_int_sdna(prop, NULL, "bake_filter");
	RNA_def_property_range(prop, 0, 64);
	RNA_def_property_ui_text(prop, "Margin",
	                         "Extends the baked result as a post process filter");
	RNA_def_property_update(prop, NC_SCENE | ND_RENDER_OPTIONS, NULL);

	prop = RNA_def_property(srna, "bake_bias", PROP_FLOAT, PROP_NONE);
	RNA_def_property_float_sdna(prop, NULL, "bake_biasdist");
	RNA_def_property_range(prop, 0.0, 1000.0);
	RNA_def_property_ui_text(prop, "Bias", "Bias towards faces further away from the object (in blender units)");
	RNA_def_property_update(prop, NC_SCENE | ND_RENDER_OPTIONS, NULL);

	prop = RNA_def_property(srna, "use_bake_multires", PROP_BOOLEAN, PROP_NONE);
	RNA_def_property_boolean_sdna(prop, NULL, "bake_flag", R_BAKE_MULTIRES);
	RNA_def_property_ui_text(prop, "Bake from Multires", "Bake directly from multires object");
	RNA_def_property_update(prop, NC_SCENE | ND_RENDER_OPTIONS, NULL);

	prop = RNA_def_property(srna, "use_bake_lores_mesh", PROP_BOOLEAN, PROP_NONE);
	RNA_def_property_boolean_sdna(prop, NULL, "bake_flag", R_BAKE_LORES_MESH);
	RNA_def_property_ui_text(prop, "Low Resolution Mesh",
	                         "Calculate heights against unsubdivided low resolution mesh");
	RNA_def_property_update(prop, NC_SCENE | ND_RENDER_OPTIONS, NULL);

	prop = RNA_def_property(srna, "bake_samples", PROP_INT, PROP_NONE);
	RNA_def_property_int_sdna(prop, NULL, "bake_samples");
	RNA_def_property_range(prop, 64, 1024);
	RNA_def_property_int_default(prop, 256);
	RNA_def_property_ui_text(prop, "Samples", "Number of samples used for ambient occlusion baking from multires");
	RNA_def_property_update(prop, NC_SCENE | ND_RENDER_OPTIONS, NULL);

	prop = RNA_def_property(srna, "use_bake_user_scale", PROP_BOOLEAN, PROP_NONE);
	RNA_def_property_boolean_sdna(prop, NULL, "bake_flag", R_BAKE_USERSCALE);
	RNA_def_property_ui_text(prop, "User scale", "Use a user scale for the derivative map");

	prop = RNA_def_property(srna, "bake_user_scale", PROP_FLOAT, PROP_NONE);
	RNA_def_property_float_sdna(prop, NULL, "bake_user_scale");
	RNA_def_property_range(prop, 0.0, 1000.0);
	RNA_def_property_ui_text(prop, "Scale",
	                         "Instead of automatically normalizing to 0..1, "
	                         "apply a user scale to the derivative map");

	/* stamp */

	prop = RNA_def_property(srna, "use_stamp_time", PROP_BOOLEAN, PROP_NONE);
	RNA_def_property_boolean_sdna(prop, NULL, "stamp", R_STAMP_TIME);
	RNA_def_property_ui_text(prop, "Stamp Time",
	                         "Include the rendered frame timecode as HH:MM:SS.FF in image metadata");
	RNA_def_property_update(prop, NC_SCENE | ND_RENDER_OPTIONS, NULL);

	prop = RNA_def_property(srna, "use_stamp_date", PROP_BOOLEAN, PROP_NONE);
	RNA_def_property_boolean_sdna(prop, NULL, "stamp", R_STAMP_DATE);
	RNA_def_property_ui_text(prop, "Stamp Date", "Include the current date in image/video metadata");
	RNA_def_property_update(prop, NC_SCENE | ND_RENDER_OPTIONS, NULL);

	prop = RNA_def_property(srna, "use_stamp_frame", PROP_BOOLEAN, PROP_NONE);
	RNA_def_property_boolean_sdna(prop, NULL, "stamp", R_STAMP_FRAME);
	RNA_def_property_ui_text(prop, "Stamp Frame", "Include the frame number in image metadata");
	RNA_def_property_update(prop, NC_SCENE | ND_RENDER_OPTIONS, NULL);

	prop = RNA_def_property(srna, "use_stamp_frame_range", PROP_BOOLEAN, PROP_NONE);
	RNA_def_property_boolean_sdna(prop, NULL, "stamp", R_STAMP_FRAME_RANGE);
	RNA_def_property_ui_text(prop, "Stamp Frame", "Include the rendered frame range in image/video metadata");
	RNA_def_property_update(prop, NC_SCENE | ND_RENDER_OPTIONS, NULL);

	prop = RNA_def_property(srna, "use_stamp_camera", PROP_BOOLEAN, PROP_NONE);
	RNA_def_property_boolean_sdna(prop, NULL, "stamp", R_STAMP_CAMERA);
	RNA_def_property_ui_text(prop, "Stamp Camera", "Include the name of the active camera in image metadata");
	RNA_def_property_update(prop, NC_SCENE | ND_RENDER_OPTIONS, NULL);

	prop = RNA_def_property(srna, "use_stamp_lens", PROP_BOOLEAN, PROP_NONE);
	RNA_def_property_boolean_sdna(prop, NULL, "stamp", R_STAMP_CAMERALENS);
	RNA_def_property_ui_text(prop, "Stamp Lens", "Include the active camera's lens in image metadata");
	RNA_def_property_update(prop, NC_SCENE | ND_RENDER_OPTIONS, NULL);

	prop = RNA_def_property(srna, "use_stamp_scene", PROP_BOOLEAN, PROP_NONE);
	RNA_def_property_boolean_sdna(prop, NULL, "stamp", R_STAMP_SCENE);
	RNA_def_property_ui_text(prop, "Stamp Scene", "Include the name of the active scene in image/video metadata");
	RNA_def_property_update(prop, NC_SCENE | ND_RENDER_OPTIONS, NULL);

	prop = RNA_def_property(srna, "use_stamp_note", PROP_BOOLEAN, PROP_NONE);
	RNA_def_property_boolean_sdna(prop, NULL, "stamp", R_STAMP_NOTE);
	RNA_def_property_ui_text(prop, "Stamp Note", "Include a custom note in image/video metadata");
	RNA_def_property_update(prop, NC_SCENE | ND_RENDER_OPTIONS, NULL);

	prop = RNA_def_property(srna, "use_stamp_marker", PROP_BOOLEAN, PROP_NONE);
	RNA_def_property_boolean_sdna(prop, NULL, "stamp", R_STAMP_MARKER);
	RNA_def_property_ui_text(prop, "Stamp Marker", "Include the name of the last marker in image metadata");
	RNA_def_property_update(prop, NC_SCENE | ND_RENDER_OPTIONS, NULL);

	prop = RNA_def_property(srna, "use_stamp_filename", PROP_BOOLEAN, PROP_NONE);
	RNA_def_property_boolean_sdna(prop, NULL, "stamp", R_STAMP_FILENAME);
	RNA_def_property_ui_text(prop, "Stamp Filename", "Include the .blend filename in image/video metadata");
	RNA_def_property_update(prop, NC_SCENE | ND_RENDER_OPTIONS, NULL);

	prop = RNA_def_property(srna, "use_stamp_sequencer_strip", PROP_BOOLEAN, PROP_NONE);
	RNA_def_property_boolean_sdna(prop, NULL, "stamp", R_STAMP_SEQSTRIP);
	RNA_def_property_ui_text(prop, "Stamp Sequence Strip",
	                         "Include the name of the foreground sequence strip in image metadata");
	RNA_def_property_update(prop, NC_SCENE | ND_RENDER_OPTIONS, NULL);

	prop = RNA_def_property(srna, "use_stamp_render_time", PROP_BOOLEAN, PROP_NONE);
	RNA_def_property_boolean_sdna(prop, NULL, "stamp", R_STAMP_RENDERTIME);
	RNA_def_property_ui_text(prop, "Stamp Render Time", "Include the render time in image metadata");
	RNA_def_property_update(prop, NC_SCENE | ND_RENDER_OPTIONS, NULL);

	prop = RNA_def_property(srna, "stamp_note_text", PROP_STRING, PROP_NONE);
	RNA_def_property_string_sdna(prop, NULL, "stamp_udata");
	RNA_def_property_ui_text(prop, "Stamp Note Text", "Custom text to appear in the stamp note");
	RNA_def_property_update(prop, NC_SCENE | ND_RENDER_OPTIONS, NULL);

	prop = RNA_def_property(srna, "use_stamp", PROP_BOOLEAN, PROP_NONE);
	RNA_def_property_boolean_sdna(prop, NULL, "stamp", R_STAMP_DRAW);
	RNA_def_property_ui_text(prop, "Stamp Output", "Render the stamp info text in the rendered image");
	RNA_def_property_update(prop, NC_SCENE | ND_RENDER_OPTIONS, NULL);

	prop = RNA_def_property(srna, "use_stamp_labels", PROP_BOOLEAN, PROP_NONE);
	RNA_def_property_boolean_negative_sdna(prop, NULL, "stamp", R_STAMP_HIDE_LABELS);
	RNA_def_property_ui_text(prop, "Stamp Labels", "Display stamp labels (\"Camera\" in front of camera name, etc.)");
	RNA_def_property_update(prop, NC_SCENE | ND_RENDER_OPTIONS, NULL);

	prop = RNA_def_property(srna, "use_stamp_strip_meta", PROP_BOOLEAN, PROP_NONE);
	RNA_def_property_boolean_sdna(prop, NULL, "stamp", R_STAMP_STRIPMETA);
	RNA_def_property_ui_text(prop, "Strip Metadata", "Use metadata from the strips in the sequencer");
	RNA_def_property_update(prop, NC_SCENE | ND_RENDER_OPTIONS, NULL);

	prop = RNA_def_property(srna, "use_stamp_memory", PROP_BOOLEAN, PROP_NONE);
	RNA_def_property_boolean_sdna(prop, NULL, "stamp", R_STAMP_MEMORY);
	RNA_def_property_ui_text(prop, "Stamp Peak Memory", "Include the peak memory usage in image metadata");
	RNA_def_property_update(prop, NC_SCENE | ND_RENDER_OPTIONS, NULL);

	prop = RNA_def_property(srna, "stamp_font_size", PROP_INT, PROP_NONE);
	RNA_def_property_int_sdna(prop, NULL, "stamp_font_id");
	RNA_def_property_range(prop, 8, 64);
	RNA_def_property_ui_text(prop, "Font Size", "Size of the font used when rendering stamp text");
	RNA_def_property_update(prop, NC_SCENE | ND_RENDER_OPTIONS, NULL);

	prop = RNA_def_property(srna, "stamp_foreground", PROP_FLOAT, PROP_COLOR);
	RNA_def_property_float_sdna(prop, NULL, "fg_stamp");
	RNA_def_property_array(prop, 4);
	RNA_def_property_range(prop, 0.0, 1.0);
	RNA_def_property_ui_text(prop, "Text Color", "Color to use for stamp text");
	RNA_def_property_update(prop, NC_SCENE | ND_RENDER_OPTIONS, NULL);

	prop = RNA_def_property(srna, "stamp_background", PROP_FLOAT, PROP_COLOR);
	RNA_def_property_float_sdna(prop, NULL, "bg_stamp");
	RNA_def_property_array(prop, 4);
	RNA_def_property_range(prop, 0.0, 1.0);
	RNA_def_property_ui_text(prop, "Background", "Color to use behind stamp text");
	RNA_def_property_update(prop, NC_SCENE | ND_RENDER_OPTIONS, NULL);

	/* sequencer draw options */

#if 0  /* see R_SEQ_GL_REND comment */
	prop = RNA_def_property(srna, "use_sequencer_gl_render", PROP_BOOLEAN, PROP_NONE);
	RNA_def_property_boolean_sdna(prop, NULL, "seq_flag", R_SEQ_GL_REND);
	RNA_def_property_ui_text(prop, "Sequencer OpenGL", "");
#endif

	prop = RNA_def_property(srna, "sequencer_gl_preview", PROP_ENUM, PROP_NONE);
	RNA_def_property_enum_sdna(prop, NULL, "seq_prev_type");
	RNA_def_property_enum_items(prop, rna_enum_shading_type_items);
	RNA_def_property_ui_text(prop, "Sequencer Preview Shading", "Method to draw in the sequencer view");
	RNA_def_property_update(prop, NC_SCENE | ND_SEQUENCER, "rna_SceneSequencer_update");

#if 0  /* UNUSED, see R_SEQ_GL_REND comment */
	prop = RNA_def_property(srna, "sequencer_gl_render", PROP_ENUM, PROP_NONE);
	RNA_def_property_enum_sdna(prop, NULL, "seq_rend_type");
	RNA_def_property_enum_items(prop, rna_enum_shading_type_items);
	/* XXX Label and tooltips are obviously wrong! */
	RNA_def_property_ui_text(prop, "Sequencer Preview Shading", "Method to draw in the sequencer view");
#endif

	prop = RNA_def_property(srna, "use_sequencer_gl_textured_solid", PROP_BOOLEAN, PROP_NONE);
	RNA_def_property_boolean_sdna(prop, NULL, "seq_flag", R_SEQ_SOLID_TEX);
	RNA_def_property_ui_text(prop, "Textured Solid", "Display face-assigned textures in solid draw method");
	RNA_def_property_update(prop, NC_SCENE | ND_SEQUENCER, "rna_SceneSequencer_update");

	prop = RNA_def_property(srna, "use_sequencer_gl_dof", PROP_BOOLEAN, PROP_NONE);
	RNA_def_property_boolean_sdna(prop, NULL, "seq_flag", R_SEQ_CAMERA_DOF);
	RNA_def_property_ui_text(prop, "Depth of Field", "Use depth of field using the values from scene strip active camera");
	RNA_def_property_update(prop, NC_SCENE | ND_SEQUENCER, "rna_SceneSequencer_update");

	prop = RNA_def_property(srna, "use_single_layer", PROP_BOOLEAN, PROP_NONE);
	RNA_def_property_boolean_sdna(prop, NULL, "scemode", R_SINGLE_LAYER);
	RNA_def_property_ui_text(prop, "Render Single Layer", "Only render the active layer. Only affects rendering from the interface, ignored for rendering from command line");
	RNA_def_property_clear_flag(prop, PROP_ANIMATABLE);
	RNA_def_property_update(prop, NC_SCENE | ND_RENDER_OPTIONS, NULL);

	/* views (stereoscopy et al) */
	prop = RNA_def_property(srna, "views", PROP_COLLECTION, PROP_NONE);
	RNA_def_property_struct_type(prop, "SceneRenderView");
	RNA_def_property_ui_text(prop, "Render Views", "");
	rna_def_render_views(brna, prop);

	prop = RNA_def_property(srna, "stereo_views", PROP_COLLECTION, PROP_NONE);
	RNA_def_property_collection_sdna(prop, NULL, "views", NULL);
	RNA_def_property_collection_funcs(prop, "rna_RenderSettings_stereoViews_begin", "rna_iterator_listbase_next",
	                                  "rna_iterator_listbase_end", "rna_iterator_listbase_get",
	                                  NULL, NULL, NULL, NULL);
	RNA_def_property_struct_type(prop, "SceneRenderView");
	RNA_def_property_ui_text(prop, "Render Views", "");

	prop = RNA_def_property(srna, "use_multiview", PROP_BOOLEAN, PROP_NONE);
	RNA_def_property_boolean_sdna(prop, NULL, "scemode", R_MULTIVIEW);
	RNA_def_property_ui_text(prop, "Multiple Views", "Use multiple views in the scene");
	RNA_def_property_update(prop, NC_WINDOW, NULL);

	prop = RNA_def_property(srna, "views_format", PROP_ENUM, PROP_NONE);
	RNA_def_property_enum_items(prop, views_format_items);
	RNA_def_property_clear_flag(prop, PROP_ANIMATABLE);
	RNA_def_property_ui_text(prop, "Setup Stereo Mode", "");
	RNA_def_property_enum_funcs(prop, NULL, "rna_RenderSettings_views_format_set", NULL);
	RNA_def_property_update(prop, NC_SPACE | ND_SPACE_VIEW3D, NULL);

	/* engine */
	prop = RNA_def_property(srna, "engine", PROP_ENUM, PROP_NONE);
	RNA_def_property_enum_items(prop, engine_items);
	RNA_def_property_enum_funcs(prop, "rna_RenderSettings_engine_get", "rna_RenderSettings_engine_set",
	                            "rna_RenderSettings_engine_itemf");
	RNA_def_property_clear_flag(prop, PROP_ANIMATABLE);
	RNA_def_property_ui_text(prop, "Engine", "Engine to use for rendering");
	RNA_def_property_update(prop, NC_WINDOW, "rna_RenderSettings_engine_update");

	prop = RNA_def_property(srna, "has_multiple_engines", PROP_BOOLEAN, PROP_NONE);
	RNA_def_property_boolean_funcs(prop, "rna_RenderSettings_multiple_engines_get", NULL);
	RNA_def_property_clear_flag(prop, PROP_EDITABLE);
	RNA_def_property_ui_text(prop, "Multiple Engines", "More than one rendering engine is available");

	prop = RNA_def_property(srna, "use_spherical_stereo", PROP_BOOLEAN, PROP_NONE);
	RNA_def_property_boolean_funcs(prop, "rna_RenderSettings_use_spherical_stereo_get", NULL);
	RNA_def_property_clear_flag(prop, PROP_EDITABLE);
	RNA_def_property_ui_text(prop, "Use Spherical Stereo", "Active render engine supports spherical stereo rendering");

	/* simplify */
	prop = RNA_def_property(srna, "use_simplify", PROP_BOOLEAN, PROP_NONE);
	RNA_def_property_boolean_sdna(prop, NULL, "mode", R_SIMPLIFY);
	RNA_def_property_ui_text(prop, "Use Simplify", "Enable simplification of scene for quicker preview renders");
	RNA_def_property_update(prop, 0, "rna_Scene_use_simplify_update");

	prop = RNA_def_property(srna, "simplify_subdivision", PROP_INT, PROP_UNSIGNED);
	RNA_def_property_int_sdna(prop, NULL, "simplify_subsurf");
	RNA_def_property_ui_range(prop, 0, 6, 1, -1);
	RNA_def_property_ui_text(prop, "Simplify Subdivision", "Global maximum subdivision level");
	RNA_def_property_update(prop, 0, "rna_Scene_simplify_update");

	prop = RNA_def_property(srna, "simplify_child_particles", PROP_FLOAT, PROP_FACTOR);
	RNA_def_property_float_sdna(prop, NULL, "simplify_particles");
	RNA_def_property_ui_text(prop, "Simplify Child Particles", "Global child particles percentage");
	RNA_def_property_update(prop, 0, "rna_Scene_simplify_update");

	prop = RNA_def_property(srna, "simplify_subdivision_render", PROP_INT, PROP_UNSIGNED);
	RNA_def_property_int_sdna(prop, NULL, "simplify_subsurf_render");
	RNA_def_property_ui_range(prop, 0, 6, 1, -1);
	RNA_def_property_ui_text(prop, "Simplify Subdivision", "Global maximum subdivision level during rendering");
	RNA_def_property_update(prop, 0, "rna_Scene_simplify_update");

	prop = RNA_def_property(srna, "simplify_child_particles_render", PROP_FLOAT, PROP_FACTOR);
	RNA_def_property_float_sdna(prop, NULL, "simplify_particles_render");
	RNA_def_property_ui_text(prop, "Simplify Child Particles", "Global child particles percentage during rendering");
	RNA_def_property_update(prop, 0, "rna_Scene_simplify_update");

	/* Grease Pencil - Simplify Options */
	prop = RNA_def_property(srna, "simplify_gpencil", PROP_BOOLEAN, PROP_NONE);
	RNA_def_property_boolean_sdna(prop, NULL, "simplify_gpencil", SIMPLIFY_GPENCIL_ENABLE);
	RNA_def_property_ui_text(prop, "Simplify", "Simplify Grease Pencil drawing");
	RNA_def_property_update(prop, NC_GPENCIL | ND_DATA, "rna_GPencil_update");

	prop = RNA_def_property(srna, "simplify_gpencil_onplay", PROP_BOOLEAN, PROP_NONE);
	RNA_def_property_boolean_sdna(prop, NULL, "simplify_gpencil", SIMPLIFY_GPENCIL_ON_PLAY);
	RNA_def_property_ui_text(prop, "Simplify Playback", "Simplify Grease Pencil only during animation playback");
	RNA_def_property_update(prop, NC_GPENCIL | ND_DATA, "rna_GPencil_update");

	prop = RNA_def_property(srna, "simplify_gpencil_view_fill", PROP_BOOLEAN, PROP_NONE);
	RNA_def_property_boolean_sdna(prop, NULL, "simplify_gpencil", SIMPLIFY_GPENCIL_FILL);
	RNA_def_property_ui_text(prop, "Disable Fill", "Disable fill strokes in the viewport");
	RNA_def_property_update(prop, NC_GPENCIL | ND_DATA, "rna_GPencil_update");

	prop = RNA_def_property(srna, "simplify_gpencil_remove_lines", PROP_BOOLEAN, PROP_NONE);
	RNA_def_property_boolean_sdna(prop, NULL, "simplify_gpencil", SIMPLIFY_GPENCIL_REMOVE_FILL_LINE);
	RNA_def_property_ui_text(prop, "Disable Lines", "Disable external lines of fill strokes");
	RNA_def_property_update(prop, NC_GPENCIL | ND_DATA, "rna_GPencil_update");

	prop = RNA_def_property(srna, "simplify_gpencil_view_modifier", PROP_BOOLEAN, PROP_NONE);
	RNA_def_property_boolean_sdna(prop, NULL, "simplify_gpencil", SIMPLIFY_GPENCIL_MODIFIER);
	RNA_def_property_ui_text(prop, "Disable Modifiers", "Do not apply modifiers in the viewport");
	RNA_def_property_update(prop, NC_GPENCIL | ND_DATA, "rna_GPencil_update");

	prop = RNA_def_property(srna, "simplify_gpencil_shader_fx", PROP_BOOLEAN, PROP_NONE);
	RNA_def_property_boolean_sdna(prop, NULL, "simplify_gpencil", SIMPLIFY_GPENCIL_FX);
	RNA_def_property_ui_text(prop, "Simplify Shaders", "Do not apply shader fx");
	RNA_def_property_update(prop, NC_GPENCIL | ND_DATA, "rna_GPencil_update");

	/* persistent data */
	prop = RNA_def_property(srna, "use_persistent_data", PROP_BOOLEAN, PROP_NONE);
	RNA_def_property_boolean_sdna(prop, NULL, "mode", R_PERSISTENT_DATA);
	RNA_def_property_ui_text(prop, "Persistent Data", "Keep render data around for faster re-renders");
	RNA_def_property_update(prop, 0, "rna_Scene_use_persistent_data_update");

	/* Freestyle line thickness options */
	prop = RNA_def_property(srna, "line_thickness_mode", PROP_ENUM, PROP_NONE);
	RNA_def_property_enum_sdna(prop, NULL, "line_thickness_mode");
	RNA_def_property_enum_items(prop, freestyle_thickness_items);
	RNA_def_property_ui_text(prop, "Line Thickness Mode", "Line thickness mode for Freestyle line drawing");
	RNA_def_property_update(prop, NC_SCENE | ND_RENDER_OPTIONS, "rna_Scene_freestyle_update");

	prop = RNA_def_property(srna, "line_thickness", PROP_FLOAT, PROP_PIXEL);
	RNA_def_property_float_sdna(prop, NULL, "unit_line_thickness");
	RNA_def_property_range(prop, 0.f, 10000.f);
	RNA_def_property_ui_text(prop, "Line Thickness", "Line thickness in pixels");
	RNA_def_property_update(prop, NC_SCENE | ND_RENDER_OPTIONS, "rna_Scene_freestyle_update");

	/* Bake Settings */
	prop = RNA_def_property(srna, "bake", PROP_POINTER, PROP_NONE);
	RNA_def_property_flag(prop, PROP_NEVER_NULL);
	RNA_def_property_pointer_sdna(prop, NULL, "bake");
	RNA_def_property_struct_type(prop, "BakeSettings");
	RNA_def_property_ui_text(prop, "Bake Data", "");

	/* Nestled Data  */
	/* *** Non-Animated *** */
	RNA_define_animate_sdna(false);
	rna_def_bake_data(brna);
	RNA_define_animate_sdna(true);

	/* *** Animated *** */

	/* Scene API */
	RNA_api_scene_render(srna);
}

/* scene.objects */
static void rna_def_scene_objects(BlenderRNA *brna, PropertyRNA *cprop)
{
	StructRNA *srna;

	RNA_def_property_srna(cprop, "SceneObjects");
	srna = RNA_def_struct(brna, "SceneObjects", NULL);
	RNA_def_struct_sdna(srna, "Scene");
	RNA_def_struct_ui_text(srna, "Scene Objects", "All the of scene objects");
}

/* scene.timeline_markers */
static void rna_def_timeline_markers(BlenderRNA *brna, PropertyRNA *cprop)
{
	StructRNA *srna;

	FunctionRNA *func;
	PropertyRNA *parm;

	RNA_def_property_srna(cprop, "TimelineMarkers");
	srna = RNA_def_struct(brna, "TimelineMarkers", NULL);
	RNA_def_struct_sdna(srna, "Scene");
	RNA_def_struct_ui_text(srna, "Timeline Markers", "Collection of timeline markers");

	func = RNA_def_function(srna, "new", "rna_TimeLine_add");
	RNA_def_function_ui_description(func, "Add a keyframe to the curve");
	parm = RNA_def_string(func, "name", "Marker", 0, "", "New name for the marker (not unique)");
	RNA_def_parameter_flags(parm, 0, PARM_REQUIRED);
	parm = RNA_def_int(func, "frame", 1, -MAXFRAME, MAXFRAME, "", "The frame for the new marker", -MAXFRAME, MAXFRAME);
	parm = RNA_def_pointer(func, "marker", "TimelineMarker", "", "Newly created timeline marker");
	RNA_def_function_return(func, parm);


	func = RNA_def_function(srna, "remove", "rna_TimeLine_remove");
	RNA_def_function_ui_description(func, "Remove a timeline marker");
	RNA_def_function_flag(func, FUNC_USE_REPORTS);
	parm = RNA_def_pointer(func, "marker", "TimelineMarker", "", "Timeline marker to remove");
	RNA_def_parameter_flags(parm, PROP_NEVER_NULL, PARM_REQUIRED | PARM_RNAPTR);
	RNA_def_parameter_clear_flags(parm, PROP_THICK_WRAP, 0);

	func = RNA_def_function(srna, "clear", "rna_TimeLine_clear");
	RNA_def_function_ui_description(func, "Remove all timeline markers");
}

/* scene.keying_sets */
static void rna_def_scene_keying_sets(BlenderRNA *brna, PropertyRNA *cprop)
{
	StructRNA *srna;
	PropertyRNA *prop;

	FunctionRNA *func;
	PropertyRNA *parm;

	RNA_def_property_srna(cprop, "KeyingSets");
	srna = RNA_def_struct(brna, "KeyingSets", NULL);
	RNA_def_struct_sdna(srna, "Scene");
	RNA_def_struct_ui_text(srna, "Keying Sets", "Scene keying sets");

	/* Add Keying Set */
	func = RNA_def_function(srna, "new", "rna_Scene_keying_set_new");
	RNA_def_function_ui_description(func, "Add a new Keying Set to Scene");
	RNA_def_function_flag(func, FUNC_USE_REPORTS);
	/* name */
	RNA_def_string(func, "idname", "KeyingSet", 64, "IDName", "Internal identifier of Keying Set");
	RNA_def_string(func, "name", "KeyingSet", 64, "Name", "User visible name of Keying Set");
	/* returns the new KeyingSet */
	parm = RNA_def_pointer(func, "keyingset", "KeyingSet", "", "Newly created Keying Set");
	RNA_def_function_return(func, parm);

	prop = RNA_def_property(srna, "active", PROP_POINTER, PROP_NONE);
	RNA_def_property_struct_type(prop, "KeyingSet");
	RNA_def_property_flag(prop, PROP_EDITABLE);
	RNA_def_property_pointer_funcs(prop, "rna_Scene_active_keying_set_get",
	                               "rna_Scene_active_keying_set_set", NULL, NULL);
	RNA_def_property_ui_text(prop, "Active Keying Set", "Active Keying Set used to insert/delete keyframes");
	RNA_def_property_update(prop, NC_SCENE | ND_KEYINGSET, NULL);

	prop = RNA_def_property(srna, "active_index", PROP_INT, PROP_NONE);
	RNA_def_property_int_sdna(prop, NULL, "active_keyingset");
	RNA_def_property_int_funcs(prop, "rna_Scene_active_keying_set_index_get",
	                           "rna_Scene_active_keying_set_index_set", NULL);
	RNA_def_property_ui_text(prop, "Active Keying Set Index",
	                         "Current Keying Set index (negative for 'builtin' and positive for 'absolute')");
	RNA_def_property_update(prop, NC_SCENE | ND_KEYINGSET, NULL);
}

static void rna_def_scene_keying_sets_all(BlenderRNA *brna, PropertyRNA *cprop)
{
	StructRNA *srna;
	PropertyRNA *prop;

	RNA_def_property_srna(cprop, "KeyingSetsAll");
	srna = RNA_def_struct(brna, "KeyingSetsAll", NULL);
	RNA_def_struct_sdna(srna, "Scene");
	RNA_def_struct_ui_text(srna, "Keying Sets All", "All available keying sets");

	/* NOTE: no add/remove available here, without screwing up this amalgamated list... */

	prop = RNA_def_property(srna, "active", PROP_POINTER, PROP_NONE);
	RNA_def_property_struct_type(prop, "KeyingSet");
	RNA_def_property_flag(prop, PROP_EDITABLE);
	RNA_def_property_pointer_funcs(prop, "rna_Scene_active_keying_set_get",
	                               "rna_Scene_active_keying_set_set", NULL, NULL);
	RNA_def_property_ui_text(prop, "Active Keying Set", "Active Keying Set used to insert/delete keyframes");
	RNA_def_property_update(prop, NC_SCENE | ND_KEYINGSET, NULL);

	prop = RNA_def_property(srna, "active_index", PROP_INT, PROP_NONE);
	RNA_def_property_int_sdna(prop, NULL, "active_keyingset");
	RNA_def_property_int_funcs(prop, "rna_Scene_active_keying_set_index_get",
	                           "rna_Scene_active_keying_set_index_set", NULL);
	RNA_def_property_ui_text(prop, "Active Keying Set Index",
	                         "Current Keying Set index (negative for 'builtin' and positive for 'absolute')");
	RNA_def_property_update(prop, NC_SCENE | ND_KEYINGSET, NULL);
}

/* Runtime property, used to remember uv indices, used only in UV stitch for now.
 */
static void rna_def_selected_uv_element(BlenderRNA *brna)
{
	StructRNA *srna;
	PropertyRNA *prop;

	srna = RNA_def_struct(brna, "SelectedUvElement", "PropertyGroup");
	RNA_def_struct_ui_text(srna, "Selected UV Element", "");

	/* store the index to the UV element selected */
	prop = RNA_def_property(srna, "element_index", PROP_INT, PROP_UNSIGNED);
	RNA_def_property_flag(prop, PROP_IDPROPERTY);
	RNA_def_property_ui_text(prop, "Element Index", "");

	prop = RNA_def_property(srna, "face_index", PROP_INT, PROP_UNSIGNED);
	RNA_def_property_flag(prop, PROP_IDPROPERTY);
	RNA_def_property_ui_text(prop, "Face Index", "");
}

static void rna_def_display_safe_areas(BlenderRNA *brna)
{
	StructRNA *srna;
	PropertyRNA *prop;

	static float default_title[2] = {0.035f, 0.035f};
	static float default_action[2] = {0.1f, 0.05f};

	static float default_title_center[2] = {0.175f, 0.05f};
	static float default_action_center[2] = {0.15f, 0.05f};

	srna = RNA_def_struct(brna, "DisplaySafeAreas", NULL);
	RNA_def_struct_ui_text(srna, "Safe Areas", "Safe Areas used in 3D view and the VSE");
	RNA_def_struct_sdna(srna, "DisplaySafeAreas");

	/* SAFE AREAS */
	prop = RNA_def_property(srna, "title", PROP_FLOAT, PROP_XYZ);
	RNA_def_property_float_sdna(prop, NULL, "title");
	RNA_def_property_array(prop, 2);
	RNA_def_property_range(prop, 0.0f, 1.0f);
	RNA_def_property_float_array_default(prop, default_title);
	RNA_def_property_ui_text(prop, "Title Safe Margins", "Safe area for text and graphics");
	RNA_def_property_update(prop, NC_SCENE | ND_DRAW_RENDER_VIEWPORT, NULL);

	prop = RNA_def_property(srna, "action", PROP_FLOAT, PROP_XYZ);
	RNA_def_property_float_sdna(prop, NULL, "action");
	RNA_def_property_array(prop, 2);
	RNA_def_property_float_array_default(prop, default_action);
	RNA_def_property_range(prop, 0.0f, 1.0f);
	RNA_def_property_ui_text(prop, "Action Safe Margins", "Safe area for general elements");
	RNA_def_property_update(prop, NC_SCENE | ND_DRAW_RENDER_VIEWPORT, NULL);

	prop = RNA_def_property(srna, "title_center", PROP_FLOAT, PROP_XYZ);
	RNA_def_property_float_sdna(prop, NULL, "title_center");
	RNA_def_property_array(prop, 2);
	RNA_def_property_float_array_default(prop, default_title_center);
	RNA_def_property_range(prop, 0.0f, 1.0f);
	RNA_def_property_ui_text(prop, "Center Title Safe Margins", "Safe area for text and graphics in a different aspect ratio");
	RNA_def_property_update(prop, NC_SCENE | ND_DRAW_RENDER_VIEWPORT, NULL);

	prop = RNA_def_property(srna, "action_center", PROP_FLOAT, PROP_XYZ);
	RNA_def_property_float_sdna(prop, NULL, "action_center");
	RNA_def_property_array(prop, 2);
	RNA_def_property_float_array_default(prop, default_action_center);
	RNA_def_property_range(prop, 0.0f, 1.0f);
	RNA_def_property_ui_text(prop, "Center Action Safe Margins", "Safe area for general elements in a different aspect ratio");
	RNA_def_property_update(prop, NC_SCENE | ND_DRAW_RENDER_VIEWPORT, NULL);
}

static void rna_def_scene_display(BlenderRNA *brna)
{
	StructRNA *srna;
	PropertyRNA *prop;

	static float default_light_direction[3] = {-M_SQRT1_3, -M_SQRT1_3, M_SQRT1_3};

	srna = RNA_def_struct(brna, "SceneDisplay", NULL);
	RNA_def_struct_ui_text(srna, "Scene Display", "Scene display settings for 3d viewport");
	RNA_def_struct_sdna(srna, "SceneDisplay");

	prop = RNA_def_property(srna, "light_direction", PROP_FLOAT, PROP_DIRECTION);
	RNA_def_property_float_sdna(prop, NULL, "light_direction");
	RNA_def_property_clear_flag(prop, PROP_ANIMATABLE);
	RNA_def_property_array(prop, 3);
	RNA_def_property_float_array_default(prop, default_light_direction);
	RNA_def_property_ui_text(prop, "Light Direction", "Direction of the light for shadows and highlights");
	RNA_def_property_update(prop, NC_SCENE | NA_EDITED, "rna_Scene_set_update");

	prop = RNA_def_property(srna, "shadow_shift", PROP_FLOAT, PROP_ANGLE);
	RNA_def_property_float_sdna(prop, NULL, "shadow_shift");
	RNA_def_property_float_default(prop, 0.1);
	RNA_def_property_ui_text(prop, "Shadow Shift", "Shadow termination angle");
	RNA_def_property_range(prop, 0.0f, 1.0f);
	RNA_def_property_ui_range(prop, 0.00f, 1.0f, 1, 2);
	RNA_def_property_clear_flag(prop, PROP_ANIMATABLE);
	RNA_def_property_update(prop, NC_SCENE | NA_EDITED, "rna_Scene_set_update");

	prop = RNA_def_property(srna, "matcap_ssao_distance", PROP_FLOAT, PROP_NONE);
	RNA_def_property_float_default(prop, 0.2f);
	RNA_def_property_ui_text(prop, "Distance", "Distance of object that contribute to the Cavity/Edge effect");
	RNA_def_property_range(prop, 0.0f, 100000.0f);
	RNA_def_property_ui_range(prop, 0.0f, 100.0f, 1, 3);

	prop = RNA_def_property(srna, "matcap_ssao_attenuation", PROP_FLOAT, PROP_NONE);
	RNA_def_property_float_default(prop, 1.0f);
	RNA_def_property_ui_text(prop, "Attenuation", "Attenuation constant");
	RNA_def_property_range(prop, 1.0f, 100000.0f);
	RNA_def_property_ui_range(prop, 1.0f, 100.0f, 1, 3);

	prop = RNA_def_property(srna, "matcap_ssao_samples", PROP_INT, PROP_NONE);
	RNA_def_property_int_default(prop, 16);
	RNA_def_property_ui_text(prop, "Samples", "Number of samples");
	RNA_def_property_range(prop, 1, 500);

	/* OpenGL render engine settings. */
	prop = RNA_def_property(srna, "shading", PROP_POINTER, PROP_NONE);
	RNA_def_property_ui_text(prop, "Shading Settings", "Shading settings for OpenGL render engine");
}

static void rna_def_scene_eevee(BlenderRNA *brna)
{
	StructRNA *srna;
	PropertyRNA *prop;

	static const EnumPropertyItem eevee_shadow_method_items[] = {
		{SHADOW_ESM, "ESM", 0, "ESM", "Exponential Shadow Mapping"},
		{SHADOW_VSM, "VSM", 0, "VSM", "Variance Shadow Mapping"},
		{0, NULL, 0, NULL, NULL}
	};

	static const EnumPropertyItem eevee_shadow_size_items[] = {
		{64, "64", 0, "64px", ""},
		{128, "128", 0, "128px", ""},
		{256, "256", 0, "256px", ""},
		{512, "512", 0, "512px", ""},
		{1024, "1024", 0, "1024px", ""},
		{2048, "2048", 0, "2048px", ""},
		{4096, "4096", 0, "4096px", ""},
		{0, NULL, 0, NULL, NULL}
	};

	static const EnumPropertyItem eevee_gi_visibility_size_items[] = {
		{8, "8", 0, "8px", ""},
		{16, "16", 0, "16px", ""},
		{32, "32", 0, "32px", ""},
		{64, "64", 0, "64px", ""},
		{0, NULL, 0, NULL, NULL}
	};

	static const EnumPropertyItem eevee_volumetric_tile_size_items[] = {
		{2, "2", 0, "2px", ""},
		{4, "4", 0, "4px", ""},
		{8, "8", 0, "8px", ""},
		{16, "16", 0, "16px", ""},
		{0, NULL, 0, NULL, NULL}
	};

	static float default_bloom_color[3] = {1.0f, 1.0f, 1.0f};

	srna = RNA_def_struct(brna, "SceneEEVEE", NULL);
	RNA_def_struct_path_func(srna, "rna_SceneEEVEE_path");
	RNA_def_struct_ui_text(srna, "Scene Display", "Scene display settings for 3d viewport");

	/* Indirect Lighting */
	prop = RNA_def_property(srna, "gi_diffuse_bounces", PROP_INT, PROP_NONE);
	RNA_def_property_int_default(prop, 3);
	RNA_def_property_ui_text(prop, "Diffuse Bounces", "Number of time the light is reinjected inside light grids, "
	                         "0 disable indirect diffuse light");
	RNA_def_property_range(prop, 0, INT_MAX);
	RNA_def_property_override_flag(prop, PROPOVERRIDE_OVERRIDABLE_STATIC);

	prop = RNA_def_property(srna, "gi_cubemap_resolution", PROP_ENUM, PROP_NONE);
	RNA_def_property_enum_items(prop, eevee_shadow_size_items);
	RNA_def_property_enum_default(prop, 512);
	RNA_def_property_ui_text(prop, "Cubemap Size", "Size of every cubemaps");
	RNA_def_property_override_flag(prop, PROPOVERRIDE_OVERRIDABLE_STATIC);

	prop = RNA_def_property(srna, "gi_visibility_resolution", PROP_ENUM, PROP_NONE);
	RNA_def_property_enum_items(prop, eevee_gi_visibility_size_items);
	RNA_def_property_enum_default(prop, 32);
	RNA_def_property_ui_text(prop, "Irradiance Visibility Size",
	                         "Size of the shadow map applied to each irradiance sample");
	RNA_def_property_override_flag(prop, PROPOVERRIDE_OVERRIDABLE_STATIC);

	prop = RNA_def_property(srna, "gi_show_irradiance", PROP_BOOLEAN, PROP_NONE);
	RNA_def_property_boolean_sdna(prop, NULL, "flag", SCE_EEVEE_SHOW_IRRADIANCE);
	RNA_def_property_boolean_default(prop, 0);
	RNA_def_property_ui_text(prop, "Show Irradiance Cache", "Display irradiance samples in the viewport");
	RNA_def_property_override_flag(prop, PROPOVERRIDE_OVERRIDABLE_STATIC);

	prop = RNA_def_property(srna, "gi_show_cubemaps", PROP_BOOLEAN, PROP_NONE);
	RNA_def_property_boolean_sdna(prop, NULL, "flag", SCE_EEVEE_SHOW_CUBEMAPS);
	RNA_def_property_boolean_default(prop, 0);
	RNA_def_property_ui_text(prop, "Show Cubemap Cache", "Display captured cubemaps in the viewport");
	RNA_def_property_override_flag(prop, PROPOVERRIDE_OVERRIDABLE_STATIC);

	prop = RNA_def_property(srna, "gi_irradiance_display_size", PROP_FLOAT, PROP_NONE);
	RNA_def_property_float_sdna(prop, NULL, "gi_irradiance_draw_size");
	RNA_def_property_range(prop, 0.05f, 10.0f);
	RNA_def_property_float_default(prop, 0.1f);
	RNA_def_property_ui_text(prop, "Irradiance Display Size", "Size of the irradiance sample spheres to debug captured light");

	prop = RNA_def_property(srna, "gi_cubemap_display_size", PROP_FLOAT, PROP_NONE);
	RNA_def_property_float_sdna(prop, NULL, "gi_cubemap_draw_size");
	RNA_def_property_range(prop, 0.05f, 10.0f);
	RNA_def_property_float_default(prop, 0.3f);
	RNA_def_property_ui_text(prop, "Cubemap Display Size", "Size of the cubemap spheres to debug captured light");

	prop = RNA_def_property(srna, "gi_auto_bake", PROP_BOOLEAN, PROP_NONE);
	RNA_def_property_boolean_sdna(prop, NULL, "flag", SCE_EEVEE_GI_AUTOBAKE);
	RNA_def_property_boolean_default(prop, 0);
	RNA_def_property_ui_text(prop, "Auto Bake", "Auto bake indirect lighting when editing probes");

	prop = RNA_def_property(srna, "gi_cache_info", PROP_STRING, PROP_NONE);
	RNA_def_property_string_sdna(prop, NULL, "light_cache_info");
	RNA_def_property_clear_flag(prop, PROP_EDITABLE);
	RNA_def_property_ui_text(prop, "Light Cache Info", "Info on current cache status");

	/* Temporal Anti-Aliasing (super sampling) */
	prop = RNA_def_property(srna, "taa_samples", PROP_INT, PROP_NONE);
	RNA_def_property_int_default(prop, 16);
	RNA_def_property_ui_text(prop, "Viewport Samples", "Number of samples, unlimited if 0");
	RNA_def_property_range(prop, 0, INT_MAX);
	RNA_def_property_override_flag(prop, PROPOVERRIDE_OVERRIDABLE_STATIC);

	prop = RNA_def_property(srna, "taa_render_samples", PROP_INT, PROP_NONE);
	RNA_def_property_int_default(prop, 64);
	RNA_def_property_ui_text(prop, "Render Samples", "Number of samples per pixels for rendering");
	RNA_def_property_range(prop, 1, INT_MAX);
	RNA_def_property_override_flag(prop, PROPOVERRIDE_OVERRIDABLE_STATIC);

	prop = RNA_def_property(srna, "use_taa_reprojection", PROP_BOOLEAN, PROP_NONE);
	RNA_def_property_boolean_sdna(prop, NULL, "flag", SCE_EEVEE_TAA_REPROJECTION);
	RNA_def_property_boolean_default(prop, 1);
	RNA_def_property_ui_text(prop, "Viewport Denoising", "Denoise image using temporal reprojection "
	                         "(can leave some ghosting)");
	RNA_def_property_override_flag(prop, PROPOVERRIDE_OVERRIDABLE_STATIC);

	/* Screen Space Subsurface Scattering */
	prop = RNA_def_property(srna, "use_sss", PROP_BOOLEAN, PROP_NONE);
	RNA_def_property_boolean_sdna(prop, NULL, "flag", SCE_EEVEE_SSS_ENABLED);
	RNA_def_property_boolean_default(prop, 0);
	RNA_def_property_ui_text(prop, "Subsurface Scattering", "Enable screen space subsurface scattering");
	RNA_def_property_override_flag(prop, PROPOVERRIDE_OVERRIDABLE_STATIC);

	prop = RNA_def_property(srna, "sss_samples", PROP_INT, PROP_NONE);
	RNA_def_property_int_default(prop, 7);
	RNA_def_property_ui_text(prop, "Samples", "Number of samples to compute the scattering effect");
	RNA_def_property_range(prop, 1, 32);
	RNA_def_property_override_flag(prop, PROPOVERRIDE_OVERRIDABLE_STATIC);

	prop = RNA_def_property(srna, "sss_jitter_threshold", PROP_FLOAT, PROP_FACTOR);
	RNA_def_property_float_default(prop, 0.3f);
	RNA_def_property_ui_text(prop, "Jitter Threshold", "Rotate samples that are below this threshold");
	RNA_def_property_range(prop, 0.0f, 1.0f);
	RNA_def_property_override_flag(prop, PROPOVERRIDE_OVERRIDABLE_STATIC);

	prop = RNA_def_property(srna, "use_sss_separate_albedo", PROP_BOOLEAN, PROP_NONE);
	RNA_def_property_boolean_sdna(prop, NULL, "flag", SCE_EEVEE_SSS_SEPARATE_ALBEDO);
	RNA_def_property_boolean_default(prop, 0);
	RNA_def_property_ui_text(prop, "Separate Albedo", "Avoid albedo being blurred by the subsurface scattering "
	                         "but uses more video memory");
	RNA_def_property_override_flag(prop, PROPOVERRIDE_OVERRIDABLE_STATIC);

	/* Screen Space Reflection */
	prop = RNA_def_property(srna, "use_ssr", PROP_BOOLEAN, PROP_NONE);
	RNA_def_property_boolean_sdna(prop, NULL, "flag", SCE_EEVEE_SSR_ENABLED);
	RNA_def_property_boolean_default(prop, 0);
	RNA_def_property_ui_text(prop, "Screen Space Reflections", "Enable screen space reflection");
	RNA_def_property_override_flag(prop, PROPOVERRIDE_OVERRIDABLE_STATIC);

	prop = RNA_def_property(srna, "use_ssr_refraction", PROP_BOOLEAN, PROP_NONE);
	RNA_def_property_boolean_sdna(prop, NULL, "flag", SCE_EEVEE_SSR_REFRACTION);
	RNA_def_property_boolean_default(prop, 0);
	RNA_def_property_ui_text(prop, "Screen Space Refractions", "Enable screen space Refractions");
	RNA_def_property_override_flag(prop, PROPOVERRIDE_OVERRIDABLE_STATIC);

	prop = RNA_def_property(srna, "use_ssr_halfres", PROP_BOOLEAN, PROP_NONE);
	RNA_def_property_boolean_sdna(prop, NULL, "flag", SCE_EEVEE_SSR_HALF_RESOLUTION);
	RNA_def_property_boolean_default(prop, 1);
	RNA_def_property_ui_text(prop, "Half Res Trace", "Raytrace at a lower resolution");
	RNA_def_property_override_flag(prop, PROPOVERRIDE_OVERRIDABLE_STATIC);

	prop = RNA_def_property(srna, "ssr_quality", PROP_FLOAT, PROP_FACTOR);
	RNA_def_property_float_default(prop, 0.25f);
	RNA_def_property_ui_text(prop, "Trace Precision", "Precision of the screen space raytracing");
	RNA_def_property_range(prop, 0.0f, 1.0f);
	RNA_def_property_override_flag(prop, PROPOVERRIDE_OVERRIDABLE_STATIC);

	prop = RNA_def_property(srna, "ssr_max_roughness", PROP_FLOAT, PROP_FACTOR);
	RNA_def_property_float_default(prop, 0.5f);
	RNA_def_property_ui_text(prop, "Max Roughness", "Do not raytrace reflections for roughness above this value");
	RNA_def_property_range(prop, 0.0f, 1.0f);
	RNA_def_property_override_flag(prop, PROPOVERRIDE_OVERRIDABLE_STATIC);

	prop = RNA_def_property(srna, "ssr_thickness", PROP_FLOAT, PROP_DISTANCE);
	RNA_def_property_float_default(prop, 0.2f);
	RNA_def_property_ui_text(prop, "Thickness", "Pixel thickness used to detect intersection");
	RNA_def_property_range(prop, 1e-6f, FLT_MAX);
	RNA_def_property_ui_range(prop, 0.001f, FLT_MAX, 5, 3);
	RNA_def_property_override_flag(prop, PROPOVERRIDE_OVERRIDABLE_STATIC);

	prop = RNA_def_property(srna, "ssr_border_fade", PROP_FLOAT, PROP_FACTOR);
	RNA_def_property_float_default(prop, 0.075f);
	RNA_def_property_ui_text(prop, "Edge Fading", "Screen percentage used to fade the SSR");
	RNA_def_property_range(prop, 0.0f, 0.5f);
	RNA_def_property_override_flag(prop, PROPOVERRIDE_OVERRIDABLE_STATIC);

	prop = RNA_def_property(srna, "ssr_firefly_fac", PROP_FLOAT, PROP_NONE);
	RNA_def_property_float_default(prop, 10.0f);
	RNA_def_property_ui_text(prop, "Clamp", "Clamp pixel intensity to remove noise (0 to disabled)");
	RNA_def_property_range(prop, 0.0f, FLT_MAX);
	RNA_def_property_override_flag(prop, PROPOVERRIDE_OVERRIDABLE_STATIC);

	/* Volumetrics */
	prop = RNA_def_property(srna, "use_volumetric", PROP_BOOLEAN, PROP_NONE);
	RNA_def_property_boolean_sdna(prop, NULL, "flag", SCE_EEVEE_VOLUMETRIC_ENABLED);
	RNA_def_property_boolean_default(prop, 0);
	RNA_def_property_ui_text(prop, "Volumetrics", "Enable scattering and absorbance of volumetric material");
	RNA_def_property_override_flag(prop, PROPOVERRIDE_OVERRIDABLE_STATIC);

	prop = RNA_def_property(srna, "volumetric_start", PROP_FLOAT, PROP_DISTANCE);
	RNA_def_property_float_default(prop, 0.1f);
	RNA_def_property_ui_text(prop, "Start", "Start distance of the volumetric effect");
	RNA_def_property_range(prop, 1e-6f, FLT_MAX);
	RNA_def_property_ui_range(prop, 0.001f, FLT_MAX, 10, 3);
	RNA_def_property_override_flag(prop, PROPOVERRIDE_OVERRIDABLE_STATIC);

	prop = RNA_def_property(srna, "volumetric_end", PROP_FLOAT, PROP_DISTANCE);
	RNA_def_property_float_default(prop, 100.0f);
	RNA_def_property_ui_text(prop, "End", "End distance of the volumetric effect");
	RNA_def_property_range(prop, 1e-6f, FLT_MAX);
	RNA_def_property_ui_range(prop, 0.001f, FLT_MAX, 10, 3);
	RNA_def_property_override_flag(prop, PROPOVERRIDE_OVERRIDABLE_STATIC);

	prop = RNA_def_property(srna, "volumetric_tile_size", PROP_ENUM, PROP_NONE);
	RNA_def_property_enum_default(prop, 8);
	RNA_def_property_enum_items(prop, eevee_volumetric_tile_size_items);
	RNA_def_property_ui_text(prop, "Tile Size", "Control the quality of the volumetric effects "
	                         "(lower size increase vram usage and quality)");
	RNA_def_property_override_flag(prop, PROPOVERRIDE_OVERRIDABLE_STATIC);

	prop = RNA_def_property(srna, "volumetric_samples", PROP_INT, PROP_NONE);
	RNA_def_property_int_default(prop, 64);
	RNA_def_property_ui_text(prop, "Samples", "Number of samples to compute volumetric effects");
	RNA_def_property_range(prop, 1, 256);
	RNA_def_property_override_flag(prop, PROPOVERRIDE_OVERRIDABLE_STATIC);

	prop = RNA_def_property(srna, "volumetric_sample_distribution", PROP_FLOAT, PROP_FACTOR);
	RNA_def_property_float_default(prop, 0.8f);
	RNA_def_property_ui_text(prop, "Exponential Sampling", "Distribute more samples closer to the camera");
	RNA_def_property_override_flag(prop, PROPOVERRIDE_OVERRIDABLE_STATIC);

	prop = RNA_def_property(srna, "use_volumetric_lights", PROP_BOOLEAN, PROP_NONE);
	RNA_def_property_boolean_sdna(prop, NULL, "flag", SCE_EEVEE_VOLUMETRIC_LIGHTS);
	RNA_def_property_boolean_default(prop, 1);
	RNA_def_property_ui_text(prop, "Volumetric Lighting", "Enable scene light interactions with volumetrics");
	RNA_def_property_override_flag(prop, PROPOVERRIDE_OVERRIDABLE_STATIC);

	prop = RNA_def_property(srna, "volumetric_light_clamp", PROP_FLOAT, PROP_NONE);
	RNA_def_property_float_default(prop, 0.0f);
	RNA_def_property_range(prop, 0.0f, FLT_MAX);
	RNA_def_property_ui_text(prop, "Clamp", "Maximum light contribution, reducing noise");
	RNA_def_property_override_flag(prop, PROPOVERRIDE_OVERRIDABLE_STATIC);

	prop = RNA_def_property(srna, "use_volumetric_shadows", PROP_BOOLEAN, PROP_NONE);
	RNA_def_property_boolean_sdna(prop, NULL, "flag", SCE_EEVEE_VOLUMETRIC_SHADOWS);
	RNA_def_property_boolean_default(prop, 0);
	RNA_def_property_ui_text(prop, "Volumetric Shadows", "Generate shadows from volumetric material (Very expensive)");
	RNA_def_property_override_flag(prop, PROPOVERRIDE_OVERRIDABLE_STATIC);

	prop = RNA_def_property(srna, "volumetric_shadow_samples", PROP_INT, PROP_NONE);
	RNA_def_property_int_default(prop, 16);
	RNA_def_property_range(prop, 1, 128);
	RNA_def_property_ui_text(prop, "Volumetric Shadow Samples", "Number of samples to compute volumetric shadowing");
	RNA_def_property_override_flag(prop, PROPOVERRIDE_OVERRIDABLE_STATIC);

	/* Ambient Occlusion */
	prop = RNA_def_property(srna, "use_gtao", PROP_BOOLEAN, PROP_NONE);
	RNA_def_property_boolean_sdna(prop, NULL, "flag", SCE_EEVEE_GTAO_ENABLED);
	RNA_def_property_boolean_default(prop, 0);
	RNA_def_property_ui_text(prop, "Ambient Occlusion", "Enable ambient occlusion to simulate medium scale indirect shadowing");
	RNA_def_property_override_flag(prop, PROPOVERRIDE_OVERRIDABLE_STATIC);

	prop = RNA_def_property(srna, "use_gtao_bent_normals", PROP_BOOLEAN, PROP_NONE);
	RNA_def_property_boolean_sdna(prop, NULL, "flag", SCE_EEVEE_GTAO_BENT_NORMALS);
	RNA_def_property_boolean_default(prop, 1);
	RNA_def_property_ui_text(prop, "Bent Normals", "Compute main non occluded direction to sample the environment");
	RNA_def_property_override_flag(prop, PROPOVERRIDE_OVERRIDABLE_STATIC);

	prop = RNA_def_property(srna, "use_gtao_bounce", PROP_BOOLEAN, PROP_NONE);
	RNA_def_property_boolean_sdna(prop, NULL, "flag", SCE_EEVEE_GTAO_BOUNCE);
	RNA_def_property_boolean_default(prop, 1);
	RNA_def_property_ui_text(prop, "Bounces Approximation", "An approximation to simulate light bounces "
	                         "giving less occlusion on brighter objects");
	RNA_def_property_override_flag(prop, PROPOVERRIDE_OVERRIDABLE_STATIC);

	prop = RNA_def_property(srna, "gtao_factor", PROP_FLOAT, PROP_FACTOR);
	RNA_def_property_float_default(prop, 1.0f);
	RNA_def_property_ui_text(prop, "Factor", "Factor for ambient occlusion blending");
	RNA_def_property_range(prop, 0.0f, FLT_MAX);
	RNA_def_property_ui_range(prop, 0.0f, 1.0f, 0.1f, 2);
	RNA_def_property_override_flag(prop, PROPOVERRIDE_OVERRIDABLE_STATIC);

	prop = RNA_def_property(srna, "gtao_quality", PROP_FLOAT, PROP_FACTOR);
	RNA_def_property_float_default(prop, 0.25f);
	RNA_def_property_ui_text(prop, "Trace Precision", "Precision of the horizon search");
	RNA_def_property_range(prop, 0.0f, 1.0f);
	RNA_def_property_override_flag(prop, PROPOVERRIDE_OVERRIDABLE_STATIC);

	prop = RNA_def_property(srna, "gtao_distance", PROP_FLOAT, PROP_DISTANCE);
	RNA_def_property_float_default(prop, 0.2f);
	RNA_def_property_ui_text(prop, "Distance", "Distance of object that contribute to the ambient occlusion effect");
	RNA_def_property_range(prop, 0.0f, 100000.0f);
	RNA_def_property_ui_range(prop, 0.0f, 100.0f, 1, 3);
	RNA_def_property_override_flag(prop, PROPOVERRIDE_OVERRIDABLE_STATIC);

	/* Depth of Field */
	prop = RNA_def_property(srna, "use_dof", PROP_BOOLEAN, PROP_NONE);
	RNA_def_property_boolean_sdna(prop, NULL, "flag", SCE_EEVEE_DOF_ENABLED);
	RNA_def_property_boolean_default(prop, 0);
	RNA_def_property_ui_text(prop, "Depth of Field", "Enable depth of field using the values from the active camera");
	RNA_def_property_override_flag(prop, PROPOVERRIDE_OVERRIDABLE_STATIC);

	prop = RNA_def_property(srna, "bokeh_max_size", PROP_FLOAT, PROP_FACTOR);
	RNA_def_property_float_default(prop, 100.0f);
	RNA_def_property_ui_text(prop, "Max Size", "Max size of the bokeh shape for the depth of field (lower is faster)");
	RNA_def_property_range(prop, 0.0f, 2000.0f);
	RNA_def_property_ui_range(prop, 2.0f, 200.0f, 1, 3);
	RNA_def_property_override_flag(prop, PROPOVERRIDE_OVERRIDABLE_STATIC);

	prop = RNA_def_property(srna, "bokeh_threshold", PROP_FLOAT, PROP_FACTOR);
	RNA_def_property_float_default(prop, 1.0f);
	RNA_def_property_ui_text(prop, "Sprite Threshold", "Brightness threshold for using sprite base depth of field");
	RNA_def_property_range(prop, 0.0f, 100000.0f);
	RNA_def_property_ui_range(prop, 0.0f, 10.0f, 1, 3);
	RNA_def_property_override_flag(prop, PROPOVERRIDE_OVERRIDABLE_STATIC);

	/* Bloom */
	prop = RNA_def_property(srna, "use_bloom", PROP_BOOLEAN, PROP_NONE);
	RNA_def_property_boolean_sdna(prop, NULL, "flag", SCE_EEVEE_BLOOM_ENABLED);
	RNA_def_property_boolean_default(prop, 0);
	RNA_def_property_ui_text(prop, "Bloom", "High brightness pixels generate a glowing effect");
	RNA_def_property_override_flag(prop, PROPOVERRIDE_OVERRIDABLE_STATIC);

	prop = RNA_def_property(srna, "bloom_threshold", PROP_FLOAT, PROP_FACTOR);
	RNA_def_property_float_default(prop, 0.8f);
	RNA_def_property_ui_text(prop, "Threshold", "Filters out pixels under this level of brightness");
	RNA_def_property_range(prop, 0.0f, 100000.0f);
	RNA_def_property_ui_range(prop, 0.0f, 10.0f, 1, 3);
	RNA_def_property_override_flag(prop, PROPOVERRIDE_OVERRIDABLE_STATIC);

	prop = RNA_def_property(srna, "bloom_color", PROP_FLOAT, PROP_COLOR);
	RNA_def_property_float_array_default(prop, default_bloom_color);
	RNA_def_property_array(prop, 3);
	RNA_def_property_ui_text(prop, "Color", "Color applied to the bloom effect");
	RNA_def_property_override_flag(prop, PROPOVERRIDE_OVERRIDABLE_STATIC);

	prop = RNA_def_property(srna, "bloom_knee", PROP_FLOAT, PROP_FACTOR);
	RNA_def_property_float_default(prop, 0.5f);
	RNA_def_property_ui_text(prop, "Knee", "Makes transition between under/over-threshold gradual");
	RNA_def_property_range(prop, 0.0f, 1.0f);
	RNA_def_property_override_flag(prop, PROPOVERRIDE_OVERRIDABLE_STATIC);

	prop = RNA_def_property(srna, "bloom_radius", PROP_FLOAT, PROP_FACTOR);
	RNA_def_property_float_default(prop, 6.5f);
	RNA_def_property_ui_text(prop, "Radius", "Bloom spread distance");
	RNA_def_property_range(prop, 0.0f, 100.0f);
	RNA_def_property_ui_range(prop, 0.0f, 10.0f, 1, 3);
	RNA_def_property_override_flag(prop, PROPOVERRIDE_OVERRIDABLE_STATIC);

	prop = RNA_def_property(srna, "bloom_clamp", PROP_FLOAT, PROP_FACTOR);
	RNA_def_property_float_default(prop, 1.0f);
	RNA_def_property_ui_text(prop, "Clamp", "Maximum intensity a bloom pixel can have");
	RNA_def_property_range(prop, 0.0f, 1000.0f);
	RNA_def_property_ui_range(prop, 0.0f, 10.0f, 1, 3);
	RNA_def_property_override_flag(prop, PROPOVERRIDE_OVERRIDABLE_STATIC);

	prop = RNA_def_property(srna, "bloom_intensity", PROP_FLOAT, PROP_UNSIGNED);
	RNA_def_property_float_default(prop, 0.8f);
	RNA_def_property_ui_text(prop, "Intensity", "Blend factor");
	RNA_def_property_range(prop, 0.0f, 10000.0f);
	RNA_def_property_ui_range(prop, 0.0f, 10.0f, 1, 3);
	RNA_def_property_override_flag(prop, PROPOVERRIDE_OVERRIDABLE_STATIC);

	/* Motion blur */
	prop = RNA_def_property(srna, "use_motion_blur", PROP_BOOLEAN, PROP_NONE);
	RNA_def_property_boolean_sdna(prop, NULL, "flag", SCE_EEVEE_MOTION_BLUR_ENABLED);
	RNA_def_property_boolean_default(prop, 0);
	RNA_def_property_ui_text(prop, "Motion Blur", "Enable motion blur effect (only in camera view)");
	RNA_def_property_override_flag(prop, PROPOVERRIDE_OVERRIDABLE_STATIC);

	prop = RNA_def_property(srna, "motion_blur_samples", PROP_INT, PROP_UNSIGNED);
	RNA_def_property_int_default(prop, 8);
	RNA_def_property_ui_text(prop, "Samples", "Number of samples to take with motion blur");
	RNA_def_property_range(prop, 1, 64);
	RNA_def_property_override_flag(prop, PROPOVERRIDE_OVERRIDABLE_STATIC);

	prop = RNA_def_property(srna, "motion_blur_shutter", PROP_FLOAT, PROP_UNSIGNED);
	RNA_def_property_float_default(prop, 1.0f);
	RNA_def_property_ui_text(prop, "Shutter", "Time taken in frames between shutter open and close");
	RNA_def_property_ui_range(prop, 0.01f, 2.0f, 1, 2);
	RNA_def_property_override_flag(prop, PROPOVERRIDE_OVERRIDABLE_STATIC);

	/* Shadows */
	prop = RNA_def_property(srna, "shadow_method", PROP_ENUM, PROP_NONE);
	RNA_def_property_enum_default(prop, SHADOW_ESM);
	RNA_def_property_enum_items(prop, eevee_shadow_method_items);
	RNA_def_property_ui_text(prop, "Method", "Technique use to compute the shadows");
	RNA_def_property_override_flag(prop, PROPOVERRIDE_OVERRIDABLE_STATIC);

	prop = RNA_def_property(srna, "shadow_cube_size", PROP_ENUM, PROP_NONE);
	RNA_def_property_enum_default(prop, 512);
	RNA_def_property_enum_items(prop, eevee_shadow_size_items);
	RNA_def_property_ui_text(prop, "Cube Shadows Resolution", "Size of point and area light shadow maps");
	RNA_def_property_override_flag(prop, PROPOVERRIDE_OVERRIDABLE_STATIC);

	prop = RNA_def_property(srna, "shadow_cascade_size", PROP_ENUM, PROP_NONE);
	RNA_def_property_enum_default(prop, 1024);
	RNA_def_property_enum_items(prop, eevee_shadow_size_items);
	RNA_def_property_ui_text(prop, "Directional Shadows Resolution", "Size of sun light shadow maps");
	RNA_def_property_override_flag(prop, PROPOVERRIDE_OVERRIDABLE_STATIC);

	prop = RNA_def_property(srna, "use_shadow_high_bitdepth", PROP_BOOLEAN, PROP_NONE);
	RNA_def_property_boolean_sdna(prop, NULL, "flag", SCE_EEVEE_SHADOW_HIGH_BITDEPTH);
	RNA_def_property_boolean_default(prop, 0);
	RNA_def_property_ui_text(prop, "High Bitdepth", "Use 32bit shadows");
	RNA_def_property_override_flag(prop, PROPOVERRIDE_OVERRIDABLE_STATIC);
}

static void rna_def_scene_lanpr(BlenderRNA *brna)
{
	StructRNA *srna;
	PropertyRNA *prop;

	static const EnumPropertyItem DEBUG_rna_enum_lanpr_reload[] = {
		{0, "IDLE", 0, "Idle", "Idle"},
		{1, "RELOAD", 0, "RELOAD", "Force reload the scene"},
		{0, NULL, 0, NULL, NULL}
	};

	static const EnumPropertyItem rna_enum_lanpr_master_mode[] = {
		{LANPR_MASTER_MODE_SOFTWARE, "SOFTWARE", 0, "Software", "Software edge calculation" },
		{LANPR_MASTER_MODE_DPIX, "DPIX", 0, "DPIX", "DPIX GPU edge calculation"},
		{LANPR_MASTER_MODE_SNAKE, "SNAKE", 0, "Snake", "Image filter and GPU tracing method"},
		{0, NULL, 0, NULL, NULL}
	};

	static const EnumPropertyItem rna_enum_lanpr_enable_post_processing[] = {
		{LANPR_POST_PROCESSING_DISABLED, "DISABLED", 0, "Disabled", "LANPR does not compute anything"},
		{LANPR_POST_PROCESSING_ENABLED, "ENABLED", 0, "Enabled", "LANPR will compute feature lines in image post processing"},
		{0, NULL, 0, NULL, NULL}
	};

	static const EnumPropertyItem rna_enum_lanpr_display_thinning_result[] = {
		{LANPR_POST_PROCESSING_DISABLED, "DISABLED", 0, "Edge Detection", "Display edge detector result"},
		{LANPR_POST_PROCESSING_ENABLED, "ENABLED", 0, "Thinning", "Apply thinning filters for vector usage"},
		{0, NULL, 0, NULL, NULL}
	};

	static const EnumPropertyItem rna_enum_lanpr_use_same_taper[] = {
		{LANPR_USE_DIFFERENT_TAPER, "DISABLED", 0, "Different", "Use different taper value"},
		{LANPR_USE_SAME_TAPER, "ENABLED", 0, "Same", "Use same taper value for both sides of the line"},
		{0, NULL, 0, NULL, NULL}
	};

	static const EnumPropertyItem rna_enum_lanpr_enable_tip_extend[] = {
		{LANPR_DISABLE_TIP_EXTEND, "DISABLED", 0, "Disable", "Do not extend curve tips"},
		{LANPR_ENABLE_TIP_EXTEND, "ENABLED", 0, "Enable", "Extend curve tips to a user specified length"},
		{0, NULL, 0, NULL, NULL}
	};

	srna = RNA_def_struct(brna, "SceneLANPR", NULL);
	RNA_def_struct_sdna(srna, "SceneLANPR");
	RNA_def_struct_ui_text(srna, "Scene LANPR Config", "LANPR global config");


	prop = RNA_def_property(srna, "reloaded", PROP_ENUM, PROP_NONE);
	RNA_def_property_enum_items(prop, DEBUG_rna_enum_lanpr_reload);
	RNA_def_property_enum_default(prop, 0);
	RNA_def_property_ui_text(prop, "Reload", "Reload the scene");
	RNA_def_property_flag(prop, PROP_EDITABLE);
	RNA_def_property_update(prop, NC_SCENE, NULL);


	prop = RNA_def_property(srna, "master_mode", PROP_ENUM, PROP_NONE);
	RNA_def_property_enum_items(prop, rna_enum_lanpr_master_mode);
	RNA_def_property_enum_default(prop, LANPR_MASTER_MODE_DPIX);
	RNA_def_property_ui_text(prop, "Master Mode", "Choose calculation mode for NPR Line");
	RNA_def_property_flag(prop, PROP_EDITABLE);
	RNA_def_property_update(prop, NC_SCENE, NULL);

	prop = RNA_def_property(srna, "enable_vector_trace", PROP_ENUM, PROP_NONE);
	RNA_def_property_enum_items(prop, rna_enum_lanpr_enable_post_processing);
	RNA_def_property_enum_default(prop, LANPR_POST_PROCESSING_DISABLED);
	RNA_def_property_ui_text(prop, "Enable Post Processing", "Draw image post processing line or not");
	RNA_def_property_flag(prop, PROP_EDITABLE);
	RNA_def_property_update(prop, NC_SCENE, NULL);

	prop = RNA_def_property(srna, "display_thinning_result", PROP_ENUM, PROP_NONE);
	RNA_def_property_enum_items(prop, rna_enum_lanpr_display_thinning_result);
	RNA_def_property_enum_default(prop, LANPR_POST_PROCESSING_DISABLED);
	RNA_def_property_ui_text(prop, "Display", "Display mode");
	RNA_def_property_flag(prop, PROP_EDITABLE);
	RNA_def_property_update(prop, NC_SCENE, NULL);

	prop = RNA_def_property(srna, "depth_clamp", PROP_FLOAT, PROP_PERCENTAGE);
	RNA_def_property_float_default(prop, 0.001f);
	RNA_def_property_ui_text(prop, "Depth Clamp", "Depth clamp value for edge extraction");
	RNA_def_property_ui_range(prop, 0.0, 0.01, 0.0001, 5);
	RNA_def_property_flag(prop, PROP_EDITABLE);
	RNA_def_property_update(prop, NC_SCENE, NULL);

	prop = RNA_def_property(srna, "depth_strength", PROP_FLOAT, PROP_PERCENTAGE);
	RNA_def_property_float_default(prop, 800);
	RNA_def_property_ui_text(prop, "Depth Strength", "Depth strength value for edge extraction");
	RNA_def_property_ui_range(prop, 0, 1000, 10, 2);
	RNA_def_property_flag(prop, PROP_EDITABLE);
	RNA_def_property_update(prop, NC_SCENE, NULL);

	prop = RNA_def_property(srna, "normal_clamp", PROP_FLOAT, PROP_PERCENTAGE);
	RNA_def_property_float_default(prop, 2);
	RNA_def_property_ui_text(prop, "Normal Clamp", "Normal clamp value for edge extraction");
	RNA_def_property_ui_range(prop, 0, 5, 0.1, 2);
	RNA_def_property_flag(prop, PROP_EDITABLE);
	RNA_def_property_update(prop, NC_SCENE, NULL);

	prop = RNA_def_property(srna, "normal_strength", PROP_FLOAT, PROP_PERCENTAGE);
	RNA_def_property_float_default(prop, 10);
	RNA_def_property_ui_text(prop, "Normal Strength", "Normal strength value for edge extraction");
	RNA_def_property_ui_range(prop, 0, 20, 1, 2);
	RNA_def_property_flag(prop, PROP_EDITABLE);
	RNA_def_property_update(prop, NC_SCENE, NULL);

	prop = RNA_def_property(srna, "line_thickness", PROP_FLOAT, PROP_NONE);
	RNA_def_property_float_default(prop, 2.0f);
	RNA_def_property_ui_text(prop, "Line Thickness", "Thickness of extracted line");
	RNA_def_property_ui_range(prop, 0.01f, 10.0f, 0.1, 2);
	RNA_def_property_flag(prop, PROP_EDITABLE);
	RNA_def_property_update(prop, NC_SCENE, NULL);

	prop = RNA_def_property(srna, "depth_width_influence", PROP_FLOAT, PROP_PERCENTAGE);
	RNA_def_property_float_default(prop, 0.3f);
	RNA_def_property_ui_text(prop, "Width Influence", "Use camera distance to control line width.");
	RNA_def_property_ui_range(prop, 0.0f, 1.0f, 0.05, 2);
	RNA_def_property_flag(prop, PROP_EDITABLE);
	RNA_def_property_update(prop, NC_SCENE, NULL);

	prop = RNA_def_property(srna, "depth_width_curve", PROP_FLOAT, PROP_NONE);
	RNA_def_property_float_default(prop, 0.3f);
	RNA_def_property_ui_text(prop, "Width Curve", "Width curve");
	RNA_def_property_ui_range(prop, -5.0f, 0.90f, 0.1, 1);
	RNA_def_property_flag(prop, PROP_EDITABLE);
	RNA_def_property_update(prop, NC_SCENE, NULL);

	prop = RNA_def_property(srna, "depth_alpha_influence", PROP_FLOAT, PROP_PERCENTAGE);
	RNA_def_property_float_default(prop, 0.3f);
	RNA_def_property_ui_text(prop, "Alpha Influence", "Use camera distance to control line alpha.");
	RNA_def_property_ui_range(prop, 0.0f, 1.0f, 0.05, 2);
	RNA_def_property_flag(prop, PROP_EDITABLE);
	RNA_def_property_update(prop, NC_SCENE, NULL);

	prop = RNA_def_property(srna, "depth_alpha_curve", PROP_FLOAT, PROP_NONE);
	RNA_def_property_float_default(prop, 0.3f);
	RNA_def_property_ui_text(prop, "Alpha Curve", "alpha curve");
	RNA_def_property_ui_range(prop, -5.0f, 0.90f, 0.1, 1);
	RNA_def_property_flag(prop, PROP_EDITABLE);
	RNA_def_property_update(prop, NC_SCENE, NULL);

	prop = RNA_def_property(srna, "taper_left_distance", PROP_FLOAT, PROP_NONE);
	RNA_def_property_float_default(prop, 20.0f);
	RNA_def_property_ui_text(prop, "Distance Left", "Left side taper distance");
	RNA_def_property_ui_range(prop, 0.0f, 100.0f, 0.1, 2);
	RNA_def_property_flag(prop, PROP_EDITABLE);
	RNA_def_property_update(prop, NC_SCENE, NULL);

	prop = RNA_def_property(srna, "taper_right_distance", PROP_FLOAT, PROP_NONE);
	RNA_def_property_float_default(prop, 20.0f);
	RNA_def_property_ui_text(prop, "Distance right", "Right side taper distance");
	RNA_def_property_ui_range(prop, 0.0f, 100.0f, 0.1, 2);
	RNA_def_property_flag(prop, PROP_EDITABLE);
	RNA_def_property_update(prop, NC_SCENE, NULL);

	prop = RNA_def_property(srna, "taper_left_strength", PROP_FLOAT, PROP_FACTOR);
	RNA_def_property_float_default(prop, 1.0f);
	RNA_def_property_ui_text(prop, "Strength left", "Left side taper strength");
	RNA_def_property_ui_range(prop, 0.0f, 1.0f, 0.1, 2);
	RNA_def_property_flag(prop, PROP_EDITABLE);
	RNA_def_property_update(prop, NC_SCENE, NULL);

	prop = RNA_def_property(srna, "taper_right_strength", PROP_FLOAT, PROP_FACTOR);
	RNA_def_property_float_default(prop, 1.0f);
	RNA_def_property_ui_text(prop, "Strength right", "Right side taper strength");
	RNA_def_property_ui_range(prop, 0.0f, 1.0f, 0.1, 2);
	RNA_def_property_flag(prop, PROP_EDITABLE);
	RNA_def_property_update(prop, NC_SCENE, NULL);

	prop = RNA_def_property(srna, "use_same_taper", PROP_ENUM, PROP_NONE);
	RNA_def_property_enum_items(prop, rna_enum_lanpr_use_same_taper);
	RNA_def_property_enum_default(prop, LANPR_USE_DIFFERENT_TAPER);
	RNA_def_property_ui_text(prop, "Taper", "Same/Different taper value");
	RNA_def_property_flag(prop, PROP_EDITABLE);
	RNA_def_property_update(prop, NC_SCENE, NULL);

	prop = RNA_def_property(srna, "line_color", PROP_FLOAT, PROP_COLOR);
	RNA_def_property_float_default(prop, 1.0f);
	RNA_def_property_array(prop, 4);
	RNA_def_property_ui_text(prop, "Line Color", "Drawing lines using this color");
	RNA_def_property_ui_range(prop, 0.0f, 1.0f, 0.1, 2);
	RNA_def_property_flag(prop, PROP_EDITABLE);
	RNA_def_property_update(prop, NC_SCENE, NULL);

	prop = RNA_def_property(srna, "background_color", PROP_FLOAT, PROP_COLOR);
	RNA_def_property_float_default(prop, 1.0f);
	RNA_def_property_array(prop, 4);
	RNA_def_property_ui_text(prop, "Background Color", "Background Color");
	RNA_def_property_ui_range(prop, 0.0f, 1.0f, 0.1, 2);
	RNA_def_property_flag(prop, PROP_EDITABLE);
	RNA_def_property_update(prop, NC_SCENE, NULL);

	prop = RNA_def_property(srna, "enable_tip_extend", PROP_ENUM, PROP_NONE);
	RNA_def_property_enum_items(prop, rna_enum_lanpr_enable_tip_extend);
	RNA_def_property_enum_default(prop, LANPR_DISABLE_TIP_EXTEND);
	RNA_def_property_ui_text(prop, "Extend Tips", "Extending tips of curves");
	RNA_def_property_flag(prop, PROP_EDITABLE);
	RNA_def_property_update(prop, NC_SCENE, NULL);

	prop = RNA_def_property(srna, "extend_length", PROP_FLOAT, PROP_FACTOR);
	RNA_def_property_float_default(prop, 1.0f);
	RNA_def_property_ui_text(prop, "Extend Length", "Extend lenght of curves");
	RNA_def_property_ui_range(prop, 0.0f, 100.0f, 0.1, 2);
	RNA_def_property_flag(prop, PROP_EDITABLE);
	RNA_def_property_update(prop, NC_SCENE, NULL);

	prop = RNA_def_property(srna, "crease_threshold", PROP_FLOAT, PROP_NONE);
	RNA_def_property_float_default(prop, 0.5f);
	RNA_def_property_ui_text(prop, "Crease Threshold", "cosine value of face angle");
	RNA_def_property_ui_range(prop, -1.0f, 1.0f, 0.01, 2);
	RNA_def_property_flag(prop, PROP_EDITABLE);
	RNA_def_property_update(prop, NC_SCENE, NULL);

	prop = RNA_def_property(srna, "crease_fade_threshold", PROP_FLOAT, PROP_NONE);
	RNA_def_property_float_default(prop, 0.5f);
	RNA_def_property_ui_text(prop, "Crease Fade", "cosine value of face angle");
	RNA_def_property_ui_range(prop, -1.0f, 1.0f, 0.01, 2);
	RNA_def_property_flag(prop, PROP_EDITABLE);
	RNA_def_property_update(prop, NC_SCENE, NULL);

	prop = RNA_def_property(srna, "enable_intersections", PROP_BOOLEAN, PROP_NONE);
	RNA_def_property_boolean_default(prop, 1);
	RNA_def_property_ui_text(prop, "Calculate Intersections", "Calculate Intersections or not");

	prop = RNA_def_property(srna, "enable_chaining", PROP_BOOLEAN, PROP_NONE);
	RNA_def_property_boolean_default(prop, 1);
	RNA_def_property_ui_text(prop, "Enable Chaining", "Chain Feature Lines After Occlusion Test");

	/* these shall go into LANPR_LineLayer */


	/* here's the collection stuff.... */

	prop = RNA_def_property(srna, "layers", PROP_COLLECTION, PROP_NONE);
	RNA_def_property_collection_sdna(prop, NULL, "line_layers", NULL);
	RNA_def_property_struct_type(prop, "LANPR_LineLayer");
	RNA_def_property_ui_text(prop, "Line Layers", "LANPR Line Layers");

	/* this part I refered to gpencil's and freestyle's and it seems that there's no difference */
	RNA_def_property_srna(prop, "LineLayers");
	srna = RNA_def_struct(brna, "LineLayers", NULL);
	RNA_def_struct_sdna(srna, "SceneLANPR");
	RNA_def_struct_ui_text(srna, "LANPR Line Layers", "");

	prop = RNA_def_property(srna, "active_layer", PROP_POINTER, PROP_NONE);
	RNA_def_property_struct_type(prop, "LANPR_LineLayer");
	RNA_def_property_pointer_funcs(prop, "rna_lanpr_active_line_layer_get", "rna_lanpr_active_line_layer_set", NULL, NULL);
	RNA_def_property_ui_text(prop, "Active Line Layer", "Active line layer being displayed");
	RNA_def_property_update(prop, NC_SCENE | ND_RENDER_OPTIONS, NULL);

	prop = RNA_def_property(srna, "active_layer_index", PROP_INT, PROP_UNSIGNED);
	RNA_def_property_int_funcs(prop, "rna_lanpr_active_line_layer_index_get",
	                           "rna_lanpr_active_line_layer_index_set",
	                           "rna_lanpr_active_line_layer_index_range");
	RNA_def_property_ui_text(prop, "Active Line Layer Index", "Index of active line layer slot");
	RNA_def_property_update(prop, NC_SCENE | ND_RENDER_OPTIONS, NULL);
}

void RNA_def_scene(BlenderRNA *brna)
{
	StructRNA *srna;
	PropertyRNA *prop;

	FunctionRNA *func;
	PropertyRNA *parm;

	static const EnumPropertyItem audio_distance_model_items[] = {
		{0, "NONE", 0, "None", "No distance attenuation"},
		{1, "INVERSE", 0, "Inverse", "Inverse distance model"},
		{2, "INVERSE_CLAMPED", 0, "Inverse Clamped", "Inverse distance model with clamping"},
		{3, "LINEAR", 0, "Linear", "Linear distance model"},
		{4, "LINEAR_CLAMPED", 0, "Linear Clamped", "Linear distance model with clamping"},
		{5, "EXPONENT", 0, "Exponent", "Exponent distance model"},
		{6, "EXPONENT_CLAMPED", 0, "Exponent Clamped", "Exponent distance model with clamping"},
		{0, NULL, 0, NULL, NULL}
	};

	static const EnumPropertyItem sync_mode_items[] = {
		{0, "NONE", 0, "No Sync", "Do not sync, play every frame"},
		{SCE_FRAME_DROP, "FRAME_DROP", 0, "Frame Dropping", "Drop frames if playback is too slow"},
		{AUDIO_SYNC, "AUDIO_SYNC", 0, "AV-sync", "Sync to audio playback, dropping frames"},
		{0, NULL, 0, NULL, NULL}
	};

	/* Struct definition */
	srna = RNA_def_struct(brna, "Scene", "ID");
	RNA_def_struct_ui_text(srna, "Scene", "Scene data-block, consisting in objects and "
	                       "defining time and render related settings");
	RNA_def_struct_ui_icon(srna, ICON_SCENE_DATA);
	RNA_def_struct_clear_flag(srna, STRUCT_ID_REFCOUNT);

	/* Global Settings */
	prop = RNA_def_property(srna, "camera", PROP_POINTER, PROP_NONE);
	RNA_def_property_flag(prop, PROP_EDITABLE);
	RNA_def_property_pointer_funcs(prop, NULL, NULL, NULL, "rna_Camera_object_poll");
	RNA_def_property_ui_text(prop, "Camera", "Active camera, used for rendering the scene");
	RNA_def_property_update(prop, NC_SCENE | NA_EDITED, "rna_Scene_view3d_update");

	prop = RNA_def_property(srna, "background_set", PROP_POINTER, PROP_NONE);
	RNA_def_property_pointer_sdna(prop, NULL, "set");
	RNA_def_property_struct_type(prop, "Scene");
	RNA_def_property_flag(prop, PROP_EDITABLE | PROP_ID_SELF_CHECK);
	RNA_def_property_pointer_funcs(prop, NULL, "rna_Scene_set_set", NULL, NULL);
	RNA_def_property_ui_text(prop, "Background Scene", "Background set scene");
	RNA_def_property_update(prop, NC_SCENE | NA_EDITED, "rna_Scene_set_update");

	prop = RNA_def_property(srna, "world", PROP_POINTER, PROP_NONE);
	RNA_def_property_flag(prop, PROP_EDITABLE);
	RNA_def_property_ui_text(prop, "World", "World used for rendering the scene");
	RNA_def_property_update(prop, NC_SCENE | ND_WORLD, "rna_Scene_world_update");

	prop = RNA_def_property(srna, "cursor_location", PROP_FLOAT, PROP_XYZ_LENGTH);
	RNA_def_property_float_sdna(prop, NULL, "cursor.location");
	RNA_def_property_ui_text(prop, "Cursor Location", "3D cursor location");
	RNA_def_property_ui_range(prop, -10000.0, 10000.0, 10, 4);
	RNA_def_property_update(prop, NC_WINDOW, NULL);

	prop = RNA_def_property(srna, "cursor_rotation", PROP_FLOAT, PROP_QUATERNION);
	RNA_def_property_float_sdna(prop, NULL, "cursor.rotation");
	RNA_def_property_ui_text(prop, "Cursor Rotation", "3D cursor rotation in quaternions (keep normalized)");
	RNA_def_property_update(prop, NC_WINDOW, NULL);

	prop = RNA_def_property(srna, "objects", PROP_COLLECTION, PROP_NONE);
	RNA_def_property_struct_type(prop, "Object");
	RNA_def_property_ui_text(prop, "Objects", "");
	RNA_def_property_collection_funcs(prop,
	                                  "rna_Scene_objects_begin",
	                                  "rna_Scene_objects_next",
	                                  "rna_Scene_objects_end",
	                                  "rna_Scene_objects_get",
	                                  NULL, NULL, NULL, NULL);
	rna_def_scene_objects(brna, prop);

	/* Frame Range Stuff */
	prop = RNA_def_property(srna, "frame_current", PROP_INT, PROP_TIME);
	RNA_def_property_clear_flag(prop, PROP_ANIMATABLE);
	RNA_def_property_int_sdna(prop, NULL, "r.cfra");
	RNA_def_property_range(prop, MINAFRAME, MAXFRAME);
	RNA_def_property_int_funcs(prop, NULL, "rna_Scene_frame_current_set", NULL);
	RNA_def_property_ui_text(prop, "Current Frame",
	                         "Current Frame, to update animation data from python frame_set() instead");
	RNA_def_property_update(prop, NC_SCENE | ND_FRAME, "rna_Scene_frame_update");

	prop = RNA_def_property(srna, "frame_subframe", PROP_FLOAT, PROP_TIME);
	RNA_def_property_float_sdna(prop, NULL, "r.subframe");
	RNA_def_property_ui_text(prop, "Current Sub-Frame", "");
	RNA_def_property_clear_flag(prop, PROP_ANIMATABLE);
	RNA_def_property_range(prop, 0.0f, 1.0f);
	RNA_def_property_ui_range(prop, 0.0f, 1.0f, 0.01, 2);
	RNA_def_property_update(prop, NC_SCENE | ND_FRAME, "rna_Scene_frame_update");

	prop = RNA_def_property(srna, "frame_float", PROP_FLOAT, PROP_TIME);
	RNA_def_property_ui_text(prop, "Current Sub-Frame", "");
	RNA_def_property_clear_flag(prop, PROP_ANIMATABLE);
	RNA_def_property_range(prop, MINAFRAME, MAXFRAME);
	RNA_def_property_ui_range(prop, MINAFRAME, MAXFRAME, 0.1, 2);
	RNA_def_property_float_funcs(prop, "rna_Scene_frame_float_get", "rna_Scene_frame_float_set", NULL);
	RNA_def_property_update(prop, NC_SCENE | ND_FRAME, "rna_Scene_frame_update");

	prop = RNA_def_property(srna, "frame_start", PROP_INT, PROP_TIME);
	RNA_def_property_clear_flag(prop, PROP_ANIMATABLE);
	RNA_def_property_int_sdna(prop, NULL, "r.sfra");
	RNA_def_property_int_funcs(prop, NULL, "rna_Scene_start_frame_set", NULL);
	RNA_def_property_range(prop, MINFRAME, MAXFRAME);
	RNA_def_property_int_default(prop, 1);
	RNA_def_property_ui_text(prop, "Start Frame", "First frame of the playback/rendering range");
	RNA_def_property_update(prop, NC_SCENE | ND_FRAME_RANGE, NULL);

	prop = RNA_def_property(srna, "frame_end", PROP_INT, PROP_TIME);
	RNA_def_property_clear_flag(prop, PROP_ANIMATABLE);
	RNA_def_property_int_sdna(prop, NULL, "r.efra");
	RNA_def_property_int_funcs(prop, NULL, "rna_Scene_end_frame_set", NULL);
	RNA_def_property_range(prop, MINFRAME, MAXFRAME);
	RNA_def_property_int_default(prop, 250);
	RNA_def_property_ui_text(prop, "End Frame", "Final frame of the playback/rendering range");
	RNA_def_property_update(prop, NC_SCENE | ND_FRAME_RANGE, NULL);

	prop = RNA_def_property(srna, "frame_step", PROP_INT, PROP_TIME);
	RNA_def_property_clear_flag(prop, PROP_ANIMATABLE);
	RNA_def_property_int_sdna(prop, NULL, "r.frame_step");
	RNA_def_property_range(prop, 0, MAXFRAME);
	RNA_def_property_ui_range(prop, 1, 100, 1, -1);
	RNA_def_property_ui_text(prop, "Frame Step",
	                         "Number of frames to skip forward while rendering/playing back each frame");
	RNA_def_property_update(prop, NC_SCENE | ND_FRAME, NULL);

	prop = RNA_def_property(srna, "frame_current_final", PROP_FLOAT, PROP_TIME);
	RNA_def_property_clear_flag(prop, PROP_ANIMATABLE | PROP_EDITABLE);
	RNA_def_property_range(prop, MINAFRAME, MAXFRAME);
	RNA_def_property_float_funcs(prop, "rna_Scene_frame_current_final_get", NULL, NULL);
	RNA_def_property_ui_text(prop, "Current Frame Final",
	                         "Current frame with subframe and time remapping applied");

	prop = RNA_def_property(srna, "lock_frame_selection_to_range", PROP_BOOLEAN, PROP_NONE);
	RNA_def_property_clear_flag(prop, PROP_ANIMATABLE);
	RNA_def_property_boolean_sdna(prop, NULL, "r.flag", SCER_LOCK_FRAME_SELECTION);
	RNA_def_property_ui_text(prop, "Lock Frame Selection",
	                         "Don't allow frame to be selected with mouse outside of frame range");
	RNA_def_property_update(prop, NC_SCENE | ND_FRAME, NULL);

	/* Preview Range (frame-range for UI playback) */
	prop = RNA_def_property(srna, "use_preview_range", PROP_BOOLEAN, PROP_NONE);
	RNA_def_property_clear_flag(prop, PROP_ANIMATABLE);
	RNA_def_property_boolean_sdna(prop, NULL, "r.flag", SCER_PRV_RANGE);
	RNA_def_property_boolean_funcs(prop, NULL, "rna_Scene_use_preview_range_set");
	RNA_def_property_ui_text(prop, "Use Preview Range",
	                         "Use an alternative start/end frame range for animation playback and "
	                         "OpenGL renders instead of the Render properties start/end frame range");
	RNA_def_property_update(prop, NC_SCENE | ND_FRAME, NULL);
	RNA_def_property_ui_icon(prop, ICON_PREVIEW_RANGE, 0);

	prop = RNA_def_property(srna, "frame_preview_start", PROP_INT, PROP_TIME);
	RNA_def_property_clear_flag(prop, PROP_ANIMATABLE);
	RNA_def_property_int_sdna(prop, NULL, "r.psfra");
	RNA_def_property_int_funcs(prop, NULL, "rna_Scene_preview_range_start_frame_set", NULL);
	RNA_def_property_ui_text(prop, "Preview Range Start Frame", "Alternative start frame for UI playback");
	RNA_def_property_update(prop, NC_SCENE | ND_FRAME, NULL);

	prop = RNA_def_property(srna, "frame_preview_end", PROP_INT, PROP_TIME);
	RNA_def_property_clear_flag(prop, PROP_ANIMATABLE);
	RNA_def_property_int_sdna(prop, NULL, "r.pefra");
	RNA_def_property_int_funcs(prop, NULL, "rna_Scene_preview_range_end_frame_set", NULL);
	RNA_def_property_ui_text(prop, "Preview Range End Frame", "Alternative end frame for UI playback");
	RNA_def_property_update(prop, NC_SCENE | ND_FRAME, NULL);

	/* Subframe for moblur debug. */
	prop = RNA_def_property(srna, "show_subframe", PROP_BOOLEAN, PROP_NONE);
	RNA_def_property_clear_flag(prop, PROP_ANIMATABLE);
	RNA_def_property_boolean_sdna(prop, NULL, "r.flag", SCER_SHOW_SUBFRAME);
	RNA_def_property_ui_text(prop, "Show Subframe",
	                         "Show current scene subframe and allow set it using interface tools");
	RNA_def_property_update(prop, NC_SCENE | ND_FRAME, "rna_Scene_show_subframe_update");

	/* Timeline / Time Navigation settings */
	prop = RNA_def_property(srna, "show_keys_from_selected_only", PROP_BOOLEAN, PROP_NONE);
	RNA_def_property_boolean_negative_sdna(prop, NULL, "flag", SCE_KEYS_NO_SELONLY);
	RNA_def_property_ui_text(prop, "Only Keyframes from Selected Channels",
	                         "Consider keyframes for active Object and/or its selected bones only "
	                         "(in timeline and when jumping between keyframes)");
	RNA_def_property_update(prop, NC_SCENE | ND_FRAME, NULL);

	/* Stamp */
	prop = RNA_def_property(srna, "use_stamp_note", PROP_STRING, PROP_NONE);
	RNA_def_property_string_sdna(prop, NULL, "r.stamp_udata");
	RNA_def_property_ui_text(prop, "Stamp Note", "User defined note for the render stamping");
	RNA_def_property_update(prop, NC_SCENE | ND_RENDER_OPTIONS, NULL);

	/* Animation Data (for Scene) */
	rna_def_animdata_common(srna);

	/* Readonly Properties */
	prop = RNA_def_property(srna, "is_nla_tweakmode", PROP_BOOLEAN, PROP_NONE);
	RNA_def_property_boolean_sdna(prop, NULL, "flag", SCE_NLA_EDIT_ON);
	RNA_def_property_clear_flag(prop, PROP_EDITABLE); /* DO NOT MAKE THIS EDITABLE, OR NLA EDITOR BREAKS */
	RNA_def_property_ui_text(prop, "NLA TweakMode",
	                         "Whether there is any action referenced by NLA being edited (strictly read-only)");
	RNA_def_property_update(prop, NC_SPACE | ND_SPACE_GRAPH, NULL);

	/* Frame dropping flag for playback and sync enum */
#if 0 /* XXX: Is this actually needed? */
	prop = RNA_def_property(srna, "use_frame_drop", PROP_BOOLEAN, PROP_NONE);
	RNA_def_property_boolean_sdna(prop, NULL, "flag", SCE_FRAME_DROP);
	RNA_def_property_ui_text(prop, "Frame Dropping", "Play back dropping frames if frame display is too slow");
	RNA_def_property_update(prop, NC_SCENE, NULL);
#endif

	prop = RNA_def_property(srna, "sync_mode", PROP_ENUM, PROP_NONE);
	RNA_def_property_enum_funcs(prop, "rna_Scene_sync_mode_get", "rna_Scene_sync_mode_set", NULL);
	RNA_def_property_enum_items(prop, sync_mode_items);
	RNA_def_property_enum_default(prop, AUDIO_SYNC);
	RNA_def_property_ui_text(prop, "Sync Mode", "How to sync playback");
	RNA_def_property_update(prop, NC_SCENE, NULL);


	/* Nodes (Compositing) */
	prop = RNA_def_property(srna, "node_tree", PROP_POINTER, PROP_NONE);
	RNA_def_property_pointer_sdna(prop, NULL, "nodetree");
	RNA_def_property_ui_text(prop, "Node Tree", "Compositing node tree");

	prop = RNA_def_property(srna, "use_nodes", PROP_BOOLEAN, PROP_NONE);
	RNA_def_property_boolean_sdna(prop, NULL, "use_nodes", 1);
	RNA_def_property_flag(prop, PROP_CONTEXT_UPDATE);
	RNA_def_property_ui_text(prop, "Use Nodes", "Enable the compositing node tree");
	RNA_def_property_update(prop, NC_SCENE | ND_RENDER_OPTIONS, "rna_Scene_use_nodes_update");

	/* Sequencer */
	prop = RNA_def_property(srna, "sequence_editor", PROP_POINTER, PROP_NONE);
	RNA_def_property_pointer_sdna(prop, NULL, "ed");
	RNA_def_property_struct_type(prop, "SequenceEditor");
	RNA_def_property_ui_text(prop, "Sequence Editor", "");

	/* Keying Sets */
	prop = RNA_def_property(srna, "keying_sets", PROP_COLLECTION, PROP_NONE);
	RNA_def_property_collection_sdna(prop, NULL, "keyingsets", NULL);
	RNA_def_property_struct_type(prop, "KeyingSet");
	RNA_def_property_ui_text(prop, "Absolute Keying Sets", "Absolute Keying Sets for this Scene");
	RNA_def_property_update(prop, NC_SCENE | ND_KEYINGSET, NULL);
	rna_def_scene_keying_sets(brna, prop);

	prop = RNA_def_property(srna, "keying_sets_all", PROP_COLLECTION, PROP_NONE);
	RNA_def_property_collection_funcs(prop, "rna_Scene_all_keyingsets_begin", "rna_Scene_all_keyingsets_next",
	                                  "rna_iterator_listbase_end", "rna_iterator_listbase_get",
	                                  NULL, NULL, NULL, NULL);
	RNA_def_property_struct_type(prop, "KeyingSet");
	RNA_def_property_ui_text(prop, "All Keying Sets",
	                         "All Keying Sets available for use (Builtins and Absolute Keying Sets for this Scene)");
	RNA_def_property_update(prop, NC_SCENE | ND_KEYINGSET, NULL);
	rna_def_scene_keying_sets_all(brna, prop);

	/* Rigid Body Simulation */
	prop = RNA_def_property(srna, "rigidbody_world", PROP_POINTER, PROP_NONE);
	RNA_def_property_pointer_sdna(prop, NULL, "rigidbody_world");
	RNA_def_property_struct_type(prop, "RigidBodyWorld");
	RNA_def_property_ui_text(prop, "Rigid Body World", "");
	RNA_def_property_update(prop, NC_SCENE, NULL);

	/* Tool Settings */
	prop = RNA_def_property(srna, "tool_settings", PROP_POINTER, PROP_NONE);
	RNA_def_property_flag(prop, PROP_NEVER_NULL);
	RNA_def_property_pointer_sdna(prop, NULL, "toolsettings");
	RNA_def_property_struct_type(prop, "ToolSettings");
	RNA_def_property_ui_text(prop, "Tool Settings", "");

	/* Unit Settings */
	prop = RNA_def_property(srna, "unit_settings", PROP_POINTER, PROP_NONE);
	RNA_def_property_flag(prop, PROP_NEVER_NULL);
	RNA_def_property_pointer_sdna(prop, NULL, "unit");
	RNA_def_property_struct_type(prop, "UnitSettings");
	RNA_def_property_ui_text(prop, "Unit Settings", "Unit editing settings");

	/* Physics Settings */
	prop = RNA_def_property(srna, "gravity", PROP_FLOAT, PROP_ACCELERATION);
	RNA_def_property_float_sdna(prop, NULL, "physics_settings.gravity");
	RNA_def_property_array(prop, 3);
	RNA_def_property_ui_range(prop, -200.0f, 200.0f, 1, 2);
	RNA_def_property_ui_text(prop, "Gravity", "Constant acceleration in a given direction");
	RNA_def_property_update(prop, 0, "rna_Physics_update");

	prop = RNA_def_property(srna, "use_gravity", PROP_BOOLEAN, PROP_NONE);
	RNA_def_property_boolean_sdna(prop, NULL, "physics_settings.flag", PHYS_GLOBAL_GRAVITY);
	RNA_def_property_ui_text(prop, "Global Gravity", "Use global gravity for all dynamics");
	RNA_def_property_update(prop, 0, "rna_Physics_update");

	/* Render Data */
	prop = RNA_def_property(srna, "render", PROP_POINTER, PROP_NONE);
	RNA_def_property_flag(prop, PROP_NEVER_NULL);
	RNA_def_property_pointer_sdna(prop, NULL, "r");
	RNA_def_property_struct_type(prop, "RenderSettings");
	RNA_def_property_ui_text(prop, "Render Data", "");

	/* Safe Areas */
	prop = RNA_def_property(srna, "safe_areas", PROP_POINTER, PROP_NONE);
	RNA_def_property_pointer_sdna(prop, NULL, "safe_areas");
	RNA_def_property_flag(prop, PROP_NEVER_NULL);
	RNA_def_property_struct_type(prop, "DisplaySafeAreas");
	RNA_def_property_ui_text(prop, "Safe Areas", "");

	/* Markers */
	prop = RNA_def_property(srna, "timeline_markers", PROP_COLLECTION, PROP_NONE);
	RNA_def_property_collection_sdna(prop, NULL, "markers", NULL);
	RNA_def_property_struct_type(prop, "TimelineMarker");
	RNA_def_property_ui_text(prop, "Timeline Markers", "Markers used in all timelines for the current scene");
	rna_def_timeline_markers(brna, prop);

	/* Orientations */
	prop = RNA_def_property(srna, "transform_orientation", PROP_ENUM, PROP_NONE);
	RNA_def_property_enum_sdna(prop, NULL, "orientation_type");
	RNA_def_property_enum_items(prop, rna_enum_transform_orientation_items);
	RNA_def_property_enum_funcs(prop, "rna_Scene_transform_orientation_get", "rna_Scene_transform_orientation_set",
	                            "rna_TransformOrientation_itemf");
	RNA_def_property_ui_text(prop, "Transform Orientation", "Transformation orientation");
	RNA_def_property_update(prop, NC_SPACE | ND_SPACE_VIEW3D, NULL);

	prop = RNA_def_property(srna, "current_orientation", PROP_POINTER, PROP_NONE);
	RNA_def_property_struct_type(prop, "TransformOrientation");
	RNA_def_property_pointer_funcs(prop, "rna_Scene_current_orientation_get", NULL, NULL, NULL);
	RNA_def_property_ui_text(prop, "Current Transform Orientation", "Current transformation orientation");

	/* Audio Settings */
	prop = RNA_def_property(srna, "use_audio", PROP_BOOLEAN, PROP_NONE);
	RNA_def_property_boolean_funcs(prop, "rna_Scene_use_audio_get", "rna_Scene_use_audio_set");
	RNA_def_property_ui_text(prop, "Audio Muted", "Play back of audio from Sequence Editor will be muted");
	RNA_def_property_update(prop, NC_SCENE, NULL);

#if 0 /* XXX: Is this actually needed? */
	prop = RNA_def_property(srna, "use_audio_sync", PROP_BOOLEAN, PROP_NONE);
	RNA_def_property_boolean_sdna(prop, NULL, "audio.flag", AUDIO_SYNC);
	RNA_def_property_ui_text(prop, "Audio Sync",
	                         "Play back and sync with audio clock, dropping frames if frame display is too slow");
	RNA_def_property_update(prop, NC_SCENE, NULL);
#endif

	prop = RNA_def_property(srna, "use_audio_scrub", PROP_BOOLEAN, PROP_NONE);
	RNA_def_property_boolean_sdna(prop, NULL, "audio.flag", AUDIO_SCRUB);
	RNA_def_property_ui_text(prop, "Audio Scrubbing", "Play audio from Sequence Editor while scrubbing");
	RNA_def_property_update(prop, NC_SCENE, NULL);

	prop = RNA_def_property(srna, "audio_doppler_speed", PROP_FLOAT, PROP_NONE);
	RNA_def_property_float_sdna(prop, NULL, "audio.speed_of_sound");
	RNA_def_property_clear_flag(prop, PROP_ANIMATABLE);
	RNA_def_property_range(prop, 0.01f, FLT_MAX);
	RNA_def_property_ui_text(prop, "Speed of Sound", "Speed of sound for Doppler effect calculation");
	RNA_def_property_update(prop, NC_SCENE, "rna_Scene_listener_update");

	prop = RNA_def_property(srna, "audio_doppler_factor", PROP_FLOAT, PROP_NONE);
	RNA_def_property_float_sdna(prop, NULL, "audio.doppler_factor");
	RNA_def_property_clear_flag(prop, PROP_ANIMATABLE);
	RNA_def_property_range(prop, 0.0, FLT_MAX);
	RNA_def_property_ui_text(prop, "Doppler Factor", "Pitch factor for Doppler effect calculation");
	RNA_def_property_update(prop, NC_SCENE, "rna_Scene_listener_update");

	prop = RNA_def_property(srna, "audio_distance_model", PROP_ENUM, PROP_NONE);
	RNA_def_property_enum_bitflag_sdna(prop, NULL, "audio.distance_model");
	RNA_def_property_clear_flag(prop, PROP_ANIMATABLE);
	RNA_def_property_enum_items(prop, audio_distance_model_items);
	RNA_def_property_ui_text(prop, "Distance Model", "Distance model for distance attenuation calculation");
	RNA_def_property_update(prop, NC_SCENE, "rna_Scene_listener_update");

	prop = RNA_def_property(srna, "audio_volume", PROP_FLOAT, PROP_NONE);
	RNA_def_property_float_sdna(prop, NULL, "audio.volume");
	RNA_def_property_range(prop, 0.0f, 100.0f);
	RNA_def_property_ui_text(prop, "Volume", "Audio volume");
	RNA_def_property_translation_context(prop, BLT_I18NCONTEXT_ID_SOUND);
	RNA_def_property_update(prop, NC_SCENE, NULL);
	RNA_def_property_float_funcs(prop, NULL, "rna_Scene_volume_set", NULL);

	/* Statistics */
	func = RNA_def_function(srna, "statistics", "ED_info_stats_string");
	parm = RNA_def_pointer(func, "view_layer", "ViewLayer", "", "Active layer");
	RNA_def_parameter_flags(parm, PROP_NEVER_NULL, PARM_REQUIRED);
	parm = RNA_def_string(func, "statistics", NULL, 0, "Statistics", "");
	RNA_def_function_return(func, parm);

	/* Grease Pencil */
	prop = RNA_def_property(srna, "grease_pencil", PROP_POINTER, PROP_NONE);
	RNA_def_property_pointer_sdna(prop, NULL, "gpd");
	RNA_def_property_struct_type(prop, "GreasePencil");
	RNA_def_property_pointer_funcs(prop, NULL, NULL, NULL, "rna_GPencil_datablocks_annotations_poll");
	RNA_def_property_flag(prop, PROP_EDITABLE | PROP_ID_REFCOUNT);
	RNA_def_property_ui_text(prop, "Annotations", "Grease Pencil data-block used for annotations in the 3D view");
	RNA_def_property_update(prop, NC_GPENCIL | ND_DATA | NA_EDITED, NULL);

	/* active MovieClip */
	prop = RNA_def_property(srna, "active_clip", PROP_POINTER, PROP_NONE);
	RNA_def_property_pointer_sdna(prop, NULL, "clip");
	RNA_def_property_flag(prop, PROP_EDITABLE);
	RNA_def_property_struct_type(prop, "MovieClip");
	RNA_def_property_ui_text(prop, "Active Movie Clip", "Active movie clip used for constraints and viewport drawing");
	RNA_def_property_update(prop, NC_SPACE | ND_SPACE_VIEW3D, NULL);

	/* color management */
	prop = RNA_def_property(srna, "view_settings", PROP_POINTER, PROP_NONE);
	RNA_def_property_pointer_sdna(prop, NULL, "view_settings");
	RNA_def_property_struct_type(prop, "ColorManagedViewSettings");
	RNA_def_property_ui_text(prop, "View Settings", "Color management settings applied on image before saving");

	prop = RNA_def_property(srna, "display_settings", PROP_POINTER, PROP_NONE);
	RNA_def_property_pointer_sdna(prop, NULL, "display_settings");
	RNA_def_property_struct_type(prop, "ColorManagedDisplaySettings");
	RNA_def_property_ui_text(prop, "Display Settings", "Settings of device saved image would be displayed on");

	prop = RNA_def_property(srna, "sequencer_colorspace_settings", PROP_POINTER, PROP_NONE);
	RNA_def_property_pointer_sdna(prop, NULL, "sequencer_colorspace_settings");
	RNA_def_property_struct_type(prop, "ColorManagedSequencerColorspaceSettings");
	RNA_def_property_ui_text(prop, "Sequencer Color Space Settings", "Settings of color space sequencer is working in");

	/* Layer and Collections */
	prop = RNA_def_property(srna, "view_layers", PROP_COLLECTION, PROP_NONE);
	RNA_def_property_collection_sdna(prop, NULL, "view_layers", NULL);
	RNA_def_property_struct_type(prop, "ViewLayer");
	RNA_def_property_ui_text(prop, "View Layers", "");
	rna_def_view_layers(brna, prop);

	prop = RNA_def_property(srna, "collection", PROP_POINTER, PROP_NONE);
	RNA_def_property_flag(prop, PROP_NEVER_NULL);
	RNA_def_property_pointer_sdna(prop, NULL, "master_collection");
	RNA_def_property_struct_type(prop, "Collection");
	RNA_def_property_ui_text(prop, "Collection", "Scene master collection that objects and other collections in the scene");

	/* Scene Display */
	prop = RNA_def_property(srna, "display", PROP_POINTER, PROP_NONE);
	RNA_def_property_pointer_sdna(prop, NULL, "display");
	RNA_def_property_struct_type(prop, "SceneDisplay");
	RNA_def_property_ui_text(prop, "Scene Display", "Scene display settings for 3d viewport");

	/* EEVEE */
	prop = RNA_def_property(srna, "eevee", PROP_POINTER, PROP_NONE);
	RNA_def_property_struct_type(prop, "SceneEEVEE");
	RNA_def_property_ui_text(prop, "EEVEE", "EEVEE settings for the scene");

	/* LANPR */
	prop = RNA_def_property(srna, "lanpr", PROP_POINTER, PROP_NONE);
	//RNA_def_property_pointer_sdna(prop, NULL, "lanpr");
	RNA_def_property_struct_type(prop, "SceneLANPR");
	RNA_def_property_ui_text(prop, "LANPR", "LANPR settings for the scene");

	/* Nestled Data  */
	/* *** Non-Animated *** */
	RNA_define_animate_sdna(false);
	rna_def_tool_settings(brna);
	rna_def_gpencil_interpolate(brna);
	rna_def_unified_paint_settings(brna);
	rna_def_curve_paint_settings(brna);
	rna_def_statvis(brna);
	rna_def_unit_settings(brna);
	rna_def_scene_image_format_data(brna);
	rna_def_transform_orientation(brna);
	rna_def_selected_uv_element(brna);
	rna_def_display_safe_areas(brna);
	rna_def_scene_display(brna);
	rna_def_scene_eevee(brna);
	rna_def_scene_lanpr(brna);
	RNA_define_animate_sdna(true);
	/* *** Animated *** */
	rna_def_scene_render_data(brna);
	rna_def_gpu_fx(brna);
	rna_def_scene_render_view(brna);

	/* Scene API */
	RNA_api_scene(srna);
}

#endif<|MERGE_RESOLUTION|>--- conflicted
+++ resolved
@@ -459,49 +459,27 @@
 #endif
 
 const EnumPropertyItem rna_enum_transform_pivot_items_full[] = {
-<<<<<<< HEAD
-	{V3D_AROUND_CENTER_BOUNDS, "BOUNDING_BOX_CENTER", ICON_ROTATE, "Bounding Box Center",
+	{V3D_AROUND_CENTER_BOUNDS, "BOUNDING_BOX_CENTER", ICON_PIVOT_BOUNDBOX, "Bounding Box Center",
 	 "Pivot around bounding box center of selected object(s)"},
-	{V3D_AROUND_CURSOR, "CURSOR", ICON_CURSOR, "3D Cursor", "Pivot around the 3D cursor"},
-	{V3D_AROUND_LOCAL_ORIGINS, "INDIVIDUAL_ORIGINS", ICON_ROTATECOLLECTION,
-	 "Individual Origins", "Pivot around each object's own origin"},
-	{V3D_AROUND_CENTER_MEAN, "MEDIAN_POINT", ICON_ROTATECENTER, "Median Point",
-	 "Pivot around the median point of selected objects"},
-	{V3D_AROUND_ACTIVE, "ACTIVE_ELEMENT", ICON_ROTACTIVE, "Active Element", "Pivot around active object"},
-=======
-	{V3D_AROUND_CENTER_BOUNDS, "BOUNDING_BOX_CENTER", ICON_PIVOT_BOUNDBOX, "Bounding Box Center",
-	             "Pivot around bounding box center of selected object(s)"},
 	{V3D_AROUND_CURSOR, "CURSOR", ICON_PIVOT_CURSOR, "3D Cursor", "Pivot around the 3D cursor"},
 	{V3D_AROUND_LOCAL_ORIGINS, "INDIVIDUAL_ORIGINS", ICON_PIVOT_INDIVIDUAL,
-	            "Individual Origins", "Pivot around each object's own origin"},
+	 "Individual Origins", "Pivot around each object's own origin"},
 	{V3D_AROUND_CENTER_MEAN, "MEDIAN_POINT", ICON_PIVOT_MEDIAN, "Median Point",
-	               "Pivot around the median point of selected objects"},
+	 "Pivot around the median point of selected objects"},
 	{V3D_AROUND_ACTIVE, "ACTIVE_ELEMENT", ICON_PIVOT_ACTIVE, "Active Element", "Pivot around active object"},
->>>>>>> b634bf9f
 	{0, NULL, 0, NULL, NULL}
 };
 
 /* Icons could be made a consistent set of images. */
 const EnumPropertyItem rna_enum_transform_orientation_items[] = {
-<<<<<<< HEAD
-	{V3D_MANIP_GLOBAL, "GLOBAL", ICON_SCENE_DATA, "Global", "Align the transformation axes to world space"},
-	{V3D_MANIP_LOCAL, "LOCAL", ICON_MANIPUL, "Local", "Align the transformation axes to the selected objects' local space"},
-	{V3D_MANIP_NORMAL, "NORMAL", ICON_SNAP_NORMAL, "Normal",
-	 "Align the transformation axes to average normal of selected elements "
-	 "(bone Y axis for pose mode)"},
-	{V3D_MANIP_GIMBAL, "GIMBAL", ICON_NDOF_DOM, "Gimbal", "Align each axis to the Euler rotation axis as used for input"},
-	{V3D_MANIP_VIEW, "VIEW", ICON_VISIBLE_IPO_ON, "View", "Align the transformation axes to the window"},
-	{V3D_MANIP_CURSOR, "CURSOR", ICON_CURSOR, "Cursor", "Align the transformation axes to the 3D cursor"},
-=======
 	{V3D_MANIP_GLOBAL, "GLOBAL", ICON_ORIENTATION_GLOBAL, "Global", "Align the transformation axes to world space"},
 	{V3D_MANIP_LOCAL, "LOCAL", ICON_ORIENTATION_LOCAL, "Local", "Align the transformation axes to the selected objects' local space"},
 	{V3D_MANIP_NORMAL, "NORMAL", ICON_ORIENTATION_NORMAL, "Normal",
-	                   "Align the transformation axes to average normal of selected elements "
-	                   "(bone Y axis for pose mode)"},
+	 "Align the transformation axes to average normal of selected elements "
+	 "(bone Y axis for pose mode)"},
 	{V3D_MANIP_GIMBAL, "GIMBAL", ICON_ORIENTATION_GIMBAL, "Gimbal", "Align each axis to the Euler rotation axis as used for input"},
 	{V3D_MANIP_VIEW, "VIEW", ICON_ORIENTATION_VIEW, "View", "Align the transformation axes to the window"},
 	{V3D_MANIP_CURSOR, "CURSOR", ICON_PIVOT_CURSOR, "Cursor", "Align the transformation axes to the 3D cursor"},
->>>>>>> b634bf9f
 	// {V3D_MANIP_CUSTOM, "CUSTOM", 0, "Custom", "Use a custom transform orientation"},
 	{0, NULL, 0, NULL, NULL}
 };
