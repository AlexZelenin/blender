/*
 * ***** BEGIN GPL LICENSE BLOCK *****
 *
 * This program is free software; you can redistribute it and/or
 * modify it under the terms of the GNU General Public License
 * as published by the Free Software Foundation; either version 2
 * of the License, or (at your option) any later version.
 *
 * This program is distributed in the hope that it will be useful,
 * but WITHOUT ANY WARRANTY; without even the implied warranty of
 * MERCHANTABILITY or FITNESS FOR A PARTICULAR PURPOSE.  See the
 * GNU General Public License for more details.
 *
 * You should have received a copy of the GNU General Public License
 * along with this program; if not, write to the Free Software Foundation,
 * Inc., 51 Franklin Street, Fifth Floor, Boston, MA 02110-1301, USA.
 *
 * The Original Code is Copyright (C) 2004 Blender Foundation.
 * All rights reserved.
 *
 * The Original Code is: all of this file.
 *
 * Contributor(s): none yet.
 *
 * ***** END GPL LICENSE BLOCK *****
 */

/** \file blender/editors/mesh/editmesh_select.c
 *  \ingroup edmesh
 */

#include "MEM_guardedalloc.h"

#include "BLI_bitmap.h"
#include "BLI_listbase.h"
#include "BLI_linklist.h"
#include "BLI_linklist_stack.h"
#include "BLI_math.h"
#include "BLI_rand.h"
#include "BLI_array.h"
#include "BLI_smallhash.h"

#include "BKE_context.h"
#include "BKE_displist.h"
#include "BKE_report.h"
#include "BKE_paint.h"
#include "BKE_editmesh.h"

#include "IMB_imbuf_types.h"
#include "IMB_imbuf.h"

#include "WM_api.h"
#include "WM_types.h"

#include "RNA_access.h"
#include "RNA_define.h"

#include "ED_mesh.h"
#include "ED_screen.h"
#include "ED_view3d.h"

#include "GPU_colors.h"
#include "GPU_immediate.h"

#include "DNA_mesh_types.h"
#include "DNA_meshdata_types.h"
#include "DNA_object_types.h"

#include "GPU_extensions.h"

#include "UI_resources.h"

#include "mesh_intern.h"  /* own include */

/* use bmesh operator flags for a few operators */
#define BMO_ELE_TAG 1

/* ****************************** MIRROR **************** */

void EDBM_select_mirrored(BMEditMesh *em, bool extend,
                          int *r_totmirr, int *r_totfail)
{
	Mesh *me = (Mesh *)em->ob->data;
	BMesh *bm = em->bm;
	BMIter iter;
	int totmirr = 0;
	int totfail = 0;
	bool use_topology = (me && (me->editflag & ME_EDIT_MIRROR_TOPO));

	*r_totmirr = *r_totfail = 0;

	/* select -> tag */
	if (bm->selectmode & SCE_SELECT_VERTEX) {
		BMVert *v;
		BM_ITER_MESH (v, &iter, bm, BM_VERTS_OF_MESH) {
			BM_elem_flag_set(v, BM_ELEM_TAG, BM_elem_flag_test(v, BM_ELEM_SELECT));
		}
	}
	else if (em->selectmode & SCE_SELECT_EDGE) {
		BMEdge *e;
		BM_ITER_MESH (e, &iter, bm, BM_EDGES_OF_MESH) {
			BM_elem_flag_set(e, BM_ELEM_TAG, BM_elem_flag_test(e, BM_ELEM_SELECT));
		}
	}
	else {
		BMFace *f;
		BM_ITER_MESH (f, &iter, bm, BM_FACES_OF_MESH) {
			BM_elem_flag_set(f, BM_ELEM_TAG, BM_elem_flag_test(f, BM_ELEM_SELECT));
		}
	}

	EDBM_verts_mirror_cache_begin(em, 0, true, true, use_topology);

	if (!extend)
		EDBM_flag_disable_all(em, BM_ELEM_SELECT);


	if (bm->selectmode & SCE_SELECT_VERTEX) {
		BMVert *v;
		BM_ITER_MESH (v, &iter, bm, BM_VERTS_OF_MESH) {
			if (!BM_elem_flag_test(v, BM_ELEM_HIDDEN) && BM_elem_flag_test(v, BM_ELEM_TAG)) {
				BMVert *v_mirr = EDBM_verts_mirror_get(em, v);
				if (v_mirr && !BM_elem_flag_test(v_mirr, BM_ELEM_HIDDEN)) {
					BM_vert_select_set(bm, v_mirr, true);
					totmirr++;
				}
				else {
					totfail++;
				}
			}
		}
	}
	else if (em->selectmode & SCE_SELECT_EDGE) {
		BMEdge *e;
		BM_ITER_MESH (e, &iter, bm, BM_EDGES_OF_MESH) {
			if (!BM_elem_flag_test(e, BM_ELEM_HIDDEN) && BM_elem_flag_test(e, BM_ELEM_TAG)) {
				BMEdge *e_mirr = EDBM_verts_mirror_get_edge(em, e);
				if (e_mirr && !BM_elem_flag_test(e_mirr, BM_ELEM_HIDDEN)) {
					BM_edge_select_set(bm, e_mirr, true);
					totmirr++;
				}
				else {
					totfail++;
				}
			}
		}
	}
	else {
		BMFace *f;
		BM_ITER_MESH (f, &iter, bm, BM_FACES_OF_MESH) {
			if (!BM_elem_flag_test(f, BM_ELEM_HIDDEN) && BM_elem_flag_test(f, BM_ELEM_TAG)) {
				BMFace *f_mirr = EDBM_verts_mirror_get_face(em, f);
				if (f_mirr && !BM_elem_flag_test(f_mirr, BM_ELEM_HIDDEN)) {
					BM_face_select_set(bm, f_mirr, true);
					totmirr++;
				}
				else {
					totfail++;
				}
			}
		}
	}

	EDBM_verts_mirror_cache_end(em);

	*r_totmirr = totmirr;
	*r_totfail = totfail;
}

void EDBM_automerge(Scene *scene, Object *obedit, bool update, const char hflag)
{
	int ok;
	BMEditMesh *em = BKE_editmesh_from_object(obedit);

	ok = BMO_op_callf(em->bm, BMO_FLAG_DEFAULTS,
	                  "automerge verts=%hv dist=%f",
	                  hflag, scene->toolsettings->doublimit);

	if (LIKELY(ok) && update) {
		EDBM_update_generic(em, true, true);
	}
}

/* ****************************** SELECTION ROUTINES **************** */

unsigned int bm_solidoffs = 0, bm_wireoffs = 0, bm_vertoffs = 0;    /* set in drawobject.c ... for colorindices */

/* facilities for border select and circle select */
static BLI_bitmap *selbuf = NULL;

static BLI_bitmap *edbm_backbuf_alloc(const int size)
{
<<<<<<< HEAD
	ListBase lb = {NULL, NULL};
	DispList *dl;
	float *fp;
	int a;
	const float z_up[3] = {0.0f, 0.0f, 1.0f};
	
	/* make displist */
	dl = MEM_callocN(sizeof(DispList), "poly disp");
	dl->type = DL_POLY;
	dl->parts = 1;
	dl->nr = tot;
	dl->verts = fp = MEM_callocN(tot * 3 * sizeof(float), "poly verts");
	BLI_addtail(&lb, dl);
	
	for (a = 0; a < tot; a++, fp += 3) {
		fp[0] = (float)mcords[a][0];
		fp[1] = (float)mcords[a][1];
	}
	
	/* do the fill */
	BKE_displist_fill(&lb, &lb, z_up, false);

	/* do the draw */
	dl = lb.first;  /* filldisplist adds in head of list */
	if (dl->type == DL_INDEX3) {
		unsigned int *index;
		
		a = dl->parts;
		fp = dl->verts;
		index = dl->index;
		gpuBegin(GL_TRIANGLES);
		while (a--) {
			gpuVertex3fv(fp + 3 * index[0]);
			gpuVertex3fv(fp + 3 * index[1]);
			gpuVertex3fv(fp + 3 * index[2]);
			index += 3;
		}
		gpuEnd();
	}
	
	BKE_displist_free(&lb);
=======
	return BLI_BITMAP_NEW(size, "selbuf");
>>>>>>> 42946c37
}

/* reads rect, and builds selection array for quick lookup */
/* returns if all is OK */
bool EDBM_backbuf_border_init(ViewContext *vc, short xmin, short ymin, short xmax, short ymax)
{
	struct ImBuf *buf;
	unsigned int *dr;
	int a;
	
	if (vc->obedit == NULL || vc->v3d->drawtype < OB_SOLID || (vc->v3d->flag & V3D_ZBUF_SELECT) == 0) {
		return false;
	}
	
	buf = view3d_read_backbuf(vc, xmin, ymin, xmax, ymax);
	if (buf == NULL) return false;
	if (bm_vertoffs == 0) return false;

	dr = buf->rect;
	
	/* build selection lookup */
	selbuf = edbm_backbuf_alloc(bm_vertoffs + 1);
	
	a = (xmax - xmin + 1) * (ymax - ymin + 1);
	while (a--) {
		if (*dr > 0 && *dr <= bm_vertoffs) {
			BLI_BITMAP_SET(selbuf, *dr);
		}
		dr++;
	}
	IMB_freeImBuf(buf);
	return true;
}

bool EDBM_backbuf_check(unsigned int index)
{
	/* odd logic, if selbuf is NULL we assume no zbuf-selection is enabled
	 * and just ignore the depth buffer, this is error prone since its possible
	 * code doesn't set the depth buffer by accident, but leave for now. - Campbell */
	if (selbuf == NULL)
		return true;

	if (index > 0 && index <= bm_vertoffs)
		return BLI_BITMAP_GET_BOOL(selbuf, index);

	return false;
}

void EDBM_backbuf_free(void)
{
	if (selbuf) MEM_freeN(selbuf);
	selbuf = NULL;
}

struct LassoMaskData {
	unsigned int *px;
	int width;
};

static void edbm_mask_lasso_px_cb(int x, int y, void *user_data)
{
	struct LassoMaskData *data = user_data;
	data->px[(y * data->width) + x] = true;
}


/* mcords is a polygon mask
 * - grab backbuffer,
 * - draw with black in backbuffer, 
 * - grab again and compare
 * returns 'OK' 
 */
bool EDBM_backbuf_border_mask_init(ViewContext *vc, const int mcords[][2], short tot, short xmin, short ymin, short xmax, short ymax)
{
	unsigned int *dr, *dr_mask, *dr_mask_arr;
	struct ImBuf *buf;
	int a;
	struct LassoMaskData lasso_mask_data;
	
	/* method in use for face selecting too */
	if (vc->obedit == NULL) {
		if (!(paint_facesel_test(vc->obact) || paint_vertsel_test(vc->obact))) {
			return false;
		}
	}
	else if (vc->v3d->drawtype < OB_SOLID || (vc->v3d->flag & V3D_ZBUF_SELECT) == 0) {
		return false;
	}

	buf = view3d_read_backbuf(vc, xmin, ymin, xmax, ymax);
	if (buf == NULL) return false;
	if (bm_vertoffs == 0) return false;

	dr = buf->rect;

<<<<<<< HEAD
	if (vc->rv3d->gpuoffscreen)
		GPU_offscreen_bind(vc->rv3d->gpuoffscreen);
	
	/* draw the mask */
	glDisable(GL_DEPTH_TEST);

	gpuColor3P(CPACK_BLACK);

	/* yah, opengl doesn't do concave... tsk! */
	ED_region_pixelspace(vc->ar);
	draw_triangulated(mcords, tot);

	gpuBegin(GL_LINE_LOOP);  /* for zero sized masks, lines */
	for (a = 0; a < tot; a++) {
		gpuVertex2iv(mcords[a]);
	}
	gpuEnd();

	glFinish(); /* to be sure readpixels sees mask */ /* jwilkins: questionable */

	if (vc->rv3d->gpuoffscreen)
		GPU_offscreen_unbind(vc->rv3d->gpuoffscreen);
	
	/* grab mask */
	bufmask = view3d_read_backbuf(vc, xmin, ymin, xmax, ymax);
=======
	dr_mask = dr_mask_arr = MEM_callocN(sizeof(*dr_mask) * buf->x * buf->y, __func__);
	lasso_mask_data.px = dr_mask;
	lasso_mask_data.width = (xmax - xmin) + 1;
>>>>>>> 42946c37

	fill_poly_v2i_n(
	       xmin, ymin, xmax + 1, ymax + 1,
	       mcords, tot,
	       edbm_mask_lasso_px_cb, &lasso_mask_data);

	/* build selection lookup */
<<<<<<< HEAD
	selbuf = MEM_callocN(bm_vertoffs + 1, "selbuf");

=======
	selbuf = edbm_backbuf_alloc(bm_vertoffs + 1);
	
>>>>>>> 42946c37
	a = (xmax - xmin + 1) * (ymax - ymin + 1);
	while (a--) {
		if (*dr > 0 && *dr <= bm_vertoffs && *dr_mask == true) {
			BLI_BITMAP_SET(selbuf, *dr);
		}
		dr++; dr_mask++;
	}
	IMB_freeImBuf(buf);
	MEM_freeN(dr_mask_arr);

	return true;
}

/* circle shaped sample area */
bool EDBM_backbuf_circle_init(ViewContext *vc, short xs, short ys, short rads)
{
	struct ImBuf *buf;
	unsigned int *dr;
	short xmin, ymin, xmax, ymax, xc, yc;
	int radsq;
	
	/* method in use for face selecting too */
	if (vc->obedit == NULL) {
		if (!(paint_facesel_test(vc->obact) || paint_vertsel_test(vc->obact))) {
			return false;
		}
	}
	else if (vc->v3d->drawtype < OB_SOLID || (vc->v3d->flag & V3D_ZBUF_SELECT) == 0) {
		return false;
	}

	xmin = xs - rads; xmax = xs + rads;
	ymin = ys - rads; ymax = ys + rads;
	buf = view3d_read_backbuf(vc, xmin, ymin, xmax, ymax);
	if (bm_vertoffs == 0) return false;
	if (buf == NULL) return false;

	dr = buf->rect;
	
	/* build selection lookup */
	selbuf = edbm_backbuf_alloc(bm_vertoffs + 1);
	radsq = rads * rads;
	for (yc = -rads; yc <= rads; yc++) {
		for (xc = -rads; xc <= rads; xc++, dr++) {
			if (xc * xc + yc * yc < radsq) {
				if (*dr > 0 && *dr <= bm_vertoffs) {
					BLI_BITMAP_SET(selbuf, *dr);
				}
			}
		}
	}

	IMB_freeImBuf(buf);
	return true;
	
}

static void findnearestvert__doClosest(void *userData, BMVert *eve, const float screen_co[2], int index)
{
	struct { float mval_fl[2], pass, select, strict; float dist, lastIndex, closestIndex; BMVert *closest; } *data = userData;

	if (data->pass == 0) {
		if (index <= data->lastIndex)
			return;
	}
	else {
		if (index > data->lastIndex)
			return;
	}

	if (data->dist > 3) {
		float dist_test = len_manhattan_v2v2(data->mval_fl, screen_co);
		if (BM_elem_flag_test(eve, BM_ELEM_SELECT) == data->select) {
			if (data->strict == 1) {
				return;
			}
			else {
				dist_test += 5;
			}
		}

		if (dist_test < data->dist) {
			data->dist = dist_test;
			data->closest = eve;
			data->closestIndex = index;
		}
	}
}




static bool findnearestvert__backbufIndextest(void *handle, unsigned int index)
{
	BMEditMesh *em = (BMEditMesh *)handle;
	BMVert *eve = BM_vert_at_index_find(em->bm, index - 1);
	return !(eve && BM_elem_flag_test(eve, BM_ELEM_SELECT));
}
/**
 * findnearestvert
 * 
 * dist (in/out): minimal distance to the nearest and at the end, actual distance
 * sel: selection bias
 *      if SELECT, selected vertice are given a 5 pixel bias to make them further than unselect verts
 *      if 0, unselected vertice are given the bias
 * strict: if 1, the vertice corresponding to the sel parameter are ignored and not just biased 
 */
BMVert *EDBM_vert_find_nearest(ViewContext *vc, float *r_dist, const bool sel, const bool strict)
{
	if (vc->v3d->drawtype > OB_WIRE && (vc->v3d->flag & V3D_ZBUF_SELECT)) {
		float distance;
		unsigned int index;
		BMVert *eve;
		
		if (strict) {
			index = view3d_sample_backbuf_rect(vc, vc->mval, 50, bm_wireoffs, 0xFFFFFF, &distance,
			                                   strict, vc->em, findnearestvert__backbufIndextest);
		}
		else {
			index = view3d_sample_backbuf_rect(vc, vc->mval, 50, bm_wireoffs, 0xFFFFFF, &distance,
			                                   0, NULL, NULL);
		}
		
		eve = index ? BM_vert_at_index_find(vc->em->bm, index - 1) : NULL;
		
		if (eve && distance < *r_dist) {
			*r_dist = distance;
			return eve;
		}
		else {
			return NULL;
		}
			
	}
	else {
		struct { float mval_fl[2], pass, select, strict; float dist, lastIndex, closestIndex; BMVert *closest; } data;
		static int lastSelectedIndex = 0;
		static BMVert *lastSelected = NULL;
		
		if (lastSelected && BM_vert_at_index_find(vc->em->bm, lastSelectedIndex) != lastSelected) {
			lastSelectedIndex = 0;
			lastSelected = NULL;
		}

		data.lastIndex = lastSelectedIndex;
		data.mval_fl[0] = vc->mval[0];
		data.mval_fl[1] = vc->mval[1];
		data.select = sel ? BM_ELEM_SELECT : 0;
		data.dist = *r_dist;
		data.strict = strict;
		data.closest = NULL;
		data.closestIndex = 0;

		data.pass = 0;

		ED_view3d_init_mats_rv3d(vc->obedit, vc->rv3d);

		mesh_foreachScreenVert(vc, findnearestvert__doClosest, &data, V3D_PROJ_TEST_CLIP_DEFAULT);

		if (data.dist > 3) {
			data.pass = 1;
			mesh_foreachScreenVert(vc, findnearestvert__doClosest, &data, V3D_PROJ_TEST_CLIP_DEFAULT);
		}

		*r_dist = data.dist;
		lastSelected = data.closest;
		lastSelectedIndex = data.closestIndex;

		return data.closest;
	}
}

/* note; uses v3d, so needs active 3d window */
static void findnearestedge__doClosest(void *userData, BMEdge *eed, const float screen_co_a[2], const float screen_co_b[2], int UNUSED(index))
{
	struct { ViewContext vc; float mval_fl[2]; float dist; BMEdge *closest; } *data = userData;
	int distance;

	distance = dist_to_line_segment_v2(data->mval_fl, screen_co_a, screen_co_b);
		
	if (BM_elem_flag_test(eed, BM_ELEM_SELECT)) {
		distance += 5;
	}

	if (distance < data->dist) {
		if (data->vc.rv3d->rflag & RV3D_CLIPPING) {
			float lambda = line_point_factor_v2(data->mval_fl, screen_co_a, screen_co_b);
			float vec[3];

			vec[0] = eed->v1->co[0] + lambda * (eed->v2->co[0] - eed->v1->co[0]);
			vec[1] = eed->v1->co[1] + lambda * (eed->v2->co[1] - eed->v1->co[1]);
			vec[2] = eed->v1->co[2] + lambda * (eed->v2->co[2] - eed->v1->co[2]);

			if (ED_view3d_clipping_test(data->vc.rv3d, vec, true) == 0) {
				data->dist = distance;
				data->closest = eed;
			}
		}
		else {
			data->dist = distance;
			data->closest = eed;
		}
	}
}
BMEdge *EDBM_edge_find_nearest(ViewContext *vc, float *r_dist)
{

	if (vc->v3d->drawtype > OB_WIRE && (vc->v3d->flag & V3D_ZBUF_SELECT)) {
		float distance;
		unsigned int index;
		BMEdge *eed;
		
		view3d_validate_backbuf(vc);
		
		index = view3d_sample_backbuf_rect(vc, vc->mval, 50, bm_solidoffs, bm_wireoffs, &distance, 0, NULL, NULL);
		eed = index ? BM_edge_at_index_find(vc->em->bm, index - 1) : NULL;
		
		if (eed && distance < *r_dist) {
			*r_dist = distance;
			return eed;
		}
		else {
			return NULL;
		}
	}
	else {
		struct { ViewContext vc; float mval_fl[2]; float dist; BMEdge *closest; } data;

		data.vc = *vc;
		data.mval_fl[0] = vc->mval[0];
		data.mval_fl[1] = vc->mval[1];
		data.dist = *r_dist;
		data.closest = NULL;
		ED_view3d_init_mats_rv3d(vc->obedit, vc->rv3d);

		mesh_foreachScreenEdge(vc, findnearestedge__doClosest, &data, V3D_PROJ_TEST_CLIP_WIN);

		*r_dist = data.dist;
		return data.closest;
	}
}

static void findnearestface__getDistance(void *userData, BMFace *efa, const float screen_co[2], int UNUSED(index))
{
	struct { float mval_fl[2]; float dist; BMFace *toFace; } *data = userData;

	if (efa == data->toFace) {
		const float dist_test = len_manhattan_v2v2(data->mval_fl, screen_co);

		if (dist_test < data->dist) {
			data->dist = dist_test;
		}
	}
}
static void findnearestface__doClosest(void *userData, BMFace *efa, const float screen_co[2], int index)
{
	struct { float mval_fl[2], pass; float dist, lastIndex, closestIndex; BMFace *closest; } *data = userData;

	if (data->pass == 0) {
		if (index <= data->lastIndex)
			return;
	}
	else {
		if (index > data->lastIndex)
			return;
	}

	if (data->dist > 3) {
		const float dist_test = len_manhattan_v2v2(data->mval_fl, screen_co);

		if (dist_test < data->dist) {
			data->dist = dist_test;
			data->closest = efa;
			data->closestIndex = index;
		}
	}
}

BMFace *EDBM_face_find_nearest(ViewContext *vc, float *r_dist)
{

	if (vc->v3d->drawtype > OB_WIRE && (vc->v3d->flag & V3D_ZBUF_SELECT)) {
		unsigned int index;
		BMFace *efa;

		view3d_validate_backbuf(vc);

		index = view3d_sample_backbuf(vc, vc->mval[0], vc->mval[1]);
		efa = index ? BM_face_at_index_find(vc->em->bm, index - 1) : NULL;
		
		if (efa) {
			struct { float mval_fl[2]; float dist; BMFace *toFace; } data;

			data.mval_fl[0] = vc->mval[0];
			data.mval_fl[1] = vc->mval[1];
			data.dist = FLT_MAX;
			data.toFace = efa;

			ED_view3d_init_mats_rv3d(vc->obedit, vc->rv3d);

			mesh_foreachScreenFace(vc, findnearestface__getDistance, &data, V3D_PROJ_TEST_CLIP_DEFAULT);

			if ((vc->em->selectmode == SCE_SELECT_FACE) || (data.dist < *r_dist)) {  /* only faces, no dist check */
				*r_dist = data.dist;
				return efa;
			}
		}
		
		return NULL;
	}
	else {
		struct { float mval_fl[2], pass; float dist, lastIndex, closestIndex; BMFace *closest; } data;
		static int lastSelectedIndex = 0;
		static BMFace *lastSelected = NULL;

		if (lastSelected && BM_face_at_index_find(vc->em->bm, lastSelectedIndex) != lastSelected) {
			lastSelectedIndex = 0;
			lastSelected = NULL;
		}

		data.lastIndex = lastSelectedIndex;
		data.mval_fl[0] = vc->mval[0];
		data.mval_fl[1] = vc->mval[1];
		data.dist = *r_dist;
		data.closest = NULL;
		data.closestIndex = 0;

		data.pass = 0;
		ED_view3d_init_mats_rv3d(vc->obedit, vc->rv3d);
		mesh_foreachScreenFace(vc, findnearestface__doClosest, &data, V3D_PROJ_TEST_CLIP_DEFAULT);

		if (data.dist > 3.0f) {
			data.pass = 1;
			mesh_foreachScreenFace(vc, findnearestface__doClosest, &data, V3D_PROJ_TEST_CLIP_DEFAULT);
		}

		*r_dist = data.dist;
		lastSelected = data.closest;
		lastSelectedIndex = data.closestIndex;

		return data.closest;
	}
}

/* best distance based on screen coords. 
 * use em->selectmode to define how to use 
 * selected vertices and edges get disadvantage
 * return 1 if found one
 */
static int unified_findnearest(ViewContext *vc, BMVert **r_eve, BMEdge **r_eed, BMFace **r_efa)
{
	BMEditMesh *em = vc->em;
	float dist = 75.0f;
	
	*r_eve = NULL;
	*r_eed = NULL;
	*r_efa = NULL;
	
	/* no afterqueue (yet), so we check it now, otherwise the em_xxxofs indices are bad */
	view3d_validate_backbuf(vc);
	
	if (em->selectmode & SCE_SELECT_VERTEX)
		*r_eve = EDBM_vert_find_nearest(vc, &dist, BM_ELEM_SELECT, 0);
	if (em->selectmode & SCE_SELECT_FACE)
		*r_efa = EDBM_face_find_nearest(vc, &dist);

	dist -= 20; /* since edges select lines, we give dots advantage of 20 pix */
	if (em->selectmode & SCE_SELECT_EDGE)
		*r_eed = EDBM_edge_find_nearest(vc, &dist);

	/* return only one of 3 pointers, for frontbuffer redraws */
	if (*r_eed) {
		*r_efa = NULL; *r_eve = NULL;
	}
	else if (*r_efa) {
		*r_eve = NULL;
	}
	
	return (*r_eve || *r_eed || *r_efa);
}

/* ****************  SIMILAR "group" SELECTS. FACE, EDGE AND VERTEX ************** */
static EnumPropertyItem prop_similar_compare_types[] = {
	{SIM_CMP_EQ, "EQUAL", 0, "Equal", ""},
	{SIM_CMP_GT, "GREATER", 0, "Greater", ""},
	{SIM_CMP_LT, "LESS", 0, "Less", ""},

	{0, NULL, 0, NULL, NULL}
};

static EnumPropertyItem prop_similar_types[] = {
	{SIMVERT_NORMAL, "NORMAL", 0, "Normal", ""},
	{SIMVERT_FACE, "FACE", 0, "Amount of Adjacent Faces", ""},
	{SIMVERT_VGROUP, "VGROUP", 0, "Vertex Groups", ""},
	{SIMVERT_EDGE, "EDGE", 0, "Amount of connecting edges", ""},

	{SIMEDGE_LENGTH, "LENGTH", 0, "Length", ""},
	{SIMEDGE_DIR, "DIR", 0, "Direction", ""},
	{SIMEDGE_FACE, "FACE", 0, "Amount of Faces Around an Edge", ""},
	{SIMEDGE_FACE_ANGLE, "FACE_ANGLE", 0, "Face Angles", ""},
	{SIMEDGE_CREASE, "CREASE", 0, "Crease", ""},
	{SIMEDGE_BEVEL, "BEVEL", 0, "Bevel", ""},
	{SIMEDGE_SEAM, "SEAM", 0, "Seam", ""},
	{SIMEDGE_SHARP, "SHARP", 0, "Sharpness", ""},
#ifdef WITH_FREESTYLE
	{SIMEDGE_FREESTYLE, "FREESTYLE_EDGE", 0, "Freestyle Edge Marks", ""},
#endif

	{SIMFACE_MATERIAL, "MATERIAL", 0, "Material", ""},
	{SIMFACE_IMAGE, "IMAGE", 0, "Image", ""},
	{SIMFACE_AREA, "AREA", 0, "Area", ""},
	{SIMFACE_SIDES, "SIDES", 0, "Polygon Sides", ""},
	{SIMFACE_PERIMETER, "PERIMETER", 0, "Perimeter", ""},
	{SIMFACE_NORMAL, "NORMAL", 0, "Normal", ""},
	{SIMFACE_COPLANAR, "COPLANAR", 0, "Co-planar", ""},
#ifdef WITH_FREESTYLE
	{SIMFACE_FREESTYLE, "FREESTYLE_FACE", 0, "Freestyle Face Marks", ""},
#endif

	{0, NULL, 0, NULL, NULL}
};

/* selects new faces/edges/verts based on the existing selection */

static int similar_face_select_exec(bContext *C, wmOperator *op)
{
	Object *ob = CTX_data_edit_object(C);
	BMEditMesh *em = BKE_editmesh_from_object(ob);
	BMOperator bmop;

	/* get the type from RNA */
	const int type = RNA_enum_get(op->ptr, "type");
	const float thresh = RNA_float_get(op->ptr, "threshold");
	const int compare = RNA_enum_get(op->ptr, "compare");

	/* initialize the bmop using EDBM api, which does various ui error reporting and other stuff */
	EDBM_op_init(em, &bmop, op,
	             "similar_faces faces=%hf type=%i thresh=%f compare=%i",
	             BM_ELEM_SELECT, type, thresh, compare);

	/* execute the operator */
	BMO_op_exec(em->bm, &bmop);

	/* clear the existing selection */
	EDBM_flag_disable_all(em, BM_ELEM_SELECT);

	/* select the output */
	BMO_slot_buffer_hflag_enable(em->bm, bmop.slots_out, "faces.out", BM_FACE, BM_ELEM_SELECT, true);

	/* finish the operator */
	if (!EDBM_op_finish(em, &bmop, op, true)) {
		return OPERATOR_CANCELLED;
	}

	EDBM_update_generic(em, false, false);

	return OPERATOR_FINISHED;
}	

/* ***************************************************** */

/* EDGE GROUP */

/* wrap the above function but do selection flushing edge to face */
static int similar_edge_select_exec(bContext *C, wmOperator *op)
{
	Object *ob = CTX_data_edit_object(C);
	BMEditMesh *em = BKE_editmesh_from_object(ob);
	BMOperator bmop;

	/* get the type from RNA */
	const int type = RNA_enum_get(op->ptr, "type");
	const float thresh = RNA_float_get(op->ptr, "threshold");
	const int compare = RNA_enum_get(op->ptr, "compare");

	/* initialize the bmop using EDBM api, which does various ui error reporting and other stuff */
	EDBM_op_init(em, &bmop, op,
	             "similar_edges edges=%he type=%i thresh=%f compare=%i",
	             BM_ELEM_SELECT, type, thresh, compare);

	/* execute the operator */
	BMO_op_exec(em->bm, &bmop);

	/* clear the existing selection */
	EDBM_flag_disable_all(em, BM_ELEM_SELECT);

	/* select the output */
	BMO_slot_buffer_hflag_enable(em->bm, bmop.slots_out, "edges.out", BM_EDGE, BM_ELEM_SELECT, true);
	EDBM_selectmode_flush(em);

	/* finish the operator */
	if (!EDBM_op_finish(em, &bmop, op, true)) {
		return OPERATOR_CANCELLED;
	}

	EDBM_update_generic(em, false, false);

	return OPERATOR_FINISHED;
}

/* ********************************* */

/*
 * VERT GROUP
 * mode 1: same normal
 * mode 2: same number of face users
 * mode 3: same vertex groups
 */
static int similar_vert_select_exec(bContext *C, wmOperator *op)
{
	Object *ob = CTX_data_edit_object(C);
	BMEditMesh *em = BKE_editmesh_from_object(ob);
	BMOperator bmop;
	/* get the type from RNA */
	const int type = RNA_enum_get(op->ptr, "type");
	const float thresh = RNA_float_get(op->ptr, "threshold");
	const int compare = RNA_enum_get(op->ptr, "compare");

	/* initialize the bmop using EDBM api, which does various ui error reporting and other stuff */
	EDBM_op_init(em, &bmop, op,
	             "similar_verts verts=%hv type=%i thresh=%f compare=%i",
	             BM_ELEM_SELECT, type, thresh, compare);

	/* execute the operator */
	BMO_op_exec(em->bm, &bmop);

	/* clear the existing selection */
	EDBM_flag_disable_all(em, BM_ELEM_SELECT);

	/* select the output */
	BMO_slot_buffer_hflag_enable(em->bm, bmop.slots_out, "verts.out", BM_VERT, BM_ELEM_SELECT, true);

	/* finish the operator */
	if (!EDBM_op_finish(em, &bmop, op, true)) {
		return OPERATOR_CANCELLED;
	}

	EDBM_selectmode_flush(em);

	EDBM_update_generic(em, false, false);

	return OPERATOR_FINISHED;
}

static int edbm_select_similar_exec(bContext *C, wmOperator *op)
{
	ToolSettings *ts = CTX_data_tool_settings(C);
	PropertyRNA *prop = RNA_struct_find_property(op->ptr, "threshold");

	const int type = RNA_enum_get(op->ptr, "type");

	if (!RNA_property_is_set(op->ptr, prop)) {
		RNA_property_float_set(op->ptr, prop, ts->select_thresh);
	}
	else {
		ts->select_thresh = RNA_property_float_get(op->ptr, prop);
	}

	if      (type < 100) return similar_vert_select_exec(C, op);
	else if (type < 200) return similar_edge_select_exec(C, op);
	else                 return similar_face_select_exec(C, op);
}

static EnumPropertyItem *select_similar_type_itemf(bContext *C, PointerRNA *UNUSED(ptr), PropertyRNA *UNUSED(prop),
                                                   bool *r_free)
{
	Object *obedit;

	if (!C) /* needed for docs and i18n tools */
		return prop_similar_types;

	obedit = CTX_data_edit_object(C);

	if (obedit && obedit->type == OB_MESH) {
		EnumPropertyItem *item = NULL;
		int a, totitem = 0;
		BMEditMesh *em = BKE_editmesh_from_object(obedit);

		if (em->selectmode & SCE_SELECT_VERTEX) {
			for (a = SIMVERT_NORMAL; a < SIMEDGE_LENGTH; a++) {
				RNA_enum_items_add_value(&item, &totitem, prop_similar_types, a);
			}
		}
		else if (em->selectmode & SCE_SELECT_EDGE) {
			for (a = SIMEDGE_LENGTH; a < SIMFACE_MATERIAL; a++) {
				RNA_enum_items_add_value(&item, &totitem, prop_similar_types, a);
			}
		}
		else if (em->selectmode & SCE_SELECT_FACE) {
#ifdef WITH_FREESTYLE
			const int a_end = SIMFACE_FREESTYLE;
#else
			const int a_end = SIMFACE_COPLANAR;
#endif
			for (a = SIMFACE_MATERIAL; a <= a_end; a++) {
				RNA_enum_items_add_value(&item, &totitem, prop_similar_types, a);
			}
		}
		RNA_enum_item_end(&item, &totitem);

		*r_free = true;

		return item;
	}

	return NULL;
}

void MESH_OT_select_similar(wmOperatorType *ot)
{
	PropertyRNA *prop;

	/* identifiers */
	ot->name = "Select Similar";
	ot->idname = "MESH_OT_select_similar";
	ot->description = "Select similar vertices, edges or faces by property types";
	
	/* api callbacks */
	ot->invoke = WM_menu_invoke;
	ot->exec = edbm_select_similar_exec;
	ot->poll = ED_operator_editmesh;
	
	/* flags */
	ot->flag = OPTYPE_REGISTER | OPTYPE_UNDO;
	
	/* properties */
	prop = ot->prop = RNA_def_enum(ot->srna, "type", prop_similar_types, SIMVERT_NORMAL, "Type", "");
	RNA_def_enum_funcs(prop, select_similar_type_itemf);

	RNA_def_enum(ot->srna, "compare", prop_similar_compare_types, SIM_CMP_EQ, "Compare", "");

	RNA_def_float(ot->srna, "threshold", 0.0, 0.0, 1.0, "Threshold", "", 0.0, 1.0);
}


/* ****************  Mode Select *************** */

static int edbm_select_mode_exec(bContext *C, wmOperator *op)
{
	const int type        = RNA_enum_get(op->ptr,    "type");
	const int action      = RNA_enum_get(op->ptr,    "action");
	const bool use_extend = RNA_boolean_get(op->ptr, "use_extend");
	const bool use_expand = RNA_boolean_get(op->ptr, "use_expand");

	if (EDBM_selectmode_toggle(C, type, action, use_extend, use_expand)) {
		return OPERATOR_FINISHED;
	}
	else {
		return OPERATOR_CANCELLED;
	}
}

static int edbm_select_mode_invoke(bContext *C, wmOperator *op, const wmEvent *event)
{
	/* detecting these options based on shift/ctrl here is weak, but it's done
	 * to make this work when clicking buttons or menus */
	if (!RNA_struct_property_is_set(op->ptr, "use_extend"))
		RNA_boolean_set(op->ptr, "use_extend", event->shift);
	if (!RNA_struct_property_is_set(op->ptr, "use_expand"))
		RNA_boolean_set(op->ptr, "use_expand", event->ctrl);

	return edbm_select_mode_exec(C, op);
}

void MESH_OT_select_mode(wmOperatorType *ot)
{
	PropertyRNA *prop;

	static EnumPropertyItem elem_items[] = {
		{SCE_SELECT_VERTEX, "VERT", ICON_VERTEXSEL, "Vertices", ""},
		{SCE_SELECT_EDGE,   "EDGE", ICON_EDGESEL, "Edges", ""},
		{SCE_SELECT_FACE,   "FACE", ICON_FACESEL, "Faces", ""},
		{0, NULL, 0, NULL, NULL},
	};

	static EnumPropertyItem actions_items[] = {
		{0, "DISABLE", 0, "Disable", "Disable selected markers"},
		{1, "ENABLE", 0, "Enable", "Enable selected markers"},
		{2, "TOGGLE", 0, "Toggle", "Toggle disabled flag for selected markers"},
		{0, NULL, 0, NULL, NULL}
	};

	/* identifiers */
	ot->name = "Select Mode";
	ot->idname = "MESH_OT_select_mode";
	ot->description = "Change selection mode";

	/* api callbacks */
	ot->invoke = edbm_select_mode_invoke;
	ot->exec = edbm_select_mode_exec;
	ot->poll = ED_operator_editmesh;

	/* flags */
	ot->flag = OPTYPE_REGISTER | OPTYPE_UNDO;

	/* properties */
	prop = RNA_def_boolean(ot->srna, "use_extend", false, "Extend", "");
	RNA_def_property_flag(prop, PROP_SKIP_SAVE);
	prop = RNA_def_boolean(ot->srna, "use_expand", false, "Expand", "");
	RNA_def_property_flag(prop, PROP_SKIP_SAVE);
	ot->prop = prop = RNA_def_enum(ot->srna, "type", elem_items, 0, "Type", "");
	RNA_def_property_flag(prop, PROP_SKIP_SAVE);

	RNA_def_enum(ot->srna, "action", actions_items, 2, "Action", "Selection action to execute");
}

/* ***************************************************** */

/* ****************  LOOP SELECTS *************** */

static void walker_select(BMEditMesh *em, int walkercode, void *start, const bool select)
{
	BMesh *bm = em->bm;
	BMElem *ele;
	BMWalker walker;

	BMW_init(&walker, bm, walkercode,
	         BMW_MASK_NOP, BMW_MASK_NOP, BMW_MASK_NOP,
	         BMW_FLAG_TEST_HIDDEN,
	         BMW_NIL_LAY);

	for (ele = BMW_begin(&walker, start); ele; ele = BMW_step(&walker)) {
		if (!select) {
			BM_select_history_remove(bm, ele);
		}
		BM_elem_select_set(bm, ele, select);
	}
	BMW_end(&walker);
}

static int edbm_loop_multiselect_exec(bContext *C, wmOperator *op)
{
	Object *obedit = CTX_data_edit_object(C);
	BMEditMesh *em = BKE_editmesh_from_object(obedit);
	BMEdge *eed;
	BMEdge **edarray;
	int edindex;
	const bool is_ring = RNA_boolean_get(op->ptr, "ring");
	
	BMIter iter;
	int totedgesel = 0;

	BM_ITER_MESH (eed, &iter, em->bm, BM_EDGES_OF_MESH) {
		if (BM_elem_flag_test(eed, BM_ELEM_SELECT)) {
			totedgesel++;
		}
	}
	
	edarray = MEM_mallocN(sizeof(BMEdge *) * totedgesel, "edge array");
	edindex = 0;
	
	BM_ITER_MESH (eed, &iter, em->bm, BM_EDGES_OF_MESH) {
		if (BM_elem_flag_test(eed, BM_ELEM_SELECT)) {
			edarray[edindex] = eed;
			edindex++;
		}
	}
	
	if (is_ring) {
		for (edindex = 0; edindex < totedgesel; edindex += 1) {
			eed = edarray[edindex];
			walker_select(em, BMW_EDGERING, eed, true);
		}
		EDBM_selectmode_flush(em);
	}
	else {
		for (edindex = 0; edindex < totedgesel; edindex += 1) {
			eed = edarray[edindex];
			walker_select(em, BMW_LOOP, eed, true);
		}
		EDBM_selectmode_flush(em);
	}
	MEM_freeN(edarray);
//	if (EM_texFaceCheck())
	
	WM_event_add_notifier(C, NC_GEOM | ND_SELECT, obedit);

	return OPERATOR_FINISHED;
}

void MESH_OT_loop_multi_select(wmOperatorType *ot)
{
	/* identifiers */
	ot->name = "Multi Select Loops";
	ot->idname = "MESH_OT_loop_multi_select";
	ot->description = "Select a loop of connected edges by connection type";
	
	/* api callbacks */
	ot->exec = edbm_loop_multiselect_exec;
	ot->poll = ED_operator_editmesh;
	
	/* flags */
	ot->flag = OPTYPE_REGISTER | OPTYPE_UNDO;
	
	/* properties */
	RNA_def_boolean(ot->srna, "ring", 0, "Ring", "");
}

		
/* ***************** MAIN MOUSE SELECTION ************** */


/* ***************** loop select (non modal) ************** */

static void mouse_mesh_loop(bContext *C, const int mval[2], bool extend, bool deselect, bool toggle, bool ring)
{
	ViewContext vc;
	BMEditMesh *em;
	BMEdge *eed;
	bool select = true;
	float dist = 50.0f;
	float mvalf[2];

	em_setup_viewcontext(C, &vc);
	mvalf[0] = (float)(vc.mval[0] = mval[0]);
	mvalf[1] = (float)(vc.mval[1] = mval[1]);
	em = vc.em;

	/* no afterqueue (yet), so we check it now, otherwise the bm_xxxofs indices are bad */
	view3d_validate_backbuf(&vc);

	eed = EDBM_edge_find_nearest(&vc, &dist);
	if (eed) {
		if (extend == false && deselect == false && toggle == false) {
			EDBM_flag_disable_all(em, BM_ELEM_SELECT);
		}
	
		if (extend) {
			select = true;
		}
		else if (deselect) {
			select = false;
		}
		else if (BM_elem_flag_test(eed, BM_ELEM_SELECT) == 0) {
			select = true;
		}
		else if (toggle) {
			select = false;
		}

		if (em->selectmode & SCE_SELECT_FACE) {
			walker_select(em, BMW_FACELOOP, eed, select);
		}
		else if (em->selectmode & SCE_SELECT_EDGE) {
			if (ring)
				walker_select(em, BMW_EDGERING, eed, select);
			else
				walker_select(em, BMW_LOOP, eed, select);
		}
		else if (em->selectmode & SCE_SELECT_VERTEX) {
			if (ring)
				walker_select(em, BMW_EDGERING, eed, select);

			else
				walker_select(em, BMW_LOOP, eed, select);
		}

		EDBM_selectmode_flush(em);

		/* sets as active, useful for other tools */
		if (select) {
			if (em->selectmode & SCE_SELECT_VERTEX) {
				/* Find nearest vert from mouse
				 * (initialize to large values incase only one vertex can be projected) */
				float v1_co[2], v2_co[2];
				float length_1 = FLT_MAX;
				float length_2 = FLT_MAX;

				/* We can't be sure this has already been set... */
				ED_view3d_init_mats_rv3d(vc.obedit, vc.rv3d);

				if (ED_view3d_project_float_object(vc.ar, eed->v1->co, v1_co, V3D_PROJ_TEST_CLIP_NEAR) == V3D_PROJ_RET_OK) {
					length_1 = len_squared_v2v2(mvalf, v1_co);
				}

				if (ED_view3d_project_float_object(vc.ar, eed->v2->co, v2_co, V3D_PROJ_TEST_CLIP_NEAR) == V3D_PROJ_RET_OK) {
					length_2 = len_squared_v2v2(mvalf, v2_co);
				}
#if 0
				printf("mouse to v1: %f\nmouse to v2: %f\n", len_squared_v2v2(mvalf, v1_co),
				       len_squared_v2v2(mvalf, v2_co));
#endif
				BM_select_history_store(em->bm, (length_1 < length_2) ? eed->v1 : eed->v2);
			}
			else if (em->selectmode & SCE_SELECT_EDGE) {
				BM_select_history_store(em->bm, eed);
			}
			else if (em->selectmode & SCE_SELECT_FACE) {
				/* Select the face of eed which is the nearest of mouse. */
				BMFace *f, *efa = NULL;
				BMIter iterf;
				float best_dist = FLT_MAX;

				/* We can't be sure this has already been set... */
				ED_view3d_init_mats_rv3d(vc.obedit, vc.rv3d);

				BM_ITER_ELEM (f, &iterf, eed, BM_FACES_OF_EDGE) {
					if (BM_elem_flag_test(f, BM_ELEM_SELECT)) {
						float cent[3];
						float co[2], tdist;

						BM_face_calc_center_mean(f, cent);
						if (ED_view3d_project_float_object(vc.ar, cent, co, V3D_PROJ_TEST_CLIP_NEAR) == V3D_PROJ_RET_OK) {
							tdist = len_squared_v2v2(mvalf, co);
							if (tdist < best_dist) {
/*								printf("Best face: %p (%f)\n", f, tdist);*/
								best_dist = tdist;
								efa = f;
							}
						}
					}
				}
				if (efa) {
					BM_mesh_active_face_set(em->bm, efa);
					BM_select_history_store(em->bm, efa);
				}
			}
		}

		WM_event_add_notifier(C, NC_GEOM | ND_SELECT, vc.obedit);
	}
}

static int edbm_select_loop_invoke(bContext *C, wmOperator *op, const wmEvent *event)
{
	
	view3d_operator_needs_opengl(C);
	
	mouse_mesh_loop(C, event->mval,
	                RNA_boolean_get(op->ptr, "extend"),
	                RNA_boolean_get(op->ptr, "deselect"),
	                RNA_boolean_get(op->ptr, "toggle"),
	                RNA_boolean_get(op->ptr, "ring"));
	
	/* cannot do tweaks for as long this keymap is after transform map */
	return OPERATOR_FINISHED;
}

void MESH_OT_loop_select(wmOperatorType *ot)
{
	/* identifiers */
	ot->name = "Loop Select";
	ot->idname = "MESH_OT_loop_select";
	ot->description = "Select a loop of connected edges";
	
	/* api callbacks */
	ot->invoke = edbm_select_loop_invoke;
	ot->poll = ED_operator_editmesh_region_view3d;
	
	/* flags */
	ot->flag = OPTYPE_UNDO;
	
	/* properties */
	RNA_def_boolean(ot->srna, "extend", 0, "Extend Select", "Extend the selection");
	RNA_def_boolean(ot->srna, "deselect", 0, "Deselect", "Remove from the selection");
	RNA_def_boolean(ot->srna, "toggle", 0, "Toggle Select", "Toggle the selection");
	RNA_def_boolean(ot->srna, "ring", 0, "Select Ring", "Select ring");
}

void MESH_OT_edgering_select(wmOperatorType *ot)
{
	/* description */
	ot->name = "Edge Ring Select";
	ot->idname = "MESH_OT_edgering_select";
	ot->description = "Select an edge ring";
	
	/* callbacks */
	ot->invoke = edbm_select_loop_invoke;
	ot->poll = ED_operator_editmesh_region_view3d;
	
	/* flags */
	ot->flag = OPTYPE_UNDO;

	RNA_def_boolean(ot->srna, "extend", 0, "Extend", "Extend the selection");
	RNA_def_boolean(ot->srna, "deselect", 0, "Deselect", "Remove from the selection");
	RNA_def_boolean(ot->srna, "toggle", 0, "Toggle Select", "Toggle the selection");
	RNA_def_boolean(ot->srna, "ring", 1, "Select Ring", "Select ring");
}

/* ******************** (de)select all operator **************** */
static int edbm_select_all_exec(bContext *C, wmOperator *op)
{
	Object *obedit = CTX_data_edit_object(C);
	BMEditMesh *em = BKE_editmesh_from_object(obedit);
	const int action = RNA_enum_get(op->ptr, "action");

	switch (action) {
		case SEL_TOGGLE:
			EDBM_select_toggle_all(em);
			break;
		case SEL_SELECT:
			EDBM_flag_enable_all(em, BM_ELEM_SELECT);
			break;
		case SEL_DESELECT:
			EDBM_flag_disable_all(em, BM_ELEM_SELECT);
			break;
		case SEL_INVERT:
			EDBM_select_swap(em);
			EDBM_selectmode_flush(em);
			break;
	}

	WM_event_add_notifier(C, NC_GEOM | ND_SELECT, obedit);

	return OPERATOR_FINISHED;
}

void MESH_OT_select_all(wmOperatorType *ot)
{
	/* identifiers */
	ot->name = "(De)select All";
	ot->idname = "MESH_OT_select_all";
	ot->description = "(De)select all vertices, edges or faces";

	/* api callbacks */
	ot->exec = edbm_select_all_exec;
	ot->poll = ED_operator_editmesh;

	/* flags */
	ot->flag = OPTYPE_REGISTER | OPTYPE_UNDO;

	WM_operator_properties_select_all(ot);
}

static int edbm_faces_select_interior_exec(bContext *C, wmOperator *UNUSED(op))
{
	Object *obedit = CTX_data_edit_object(C);
	BMEditMesh *em = BKE_editmesh_from_object(obedit);

	if (EDBM_select_interior_faces(em)) {
		WM_event_add_notifier(C, NC_GEOM | ND_SELECT, obedit);

		return OPERATOR_FINISHED;
	}
	else {
		return OPERATOR_CANCELLED;
	}

}

void MESH_OT_select_interior_faces(wmOperatorType *ot)
{
	/* identifiers */
	ot->name = "Select Interior Faces";
	ot->idname = "MESH_OT_select_interior_faces";
	ot->description = "Select faces where all edges have more than 2 face users";

	/* api callbacks */
	ot->exec = edbm_faces_select_interior_exec;
	ot->poll = ED_operator_editmesh;

	/* flags */
	ot->flag = OPTYPE_REGISTER | OPTYPE_UNDO;
}


/* ************************************************** */
/* here actual select happens */
/* gets called via generic mouse select operator */
bool EDBM_select_pick(bContext *C, const int mval[2], bool extend, bool deselect, bool toggle)
{
	ViewContext vc;
	BMVert *eve = NULL;
	BMEdge *eed = NULL;
	BMFace *efa = NULL;

	/* setup view context for argument to callbacks */
	em_setup_viewcontext(C, &vc);
	vc.mval[0] = mval[0];
	vc.mval[1] = mval[1];

	if (unified_findnearest(&vc, &eve, &eed, &efa)) {

		/* Deselect everything */
		if (extend == false && deselect == false && toggle == false)
			EDBM_flag_disable_all(vc.em, BM_ELEM_SELECT);

		if (efa) {
			if (extend) {
				/* set the last selected face */
				BM_mesh_active_face_set(vc.em->bm, efa);

				/* Work-around: deselect first, so we can guarantee it will */
				/* be active even if it was already selected */
				BM_select_history_remove(vc.em->bm, efa);
				BM_face_select_set(vc.em->bm, efa, false);
				BM_select_history_store(vc.em->bm, efa);
				BM_face_select_set(vc.em->bm, efa, true);
			}
			else if (deselect) {
				BM_select_history_remove(vc.em->bm, efa);
				BM_face_select_set(vc.em->bm, efa, false);
			}
			else {
				/* set the last selected face */
				BM_mesh_active_face_set(vc.em->bm, efa);

				if (!BM_elem_flag_test(efa, BM_ELEM_SELECT)) {
					BM_select_history_store(vc.em->bm, efa);
					BM_face_select_set(vc.em->bm, efa, true);
				}
				else if (toggle) {
					BM_select_history_remove(vc.em->bm, efa);
					BM_face_select_set(vc.em->bm, efa, false);
				}
			}
		}
		else if (eed) {
			if (extend) {
				/* Work-around: deselect first, so we can guarantee it will */
				/* be active even if it was already selected */
				BM_select_history_remove(vc.em->bm, eed);
				BM_edge_select_set(vc.em->bm, eed, false);
				BM_select_history_store(vc.em->bm, eed);
				BM_edge_select_set(vc.em->bm, eed, true);
			}
			else if (deselect) {
				BM_select_history_remove(vc.em->bm, eed);
				BM_edge_select_set(vc.em->bm, eed, false);
			}
			else {
				if (!BM_elem_flag_test(eed, BM_ELEM_SELECT)) {
					BM_select_history_store(vc.em->bm, eed);
					BM_edge_select_set(vc.em->bm, eed, true);
				}
				else if (toggle) {
					BM_select_history_remove(vc.em->bm, eed);
					BM_edge_select_set(vc.em->bm, eed, false);
				}
			}
		}
		else if (eve) {
			if (extend) {
				/* Work-around: deselect first, so we can guarantee it will */
				/* be active even if it was already selected */
				BM_select_history_remove(vc.em->bm, eve);
				BM_vert_select_set(vc.em->bm, eve, false);
				BM_select_history_store(vc.em->bm, eve);
				BM_vert_select_set(vc.em->bm, eve, true);
			}
			else if (deselect) {
				BM_select_history_remove(vc.em->bm, eve);
				BM_vert_select_set(vc.em->bm, eve, false);
			}
			else {
				if (!BM_elem_flag_test(eve, BM_ELEM_SELECT)) {
					BM_select_history_store(vc.em->bm, eve);
					BM_vert_select_set(vc.em->bm, eve, true);
				}
				else if (toggle) {
					BM_select_history_remove(vc.em->bm, eve);
					BM_vert_select_set(vc.em->bm, eve, false);
				}
			}
		}

		EDBM_selectmode_flush(vc.em);

		/* change active material on object */
		if (efa && efa->mat_nr != vc.obedit->actcol - 1) {
			vc.obedit->actcol = efa->mat_nr + 1;
			vc.em->mat_nr = efa->mat_nr;

			WM_event_add_notifier(C, NC_MATERIAL | ND_SHADING_LINKS, NULL);

		}

		WM_event_add_notifier(C, NC_GEOM | ND_SELECT, vc.obedit);
		return true;
	}

	return false;
}

static void edbm_strip_selections(BMEditMesh *em)
{
	BMEditSelection *ese, *nextese;

	if (!(em->selectmode & SCE_SELECT_VERTEX)) {
		ese = em->bm->selected.first;
		while (ese) {
			nextese = ese->next;
			if (ese->htype == BM_VERT) BLI_freelinkN(&(em->bm->selected), ese);
			ese = nextese;
		}
	}
	if (!(em->selectmode & SCE_SELECT_EDGE)) {
		ese = em->bm->selected.first;
		while (ese) {
			nextese = ese->next;
			if (ese->htype == BM_EDGE) BLI_freelinkN(&(em->bm->selected), ese);
			ese = nextese;
		}
	}
	if (!(em->selectmode & SCE_SELECT_FACE)) {
		ese = em->bm->selected.first;
		while (ese) {
			nextese = ese->next;
			if (ese->htype == BM_FACE) BLI_freelinkN(&(em->bm->selected), ese);
			ese = nextese;
		}
	}
}

/* when switching select mode, makes sure selection is consistent for editing */
/* also for paranoia checks to make sure edge or face mode works */
void EDBM_selectmode_set(BMEditMesh *em)
{
	BMVert *eve;
	BMEdge *eed;
	BMFace *efa;
	BMIter iter;
	
	em->bm->selectmode = em->selectmode;

	edbm_strip_selections(em); /* strip BMEditSelections from em->selected that are not relevant to new mode */
	
	if (em->bm->totvertsel == 0 &&
	    em->bm->totedgesel == 0 &&
	    em->bm->totfacesel == 0)
	{
		return;
	}

	if (em->selectmode & SCE_SELECT_VERTEX) {
		if (em->bm->totvertsel) {
			EDBM_select_flush(em);
		}
	}
	else if (em->selectmode & SCE_SELECT_EDGE) {
		/* deselect vertices, and select again based on edge select */
		BM_ITER_MESH (eve, &iter, em->bm, BM_VERTS_OF_MESH) {
			BM_vert_select_set(em->bm, eve, false);
		}

		if (em->bm->totedgesel) {
			BM_ITER_MESH (eed, &iter, em->bm, BM_EDGES_OF_MESH) {
				if (BM_elem_flag_test(eed, BM_ELEM_SELECT)) {
					BM_edge_select_set(em->bm, eed, true);
				}
			}

			/* selects faces based on edge status */
			EDBM_selectmode_flush(em);
		}
	}
	else if (em->selectmode & SCE_SELECT_FACE) {
		/* deselect eges, and select again based on face select */
		BM_ITER_MESH (eed, &iter, em->bm, BM_EDGES_OF_MESH) {
			BM_edge_select_set(em->bm, eed, false);
		}

		if (em->bm->totfacesel) {
			BM_ITER_MESH (efa, &iter, em->bm, BM_FACES_OF_MESH) {
				if (BM_elem_flag_test(efa, BM_ELEM_SELECT)) {
					BM_face_select_set(em->bm, efa, true);
				}
			}
		}
	}
}

/**
 * Flush the selection up:
 * - vert -> edge
 * - edge -> face
 */
void EDBM_selectmode_convert(BMEditMesh *em, const short selectmode_old, const short selectmode_new)
{
	BMEdge *eed;
	BMFace *efa;
	BMIter iter;

	/* first tag-to-select, then select --- this avoids a feedback loop */

	/* have to find out what the selectionmode was previously */
	if (selectmode_old == SCE_SELECT_VERTEX) {
		if (em->bm->totvertsel == 0) {
			/* pass */
		}
		else if (selectmode_new == SCE_SELECT_EDGE) {
			/* select all edges associated with every selected vert */
			BM_ITER_MESH (eed, &iter, em->bm, BM_EDGES_OF_MESH) {
				BM_elem_flag_set(eed, BM_ELEM_TAG, BM_edge_is_any_vert_flag_test(eed, BM_ELEM_SELECT));
			}

			BM_ITER_MESH (eed, &iter, em->bm, BM_EDGES_OF_MESH) {
				if (BM_elem_flag_test(eed, BM_ELEM_TAG)) {
					BM_edge_select_set(em->bm, eed, true);
				}
			}
		}
		else if (selectmode_new == SCE_SELECT_FACE) {
			/* select all faces associated with every selected vert */
			BM_ITER_MESH (efa, &iter, em->bm, BM_FACES_OF_MESH) {
				BM_elem_flag_set(efa, BM_ELEM_TAG, BM_face_is_any_vert_flag_test(efa, BM_ELEM_SELECT));
			}

			BM_ITER_MESH (efa, &iter, em->bm, BM_FACES_OF_MESH) {
				if (BM_elem_flag_test(efa, BM_ELEM_TAG)) {
					BM_face_select_set(em->bm, efa, true);
				}
			}
		}
	}
	else if (selectmode_old == SCE_SELECT_EDGE) {
		if (em->bm->totedgesel == 0) {
			/* pass */
		}
		else if (selectmode_new == SCE_SELECT_FACE) {
			/* select all faces associated with every selected edge */
			BM_ITER_MESH (efa, &iter, em->bm, BM_FACES_OF_MESH) {
				BM_elem_flag_set(efa, BM_ELEM_TAG, BM_face_is_any_edge_flag_test(efa, BM_ELEM_SELECT));
			}

			BM_ITER_MESH (efa, &iter, em->bm, BM_FACES_OF_MESH) {
				if (BM_elem_flag_test(efa, BM_ELEM_TAG)) {
					BM_face_select_set(em->bm, efa, true);
				}
			}
		}
	}
}

/* user facing function, does notification and undo push */
bool EDBM_selectmode_toggle(bContext *C, const short selectmode_new,
                            const int action, const bool use_extend, const bool use_expand)
{
	ToolSettings *ts = CTX_data_tool_settings(C);
	Object *obedit = CTX_data_edit_object(C);
	BMEditMesh *em = NULL;
	bool ret = false;

	if (obedit && obedit->type == OB_MESH) {
		em = BKE_editmesh_from_object(obedit);
	}

	if (em == NULL) {
		return ret;
	}

	switch (action) {
		case -1:
			/* already set */
			break;
		case 0:  /* disable */
			/* check we have something to do */
			if ((em->selectmode & selectmode_new) == 0) {
				return false;
			}
			em->selectmode &= ~selectmode_new;
			break;
		case 1:  /* enable */
			/* check we have something to do */
			if ((em->selectmode & selectmode_new) != 0) {
				return false;
			}
			em->selectmode |= selectmode_new;
			break;
		case 2:  /* toggle */
			/* can't disable this flag if its the only one set */
			if (em->selectmode == selectmode_new) {
				return false;
			}
			em->selectmode ^= selectmode_new;
			break;
		default:
			BLI_assert(0);
			break;
	}

	switch (selectmode_new) {
		case SCE_SELECT_VERTEX:
			if (use_extend == 0 || em->selectmode == 0)
				em->selectmode = SCE_SELECT_VERTEX;
			ts->selectmode = em->selectmode;
			EDBM_selectmode_set(em);
			ret = true;
			break;
		case SCE_SELECT_EDGE:
			if (use_extend == 0 || em->selectmode == 0) {
				if (use_expand) {
					const short selmode_max = highest_order_bit_s(ts->selectmode);
					if (selmode_max == SCE_SELECT_VERTEX) {
						EDBM_selectmode_convert(em, selmode_max, SCE_SELECT_EDGE);
					}
				}
				em->selectmode = SCE_SELECT_EDGE;
			}
			ts->selectmode = em->selectmode;
			EDBM_selectmode_set(em);
			ret = true;
			break;
		case SCE_SELECT_FACE:
			if (use_extend == 0 || em->selectmode == 0) {
				if (use_expand) {
					const short selmode_max = highest_order_bit_s(ts->selectmode);
					if (ELEM(selmode_max, SCE_SELECT_VERTEX, SCE_SELECT_EDGE)) {
						EDBM_selectmode_convert(em, selmode_max, SCE_SELECT_FACE);
					}
				}

				em->selectmode = SCE_SELECT_FACE;
			}
			ts->selectmode = em->selectmode;
			EDBM_selectmode_set(em);
			ret = true;
			break;
		default:
			BLI_assert(0);
			break;
	}

	if (ret == true) {
		WM_event_add_notifier(C, NC_GEOM | ND_SELECT, obedit->data);
		WM_main_add_notifier(NC_SCENE | ND_TOOLSETTINGS, NULL);
	}

	return ret;
}

/**
 * Use to disable a selectmode if its enabled, Using another mode as a fallback
 * if the disabled mode is the only mode set.
 *
 * \return true if the mode is changed.
 */
bool EDBM_selectmode_disable(Scene *scene, BMEditMesh *em,
                             const short selectmode_disable,
                             const short selectmode_fallback)
{
	/* note essential, but switch out of vertex mode since the
	 * selected regions wont be nicely isolated after flushing */
	if (em->selectmode & selectmode_disable) {
		if (em->selectmode == selectmode_disable) {
			em->selectmode = selectmode_fallback;
		}
		else {
			em->selectmode &= ~selectmode_disable;
		}
		scene->toolsettings->selectmode = em->selectmode;
		EDBM_selectmode_set(em);

		WM_main_add_notifier(NC_SCENE | ND_TOOLSETTINGS, scene);

		return true;
	}
	else {
		return false;
	}
}

void EDBM_deselect_by_material(BMEditMesh *em, const short index, const short select)
{
	BMIter iter;
	BMFace *efa;

	BM_ITER_MESH (efa, &iter, em->bm, BM_FACES_OF_MESH) {
		if (BM_elem_flag_test(efa, BM_ELEM_HIDDEN))
			continue;
		if (efa->mat_nr == index) {
			BM_face_select_set(em->bm, efa, select);
		}
	}
}

void EDBM_select_toggle_all(BMEditMesh *em) /* exported for UV */
{
	if (em->bm->totvertsel || em->bm->totedgesel || em->bm->totfacesel)
		EDBM_flag_disable_all(em, BM_ELEM_SELECT);
	else
		EDBM_flag_enable_all(em, BM_ELEM_SELECT);
}

void EDBM_select_swap(BMEditMesh *em) /* exported for UV */
{
	BMIter iter;
	BMVert *eve;
	BMEdge *eed;
	BMFace *efa;
	
	if (em->bm->selectmode & SCE_SELECT_VERTEX) {
		BM_ITER_MESH (eve, &iter, em->bm, BM_VERTS_OF_MESH) {
			if (BM_elem_flag_test(eve, BM_ELEM_HIDDEN))
				continue;
			BM_vert_select_set(em->bm, eve, !BM_elem_flag_test(eve, BM_ELEM_SELECT));
		}
	}
	else if (em->selectmode & SCE_SELECT_EDGE) {
		BM_ITER_MESH (eed, &iter, em->bm, BM_EDGES_OF_MESH) {
			if (BM_elem_flag_test(eed, BM_ELEM_HIDDEN))
				continue;
			BM_edge_select_set(em->bm, eed, !BM_elem_flag_test(eed, BM_ELEM_SELECT));
		}
	}
	else {
		BM_ITER_MESH (efa, &iter, em->bm, BM_FACES_OF_MESH) {
			if (BM_elem_flag_test(efa, BM_ELEM_HIDDEN))
				continue;
			BM_face_select_set(em->bm, efa, !BM_elem_flag_test(efa, BM_ELEM_SELECT));
		}

	}
//	if (EM_texFaceCheck())
}

bool EDBM_select_interior_faces(BMEditMesh *em)
{
	BMesh *bm = em->bm;
	BMIter iter;
	BMIter eiter;
	BMFace *efa;
	BMEdge *eed;
	bool ok;
	bool changed = false;

	BM_ITER_MESH (efa, &iter, em->bm, BM_FACES_OF_MESH) {
		if (BM_elem_flag_test(efa, BM_ELEM_HIDDEN))
			continue;


		ok = true;
		BM_ITER_ELEM (eed, &eiter, efa, BM_EDGES_OF_FACE) {
			if (BM_edge_face_count(eed) < 3) {
				ok = false;
				break;
			}
		}

		if (ok) {
			BM_face_select_set(bm, efa, true);
			changed = true;
		}
	}

	return changed;
}


/************************ Select Linked Operator *************************/

static void linked_limit_default(bContext *C, wmOperator *op)
{
	if (!RNA_struct_property_is_set(op->ptr, "limit")) {
		Object *obedit = CTX_data_edit_object(C);
		BMEditMesh *em = BKE_editmesh_from_object(obedit);
		if (em->selectmode == SCE_SELECT_FACE)
			RNA_boolean_set(op->ptr, "limit", true);
		else
			RNA_boolean_set(op->ptr, "limit", false);
	}
}

static int edbm_select_linked_exec(bContext *C, wmOperator *op)
{
	Object *obedit = CTX_data_edit_object(C);
	BMEditMesh *em = BKE_editmesh_from_object(obedit);
	BMesh *bm = em->bm;
	BMIter iter;
	BMEdge *e;
	BMWalker walker;

	int limit;

	linked_limit_default(C, op);

	limit = RNA_boolean_get(op->ptr, "limit");

	if (em->selectmode == SCE_SELECT_FACE) {
		BMFace *efa;

		BM_ITER_MESH (efa, &iter, em->bm, BM_FACES_OF_MESH) {
			BM_elem_flag_set(efa, BM_ELEM_TAG, BM_elem_flag_test(efa, BM_ELEM_SELECT));
		}

		if (limit) {
			/* grr, shouldn't need to alloc BMO flags here */
			BM_mesh_elem_toolflags_ensure(bm);
			BM_ITER_MESH (e, &iter, bm, BM_EDGES_OF_MESH) {
				BMO_elem_flag_set(bm, e, BMO_ELE_TAG, !BM_elem_flag_test(e, BM_ELEM_SEAM));
			}
		}

		BMW_init(&walker, bm, BMW_ISLAND,
		         BMW_MASK_NOP, limit ? BMO_ELE_TAG : BMW_MASK_NOP, BMW_MASK_NOP,
		         BMW_FLAG_TEST_HIDDEN,
		         BMW_NIL_LAY);

		BM_ITER_MESH (efa, &iter, em->bm, BM_FACES_OF_MESH) {
			if (BM_elem_flag_test(efa, BM_ELEM_TAG)) {
				for (efa = BMW_begin(&walker, efa); efa; efa = BMW_step(&walker)) {
					BM_face_select_set(bm, efa, true);
					BM_elem_flag_disable(efa, BM_ELEM_TAG);
				}
			}
		}
		BMW_end(&walker);

		if (limit) {
			BM_mesh_elem_toolflags_clear(bm);
		}
	}
	else {
		BMVert *v;

		BM_ITER_MESH (v, &iter, em->bm, BM_VERTS_OF_MESH) {
			BM_elem_flag_set(v, BM_ELEM_TAG, BM_elem_flag_test(v, BM_ELEM_SELECT));
		}

		BMW_init(&walker, em->bm, BMW_SHELL,
		         BMW_MASK_NOP, BMW_MASK_NOP, BMW_MASK_NOP,
		         BMW_FLAG_TEST_HIDDEN,
		         BMW_NIL_LAY);

		BM_ITER_MESH (v, &iter, em->bm, BM_VERTS_OF_MESH) {
			if (BM_elem_flag_test(v, BM_ELEM_TAG)) {
				for (e = BMW_begin(&walker, v); e; e = BMW_step(&walker)) {
					BM_edge_select_set(em->bm, e, true);
					BM_elem_flag_disable(e, BM_ELEM_TAG);
				}
			}
		}
		BMW_end(&walker);

		EDBM_selectmode_flush(em);
	}

	WM_event_add_notifier(C, NC_GEOM | ND_SELECT, obedit);

	return OPERATOR_FINISHED;
}

void MESH_OT_select_linked(wmOperatorType *ot)
{
	/* identifiers */
	ot->name = "Select Linked All";
	ot->idname = "MESH_OT_select_linked";
	ot->description = "Select all vertices linked to the active mesh";

	/* api callbacks */
	ot->exec = edbm_select_linked_exec;
	ot->poll = ED_operator_editmesh;

	/* flags */
	ot->flag = OPTYPE_REGISTER | OPTYPE_UNDO;

	RNA_def_boolean(ot->srna, "limit", 0, "Limit by Seams", "");
}

static int edbm_select_linked_pick_invoke(bContext *C, wmOperator *op, const wmEvent *event)
{
	Object *obedit = CTX_data_edit_object(C);
	ViewContext vc;
	BMesh *bm;
	BMWalker walker;
	BMEditMesh *em;
	BMVert *eve;
	BMEdge *e, *eed;
	BMFace *efa;
	int sel = !RNA_boolean_get(op->ptr, "deselect");

	int limit;

	linked_limit_default(C, op);

	limit = RNA_boolean_get(op->ptr, "limit");

	/* unified_finednearest needs ogl */
	view3d_operator_needs_opengl(C);
	
	/* setup view context for argument to callbacks */
	em_setup_viewcontext(C, &vc);
	em = vc.em;

	if (em->bm->totedge == 0)
		return OPERATOR_CANCELLED;
	
	bm = em->bm;

	vc.mval[0] = event->mval[0];
	vc.mval[1] = event->mval[1];
	
	/* return warning! */
	
	if (unified_findnearest(&vc, &eve, &eed, &efa) == 0) {
		WM_event_add_notifier(C, NC_GEOM | ND_SELECT, obedit);
	
		return OPERATOR_CANCELLED;
	}
	
	if (em->selectmode == SCE_SELECT_FACE) {
		BMIter iter;

		if (efa == NULL)
			return OPERATOR_CANCELLED;

		if (limit) {
			/* grr, shouldn't need to alloc BMO flags here */
			BM_mesh_elem_toolflags_ensure(bm);
			/* hflag no-seam --> bmo-tag */
			BM_ITER_MESH (e, &iter, bm, BM_EDGES_OF_MESH) {
				BMO_elem_flag_set(bm, e, BMO_ELE_TAG, !BM_elem_flag_test(e, BM_ELEM_SEAM));
			}
		}

		/* walk */
		BMW_init(&walker, bm, BMW_ISLAND,
		         BMW_MASK_NOP, limit ? BMO_ELE_TAG : BMW_MASK_NOP, BMW_MASK_NOP,
		         BMW_FLAG_TEST_HIDDEN,
		         BMW_NIL_LAY);

		for (efa = BMW_begin(&walker, efa); efa; efa = BMW_step(&walker)) {
			BM_face_select_set(bm, efa, sel);
		}
		BMW_end(&walker);
	}
	else {
		if (efa) {
			eed = BM_FACE_FIRST_LOOP(efa)->e;
		}
		else if (!eed) {
			if (!eve || !eve->e)
				return OPERATOR_CANCELLED;

			eed = eve->e;
		}

		BMW_init(&walker, bm, BMW_SHELL,
		         BMW_MASK_NOP, BMW_MASK_NOP, BMW_MASK_NOP,
		         BMW_FLAG_TEST_HIDDEN,
		         BMW_NIL_LAY);

		for (e = BMW_begin(&walker, eed->v1); e; e = BMW_step(&walker)) {
			BM_edge_select_set(bm, e, sel);
		}
		BMW_end(&walker);

		EDBM_selectmode_flush(em);
	}

	WM_event_add_notifier(C, NC_GEOM | ND_SELECT, obedit);

	return OPERATOR_FINISHED;
}

void MESH_OT_select_linked_pick(wmOperatorType *ot)
{
	/* identifiers */
	ot->name = "Select Linked";
	ot->idname = "MESH_OT_select_linked_pick";
	ot->description = "(De)select all vertices linked to the edge under the mouse cursor";
	
	/* api callbacks */
	ot->invoke = edbm_select_linked_pick_invoke;
	ot->poll = ED_operator_editmesh;
	
	/* flags */
	ot->flag = OPTYPE_REGISTER | OPTYPE_UNDO;
	
	RNA_def_boolean(ot->srna, "deselect", 0, "Deselect", "");
	RNA_def_boolean(ot->srna, "limit", 0, "Limit by Seams", "");
}


static int edbm_select_face_by_sides_exec(bContext *C, wmOperator *op)
{
	Object *obedit = CTX_data_edit_object(C);
	BMEditMesh *em = BKE_editmesh_from_object(obedit);
	BMFace *efa;
	BMIter iter;
	const int numverts = RNA_int_get(op->ptr, "number");
	const int type = RNA_enum_get(op->ptr, "type");

	if (!RNA_boolean_get(op->ptr, "extend"))
		EDBM_flag_disable_all(em, BM_ELEM_SELECT);

	BM_ITER_MESH (efa, &iter, em->bm, BM_FACES_OF_MESH) {

		int select;

		switch (type) {
			case 0:
				select = (efa->len < numverts);
				break;
			case 1:
				select = (efa->len == numverts);
				break;
			case 2:
				select = (efa->len > numverts);
				break;
			case 3:
				select = (efa->len != numverts);
				break;
			default:
				BLI_assert(0);
				select = false;
				break;
		}

		if (select) {
			BM_face_select_set(em->bm, efa, true);
		}
	}

	EDBM_selectmode_flush(em);

	WM_event_add_notifier(C, NC_GEOM | ND_SELECT, obedit->data);
	return OPERATOR_FINISHED;
}

void MESH_OT_select_face_by_sides(wmOperatorType *ot)
{
	static const EnumPropertyItem type_items[] = {
		{0, "LESS", 0, "Less Than", ""},
		{1, "EQUAL", 0, "Equal To", ""},
		{2, "GREATER", 0, "Greater Than", ""},
		{3, "NOTEQUAL", 0, "Not Equal To", ""},
		{0, NULL, 0, NULL, NULL}
	};

	/* identifiers */
	ot->name = "Select Faces by Sides";
	ot->description = "Select vertices or faces by the number of polygon sides";
	ot->idname = "MESH_OT_select_face_by_sides";

	/* api callbacks */
	ot->exec = edbm_select_face_by_sides_exec;
	ot->poll = ED_operator_editmesh;

	/* flags */
	ot->flag = OPTYPE_REGISTER | OPTYPE_UNDO;

	/* properties */
	RNA_def_int(ot->srna, "number", 4, 3, INT_MAX, "Number of Vertices", "", 3, INT_MAX);
	RNA_def_enum(ot->srna, "type", type_items, 1, "Type", "Type of comparison to make");
	RNA_def_boolean(ot->srna, "extend", true, "Extend", "Extend the selection");
}


static int edbm_select_loose_exec(bContext *C, wmOperator *op)
{
	Object *obedit = CTX_data_edit_object(C);
	BMEditMesh *em = BKE_editmesh_from_object(obedit);
	BMesh *bm = em->bm;
	BMIter iter;

	if (!RNA_boolean_get(op->ptr, "extend"))
		EDBM_flag_disable_all(em, BM_ELEM_SELECT);

	if (em->selectmode & SCE_SELECT_VERTEX) {
		BMVert *eve;
		BM_ITER_MESH (eve, &iter, bm, BM_VERTS_OF_MESH) {
			if (!eve->e) {
				BM_vert_select_set(bm, eve, true);
			}
		}
	}

	if (em->selectmode & SCE_SELECT_EDGE) {
		BMEdge *eed;
		BM_ITER_MESH (eed, &iter, bm, BM_EDGES_OF_MESH) {
			if (BM_edge_is_wire(eed)) {
				BM_edge_select_set(bm, eed, true);
			}
		}
	}

	if (em->selectmode & SCE_SELECT_FACE) {
		BMFace *efa;
		BM_ITER_MESH (efa, &iter, bm, BM_FACES_OF_MESH) {
			BMIter liter;
			BMLoop *l;
			bool is_loose = true;
			BM_ITER_ELEM (l, &liter, efa, BM_LOOPS_OF_FACE) {
				if (!BM_edge_is_boundary(l->e)) {
					is_loose = false;
					break;
				}
			}
			if (is_loose) {
				BM_face_select_set(bm, efa, true);
			}
		}
	}

	EDBM_selectmode_flush(em);

	WM_event_add_notifier(C, NC_GEOM | ND_SELECT, obedit->data);
	return OPERATOR_FINISHED;
}

void MESH_OT_select_loose(wmOperatorType *ot)
{
	/* identifiers */
	ot->name = "Select Loose Geometry";
	ot->description = "Select loose geometry based on the selection mode";
	ot->idname = "MESH_OT_select_loose";

	/* api callbacks */
	ot->exec = edbm_select_loose_exec;
	ot->poll = ED_operator_editmesh;

	/* flags */
	ot->flag = OPTYPE_REGISTER | OPTYPE_UNDO;

	/* props */
	RNA_def_boolean(ot->srna, "extend", false, "Extend", "Extend the selection");
}


static int edbm_select_mirror_exec(bContext *C, wmOperator *op)
{
	Object *obedit = CTX_data_edit_object(C);
	BMEditMesh *em = BKE_editmesh_from_object(obedit);
	bool extend = RNA_boolean_get(op->ptr, "extend");

	if (em->bm->totvert && em->bm->totvertsel) {
		int totmirr, totfail;

		EDBM_select_mirrored(em, extend, &totmirr, &totfail);
		if (totmirr) {
			EDBM_selectmode_flush(em);
			WM_event_add_notifier(C, NC_GEOM | ND_SELECT, obedit->data);
		}

		ED_mesh_report_mirror_ex(op, totmirr, totfail, em->bm->selectmode);
	}

	return OPERATOR_FINISHED;
}

void MESH_OT_select_mirror(wmOperatorType *ot)
{
	/* identifiers */
	ot->name = "Select Mirror";
	ot->description = "Select mesh items at mirrored locations";
	ot->idname = "MESH_OT_select_mirror";

	/* api callbacks */
	ot->exec = edbm_select_mirror_exec;
	ot->poll = ED_operator_editmesh;

	/* flags */
	ot->flag = OPTYPE_REGISTER | OPTYPE_UNDO;

	/* props */
	RNA_def_boolean(ot->srna, "extend", 0, "Extend", "Extend the existing selection");
}

/* ******************** **************** */

static int edbm_select_more_exec(bContext *C, wmOperator *UNUSED(op))
{
	Object *obedit = CTX_data_edit_object(C);
	BMEditMesh *em = BKE_editmesh_from_object(obedit);

	EDBM_select_more(em);

	WM_event_add_notifier(C, NC_GEOM | ND_SELECT, obedit);
	return OPERATOR_FINISHED;
}

void MESH_OT_select_more(wmOperatorType *ot)
{
	/* identifiers */
	ot->name = "Select More";
	ot->idname = "MESH_OT_select_more";
	ot->description = "Select more vertices, edges or faces connected to initial selection";

	/* api callbacks */
	ot->exec = edbm_select_more_exec;
	ot->poll = ED_operator_editmesh;
	
	/* flags */
	ot->flag = OPTYPE_REGISTER | OPTYPE_UNDO;
}

static int edbm_select_less_exec(bContext *C, wmOperator *UNUSED(op))
{
	Object *obedit = CTX_data_edit_object(C);
	BMEditMesh *em = BKE_editmesh_from_object(obedit);

	EDBM_select_less(em);

	WM_event_add_notifier(C, NC_GEOM | ND_SELECT, obedit);
	return OPERATOR_FINISHED;
}

void MESH_OT_select_less(wmOperatorType *ot)
{
	/* identifiers */
	ot->name = "Select Less";
	ot->idname = "MESH_OT_select_less";
	ot->description = "Deselect vertices, edges or faces at the boundary of each selection region";

	/* api callbacks */
	ot->exec = edbm_select_less_exec;
	ot->poll = ED_operator_editmesh;
	
	/* flags */
	ot->flag = OPTYPE_REGISTER | OPTYPE_UNDO;
}

/* Walk all reachable elements of the same type as h_act in breadth-first
 * order, starting from h_act. Deselects elements if the depth when they
 * are reached is not a multiple of "nth". */
static void walker_deselect_nth(BMEditMesh *em, int nth, int offset, BMHeader *h_act)
{
	BMElem *ele;
	BMesh *bm = em->bm;
	BMWalker walker;
	BMIter iter;
	int walktype = 0, itertype = 0, flushtype = 0;
	short mask_vert = 0, mask_edge = 0, mask_face = 0;

	/* No active element from which to start - nothing to do */
	if (h_act == NULL) {
		return;
	}

	/* Determine which type of iter, walker, and select flush to use
	 * based on type of the elements being deselected */
	switch (h_act->htype) {
		case BM_VERT:
			itertype = BM_VERTS_OF_MESH;
			walktype = BMW_CONNECTED_VERTEX;
			flushtype = SCE_SELECT_VERTEX;
			mask_vert = BMO_ELE_TAG;
			break;
		case BM_EDGE:
			itertype = BM_EDGES_OF_MESH;
			walktype = BMW_SHELL;
			flushtype = SCE_SELECT_EDGE;
			mask_edge = BMO_ELE_TAG;
			break;
		case BM_FACE:
			itertype = BM_FACES_OF_MESH;
			walktype = BMW_ISLAND;
			flushtype = SCE_SELECT_FACE;
			mask_face = BMO_ELE_TAG;
			break;
	}

	/* grr, shouldn't need to alloc BMO flags here */
	BM_mesh_elem_toolflags_ensure(bm);

	/* Walker restrictions uses BMO flags, not header flags,
	 * so transfer BM_ELEM_SELECT from HFlags onto a BMO flag layer. */
	BMO_push(bm, NULL);
	BM_ITER_MESH (ele, &iter, bm, itertype) {
		if (BM_elem_flag_test(ele, BM_ELEM_SELECT)) {
			BMO_elem_flag_enable(bm, (BMElemF *)ele, BMO_ELE_TAG);
		}
	}

	/* Walk over selected elements starting at active */
	BMW_init(&walker, bm, walktype,
	         mask_vert, mask_edge, mask_face,
	         BMW_FLAG_NOP, /* don't use BMW_FLAG_TEST_HIDDEN here since we want to desel all */
	         BMW_NIL_LAY);

	/* use tag to avoid touching the same verts twice */
	BM_ITER_MESH (ele, &iter, bm, itertype) {
		BM_elem_flag_disable(ele, BM_ELEM_TAG);
	}

	BLI_assert(walker.order == BMW_BREADTH_FIRST);
	for (ele = BMW_begin(&walker, h_act); ele != NULL; ele = BMW_step(&walker)) {
		if (!BM_elem_flag_test(ele, BM_ELEM_TAG)) {
			/* Deselect elements that aren't at "nth" depth from active */
			if ((offset + BMW_current_depth(&walker)) % nth) {
				BM_elem_select_set(bm, ele, false);
			}
			BM_elem_flag_enable(ele, BM_ELEM_TAG);
		}
	}
	BMW_end(&walker);

	BMO_pop(bm);

	/* Flush selection up */
	EDBM_selectmode_flush_ex(em, flushtype);
}

static void deselect_nth_active(BMEditMesh *em, BMVert **r_eve, BMEdge **r_eed, BMFace **r_efa)
{
	BMIter iter;
	BMElem *ele;

	*r_eve = NULL;
	*r_eed = NULL;
	*r_efa = NULL;

	EDBM_selectmode_flush(em);
	ele = BM_mesh_active_elem_get(em->bm);

	if (ele && BM_elem_flag_test(ele, BM_ELEM_SELECT)) {
		switch (ele->head.htype) {
			case BM_VERT:
				*r_eve = (BMVert *)ele;
				return;
			case BM_EDGE:
				*r_eed = (BMEdge *)ele;
				return;
			case BM_FACE:
				*r_efa = (BMFace *)ele;
				return;
		}
	}

	if (em->selectmode & SCE_SELECT_VERTEX) {
		BMVert *v;
		BM_ITER_MESH (v, &iter, em->bm, BM_VERTS_OF_MESH) {
			if (BM_elem_flag_test(v, BM_ELEM_SELECT)) {
				*r_eve = v;
				return;
			}
		}
	}
	else if (em->selectmode & SCE_SELECT_EDGE) {
		BMEdge *e;
		BM_ITER_MESH (e, &iter, em->bm, BM_EDGES_OF_MESH) {
			if (BM_elem_flag_test(e, BM_ELEM_SELECT)) {
				*r_eed = e;
				return;
			}
		}
	}
	else if (em->selectmode & SCE_SELECT_FACE) {
		BMFace *f = BM_mesh_active_face_get(em->bm, true, false);
		if (f && BM_elem_flag_test(f, BM_ELEM_SELECT)) {
			*r_efa = f;
			return;
		}
	}
}

static bool edbm_deselect_nth(BMEditMesh *em, int nth, int offset)
{
	BMVert *v;
	BMEdge *e;
	BMFace *f;

	deselect_nth_active(em, &v, &e, &f);

	if (v) {
		walker_deselect_nth(em, nth, offset, &v->head);
		return true;
	}
	else if (e) {
		walker_deselect_nth(em, nth, offset, &e->head);
		return true;
	}
	else if (f) {
		walker_deselect_nth(em, nth, offset, &f->head);
		return true;
	}

	return false;
}

static int edbm_select_nth_exec(bContext *C, wmOperator *op)
{
	Object *obedit = CTX_data_edit_object(C);
	BMEditMesh *em = BKE_editmesh_from_object(obedit);
	const int nth = RNA_int_get(op->ptr, "nth");
	int offset = RNA_int_get(op->ptr, "offset");

	/* so input of offset zero ends up being (nth - 1) */
	offset = mod_i(offset, nth);

	if (edbm_deselect_nth(em, nth, offset) == false) {
		BKE_report(op->reports, RPT_ERROR, "Mesh has no active vert/edge/face");
		return OPERATOR_CANCELLED;
	}

	EDBM_update_generic(em, false, false);

	return OPERATOR_FINISHED;
}


void MESH_OT_select_nth(wmOperatorType *ot)
{
	/* identifiers */
	ot->name = "Checker Deselect";
	ot->idname = "MESH_OT_select_nth";
	ot->description = "Deselect every Nth element starting from the active vertex, edge or face";

	/* api callbacks */
	ot->exec = edbm_select_nth_exec;
	ot->poll = ED_operator_editmesh;

	/* flags */
	ot->flag = OPTYPE_REGISTER | OPTYPE_UNDO;

	RNA_def_int(ot->srna, "nth", 2, 2, INT_MAX, "Nth Selection", "", 2, 100);
	RNA_def_int(ot->srna, "offset", 0, INT_MIN, INT_MAX, "Offset", "", -100, 100);
}

void em_setup_viewcontext(bContext *C, ViewContext *vc)
{
	view3d_set_viewcontext(C, vc);
	
	if (vc->obedit) {
		vc->em = BKE_editmesh_from_object(vc->obedit);
	}
}


static int edbm_select_sharp_edges_exec(bContext *C, wmOperator *op)
{
	/* Find edges that have exactly two neighboring faces,
	 * check the angle between those faces, and if angle is
	 * small enough, select the edge
	 */
	Object *obedit = CTX_data_edit_object(C);
	BMEditMesh *em = BKE_editmesh_from_object(obedit);
	BMIter iter;
	BMEdge *e;
	BMLoop *l1, *l2;
	const float sharp = RNA_float_get(op->ptr, "sharpness");

	BM_ITER_MESH (e, &iter, em->bm, BM_EDGES_OF_MESH) {
		if (BM_elem_flag_test(e, BM_ELEM_HIDDEN) == false &&
		    BM_edge_loop_pair(e, &l1, &l2))
		{
			/* edge has exactly two neighboring faces, check angle */
			const float angle = angle_normalized_v3v3(l1->f->no, l2->f->no);

			if (fabsf(angle) > sharp) {
				BM_edge_select_set(em->bm, e, true);
			}
		}
	}

	WM_event_add_notifier(C, NC_GEOM | ND_SELECT, obedit->data);

	return OPERATOR_FINISHED;
}

void MESH_OT_edges_select_sharp(wmOperatorType *ot)
{
	PropertyRNA *prop;

	/* identifiers */
	ot->name = "Select Sharp Edges";
	ot->description = "Select all sharp-enough edges";
	ot->idname = "MESH_OT_edges_select_sharp";
	
	/* api callbacks */
	ot->exec = edbm_select_sharp_edges_exec;
	ot->poll = ED_operator_editmesh;
	
	/* flags */
	ot->flag = OPTYPE_REGISTER | OPTYPE_UNDO;
	
	/* props */
	prop = RNA_def_float_rotation(ot->srna, "sharpness", 0, NULL, DEG2RADF(0.01f), DEG2RADF(180.0f),
	                              "Sharpness", "", DEG2RADF(1.0f), DEG2RADF(180.0f));
	RNA_def_property_float_default(prop, DEG2RADF(30.0f));
}

static int edbm_select_linked_flat_faces_exec(bContext *C, wmOperator *op)
{
	Object *obedit = CTX_data_edit_object(C);
	BMEditMesh *em = BKE_editmesh_from_object(obedit);
	BMesh *bm = em->bm;

	BLI_LINKSTACK_DECLARE(stack, BMFace *);

	BMIter iter, liter, liter2;
	BMFace *f;
	BMLoop *l, *l2;
	const float angle_limit = RNA_float_get(op->ptr, "sharpness");

	BM_mesh_elem_hflag_disable_all(bm, BM_FACE, BM_ELEM_TAG, false);

	BLI_LINKSTACK_INIT(stack);

	BM_ITER_MESH (f, &iter, bm, BM_FACES_OF_MESH) {
		if ((BM_elem_flag_test(f, BM_ELEM_HIDDEN) != 0) ||
		    (BM_elem_flag_test(f, BM_ELEM_TAG)    != 0) ||
		    (BM_elem_flag_test(f, BM_ELEM_SELECT) == 0))
		{
			continue;
		}

		BLI_assert(BLI_LINKSTACK_SIZE(stack) == 0);

		do {
			BM_face_select_set(bm, f, true);

			BM_elem_flag_enable(f, BM_ELEM_TAG);

			BM_ITER_ELEM (l, &liter, f, BM_LOOPS_OF_FACE) {
				BM_ITER_ELEM (l2, &liter2, l, BM_LOOPS_OF_LOOP) {
					float angle;

					if (BM_elem_flag_test(l2->f, BM_ELEM_TAG) ||
					    BM_elem_flag_test(l2->f, BM_ELEM_HIDDEN))
					{
						continue;
					}

					angle = angle_normalized_v3v3(f->no, l2->f->no);

					if (angle < angle_limit) {
						BLI_LINKSTACK_PUSH(stack, l2->f);
					}
				}
			}
		} while ((f = BLI_LINKSTACK_POP(stack)));
	}

	BLI_LINKSTACK_FREE(stack);

	WM_event_add_notifier(C, NC_GEOM | ND_SELECT, obedit->data);

	return OPERATOR_FINISHED;
}

void MESH_OT_faces_select_linked_flat(wmOperatorType *ot)
{
	PropertyRNA *prop;

	/* identifiers */
	ot->name = "Select Linked Flat Faces";
	ot->description = "Select linked faces by angle";
	ot->idname = "MESH_OT_faces_select_linked_flat";
	
	/* api callbacks */
	ot->exec = edbm_select_linked_flat_faces_exec;
	ot->poll = ED_operator_editmesh;
	
	/* flags */
	ot->flag = OPTYPE_REGISTER | OPTYPE_UNDO;
	
	/* props */
	prop = RNA_def_float_rotation(ot->srna, "sharpness", 0, NULL, DEG2RADF(0.01f), DEG2RADF(180.0f),
	                              "Sharpness", "", DEG2RADF(1.0f), DEG2RADF(180.0f));
	RNA_def_property_float_default(prop, DEG2RADF(1.0f));
}

static int edbm_select_non_manifold_exec(bContext *C, wmOperator *op)
{
	Object *obedit = CTX_data_edit_object(C);
	BMEditMesh *em = BKE_editmesh_from_object(obedit);
	BMVert *v;
	BMEdge *e;
	BMIter iter;

	if (!RNA_boolean_get(op->ptr, "extend"))
		EDBM_flag_disable_all(em, BM_ELEM_SELECT);

	/* Selects isolated verts, and edges that do not have 2 neighboring
	 * faces
	 */
	
	if (em->selectmode == SCE_SELECT_FACE) {
		BKE_report(op->reports, RPT_ERROR, "Does not work in face selection mode");
		return OPERATOR_CANCELLED;
	}
	
	BM_ITER_MESH (v, &iter, em->bm, BM_VERTS_OF_MESH) {
		if (!BM_elem_flag_test(v, BM_ELEM_HIDDEN) && !BM_vert_is_manifold(v)) {
			BM_vert_select_set(em->bm, v, true);
		}
	}
	
	BM_ITER_MESH (e, &iter, em->bm, BM_EDGES_OF_MESH) {
		if (!BM_elem_flag_test(e, BM_ELEM_HIDDEN) && !BM_edge_is_manifold(e)) {
			BM_edge_select_set(em->bm, e, true);
		}
	}

	WM_event_add_notifier(C, NC_GEOM | ND_SELECT, obedit->data);

	EDBM_selectmode_flush(em);

	return OPERATOR_FINISHED;
}

void MESH_OT_select_non_manifold(wmOperatorType *ot)
{
	/* identifiers */
	ot->name = "Select Non Manifold";
	ot->description = "Select all non-manifold vertices or edges";
	ot->idname = "MESH_OT_select_non_manifold";
	
	/* api callbacks */
	ot->exec = edbm_select_non_manifold_exec;
	ot->poll = ED_operator_editmesh;
	
	/* flags */
	ot->flag = OPTYPE_REGISTER | OPTYPE_UNDO;

	/* props */
	RNA_def_boolean(ot->srna, "extend", true, "Extend", "Extend the selection");
}

static int edbm_select_random_exec(bContext *C, wmOperator *op)
{
	Object *obedit = CTX_data_edit_object(C);
	BMEditMesh *em = BKE_editmesh_from_object(obedit);
	const bool select = (RNA_enum_get(op->ptr, "action") == SEL_SELECT);
	const float randfac =  RNA_float_get(op->ptr, "percent") / 100.0f;

	BMIter iter;

	if (em->selectmode & SCE_SELECT_VERTEX) {
		BMVert *eve;
		BM_ITER_MESH (eve, &iter, em->bm, BM_VERTS_OF_MESH) {
			if (!BM_elem_flag_test(eve, BM_ELEM_HIDDEN) && BLI_frand() < randfac) {
				BM_vert_select_set(em->bm, eve, select);
			}
		}
	}
	else if (em->selectmode & SCE_SELECT_EDGE) {
		BMEdge *eed;
		BM_ITER_MESH (eed, &iter, em->bm, BM_EDGES_OF_MESH) {
			if (!BM_elem_flag_test(eed, BM_ELEM_HIDDEN) && BLI_frand() < randfac) {
				BM_edge_select_set(em->bm, eed, select);
			}
		}
	}
	else {
		BMFace *efa;
		BM_ITER_MESH (efa, &iter, em->bm, BM_FACES_OF_MESH) {
			if (!BM_elem_flag_test(efa, BM_ELEM_HIDDEN) && BLI_frand() < randfac) {
				BM_face_select_set(em->bm, efa, select);
			}
		}
	}

	if (select) {
		EDBM_select_flush(em);
	}
	else {
		EDBM_deselect_flush(em);
	}
	
	WM_event_add_notifier(C, NC_GEOM | ND_SELECT, obedit->data);
	
	return OPERATOR_FINISHED;
}

void MESH_OT_select_random(wmOperatorType *ot)
{
	/* identifiers */
	ot->name = "Select Random";
	ot->description = "Randomly select vertices";
	ot->idname = "MESH_OT_select_random";

	/* api callbacks */
	ot->exec = edbm_select_random_exec;
	ot->poll = ED_operator_editmesh;

	/* flags */
	ot->flag = OPTYPE_REGISTER | OPTYPE_UNDO;
	
	/* props */
	RNA_def_float_percentage(ot->srna, "percent", 50.f, 0.0f, 100.0f,
	                         "Percent", "Percentage of elements to select randomly", 0.f, 100.0f);
	WM_operator_properties_select_action_simple(ot, SEL_SELECT);
}

static int edbm_select_ungrouped_poll(bContext *C)
{
	if (ED_operator_editmesh(C)) {
		Object *obedit = CTX_data_edit_object(C);
		BMEditMesh *em = BKE_editmesh_from_object(obedit);
		const int cd_dvert_offset = CustomData_get_offset(&em->bm->vdata, CD_MDEFORMVERT);

		if ((em->selectmode & SCE_SELECT_VERTEX) == 0) {
			CTX_wm_operator_poll_msg_set(C, "Must be in vertex selection mode");
		}
		else if (BLI_listbase_is_empty(&obedit->defbase) || cd_dvert_offset == -1) {
			CTX_wm_operator_poll_msg_set(C, "No weights/vertex groups on object");
		}
		else {
			return true;
		}
	}
	return false;
}

static int edbm_select_ungrouped_exec(bContext *C, wmOperator *op)
{
	Object *obedit = CTX_data_edit_object(C);
	BMEditMesh *em = BKE_editmesh_from_object(obedit);
	const int cd_dvert_offset = CustomData_get_offset(&em->bm->vdata, CD_MDEFORMVERT);

	BMVert *eve;
	BMIter iter;

	if (!RNA_boolean_get(op->ptr, "extend")) {
		EDBM_flag_disable_all(em, BM_ELEM_SELECT);
	}

	BM_ITER_MESH (eve, &iter, em->bm, BM_VERTS_OF_MESH) {
		if (!BM_elem_flag_test(eve, BM_ELEM_HIDDEN)) {
			MDeformVert *dv = BM_ELEM_CD_GET_VOID_P(eve, cd_dvert_offset);
			/* no dv or dv set with no weight */
			if (ELEM(NULL, dv, dv->dw)) {
				BM_vert_select_set(em->bm, eve, true);
			}
		}
	}

	EDBM_selectmode_flush(em);
	WM_event_add_notifier(C, NC_GEOM | ND_SELECT, obedit->data);

	return OPERATOR_FINISHED;
}

void MESH_OT_select_ungrouped(wmOperatorType *ot)
{
	/* identifiers */
	ot->name = "Select Ungrouped";
	ot->idname = "MESH_OT_select_ungrouped";
	ot->description = "Select vertices without a group";

	/* api callbacks */
	ot->exec = edbm_select_ungrouped_exec;
	ot->poll = edbm_select_ungrouped_poll;

	/* flags */
	ot->flag = OPTYPE_REGISTER | OPTYPE_UNDO;

	RNA_def_boolean(ot->srna, "extend", false, "Extend", "Extend the selection");
}


/* BMESH_TODO - some way to select on an arbitrary axis */
static int edbm_select_axis_exec(bContext *C, wmOperator *op)
{
	Object *obedit = CTX_data_edit_object(C);
	BMEditMesh *em = BKE_editmesh_from_object(obedit);
	BMesh *bm = em->bm;
	BMVert *v_act = BM_mesh_active_vert_get(bm);
	const int axis = RNA_enum_get(op->ptr, "axis");
	const int mode = RNA_enum_get(op->ptr, "mode"); /* -1 == aligned, 0 == neg, 1 == pos */

	if (v_act == NULL) {
		BKE_report(op->reports, RPT_WARNING, "This operator requires an active vertex (last selected)");
		return OPERATOR_CANCELLED;
	}
	else {
		BMVert *v;
		BMIter iter;
		const float limit =  CTX_data_tool_settings(C)->doublimit; // XXX
		float value = v_act->co[axis];

		if (mode == 0)
			value -= limit;
		else if (mode == 1)
			value += limit;

		BM_ITER_MESH (v, &iter, bm, BM_VERTS_OF_MESH) {
			if (!BM_elem_flag_test(v, BM_ELEM_HIDDEN)) {
				switch (mode) {
					case -1: /* aligned */
						if (fabsf(v->co[axis] - value) < limit)
							BM_vert_select_set(bm, v, true);
						break;
					case 0: /* neg */
						if (v->co[axis] > value)
							BM_vert_select_set(bm, v, true);
						break;
					case 1: /* pos */
						if (v->co[axis] < value)
							BM_vert_select_set(bm, v, true);
						break;
				}
			}
		}
	}

	EDBM_selectmode_flush(em);
	WM_event_add_notifier(C, NC_GEOM | ND_DATA, obedit->data);

	return OPERATOR_FINISHED;
}

void MESH_OT_select_axis(wmOperatorType *ot)
{
	static EnumPropertyItem axis_mode_items[] = {
		{0,  "POSITIVE", 0, "Positive Axis", ""},
		{1,  "NEGATIVE", 0, "Negative Axis", ""},
		{-1, "ALIGNED",  0, "Aligned Axis", ""},
		{0, NULL, 0, NULL, NULL}
	};

	static EnumPropertyItem axis_items_xyz[] = {
		{0, "X_AXIS", 0, "X Axis", ""},
		{1, "Y_AXIS", 0, "Y Axis", ""},
		{2, "Z_AXIS", 0, "Z Axis", ""},
		{0, NULL, 0, NULL, NULL}
	};

	/* identifiers */
	ot->name = "Select Axis";
	ot->description = "Select all data in the mesh on a single axis";
	ot->idname = "MESH_OT_select_axis";

	/* api callbacks */
	ot->exec = edbm_select_axis_exec;
	ot->poll = ED_operator_editmesh;

	/* flags */
	ot->flag = OPTYPE_REGISTER | OPTYPE_UNDO;

	/* properties */
	RNA_def_enum(ot->srna, "mode", axis_mode_items, 0, "Axis Mode", "Axis side to use when selecting");
	RNA_def_enum(ot->srna, "axis", axis_items_xyz, 0, "Axis", "Select the axis to compare each vertex on");
}


static int edbm_select_next_loop_exec(bContext *C, wmOperator *UNUSED(op))
{
	Object *obedit = CTX_data_edit_object(C);
	BMEditMesh *em = BKE_editmesh_from_object(obedit);
	BMFace *f;
	BMVert *v;
	BMIter iter;
	
	BM_ITER_MESH (v, &iter, em->bm, BM_VERTS_OF_MESH) {
		BM_elem_flag_disable(v, BM_ELEM_TAG);
	}
	
	BM_ITER_MESH (f, &iter, em->bm, BM_FACES_OF_MESH) {
		BMLoop *l;
		BMIter liter;
		
		BM_ITER_ELEM (l, &liter, f, BM_LOOPS_OF_FACE) {
			if (BM_elem_flag_test(l->v, BM_ELEM_SELECT)) {
				BM_elem_flag_enable(l->next->v, BM_ELEM_TAG);
				BM_vert_select_set(em->bm, l->v, false);
			}
		}
	}

	BM_ITER_MESH (v, &iter, em->bm, BM_VERTS_OF_MESH) {
		if (BM_elem_flag_test(v, BM_ELEM_TAG)) {
			BM_vert_select_set(em->bm, v, true);
		}
	}

	WM_event_add_notifier(C, NC_GEOM | ND_SELECT, obedit);
	return OPERATOR_FINISHED;
}

void MESH_OT_select_next_loop(wmOperatorType *ot)
{
	/* identifiers */
	ot->name = "Select Next Loop";
	ot->idname = "MESH_OT_select_next_loop";
	ot->description = "Select next edge loop adjacent to a selected loop";

	/* api callbacks */
	ot->exec = edbm_select_next_loop_exec;
	ot->poll = ED_operator_editmesh;
	
	/* flags */
	ot->flag = OPTYPE_REGISTER | OPTYPE_UNDO;
}


static int edbm_region_to_loop_exec(bContext *C, wmOperator *UNUSED(op))
{
	Object *obedit = CTX_data_edit_object(C);
	BMEditMesh *em = BKE_editmesh_from_object(obedit);
	BMFace *f;
	BMEdge *e;
	BMIter iter;

	BM_mesh_elem_hflag_disable_all(em->bm, BM_EDGE, BM_ELEM_TAG, false);

	BM_ITER_MESH (f, &iter, em->bm, BM_FACES_OF_MESH) {
		BMLoop *l1, *l2;
		BMIter liter1, liter2;
		
		BM_ITER_ELEM (l1, &liter1, f, BM_LOOPS_OF_FACE) {
			int tot = 0, totsel = 0;
			
			BM_ITER_ELEM (l2, &liter2, l1->e, BM_LOOPS_OF_EDGE) {
				tot++;
				totsel += BM_elem_flag_test(l2->f, BM_ELEM_SELECT) != 0;
			}
			
			if ((tot != totsel && totsel > 0) || (totsel == 1 && tot == 1))
				BM_elem_flag_enable(l1->e, BM_ELEM_TAG);
		}
	}

	EDBM_flag_disable_all(em, BM_ELEM_SELECT);
	
	BM_ITER_MESH (e, &iter, em->bm, BM_EDGES_OF_MESH) {
		if (BM_elem_flag_test(e, BM_ELEM_TAG)) {
			BM_edge_select_set(em->bm, e, true);
		}
	}

	/* If in face-only select mode, switch to edge select mode so that
	 * an edge-only selection is not inconsistent state */
	if (em->selectmode == SCE_SELECT_FACE) {
		em->selectmode = SCE_SELECT_EDGE;
		EDBM_selectmode_set(em);
		EDBM_selectmode_to_scene(C);
	}

	WM_event_add_notifier(C, NC_GEOM | ND_SELECT, obedit->data);

	return OPERATOR_FINISHED;
}

void MESH_OT_region_to_loop(wmOperatorType *ot)
{
	/* identifiers */
	ot->name = "Select Boundary Loop";
	ot->idname = "MESH_OT_region_to_loop";
	ot->description = "Select boundary edges around the selected faces";

	/* api callbacks */
	ot->exec = edbm_region_to_loop_exec;
	ot->poll = ED_operator_editmesh;

	/* flags */
	ot->flag = OPTYPE_REGISTER | OPTYPE_UNDO;
}

static int loop_find_region(BMLoop *l, int flag,
                            SmallHash *fhash, BMFace ***region_out)
{
	BMFace **region = NULL;
	BMFace **stack = NULL;
	BLI_array_declare(region);
	BLI_array_declare(stack);
	BMFace *f;
	
	BLI_array_append(stack, l->f);
	BLI_smallhash_insert(fhash, (uintptr_t)l->f, NULL);
	
	while (BLI_array_count(stack) > 0) {
		BMIter liter1, liter2;
		BMLoop *l1, *l2;
		
		f = BLI_array_pop(stack);
		BLI_array_append(region, f);
		
		BM_ITER_ELEM (l1, &liter1, f, BM_LOOPS_OF_FACE) {
			if (BM_elem_flag_test(l1->e, flag))
				continue;
			
			BM_ITER_ELEM (l2, &liter2, l1->e, BM_LOOPS_OF_EDGE) {
				if (BLI_smallhash_haskey(fhash, (uintptr_t)l2->f))
					continue;
				
				BLI_array_append(stack, l2->f);
				BLI_smallhash_insert(fhash, (uintptr_t)l2->f, NULL);
			}
		}
	}
	
	BLI_array_free(stack);
	
	*region_out = region;
	return BLI_array_count(region);
}

static int verg_radial(const void *va, const void *vb)
{
	BMEdge *e_a = *((BMEdge **)va);
	BMEdge *e_b = *((BMEdge **)vb);

	int a, b;
	a = BM_edge_face_count(e_a);
	b = BM_edge_face_count(e_b);
	
	if (a > b) return -1;
	if (a < b) return  1;
	return  0;
}

static int loop_find_regions(BMEditMesh *em, const bool selbigger)
{
	SmallHash visithash;
	BMIter iter;
	const int edges_len = em->bm->totedgesel;
	BMEdge *e, **edges;
	BMFace *f;
	int count = 0, i;
	
	BLI_smallhash_init_ex(&visithash, edges_len);
	edges = MEM_mallocN(sizeof(*edges) * edges_len, __func__);
	
	BM_ITER_MESH (f, &iter, em->bm, BM_FACES_OF_MESH) {
		BM_elem_flag_disable(f, BM_ELEM_TAG);
	}

	i = 0;
	BM_ITER_MESH (e, &iter, em->bm, BM_EDGES_OF_MESH) {
		if (BM_elem_flag_test(e, BM_ELEM_SELECT)) {
			edges[i++] = e;
			BM_elem_flag_enable(e, BM_ELEM_TAG);
		}
		else {
			BM_elem_flag_disable(e, BM_ELEM_TAG);
		}
	}
	
	/* sort edges by radial cycle length */
	qsort(edges, edges_len, sizeof(*edges), verg_radial);
	
	for (i = 0; i < edges_len; i++) {
		BMIter liter;
		BMLoop *l;
		BMFace **region = NULL, **region_out;
		int c, tot = 0;
		
		e = edges[i];
		
		if (!BM_elem_flag_test(e, BM_ELEM_TAG))
			continue;
		
		BM_ITER_ELEM (l, &liter, e, BM_LOOPS_OF_EDGE) {
			if (BLI_smallhash_haskey(&visithash, (uintptr_t)l->f))
				continue;
						
			c = loop_find_region(l, BM_ELEM_SELECT, &visithash, &region_out);

			if (!region || (selbigger ? c >= tot : c < tot)) {
				/* this region is the best seen so far */
				tot = c;
				if (region) {
					/* free the previous best */
					MEM_freeN(region);
				}
				/* track the current region as the new best */
				region = region_out;
			}
			else {
				/* this region is not as good as best so far, just free it */
				MEM_freeN(region_out);
			}
		}
		
		if (region) {
			int j;
			
			for (j = 0; j < tot; j++) {
				BM_elem_flag_enable(region[j], BM_ELEM_TAG);
				BM_ITER_ELEM (l, &liter, region[j], BM_LOOPS_OF_FACE) {
					BM_elem_flag_disable(l->e, BM_ELEM_TAG);
				}
			}
			
			count += tot;
			
			MEM_freeN(region);
		}
	}
	
	MEM_freeN(edges);
	BLI_smallhash_release(&visithash);
	
	return count;
}

static int edbm_loop_to_region_exec(bContext *C, wmOperator *op)
{
	Object *obedit = CTX_data_edit_object(C);
	BMEditMesh *em = BKE_editmesh_from_object(obedit);
	BMIter iter;
	BMFace *f;
	const bool select_bigger = RNA_boolean_get(op->ptr, "select_bigger");
	int a, b;

	/* find the set of regions with smallest number of total faces */
	a = loop_find_regions(em, select_bigger);
	b = loop_find_regions(em, !select_bigger);
	
	if ((a <= b) ^ select_bigger) {
		loop_find_regions(em, select_bigger);
	}
	
	EDBM_flag_disable_all(em, BM_ELEM_SELECT);
	
	BM_ITER_MESH (f, &iter, em->bm, BM_FACES_OF_MESH) {
		if (BM_elem_flag_test(f, BM_ELEM_TAG) && !BM_elem_flag_test(f, BM_ELEM_HIDDEN)) {
			BM_face_select_set(em->bm, f, true);
		}
	}
	
	EDBM_selectmode_flush(em);

	WM_event_add_notifier(C, NC_GEOM | ND_SELECT, obedit->data);
	return OPERATOR_FINISHED;
}

void MESH_OT_loop_to_region(wmOperatorType *ot)
{
	/* identifiers */
	ot->name = "Select Loop Inner-Region";
	ot->idname = "MESH_OT_loop_to_region";
	ot->description = "Select region of faces inside of a selected loop of edges";

	/* api callbacks */
	ot->exec = edbm_loop_to_region_exec;
	ot->poll = ED_operator_editmesh;

	/* flags */
	ot->flag = OPTYPE_REGISTER | OPTYPE_UNDO;
	
	RNA_def_boolean(ot->srna, "select_bigger", 0, "Select Bigger", "Select bigger regions instead of smaller ones");
}


/************************ Select Path Operator *************************/<|MERGE_RESOLUTION|>--- conflicted
+++ resolved
@@ -190,51 +190,7 @@
 
 static BLI_bitmap *edbm_backbuf_alloc(const int size)
 {
-<<<<<<< HEAD
-	ListBase lb = {NULL, NULL};
-	DispList *dl;
-	float *fp;
-	int a;
-	const float z_up[3] = {0.0f, 0.0f, 1.0f};
-	
-	/* make displist */
-	dl = MEM_callocN(sizeof(DispList), "poly disp");
-	dl->type = DL_POLY;
-	dl->parts = 1;
-	dl->nr = tot;
-	dl->verts = fp = MEM_callocN(tot * 3 * sizeof(float), "poly verts");
-	BLI_addtail(&lb, dl);
-	
-	for (a = 0; a < tot; a++, fp += 3) {
-		fp[0] = (float)mcords[a][0];
-		fp[1] = (float)mcords[a][1];
-	}
-	
-	/* do the fill */
-	BKE_displist_fill(&lb, &lb, z_up, false);
-
-	/* do the draw */
-	dl = lb.first;  /* filldisplist adds in head of list */
-	if (dl->type == DL_INDEX3) {
-		unsigned int *index;
-		
-		a = dl->parts;
-		fp = dl->verts;
-		index = dl->index;
-		gpuBegin(GL_TRIANGLES);
-		while (a--) {
-			gpuVertex3fv(fp + 3 * index[0]);
-			gpuVertex3fv(fp + 3 * index[1]);
-			gpuVertex3fv(fp + 3 * index[2]);
-			index += 3;
-		}
-		gpuEnd();
-	}
-	
-	BKE_displist_free(&lb);
-=======
 	return BLI_BITMAP_NEW(size, "selbuf");
->>>>>>> 42946c37
 }
 
 /* reads rect, and builds selection array for quick lookup */
@@ -330,37 +286,9 @@
 
 	dr = buf->rect;
 
-<<<<<<< HEAD
-	if (vc->rv3d->gpuoffscreen)
-		GPU_offscreen_bind(vc->rv3d->gpuoffscreen);
-	
-	/* draw the mask */
-	glDisable(GL_DEPTH_TEST);
-
-	gpuColor3P(CPACK_BLACK);
-
-	/* yah, opengl doesn't do concave... tsk! */
-	ED_region_pixelspace(vc->ar);
-	draw_triangulated(mcords, tot);
-
-	gpuBegin(GL_LINE_LOOP);  /* for zero sized masks, lines */
-	for (a = 0; a < tot; a++) {
-		gpuVertex2iv(mcords[a]);
-	}
-	gpuEnd();
-
-	glFinish(); /* to be sure readpixels sees mask */ /* jwilkins: questionable */
-
-	if (vc->rv3d->gpuoffscreen)
-		GPU_offscreen_unbind(vc->rv3d->gpuoffscreen);
-	
-	/* grab mask */
-	bufmask = view3d_read_backbuf(vc, xmin, ymin, xmax, ymax);
-=======
 	dr_mask = dr_mask_arr = MEM_callocN(sizeof(*dr_mask) * buf->x * buf->y, __func__);
 	lasso_mask_data.px = dr_mask;
 	lasso_mask_data.width = (xmax - xmin) + 1;
->>>>>>> 42946c37
 
 	fill_poly_v2i_n(
 	       xmin, ymin, xmax + 1, ymax + 1,
@@ -368,13 +296,8 @@
 	       edbm_mask_lasso_px_cb, &lasso_mask_data);
 
 	/* build selection lookup */
-<<<<<<< HEAD
-	selbuf = MEM_callocN(bm_vertoffs + 1, "selbuf");
-
-=======
 	selbuf = edbm_backbuf_alloc(bm_vertoffs + 1);
-	
->>>>>>> 42946c37
+
 	a = (xmax - xmin + 1) * (ymax - ymin + 1);
 	while (a--) {
 		if (*dr > 0 && *dr <= bm_vertoffs && *dr_mask == true) {
