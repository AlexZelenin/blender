/*
 * This program is free software; you can redistribute it and/or
 * modify it under the terms of the GNU General Public License
 * as published by the Free Software Foundation; either version 2
 * of the License, or (at your option) any later version.
 *
 * This program is distributed in the hope that it will be useful,
 * but WITHOUT ANY WARRANTY; without even the implied warranty of
 * MERCHANTABILITY or FITNESS FOR A PARTICULAR PURPOSE.  See the
 * GNU General Public License for more details.
 *
 * You should have received a copy of the GNU General Public License
 * along with this program; if not, write to the Free Software Foundation,
 * Inc., 51 Franklin Street, Fifth Floor, Boston, MA 02110-1301, USA.
 *
 * The Original Code is Copyright (C) 2004 by Blender Foundation.
 * All rights reserved.
 */

/** \file
 * \ingroup edmesh
 */

#include <stddef.h>

#include "MEM_guardedalloc.h"

#include "DNA_key_types.h"
#include "DNA_material_types.h"
#include "DNA_mesh_types.h"
#include "DNA_meshdata_types.h"
#include "DNA_modifier_types.h"
#include "DNA_object_types.h"
#include "DNA_scene_types.h"

#include "BLI_bitmap.h"
#include "BLI_heap_simple.h"
#include "BLI_linklist.h"
#include "BLI_linklist_stack.h"
#include "BLI_listbase.h"
#include "BLI_math.h"
#include "BLI_rand.h"
#include "BLI_sort_utils.h"
#include "BLI_string.h"

#include "BKE_context.h"
#include "BKE_deform.h"
#include "BKE_editmesh.h"
#include "BKE_key.h"
#include "BKE_layer.h"
#include "BKE_lib_id.h"
#include "BKE_main.h"
#include "BKE_material.h"
#include "BKE_mesh.h"
#include "BKE_report.h"
#include "BKE_texture.h"

#include "DEG_depsgraph.h"
#include "DEG_depsgraph_build.h"

#include "BLT_translation.h"

#include "RNA_access.h"
#include "RNA_define.h"
#include "RNA_enum_types.h"

#include "WM_api.h"
#include "WM_types.h"

#include "ED_mesh.h"
#include "ED_object.h"
#include "ED_outliner.h"
#include "ED_screen.h"
#include "ED_transform.h"
#include "ED_uvedit.h"
#include "ED_view3d.h"

#include "RE_texture.h"

#include "UI_interface.h"
#include "UI_resources.h"

#include "mesh_intern.h" /* own include */

#include "bmesh_tools.h"

#define USE_FACE_CREATE_SEL_EXTEND

/* -------------------------------------------------------------------- */
/** \name Subdivide Operator
 * \{ */

static int edbm_subdivide_exec(bContext *C, wmOperator *op)
{
  const int cuts = RNA_int_get(op->ptr, "number_cuts");
  const float smooth = RNA_float_get(op->ptr, "smoothness");
  const float fractal = RNA_float_get(op->ptr, "fractal") / 2.5f;
  const float along_normal = RNA_float_get(op->ptr, "fractal_along_normal");
  const bool use_quad_tri = !RNA_boolean_get(op->ptr, "ngon");

  if (use_quad_tri && RNA_enum_get(op->ptr, "quadcorner") == SUBD_CORNER_STRAIGHT_CUT) {
    RNA_enum_set(op->ptr, "quadcorner", SUBD_CORNER_INNERVERT);
  }
  const int quad_corner_type = RNA_enum_get(op->ptr, "quadcorner");
  const int seed = RNA_int_get(op->ptr, "seed");

  ViewLayer *view_layer = CTX_data_view_layer(C);
  uint objects_len = 0;
  Object **objects = BKE_view_layer_array_from_objects_in_edit_mode_unique_data(
      view_layer, CTX_wm_view3d(C), &objects_len);

  for (uint ob_index = 0; ob_index < objects_len; ob_index++) {
    Object *obedit = objects[ob_index];
    BMEditMesh *em = BKE_editmesh_from_object(obedit);

    if (!(em->bm->totedgesel || em->bm->totfacesel)) {
      continue;
    }

    BM_mesh_esubdivide(em->bm,
                       BM_ELEM_SELECT,
                       smooth,
                       SUBD_FALLOFF_LIN,
                       false,
                       fractal,
                       along_normal,
                       cuts,
                       SUBDIV_SELECT_ORIG,
                       quad_corner_type,
                       use_quad_tri,
                       true,
                       false,
                       seed);

    EDBM_update(obedit->data,
                &(const struct EDBMUpdate_Params){
                    .calc_looptri = true,
                    .calc_normals = false,
                    .is_destructive = true,
                });
  }

  MEM_freeN(objects);

  return OPERATOR_FINISHED;
}

/* Note, these values must match delete_mesh() event values */
static const EnumPropertyItem prop_mesh_cornervert_types[] = {
    {SUBD_CORNER_INNERVERT, "INNERVERT", 0, "Inner Vert", ""},
    {SUBD_CORNER_PATH, "PATH", 0, "Path", ""},
    {SUBD_CORNER_STRAIGHT_CUT, "STRAIGHT_CUT", 0, "Straight Cut", ""},
    {SUBD_CORNER_FAN, "FAN", 0, "Fan", ""},
    {0, NULL, 0, NULL, NULL},
};

void MESH_OT_subdivide(wmOperatorType *ot)
{
  PropertyRNA *prop;

  /* identifiers */
  ot->name = "Subdivide";
  ot->description = "Subdivide selected edges";
  ot->idname = "MESH_OT_subdivide";

  /* api callbacks */
  ot->exec = edbm_subdivide_exec;
  ot->poll = ED_operator_editmesh;

  /* flags */
  ot->flag = OPTYPE_REGISTER | OPTYPE_UNDO;

  /* properties */
  prop = RNA_def_int(ot->srna, "number_cuts", 1, 1, 100, "Number of Cuts", "", 1, 10);
  /* avoid re-using last var because it can cause
   * _very_ high poly meshes and annoy users (or worse crash) */
  RNA_def_property_flag(prop, PROP_SKIP_SAVE);

  RNA_def_float(
      ot->srna, "smoothness", 0.0f, 0.0f, 1e3f, "Smoothness", "Smoothness factor", 0.0f, 1.0f);

  WM_operatortype_props_advanced_begin(ot);

  RNA_def_boolean(ot->srna,
                  "ngon",
                  true,
                  "Create N-Gons",
                  "When disabled, newly created faces are limited to 3 and 4 sided faces");
  RNA_def_enum(
      ot->srna,
      "quadcorner",
      prop_mesh_cornervert_types,
      SUBD_CORNER_STRAIGHT_CUT,
      "Quad Corner Type",
      "How to subdivide quad corners (anything other than Straight Cut will prevent n-gons)");

  RNA_def_float(ot->srna,
                "fractal",
                0.0f,
                0.0f,
                1e6f,
                "Fractal",
                "Fractal randomness factor",
                0.0f,
                1000.0f);
  RNA_def_float(ot->srna,
                "fractal_along_normal",
                0.0f,
                0.0f,
                1.0f,
                "Along Normal",
                "Apply fractal displacement along normal only",
                0.0f,
                1.0f);
  RNA_def_int(ot->srna,
              "seed",
              0,
              0,
              INT_MAX,
              "Random Seed",
              "Seed for the random number generator",
              0,
              255);
}

/** \} */

/* -------------------------------------------------------------------- */
/** \name Edge Ring Subdivide Operator
 *
 * Bridge code shares props.
 *
 * \{ */

struct EdgeRingOpSubdProps {
  int interp_mode;
  int cuts;
  float smooth;

  int profile_shape;
  float profile_shape_factor;
};

static void mesh_operator_edgering_props(wmOperatorType *ot,
                                         const int cuts_min,
                                         const int cuts_default)
{
  /* Note, these values must match delete_mesh() event values */
  static const EnumPropertyItem prop_subd_edgering_types[] = {
      {SUBD_RING_INTERP_LINEAR, "LINEAR", 0, "Linear", ""},
      {SUBD_RING_INTERP_PATH, "PATH", 0, "Blend Path", ""},
      {SUBD_RING_INTERP_SURF, "SURFACE", 0, "Blend Surface", ""},
      {0, NULL, 0, NULL, NULL},
  };

  PropertyRNA *prop;

  prop = RNA_def_int(
      ot->srna, "number_cuts", cuts_default, 0, 1000, "Number of Cuts", "", cuts_min, 64);
  RNA_def_property_flag(prop, PROP_SKIP_SAVE);

  RNA_def_enum(ot->srna,
               "interpolation",
               prop_subd_edgering_types,
               SUBD_RING_INTERP_PATH,
               "Interpolation",
               "Interpolation method");

  RNA_def_float(
      ot->srna, "smoothness", 1.0f, 0.0f, 1e3f, "Smoothness", "Smoothness factor", 0.0f, 2.0f);

  /* profile-shape */
  RNA_def_float(ot->srna,
                "profile_shape_factor",
                0.0f,
                -1e3f,
                1e3f,
                "Profile Factor",
                "How much intermediary new edges are shrunk/expanded",
                -2.0f,
                2.0f);

  prop = RNA_def_property(ot->srna, "profile_shape", PROP_ENUM, PROP_NONE);
  RNA_def_property_enum_items(prop, rna_enum_proportional_falloff_curve_only_items);
  RNA_def_property_enum_default(prop, PROP_SMOOTH);
  RNA_def_property_ui_text(prop, "Profile Shape", "Shape of the profile");
  RNA_def_property_translation_context(prop, BLT_I18NCONTEXT_ID_CURVE); /* Abusing id_curve :/ */
}

static void mesh_operator_edgering_props_get(wmOperator *op, struct EdgeRingOpSubdProps *op_props)
{
  op_props->interp_mode = RNA_enum_get(op->ptr, "interpolation");
  op_props->cuts = RNA_int_get(op->ptr, "number_cuts");
  op_props->smooth = RNA_float_get(op->ptr, "smoothness");

  op_props->profile_shape = RNA_enum_get(op->ptr, "profile_shape");
  op_props->profile_shape_factor = RNA_float_get(op->ptr, "profile_shape_factor");
}

static int edbm_subdivide_edge_ring_exec(bContext *C, wmOperator *op)
{

  ViewLayer *view_layer = CTX_data_view_layer(C);
  uint objects_len = 0;
  Object **objects = BKE_view_layer_array_from_objects_in_edit_mode_unique_data(
      view_layer, CTX_wm_view3d(C), &objects_len);
  struct EdgeRingOpSubdProps op_props;

  mesh_operator_edgering_props_get(op, &op_props);

  for (uint ob_index = 0; ob_index < objects_len; ob_index++) {
    Object *obedit = objects[ob_index];
    BMEditMesh *em = BKE_editmesh_from_object(obedit);

    if (em->bm->totedgesel == 0) {
      continue;
    }

    if (!EDBM_op_callf(em,
                       op,
                       "subdivide_edgering edges=%he interp_mode=%i cuts=%i smooth=%f "
                       "profile_shape=%i profile_shape_factor=%f",
                       BM_ELEM_SELECT,
                       op_props.interp_mode,
                       op_props.cuts,
                       op_props.smooth,
                       op_props.profile_shape,
                       op_props.profile_shape_factor)) {
      continue;
    }

    EDBM_update(obedit->data,
                &(const struct EDBMUpdate_Params){
                    .calc_looptri = true,
                    .calc_normals = false,
                    .is_destructive = true,
                });
  }

  MEM_freeN(objects);
  return OPERATOR_FINISHED;
}

void MESH_OT_subdivide_edgering(wmOperatorType *ot)
{
  /* identifiers */
  ot->name = "Subdivide Edge-Ring";
  ot->description = "Subdivide perpendicular edges to the selected edge-ring";
  ot->idname = "MESH_OT_subdivide_edgering";

  /* api callbacks */
  ot->exec = edbm_subdivide_edge_ring_exec;
  ot->poll = ED_operator_editmesh;

  /* flags */
  ot->flag = OPTYPE_REGISTER | OPTYPE_UNDO;

  /* properties */
  mesh_operator_edgering_props(ot, 1, 10);
}

/** \} */

/* -------------------------------------------------------------------- */
/** \name Un-Subdivide Operator
 * \{ */

static int edbm_unsubdivide_exec(bContext *C, wmOperator *op)
{
  const int iterations = RNA_int_get(op->ptr, "iterations");
  ViewLayer *view_layer = CTX_data_view_layer(C);
  uint objects_len = 0;
  Object **objects = BKE_view_layer_array_from_objects_in_edit_mode(
      view_layer, CTX_wm_view3d(C), &objects_len);
  for (uint ob_index = 0; ob_index < objects_len; ob_index++) {
    Object *obedit = objects[ob_index];
    BMEditMesh *em = BKE_editmesh_from_object(obedit);

    if ((em->bm->totvertsel == 0) && (em->bm->totedgesel == 0) && (em->bm->totfacesel == 0)) {
      continue;
    }

    BMOperator bmop;
    EDBM_op_init(em, &bmop, op, "unsubdivide verts=%hv iterations=%i", BM_ELEM_SELECT, iterations);

    BMO_op_exec(em->bm, &bmop);

    if (!EDBM_op_finish(em, &bmop, op, true)) {
      continue;
    }

    if ((em->selectmode & SCE_SELECT_VERTEX) == 0) {
      EDBM_selectmode_flush_ex(em, SCE_SELECT_VERTEX); /* need to flush vert->face first */
    }
    EDBM_selectmode_flush(em);

    EDBM_update(obedit->data,
                &(const struct EDBMUpdate_Params){
                    .calc_looptri = true,
                    .calc_normals = false,
                    .is_destructive = true,
                });
  }
  MEM_freeN(objects);

  return OPERATOR_FINISHED;
}

void MESH_OT_unsubdivide(wmOperatorType *ot)
{
  /* identifiers */
  ot->name = "Un-Subdivide";
  ot->description = "Un-subdivide selected edges and faces";
  ot->idname = "MESH_OT_unsubdivide";

  /* api callbacks */
  ot->exec = edbm_unsubdivide_exec;
  ot->poll = ED_operator_editmesh;

  /* flags */
  ot->flag = OPTYPE_REGISTER | OPTYPE_UNDO;

  /* props */
  RNA_def_int(
      ot->srna, "iterations", 2, 1, 1000, "Iterations", "Number of times to un-subdivide", 1, 100);
}

/** \} */

/* -------------------------------------------------------------------- */
/** \name Delete Operator
 * \{ */

/* Note, these values must match delete_mesh() event values */
enum {
  MESH_DELETE_VERT = 0,
  MESH_DELETE_EDGE = 1,
  MESH_DELETE_FACE = 2,
  MESH_DELETE_EDGE_FACE = 3,
  MESH_DELETE_ONLY_FACE = 4,
};

static void edbm_report_delete_info(ReportList *reports,
                                    const int totelem_old[3],
                                    const int totelem_new[3])
{
  BKE_reportf(reports,
              RPT_INFO,
              "Removed: %d vertices, %d edges, %d faces",
              totelem_old[0] - totelem_new[0],
              totelem_old[1] - totelem_new[1],
              totelem_old[2] - totelem_new[2]);
}

static int edbm_delete_exec(bContext *C, wmOperator *op)
{
  ViewLayer *view_layer = CTX_data_view_layer(C);

  uint objects_len = 0;
  Object **objects = BKE_view_layer_array_from_objects_in_edit_mode_unique_data(
      view_layer, CTX_wm_view3d(C), &objects_len);
  bool changed_multi = false;

  for (uint ob_index = 0; ob_index < objects_len; ob_index++) {
    Object *obedit = objects[ob_index];
    BMEditMesh *em = BKE_editmesh_from_object(obedit);
    const int type = RNA_enum_get(op->ptr, "type");

    BM_custom_loop_normals_to_vector_layer(em->bm);

    switch (type) {
      case MESH_DELETE_VERT: /* Erase Vertices */
        if (!(em->bm->totvertsel &&
              EDBM_op_callf(em, op, "delete geom=%hv context=%i", BM_ELEM_SELECT, DEL_VERTS))) {
          continue;
        }
        break;
      case MESH_DELETE_EDGE: /* Erase Edges */
        if (!(em->bm->totedgesel &&
              EDBM_op_callf(em, op, "delete geom=%he context=%i", BM_ELEM_SELECT, DEL_EDGES))) {
          continue;
        }
        break;
      case MESH_DELETE_FACE: /* Erase Faces */
        if (!(em->bm->totfacesel &&
              EDBM_op_callf(em, op, "delete geom=%hf context=%i", BM_ELEM_SELECT, DEL_FACES))) {
          continue;
        }
        break;
      case MESH_DELETE_EDGE_FACE:
        /* Edges and Faces */
        if (!((em->bm->totedgesel || em->bm->totfacesel) &&
              EDBM_op_callf(
                  em, op, "delete geom=%hef context=%i", BM_ELEM_SELECT, DEL_EDGESFACES))) {
          continue;
        }
        break;
      case MESH_DELETE_ONLY_FACE:
        /* Only faces. */
        if (!(em->bm->totfacesel &&
              EDBM_op_callf(
                  em, op, "delete geom=%hf context=%i", BM_ELEM_SELECT, DEL_ONLYFACES))) {
          continue;
        }
        break;
      default:
        BLI_assert(0);
        break;
    }

    changed_multi = true;

    EDBM_flag_disable_all(em, BM_ELEM_SELECT);

    BM_custom_loop_normals_from_vector_layer(em->bm, false);

    EDBM_update(obedit->data,
                &(const struct EDBMUpdate_Params){
                    .calc_looptri = true,
                    .calc_normals = false,
                    .is_destructive = true,
                });

    DEG_id_tag_update(obedit->data, ID_RECALC_SELECT);
    WM_event_add_notifier(C, NC_GEOM | ND_SELECT, obedit->data);
  }

  MEM_freeN(objects);

  return changed_multi ? OPERATOR_FINISHED : OPERATOR_CANCELLED;
}

void MESH_OT_delete(wmOperatorType *ot)
{
  static const EnumPropertyItem prop_mesh_delete_types[] = {
      {MESH_DELETE_VERT, "VERT", 0, "Vertices", ""},
      {MESH_DELETE_EDGE, "EDGE", 0, "Edges", ""},
      {MESH_DELETE_FACE, "FACE", 0, "Faces", ""},
      {MESH_DELETE_EDGE_FACE, "EDGE_FACE", 0, "Only Edges & Faces", ""},
      {MESH_DELETE_ONLY_FACE, "ONLY_FACE", 0, "Only Faces", ""},
      {0, NULL, 0, NULL, NULL},
  };

  /* identifiers */
  ot->name = "Delete";
  ot->description = "Delete selected vertices, edges or faces";
  ot->idname = "MESH_OT_delete";

  /* api callbacks */
  ot->invoke = WM_menu_invoke;
  ot->exec = edbm_delete_exec;

  ot->poll = ED_operator_editmesh;

  /* flags */
  ot->flag = OPTYPE_REGISTER | OPTYPE_UNDO;

  /* props */
  ot->prop = RNA_def_enum(ot->srna,
                          "type",
                          prop_mesh_delete_types,
                          MESH_DELETE_VERT,
                          "Type",
                          "Method used for deleting mesh data");
  RNA_def_property_flag(ot->prop, PROP_HIDDEN | PROP_SKIP_SAVE);
}

/** \} */

/* -------------------------------------------------------------------- */
/** \name Delete Loose Operator
 * \{ */

static bool bm_face_is_loose(BMFace *f)
{
  BMLoop *l_iter, *l_first;

  l_iter = l_first = BM_FACE_FIRST_LOOP(f);
  do {
    if (!BM_edge_is_boundary(l_iter->e)) {
      return false;
    }
  } while ((l_iter = l_iter->next) != l_first);

  return true;
}

static int edbm_delete_loose_exec(bContext *C, wmOperator *op)
{
  ViewLayer *view_layer = CTX_data_view_layer(C);
  int totelem_old_sel[3];
  int totelem_old[3];

  uint objects_len = 0;
  Object **objects = BKE_view_layer_array_from_objects_in_edit_mode_unique_data(
      view_layer, CTX_wm_view3d(C), &objects_len);

  EDBM_mesh_stats_multi(objects, objects_len, totelem_old, totelem_old_sel);

  const bool use_verts = (RNA_boolean_get(op->ptr, "use_verts") && totelem_old_sel[0]);
  const bool use_edges = (RNA_boolean_get(op->ptr, "use_edges") && totelem_old_sel[1]);
  const bool use_faces = (RNA_boolean_get(op->ptr, "use_faces") && totelem_old_sel[2]);

  for (uint ob_index = 0; ob_index < objects_len; ob_index++) {
    Object *obedit = objects[ob_index];

    BMEditMesh *em = BKE_editmesh_from_object(obedit);
    BMesh *bm = em->bm;
    BMIter iter;

    BM_mesh_elem_hflag_disable_all(bm, BM_VERT | BM_EDGE | BM_FACE, BM_ELEM_TAG, false);

    if (use_faces) {
      BMFace *f;

      BM_ITER_MESH (f, &iter, bm, BM_FACES_OF_MESH) {
        if (BM_elem_flag_test(f, BM_ELEM_SELECT)) {
          BM_elem_flag_set(f, BM_ELEM_TAG, bm_face_is_loose(f));
        }
      }

      BM_mesh_delete_hflag_context(bm, BM_ELEM_TAG, DEL_FACES);
    }

    if (use_edges) {
      BMEdge *e;

      BM_ITER_MESH (e, &iter, bm, BM_EDGES_OF_MESH) {
        if (BM_elem_flag_test(e, BM_ELEM_SELECT)) {
          BM_elem_flag_set(e, BM_ELEM_TAG, BM_edge_is_wire(e));
        }
      }

      BM_mesh_delete_hflag_context(bm, BM_ELEM_TAG, DEL_EDGES);
    }

    if (use_verts) {
      BMVert *v;

      BM_ITER_MESH (v, &iter, bm, BM_VERTS_OF_MESH) {
        if (BM_elem_flag_test(v, BM_ELEM_SELECT)) {
          BM_elem_flag_set(v, BM_ELEM_TAG, (v->e == NULL));
        }
      }

      BM_mesh_delete_hflag_context(bm, BM_ELEM_TAG, DEL_VERTS);
    }

    EDBM_flag_disable_all(em, BM_ELEM_SELECT);

    EDBM_update(obedit->data,
                &(const struct EDBMUpdate_Params){
                    .calc_looptri = true,
                    .calc_normals = false,
                    .is_destructive = true,
                });
  }

  int totelem_new[3];
  EDBM_mesh_stats_multi(objects, objects_len, totelem_new, NULL);

  edbm_report_delete_info(op->reports, totelem_old, totelem_new);

  MEM_freeN(objects);

  return OPERATOR_FINISHED;
}

void MESH_OT_delete_loose(wmOperatorType *ot)
{
  /* identifiers */
  ot->name = "Delete Loose";
  ot->description = "Delete loose vertices, edges or faces";
  ot->idname = "MESH_OT_delete_loose";

  /* api callbacks */
  ot->exec = edbm_delete_loose_exec;

  ot->poll = ED_operator_editmesh;

  /* flags */
  ot->flag = OPTYPE_REGISTER | OPTYPE_UNDO;

  /* props */
  RNA_def_boolean(ot->srna, "use_verts", true, "Vertices", "Remove loose vertices");
  RNA_def_boolean(ot->srna, "use_edges", true, "Edges", "Remove loose edges");
  RNA_def_boolean(ot->srna, "use_faces", false, "Faces", "Remove loose faces");
}

/** \} */

/* -------------------------------------------------------------------- */
/** \name Collapse Edge Operator
 * \{ */

static int edbm_collapse_edge_exec(bContext *C, wmOperator *op)
{
  ViewLayer *view_layer = CTX_data_view_layer(C);
  uint objects_len = 0;
  Object **objects = BKE_view_layer_array_from_objects_in_edit_mode_unique_data(
      view_layer, CTX_wm_view3d(C), &objects_len);
  for (uint ob_index = 0; ob_index < objects_len; ob_index++) {
    Object *obedit = objects[ob_index];
    BMEditMesh *em = BKE_editmesh_from_object(obedit);

    if (em->bm->totedgesel == 0) {
      continue;
    }

    if (!EDBM_op_callf(em, op, "collapse edges=%he uvs=%b", BM_ELEM_SELECT, true)) {
      continue;
    }

    EDBM_update(obedit->data,
                &(const struct EDBMUpdate_Params){
                    .calc_looptri = true,
                    .calc_normals = false,
                    .is_destructive = true,
                });
  }
  MEM_freeN(objects);

  return OPERATOR_FINISHED;
}

void MESH_OT_edge_collapse(wmOperatorType *ot)
{
  /* identifiers */
  ot->name = "Collapse Edges & Faces";
  ot->description =
      "Collapse isolated edge and face regions, merging data such as UV's and vertex colors. "
      "This can collapse edge-rings as well as regions of connected faces into vertices";
  ot->idname = "MESH_OT_edge_collapse";

  /* api callbacks */
  ot->exec = edbm_collapse_edge_exec;
  ot->poll = ED_operator_editmesh;

  /* flags */
  ot->flag = OPTYPE_REGISTER | OPTYPE_UNDO;
}

/** \} */

/* -------------------------------------------------------------------- */
/** \name Create Edge/Face Operator
 * \{ */

static bool edbm_add_edge_face__smooth_get(BMesh *bm)
{
  BMEdge *e;
  BMIter iter;

  uint vote_on_smooth[2] = {0, 0};

  BM_ITER_MESH (e, &iter, bm, BM_EDGES_OF_MESH) {
    if (BM_elem_flag_test(e, BM_ELEM_SELECT) && e->l) {
      vote_on_smooth[BM_elem_flag_test_bool(e->l->f, BM_ELEM_SMOOTH)]++;
    }
  }

  return (vote_on_smooth[0] < vote_on_smooth[1]);
}

#ifdef USE_FACE_CREATE_SEL_EXTEND
/**
 * Function used to get a fixed number of edges linked to a vertex that passes a test function.
 * This is used so we can request all boundary edges connected to a vertex for eg.
 */
static int edbm_add_edge_face_exec__vert_edge_lookup(
    BMVert *v, BMEdge *e_used, BMEdge **e_arr, const int e_arr_len, bool (*func)(const BMEdge *))
{
  BMIter iter;
  BMEdge *e_iter;
  int i = 0;
  BM_ITER_ELEM (e_iter, &iter, v, BM_EDGES_OF_VERT) {
    if (BM_elem_flag_test(e_iter, BM_ELEM_HIDDEN) == false) {
      if ((e_used == NULL) || (e_used != e_iter)) {
        if (func(e_iter)) {
          e_arr[i++] = e_iter;
          if (i >= e_arr_len) {
            break;
          }
        }
      }
    }
  }
  return i;
}

static BMElem *edbm_add_edge_face_exec__tricky_extend_sel(BMesh *bm)
{
  BMIter iter;
  bool found = false;

  if (bm->totvertsel == 1 && bm->totedgesel == 0 && bm->totfacesel == 0) {
    /* first look for 2 boundary edges */
    BMVert *v;

    BM_ITER_MESH (v, &iter, bm, BM_VERTS_OF_MESH) {
      if (BM_elem_flag_test(v, BM_ELEM_SELECT)) {
        found = true;
        break;
      }
    }

    if (found) {
      BMEdge *ed_pair[3];
      if (((edbm_add_edge_face_exec__vert_edge_lookup(v, NULL, ed_pair, 3, BM_edge_is_wire) ==
            2) &&
           (BM_edge_share_face_check(ed_pair[0], ed_pair[1]) == false)) ||

          ((edbm_add_edge_face_exec__vert_edge_lookup(v, NULL, ed_pair, 3, BM_edge_is_boundary) ==
            2) &&
           (BM_edge_share_face_check(ed_pair[0], ed_pair[1]) == false))) {
        BMEdge *e_other = BM_edge_exists(BM_edge_other_vert(ed_pair[0], v),
                                         BM_edge_other_vert(ed_pair[1], v));
        BM_edge_select_set(bm, ed_pair[0], true);
        BM_edge_select_set(bm, ed_pair[1], true);
        if (e_other) {
          BM_edge_select_set(bm, e_other, true);
        }
        return (BMElem *)v;
      }
    }
  }
  else if (bm->totvertsel == 2 && bm->totedgesel == 1 && bm->totfacesel == 0) {
    /* first look for 2 boundary edges */
    BMEdge *e;

    BM_ITER_MESH (e, &iter, bm, BM_EDGES_OF_MESH) {
      if (BM_elem_flag_test(e, BM_ELEM_SELECT)) {
        found = true;
        break;
      }
    }
    if (found) {
      BMEdge *ed_pair_v1[2];
      BMEdge *ed_pair_v2[2];
      if (((edbm_add_edge_face_exec__vert_edge_lookup(e->v1, e, ed_pair_v1, 2, BM_edge_is_wire) ==
            1) &&
           (edbm_add_edge_face_exec__vert_edge_lookup(e->v2, e, ed_pair_v2, 2, BM_edge_is_wire) ==
            1) &&
           (BM_edge_share_face_check(e, ed_pair_v1[0]) == false) &&
           (BM_edge_share_face_check(e, ed_pair_v2[0]) == false)) ||

#  if 1 /* better support mixed cases T37203. */
          ((edbm_add_edge_face_exec__vert_edge_lookup(e->v1, e, ed_pair_v1, 2, BM_edge_is_wire) ==
            1) &&
           (edbm_add_edge_face_exec__vert_edge_lookup(
                e->v2, e, ed_pair_v2, 2, BM_edge_is_boundary) == 1) &&
           (BM_edge_share_face_check(e, ed_pair_v1[0]) == false) &&
           (BM_edge_share_face_check(e, ed_pair_v2[0]) == false)) ||

          ((edbm_add_edge_face_exec__vert_edge_lookup(
                e->v1, e, ed_pair_v1, 2, BM_edge_is_boundary) == 1) &&
           (edbm_add_edge_face_exec__vert_edge_lookup(e->v2, e, ed_pair_v2, 2, BM_edge_is_wire) ==
            1) &&
           (BM_edge_share_face_check(e, ed_pair_v1[0]) == false) &&
           (BM_edge_share_face_check(e, ed_pair_v2[0]) == false)) ||
#  endif

          ((edbm_add_edge_face_exec__vert_edge_lookup(
                e->v1, e, ed_pair_v1, 2, BM_edge_is_boundary) == 1) &&
           (edbm_add_edge_face_exec__vert_edge_lookup(
                e->v2, e, ed_pair_v2, 2, BM_edge_is_boundary) == 1) &&
           (BM_edge_share_face_check(e, ed_pair_v1[0]) == false) &&
           (BM_edge_share_face_check(e, ed_pair_v2[0]) == false))) {
        BMVert *v1_other = BM_edge_other_vert(ed_pair_v1[0], e->v1);
        BMVert *v2_other = BM_edge_other_vert(ed_pair_v2[0], e->v2);
        BMEdge *e_other = (v1_other != v2_other) ? BM_edge_exists(v1_other, v2_other) : NULL;
        BM_edge_select_set(bm, ed_pair_v1[0], true);
        BM_edge_select_set(bm, ed_pair_v2[0], true);
        if (e_other) {
          BM_edge_select_set(bm, e_other, true);
        }
        return (BMElem *)e;
      }
    }
  }

  return NULL;
}
static void edbm_add_edge_face_exec__tricky_finalize_sel(BMesh *bm, BMElem *ele_desel, BMFace *f)
{
  /* Now we need to find the edge that isn't connected to this element. */
  BM_select_history_clear(bm);

  /* Notes on hidden geometry:
   * - Un-hide the face since its possible hidden was copied when copying
   *   surrounding face attributes.
   * - Un-hide before adding to select history
   *   since we may extend into an existing, hidden vert/edge.
   */

  BM_elem_flag_disable(f, BM_ELEM_HIDDEN);
  BM_face_select_set(bm, f, false);

  if (ele_desel->head.htype == BM_VERT) {
    BMLoop *l = BM_face_vert_share_loop(f, (BMVert *)ele_desel);
    BLI_assert(f->len == 3);
    BM_vert_select_set(bm, (BMVert *)ele_desel, false);
    BM_edge_select_set(bm, l->next->e, true);
    BM_select_history_store(bm, l->next->e);
  }
  else {
    BMLoop *l = BM_face_edge_share_loop(f, (BMEdge *)ele_desel);
    BLI_assert(ELEM(f->len, 4, 3));

    BM_edge_select_set(bm, (BMEdge *)ele_desel, false);
    if (f->len == 4) {
      BMEdge *e_active = l->next->next->e;
      BM_elem_flag_disable(e_active, BM_ELEM_HIDDEN);
      BM_edge_select_set(bm, e_active, true);
      BM_select_history_store(bm, e_active);
    }
    else {
      BMVert *v_active = l->next->next->v;
      BM_elem_flag_disable(v_active, BM_ELEM_HIDDEN);
      BM_vert_select_set(bm, v_active, true);
      BM_select_history_store(bm, v_active);
    }
  }
}
#endif /* USE_FACE_CREATE_SEL_EXTEND */

static int edbm_add_edge_face_exec(bContext *C, wmOperator *op)
{
  /* When this is used to dissolve we could avoid this, but checking isn't too slow. */
  bool changed_multi = false;
  ViewLayer *view_layer = CTX_data_view_layer(C);
  uint objects_len = 0;
  Object **objects = BKE_view_layer_array_from_objects_in_edit_mode_unique_data(
      view_layer, CTX_wm_view3d(C), &objects_len);
  for (uint ob_index = 0; ob_index < objects_len; ob_index++) {
    Object *obedit = objects[ob_index];
    BMEditMesh *em = BKE_editmesh_from_object(obedit);

    if ((em->bm->totvertsel == 0) && (em->bm->totedgesel == 0) && (em->bm->totvertsel == 0)) {
      continue;
    }

    bool use_smooth = edbm_add_edge_face__smooth_get(em->bm);
    int totedge_orig = em->bm->totedge;
    int totface_orig = em->bm->totface;

    BMOperator bmop;
#ifdef USE_FACE_CREATE_SEL_EXTEND
    BMElem *ele_desel;
    BMFace *ele_desel_face;

    /* be extra clever, figure out if a partial selection should be extended so we can create
     * geometry with single vert or single edge selection. */
    ele_desel = edbm_add_edge_face_exec__tricky_extend_sel(em->bm);
#endif
    if (!EDBM_op_init(em,
                      &bmop,
                      op,
                      "contextual_create geom=%hfev mat_nr=%i use_smooth=%b",
                      BM_ELEM_SELECT,
                      em->mat_nr,
                      use_smooth)) {
      continue;
    }

    BMO_op_exec(em->bm, &bmop);

    /* cancel if nothing was done */
    if ((totedge_orig == em->bm->totedge) && (totface_orig == em->bm->totface)) {
      EDBM_op_finish(em, &bmop, op, true);
      continue;
    }
#ifdef USE_FACE_CREATE_SEL_EXTEND
    /* normally we would want to leave the new geometry selected,
     * but being able to press F many times to add geometry is too useful! */
    if (ele_desel && (BMO_slot_buffer_count(bmop.slots_out, "faces.out") == 1) &&
        (ele_desel_face = BMO_slot_buffer_get_first(bmop.slots_out, "faces.out"))) {
      edbm_add_edge_face_exec__tricky_finalize_sel(em->bm, ele_desel, ele_desel_face);
    }
    else
#endif
    {
      /* Newly created faces may include existing hidden edges,
       * copying face data from surrounding, may have copied hidden face flag too.
       *
       * Important that faces use flushing since 'edges.out'
       * wont include hidden edges that already existed.
       */
      BMO_slot_buffer_hflag_disable(
          em->bm, bmop.slots_out, "faces.out", BM_FACE, BM_ELEM_HIDDEN, true);
      BMO_slot_buffer_hflag_disable(
          em->bm, bmop.slots_out, "edges.out", BM_EDGE, BM_ELEM_HIDDEN, false);

      BMO_slot_buffer_hflag_enable(
          em->bm, bmop.slots_out, "faces.out", BM_FACE, BM_ELEM_SELECT, true);
      BMO_slot_buffer_hflag_enable(
          em->bm, bmop.slots_out, "edges.out", BM_EDGE, BM_ELEM_SELECT, true);
    }

    if (!EDBM_op_finish(em, &bmop, op, true)) {
      continue;
    }

    EDBM_update(obedit->data,
                &(const struct EDBMUpdate_Params){
                    .calc_looptri = true,
                    .calc_normals = false,
                    .is_destructive = true,
                });
    changed_multi = true;
  }
  MEM_freeN(objects);

  if (!changed_multi) {
    return OPERATOR_CANCELLED;
  }

  return OPERATOR_FINISHED;
}

void MESH_OT_edge_face_add(wmOperatorType *ot)
{
  /* identifiers */
  ot->name = "Make Edge/Face";
  ot->description = "Add an edge or face to selected";
  ot->idname = "MESH_OT_edge_face_add";

  /* api callbacks */
  ot->exec = edbm_add_edge_face_exec;
  ot->poll = ED_operator_editmesh;

  /* flags */
  ot->flag = OPTYPE_REGISTER | OPTYPE_UNDO;
}

/** \} */

/* -------------------------------------------------------------------- */
/** \name Mark Edge (Seam) Operator
 * \{ */

static int edbm_mark_seam_exec(bContext *C, wmOperator *op)
{
  Scene *scene = CTX_data_scene(C);
  ViewLayer *view_layer = CTX_data_view_layer(C);
  BMEdge *eed;
  BMIter iter;
  const bool clear = RNA_boolean_get(op->ptr, "clear");

  uint objects_len = 0;
  Object **objects = BKE_view_layer_array_from_objects_in_edit_mode_unique_data(
      view_layer, CTX_wm_view3d(C), &objects_len);
  for (uint ob_index = 0; ob_index < objects_len; ob_index++) {
    Object *obedit = objects[ob_index];
    BMEditMesh *em = BKE_editmesh_from_object(obedit);
    BMesh *bm = em->bm;

    if (bm->totedgesel == 0) {
      continue;
    }

    if (clear) {
      BM_ITER_MESH (eed, &iter, bm, BM_EDGES_OF_MESH) {
        if (!BM_elem_flag_test(eed, BM_ELEM_SELECT) || BM_elem_flag_test(eed, BM_ELEM_HIDDEN)) {
          continue;
        }

        BM_elem_flag_disable(eed, BM_ELEM_SEAM);
      }
    }
    else {
      BM_ITER_MESH (eed, &iter, bm, BM_EDGES_OF_MESH) {
        if (!BM_elem_flag_test(eed, BM_ELEM_SELECT) || BM_elem_flag_test(eed, BM_ELEM_HIDDEN)) {
          continue;
        }
        BM_elem_flag_enable(eed, BM_ELEM_SEAM);
      }
    }
  }

  ED_uvedit_live_unwrap(scene, objects, objects_len);

  for (uint ob_index = 0; ob_index < objects_len; ob_index++) {
    Object *obedit = objects[ob_index];
    EDBM_update(obedit->data,
                &(const struct EDBMUpdate_Params){
                    .calc_looptri = true,
                    .calc_normals = false,
                    .is_destructive = false,
                });
  }

  MEM_freeN(objects);

  return OPERATOR_FINISHED;
}

void MESH_OT_mark_seam(wmOperatorType *ot)
{
  PropertyRNA *prop;

  /* identifiers */
  ot->name = "Mark Seam";
  ot->idname = "MESH_OT_mark_seam";
  ot->description = "(Un)mark selected edges as a seam";

  /* api callbacks */
  ot->exec = edbm_mark_seam_exec;
  ot->poll = ED_operator_editmesh;

  /* flags */
  ot->flag = OPTYPE_REGISTER | OPTYPE_UNDO;

  prop = RNA_def_boolean(ot->srna, "clear", 0, "Clear", "");
  RNA_def_property_flag(prop, PROP_HIDDEN | PROP_SKIP_SAVE);

  WM_operatortype_props_advanced_begin(ot);
}

/** \} */

/* -------------------------------------------------------------------- */
/** \name Mark Edge (Sharp) Operator
 * \{ */

static int edbm_mark_sharp_exec(bContext *C, wmOperator *op)
{
  BMEdge *eed;
  BMIter iter;
  const bool clear = RNA_boolean_get(op->ptr, "clear");
  const bool use_verts = RNA_boolean_get(op->ptr, "use_verts");
  ViewLayer *view_layer = CTX_data_view_layer(C);

  uint objects_len = 0;
  Object **objects = BKE_view_layer_array_from_objects_in_edit_mode_unique_data(
      view_layer, CTX_wm_view3d(C), &objects_len);
  for (uint ob_index = 0; ob_index < objects_len; ob_index++) {
    Object *obedit = objects[ob_index];
    BMEditMesh *em = BKE_editmesh_from_object(obedit);
    BMesh *bm = em->bm;

    if ((use_verts && bm->totvertsel == 0) || (!use_verts && bm->totedgesel == 0)) {
      continue;
    }

    BM_ITER_MESH (eed, &iter, bm, BM_EDGES_OF_MESH) {
      if (use_verts) {
        if (!(BM_elem_flag_test(eed->v1, BM_ELEM_SELECT) ||
              BM_elem_flag_test(eed->v2, BM_ELEM_SELECT))) {
          continue;
        }
      }
      else if (!BM_elem_flag_test(eed, BM_ELEM_SELECT)) {
        continue;
      }

      BM_elem_flag_set(eed, BM_ELEM_SMOOTH, clear);
    }

    EDBM_update(obedit->data,
                &(const struct EDBMUpdate_Params){
                    .calc_looptri = true,
                    .calc_normals = false,
                    .is_destructive = false,
                });
  }
  MEM_freeN(objects);

  return OPERATOR_FINISHED;
}

void MESH_OT_mark_sharp(wmOperatorType *ot)
{
  PropertyRNA *prop;

  /* identifiers */
  ot->name = "Mark Sharp";
  ot->idname = "MESH_OT_mark_sharp";
  ot->description = "(Un)mark selected edges as sharp";

  /* api callbacks */
  ot->exec = edbm_mark_sharp_exec;
  ot->poll = ED_operator_editmesh;

  /* flags */
  ot->flag = OPTYPE_REGISTER | OPTYPE_UNDO;

  prop = RNA_def_boolean(ot->srna, "clear", false, "Clear", "");
  RNA_def_property_flag(prop, PROP_HIDDEN | PROP_SKIP_SAVE);
  prop = RNA_def_boolean(
      ot->srna,
      "use_verts",
      false,
      "Vertices",
      "Consider vertices instead of edges to select which edges to (un)tag as sharp");
  RNA_def_property_flag(prop, PROP_SKIP_SAVE);
}

/** \} */

/* -------------------------------------------------------------------- */
/** \name Connect Vertex Path Operator
 * \{ */

static bool edbm_connect_vert_pair(BMEditMesh *em, struct Mesh *me, wmOperator *op)
{
  BMesh *bm = em->bm;
  BMOperator bmop;
  const int verts_len = bm->totvertsel;
  bool is_pair = (verts_len == 2);
  int len = 0;
  bool check_degenerate = true;

  bool checks_succeded = true;

  /* sanity check */
  if (verts_len < 2) {
    return false;
  }

  BMVert **verts = MEM_mallocN(sizeof(*verts) * verts_len, __func__);
  {
    BMIter iter;
    BMVert *v;
    int i = 0;

    BM_ITER_MESH (v, &iter, bm, BM_VERTS_OF_MESH) {
      if (BM_elem_flag_test(v, BM_ELEM_SELECT)) {
        verts[i++] = v;
      }
    }

    if (BM_vert_pair_share_face_check_cb(
            verts[0],
            verts[1],
            BM_elem_cb_check_hflag_disabled_simple(BMFace *, BM_ELEM_HIDDEN))) {
      check_degenerate = false;
      is_pair = false;
    }
  }

  if (is_pair) {
    if (!EDBM_op_init(em,
                      &bmop,
                      op,
                      "connect_vert_pair verts=%eb verts_exclude=%hv faces_exclude=%hf",
                      verts,
                      verts_len,
                      BM_ELEM_HIDDEN,
                      BM_ELEM_HIDDEN)) {
      checks_succeded = false;
    }
  }
  else {
    if (!EDBM_op_init(em,
                      &bmop,
                      op,
                      "connect_verts verts=%eb faces_exclude=%hf check_degenerate=%b",
                      verts,
                      verts_len,
                      BM_ELEM_HIDDEN,
                      check_degenerate)) {
      checks_succeded = false;
    }
  }
  if (checks_succeded) {
    BM_custom_loop_normals_to_vector_layer(bm);

    BMO_op_exec(bm, &bmop);
    len = BMO_slot_get(bmop.slots_out, "edges.out")->len;

    if (len && is_pair) {
      /* new verts have been added, we have to select the edges, not just flush */
      BMO_slot_buffer_hflag_enable(
          em->bm, bmop.slots_out, "edges.out", BM_EDGE, BM_ELEM_SELECT, true);
    }

    if (!EDBM_op_finish(em, &bmop, op, true)) {
      len = 0;
    }
    else {
      /* so newly created edges get the selection state from the vertex */
      EDBM_selectmode_flush(em);

      BM_custom_loop_normals_from_vector_layer(bm, false);

      EDBM_update(me,
                  &(const struct EDBMUpdate_Params){
                      .calc_looptri = true,
                      .calc_normals = false,
                      .is_destructive = true,
                  });
    }
  }
  MEM_freeN(verts);

  return len;
}

static int edbm_vert_connect_exec(bContext *C, wmOperator *op)
{
  ViewLayer *view_layer = CTX_data_view_layer(C);
  uint objects_len = 0;
  uint failed_objects_len = 0;
  Object **objects = BKE_view_layer_array_from_objects_in_edit_mode_unique_data(
      view_layer, CTX_wm_view3d(C), &objects_len);

  for (uint ob_index = 0; ob_index < objects_len; ob_index++) {
    Object *obedit = objects[ob_index];
    BMEditMesh *em = BKE_editmesh_from_object(obedit);

    if (!edbm_connect_vert_pair(em, obedit->data, op)) {
      failed_objects_len++;
    }
  }
  MEM_freeN(objects);
  return failed_objects_len == objects_len ? OPERATOR_CANCELLED : OPERATOR_FINISHED;
}

void MESH_OT_vert_connect(wmOperatorType *ot)
{
  /* identifiers */
  ot->name = "Vertex Connect";
  ot->idname = "MESH_OT_vert_connect";
  ot->description = "Connect selected vertices of faces, splitting the face";

  /* api callbacks */
  ot->exec = edbm_vert_connect_exec;
  ot->poll = ED_operator_editmesh;

  /* flags */
  ot->flag = OPTYPE_REGISTER | OPTYPE_UNDO;
}

/** \} */

/* -------------------------------------------------------------------- */
/** \name Connect Vertex Path Operator
 * \{ */

/**
 * check that endpoints are verts and only have a single selected edge connected.
 */
static bool bm_vert_is_select_history_open(BMesh *bm)
{
  BMEditSelection *ele_a = bm->selected.first;
  BMEditSelection *ele_b = bm->selected.last;
  if ((ele_a->htype == BM_VERT) && (ele_b->htype == BM_VERT)) {
    if ((BM_iter_elem_count_flag(BM_EDGES_OF_VERT, (BMVert *)ele_a->ele, BM_ELEM_SELECT, true) ==
         1) &&
        (BM_iter_elem_count_flag(BM_EDGES_OF_VERT, (BMVert *)ele_b->ele, BM_ELEM_SELECT, true) ==
         1)) {
      return true;
    }
  }

  return false;
}

static bool bm_vert_connect_pair(BMesh *bm, BMVert *v_a, BMVert *v_b)
{
  BMOperator bmop;
  BMVert **verts;
  const int totedge_orig = bm->totedge;

  BMO_op_init(bm, &bmop, BMO_FLAG_DEFAULTS, "connect_vert_pair");

  verts = BMO_slot_buffer_alloc(&bmop, bmop.slots_in, "verts", 2);
  verts[0] = v_a;
  verts[1] = v_b;

  BM_vert_normal_update(verts[0]);
  BM_vert_normal_update(verts[1]);

  BMO_op_exec(bm, &bmop);
  BMO_slot_buffer_hflag_enable(bm, bmop.slots_out, "edges.out", BM_EDGE, BM_ELEM_SELECT, true);
  BMO_op_finish(bm, &bmop);
  return (bm->totedge != totedge_orig);
}

static bool bm_vert_connect_select_history(BMesh *bm)
{
  /* Logic is as follows:
   *
   * - If there are any isolated/wire verts - connect as edges.
   * - Otherwise connect faces.
   * - If all edges have been created already, closed the loop.
   */
  if (BLI_listbase_count_at_most(&bm->selected, 2) == 2 && (bm->totvertsel > 2)) {
    BMEditSelection *ese;
    int tot = 0;
    bool changed = false;
    bool has_wire = false;
    // bool all_verts;

    /* ensure all verts have history */
    for (ese = bm->selected.first; ese; ese = ese->next, tot++) {
      BMVert *v;
      if (ese->htype != BM_VERT) {
        break;
      }
      v = (BMVert *)ese->ele;
      if ((has_wire == false) && ((v->e == NULL) || BM_vert_is_wire(v))) {
        has_wire = true;
      }
    }
    // all_verts = (ese == NULL);

    if (has_wire == false) {
      /* all verts have faces , connect verts via faces! */
      if (tot == bm->totvertsel) {
        BMEditSelection *ese_last;
        ese_last = bm->selected.first;
        ese = ese_last->next;

        do {

          if (BM_edge_exists((BMVert *)ese_last->ele, (BMVert *)ese->ele)) {
            /* pass, edge exists (and will be selected) */
          }
          else {
            changed |= bm_vert_connect_pair(bm, (BMVert *)ese_last->ele, (BMVert *)ese->ele);
          }
        } while ((void)(ese_last = ese), (ese = ese->next));

        if (changed) {
          return true;
        }
      }

      if (changed == false) {
        /* existing loops: close the selection */
        if (bm_vert_is_select_history_open(bm)) {
          changed |= bm_vert_connect_pair(bm,
                                          (BMVert *)((BMEditSelection *)bm->selected.first)->ele,
                                          (BMVert *)((BMEditSelection *)bm->selected.last)->ele);

          if (changed) {
            return true;
          }
        }
      }
    }

    else {
      /* no faces, simply connect the verts by edges */
      BMEditSelection *ese_prev;
      ese_prev = bm->selected.first;
      ese = ese_prev->next;

      do {
        if (BM_edge_exists((BMVert *)ese_prev->ele, (BMVert *)ese->ele)) {
          /* pass, edge exists (and will be selected) */
        }
        else {
          BMEdge *e;
          e = BM_edge_create(bm, (BMVert *)ese_prev->ele, (BMVert *)ese->ele, NULL, 0);
          BM_edge_select_set(bm, e, true);
          changed = true;
        }
      } while ((void)(ese_prev = ese), (ese = ese->next));

      if (changed == false) {
        /* existing loops: close the selection */
        if (bm_vert_is_select_history_open(bm)) {
          BMEdge *e;
          ese_prev = bm->selected.first;
          ese = bm->selected.last;
          e = BM_edge_create(bm, (BMVert *)ese_prev->ele, (BMVert *)ese->ele, NULL, 0);
          BM_edge_select_set(bm, e, true);
        }
      }

      return true;
    }
  }

  return false;
}

/**
 * Convert an edge selection to a temp vertex selection
 * (which must be cleared after use as a path to connect).
 */
static bool bm_vert_connect_select_history_edge_to_vert_path(BMesh *bm, ListBase *r_selected)
{
  ListBase selected_orig = {NULL, NULL};
  BMEditSelection *ese;
  int edges_len = 0;
  bool side = false;

  /* first check all edges are OK */
  for (ese = bm->selected.first; ese; ese = ese->next) {
    if (ese->htype == BM_EDGE) {
      edges_len += 1;
    }
    else {
      return false;
    }
  }
  /* if this is a mixed selection, bail out! */
  if (bm->totedgesel != edges_len) {
    return false;
  }

  SWAP(ListBase, bm->selected, selected_orig);

  /* convert edge selection into 2 ordered loops (where the first edge ends up in the middle) */
  for (ese = selected_orig.first; ese; ese = ese->next) {
    BMEdge *e_curr = (BMEdge *)ese->ele;
    BMEdge *e_prev = ese->prev ? (BMEdge *)ese->prev->ele : NULL;
    BMLoop *l_curr;
    BMLoop *l_prev;
    BMVert *v;

    if (e_prev) {
      BMFace *f = BM_edge_pair_share_face_by_len(e_curr, e_prev, &l_curr, &l_prev, true);
      if (f) {
        if ((e_curr->v1 != l_curr->v) == (e_prev->v1 != l_prev->v)) {
          side = !side;
        }
      }
      else if (is_quad_flip_v3(e_curr->v1->co, e_curr->v2->co, e_prev->v2->co, e_prev->v1->co)) {
        side = !side;
      }
    }

    v = (&e_curr->v1)[side];
    if (!bm->selected.last || (BMVert *)((BMEditSelection *)bm->selected.last)->ele != v) {
      BM_select_history_store_notest(bm, v);
    }

    v = (&e_curr->v1)[!side];
    if (!bm->selected.first || (BMVert *)((BMEditSelection *)bm->selected.first)->ele != v) {
      BM_select_history_store_head_notest(bm, v);
    }

    e_prev = e_curr;
  }

  *r_selected = bm->selected;
  bm->selected = selected_orig;

  return true;
}

static int edbm_vert_connect_path_exec(bContext *C, wmOperator *op)
{
  ViewLayer *view_layer = CTX_data_view_layer(C);
  uint objects_len = 0;
  uint failed_selection_order_len = 0;
  uint failed_connect_len = 0;
  Object **objects = BKE_view_layer_array_from_objects_in_edit_mode_unique_data(
      view_layer, CTX_wm_view3d(C), &objects_len);

  for (uint ob_index = 0; ob_index < objects_len; ob_index++) {
    Object *obedit = objects[ob_index];
    BMEditMesh *em = BKE_editmesh_from_object(obedit);
    BMesh *bm = em->bm;
    const bool is_pair = (em->bm->totvertsel == 2);
    ListBase selected_orig = {NULL, NULL};

    if (bm->totvertsel == 0) {
      continue;
    }

    /* when there is only 2 vertices, we can ignore selection order */
    if (is_pair) {
      if (!edbm_connect_vert_pair(em, obedit->data, op)) {
        failed_connect_len++;
      }
      continue;
    }

    if (bm->selected.first) {
      BMEditSelection *ese = bm->selected.first;
      if (ese->htype == BM_EDGE) {
        if (bm_vert_connect_select_history_edge_to_vert_path(bm, &selected_orig)) {
          SWAP(ListBase, bm->selected, selected_orig);
        }
      }
    }

    BM_custom_loop_normals_to_vector_layer(bm);

    if (bm_vert_connect_select_history(bm)) {
      EDBM_selectmode_flush(em);

      BM_custom_loop_normals_from_vector_layer(bm, false);

      EDBM_update(obedit->data,
                  &(const struct EDBMUpdate_Params){
                      .calc_looptri = true,
                      .calc_normals = false,
                      .is_destructive = true,
                  });
    }
    else {
      failed_selection_order_len++;
    }

    if (!BLI_listbase_is_empty(&selected_orig)) {
      BM_select_history_clear(bm);
      bm->selected = selected_orig;
    }
  }

  MEM_freeN(objects);

  if (failed_selection_order_len == objects_len) {
    BKE_report(op->reports, RPT_ERROR, "Invalid selection order");
    return OPERATOR_CANCELLED;
  }
  if (failed_connect_len == objects_len) {
    BKE_report(op->reports, RPT_ERROR, "Could not connect vertices");
    return OPERATOR_CANCELLED;
  }

  return OPERATOR_FINISHED;
}

void MESH_OT_vert_connect_path(wmOperatorType *ot)
{
  /* identifiers */
  ot->name = "Vertex Connect Path";
  ot->idname = "MESH_OT_vert_connect_path";
  ot->description = "Connect vertices by their selection order, creating edges, splitting faces";

  /* api callbacks */
  ot->exec = edbm_vert_connect_path_exec;
  ot->poll = ED_operator_editmesh;

  /* flags */
  ot->flag = OPTYPE_REGISTER | OPTYPE_UNDO;
}

/** \} */

/* -------------------------------------------------------------------- */
/** \name Connect Concave Operator
 * \{ */

static int edbm_vert_connect_concave_exec(bContext *C, wmOperator *op)
{
  ViewLayer *view_layer = CTX_data_view_layer(C);
  uint objects_len = 0;
  Object **objects = BKE_view_layer_array_from_objects_in_edit_mode_unique_data(
      view_layer, CTX_wm_view3d(C), &objects_len);
  for (uint ob_index = 0; ob_index < objects_len; ob_index++) {
    Object *obedit = objects[ob_index];
    BMEditMesh *em = BKE_editmesh_from_object(obedit);

    if (em->bm->totfacesel == 0) {
      continue;
    }

    if (!EDBM_op_call_and_selectf(
            em, op, "faces.out", true, "connect_verts_concave faces=%hf", BM_ELEM_SELECT)) {
      continue;
    }
    EDBM_update(obedit->data,
                &(const struct EDBMUpdate_Params){
                    .calc_looptri = true,
                    .calc_normals = false,
                    .is_destructive = true,
                });
  }

  MEM_freeN(objects);
  return OPERATOR_FINISHED;
}

void MESH_OT_vert_connect_concave(wmOperatorType *ot)
{
  /* identifiers */
  ot->name = "Split Concave Faces";
  ot->idname = "MESH_OT_vert_connect_concave";
  ot->description = "Make all faces convex";

  /* api callbacks */
  ot->exec = edbm_vert_connect_concave_exec;
  ot->poll = ED_operator_editmesh;

  /* flags */
  ot->flag = OPTYPE_REGISTER | OPTYPE_UNDO;
}

/** \} */

/* -------------------------------------------------------------------- */
/** \name Split Non-Planar Faces Operator
 * \{ */

static int edbm_vert_connect_nonplaner_exec(bContext *C, wmOperator *op)
{
  ViewLayer *view_layer = CTX_data_view_layer(C);
  const float angle_limit = RNA_float_get(op->ptr, "angle_limit");
  uint objects_len = 0;
  Object **objects = BKE_view_layer_array_from_objects_in_edit_mode_unique_data(
      view_layer, CTX_wm_view3d(C), &objects_len);

  for (uint ob_index = 0; ob_index < objects_len; ob_index++) {
    Object *obedit = objects[ob_index];
    BMEditMesh *em = BKE_editmesh_from_object(obedit);

    if (em->bm->totfacesel == 0) {
      continue;
    }

    if (!EDBM_op_call_and_selectf(em,
                                  op,
                                  "faces.out",
                                  true,
                                  "connect_verts_nonplanar faces=%hf angle_limit=%f",
                                  BM_ELEM_SELECT,
                                  angle_limit)) {
      continue;
    }

    EDBM_update(obedit->data,
                &(const struct EDBMUpdate_Params){
                    .calc_looptri = true,
                    .calc_normals = false,
                    .is_destructive = true,
                });
  }
  MEM_freeN(objects);

  return OPERATOR_FINISHED;
}

void MESH_OT_vert_connect_nonplanar(wmOperatorType *ot)
{
  PropertyRNA *prop;

  /* identifiers */
  ot->name = "Split Non-Planar Faces";
  ot->idname = "MESH_OT_vert_connect_nonplanar";
  ot->description = "Split non-planar faces that exceed the angle threshold";

  /* api callbacks */
  ot->exec = edbm_vert_connect_nonplaner_exec;
  ot->poll = ED_operator_editmesh;

  /* flags */
  ot->flag = OPTYPE_REGISTER | OPTYPE_UNDO;

  /* props */
  prop = RNA_def_float_rotation(ot->srna,
                                "angle_limit",
                                0,
                                NULL,
                                0.0f,
                                DEG2RADF(180.0f),
                                "Max Angle",
                                "Angle limit",
                                0.0f,
                                DEG2RADF(180.0f));
  RNA_def_property_float_default(prop, DEG2RADF(5.0f));
}

/** \} */

/* -------------------------------------------------------------------- */
/** \name Make Planar Faces Operator
 * \{ */

static int edbm_face_make_planar_exec(bContext *C, wmOperator *op)
{
  ViewLayer *view_layer = CTX_data_view_layer(C);
  uint objects_len = 0;
  Object **objects = BKE_view_layer_array_from_objects_in_edit_mode_unique_data(
      view_layer, CTX_wm_view3d(C), &objects_len);

  const int repeat = RNA_int_get(op->ptr, "repeat");
  const float fac = RNA_float_get(op->ptr, "factor");

  for (uint ob_index = 0; ob_index < objects_len; ob_index++) {
    Object *obedit = objects[ob_index];
    BMEditMesh *em = BKE_editmesh_from_object(obedit);
    if (em->bm->totfacesel == 0) {
      continue;
    }

    if (!EDBM_op_callf(em,
                       op,
                       "planar_faces faces=%hf iterations=%i factor=%f",
                       BM_ELEM_SELECT,
                       repeat,
                       fac)) {
      continue;
    }

    EDBM_update(obedit->data,
                &(const struct EDBMUpdate_Params){
                    .calc_looptri = true,
                    .calc_normals = false,
                    .is_destructive = true,
                });
  }
  MEM_freeN(objects);

  return OPERATOR_FINISHED;
}

void MESH_OT_face_make_planar(wmOperatorType *ot)
{
  /* identifiers */
  ot->name = "Make Planar Faces";
  ot->idname = "MESH_OT_face_make_planar";
  ot->description = "Flatten selected faces";

  /* api callbacks */
  ot->exec = edbm_face_make_planar_exec;
  ot->poll = ED_operator_editmesh;

  /* flags */
  ot->flag = OPTYPE_REGISTER | OPTYPE_UNDO;

  /* props */
  RNA_def_float(ot->srna, "factor", 1.0f, -10.0f, 10.0f, "Factor", "", 0.0f, 1.0f);
  RNA_def_int(ot->srna, "repeat", 1, 1, 10000, "Iterations", "", 1, 200);
}

/** \} */

/* -------------------------------------------------------------------- */
/** \name Split Edge Operator
 * \{ */

static bool edbm_edge_split_selected_edges(wmOperator *op, Object *obedit, BMEditMesh *em)
{
  BMesh *bm = em->bm;
  if (bm->totedgesel == 0) {
    return false;
  }

  BM_custom_loop_normals_to_vector_layer(em->bm);

  if (!EDBM_op_call_and_selectf(
          em, op, "edges.out", false, "split_edges edges=%he", BM_ELEM_SELECT)) {
    return false;
  }

  BM_custom_loop_normals_from_vector_layer(em->bm, false);

  EDBM_select_flush(em);
  EDBM_update(obedit->data,
              &(const struct EDBMUpdate_Params){
                  .calc_looptri = true,
                  .calc_normals = false,
                  .is_destructive = true,
              });

  return true;
}

static bool edbm_edge_split_selected_verts(wmOperator *op, Object *obedit, BMEditMesh *em)
{
  BMesh *bm = em->bm;

  /* Note that tracking vertices through the 'split_edges' operator is complicated.
   * Instead, tag loops for selection. */
  if (bm->totvertsel == 0) {
    return false;
  }

  BM_custom_loop_normals_to_vector_layer(em->bm);

  /* Flush from vertices to edges. */
  BMIter iter;
  BMEdge *eed;
  BM_ITER_MESH (eed, &iter, bm, BM_EDGES_OF_MESH) {
    BM_elem_flag_disable(eed, BM_ELEM_TAG);
    if (eed->l != NULL) {
      if (!BM_elem_flag_test(eed, BM_ELEM_HIDDEN) &&
          (BM_elem_flag_test(eed->v1, BM_ELEM_SELECT) ||
           BM_elem_flag_test(eed->v2, BM_ELEM_SELECT))) {
        BM_elem_flag_enable(eed, BM_ELEM_TAG);
      }
      /* Store selection in loop tags. */
      BMLoop *l_iter = eed->l;
      do {
        BM_elem_flag_set(l_iter, BM_ELEM_TAG, BM_elem_flag_test(l_iter->v, BM_ELEM_SELECT));
      } while ((l_iter = l_iter->radial_next) != eed->l);
    }
  }

  if (!EDBM_op_callf(em,
                     op,
                     "split_edges edges=%he verts=%hv use_verts=%b",
                     BM_ELEM_TAG,
                     BM_ELEM_SELECT,
                     true)) {
    return false;
  }

  BM_ITER_MESH (eed, &iter, em->bm, BM_EDGES_OF_MESH) {
    if (eed->l != NULL) {
      BMLoop *l_iter = eed->l;
      do {
        if (BM_elem_flag_test(l_iter, BM_ELEM_TAG)) {
          BM_vert_select_set(em->bm, l_iter->v, true);
        }
      } while ((l_iter = l_iter->radial_next) != eed->l);
    }
    else {
      /* Split out wire. */
      for (int i = 0; i < 2; i++) {
        BMVert *v = *(&eed->v1 + i);
        if (BM_elem_flag_test(v, BM_ELEM_SELECT)) {
          if (eed != BM_DISK_EDGE_NEXT(eed, v)) {
            BM_vert_separate(bm, v, &eed, 1, true, NULL, NULL);
          }
        }
      }
    }
  }

  BM_custom_loop_normals_from_vector_layer(em->bm, false);

  EDBM_select_flush(em);
  EDBM_update(obedit->data,
              &(const struct EDBMUpdate_Params){
                  .calc_looptri = true,
                  .calc_normals = false,
                  .is_destructive = true,
              });

  return true;
}

static int edbm_edge_split_exec(bContext *C, wmOperator *op)
{
  const int type = RNA_enum_get(op->ptr, "type");

  ViewLayer *view_layer = CTX_data_view_layer(C);
  uint objects_len = 0;
  Object **objects = BKE_view_layer_array_from_objects_in_edit_mode_unique_data(
      view_layer, CTX_wm_view3d(C), &objects_len);
  for (uint ob_index = 0; ob_index < objects_len; ob_index++) {
    Object *obedit = objects[ob_index];
    BMEditMesh *em = BKE_editmesh_from_object(obedit);

    switch (type) {
      case BM_VERT:
        if (!edbm_edge_split_selected_verts(op, obedit, em)) {
          continue;
        }
        break;
      case BM_EDGE:
        if (!edbm_edge_split_selected_edges(op, obedit, em)) {
          continue;
        }
        break;
      default:
        BLI_assert(0);
    }
  }
  MEM_freeN(objects);

  return OPERATOR_FINISHED;
}

void MESH_OT_edge_split(wmOperatorType *ot)
{
  /* identifiers */
  ot->name = "Edge Split";
  ot->idname = "MESH_OT_edge_split";
  ot->description = "Split selected edges so that each neighbor face gets its own copy";

  /* api callbacks */
  ot->exec = edbm_edge_split_exec;
  ot->poll = ED_operator_editmesh;

  /* flags */
  ot->flag = OPTYPE_REGISTER | OPTYPE_UNDO;

  /* properties */
  static const EnumPropertyItem merge_type_items[] = {
      {BM_EDGE, "EDGE", 0, "Faces by Edges", "Split faces along selected edges"},
      {BM_VERT,
       "VERT",
       0,
       "Faces & Edges by Vertices",
       "Split faces and edges connected to selected vertices"},
      {0, NULL, 0, NULL, NULL},
  };

  ot->prop = RNA_def_enum(
      ot->srna, "type", merge_type_items, BM_EDGE, "Type", "Method to use for splitting");
}

/** \} */

/* -------------------------------------------------------------------- */
/** \name Duplicate Operator
 * \{ */

static int edbm_duplicate_exec(bContext *C, wmOperator *op)
{
  ViewLayer *view_layer = CTX_data_view_layer(C);
  uint objects_len = 0;
  Object **objects = BKE_view_layer_array_from_objects_in_edit_mode_unique_data(
      view_layer, CTX_wm_view3d(C), &objects_len);

  for (uint ob_index = 0; ob_index < objects_len; ob_index++) {
    Object *obedit = objects[ob_index];
    BMEditMesh *em = BKE_editmesh_from_object(obedit);
    if (em->bm->totvertsel == 0) {
      continue;
    }

    BMOperator bmop;
    BMesh *bm = em->bm;

    EDBM_op_init(em,
                 &bmop,
                 op,
                 "duplicate geom=%hvef use_select_history=%b use_edge_flip_from_face=%b",
                 BM_ELEM_SELECT,
                 true,
                 true);

    BMO_op_exec(bm, &bmop);

    /* de-select all would clear otherwise */
    BM_SELECT_HISTORY_BACKUP(bm);

    EDBM_flag_disable_all(em, BM_ELEM_SELECT);

    BMO_slot_buffer_hflag_enable(
        bm, bmop.slots_out, "geom.out", BM_ALL_NOLOOP, BM_ELEM_SELECT, true);

    /* rebuild editselection */
    BM_SELECT_HISTORY_RESTORE(bm);

    if (!EDBM_op_finish(em, &bmop, op, true)) {
      continue;
    }
    EDBM_update(obedit->data,
                &(const struct EDBMUpdate_Params){
                    .calc_looptri = true,
                    .calc_normals = false,
                    .is_destructive = true,
                });
  }
  MEM_freeN(objects);

  return OPERATOR_FINISHED;
}

static int edbm_duplicate_invoke(bContext *C, wmOperator *op, const wmEvent *UNUSED(event))
{
  WM_cursor_wait(true);
  edbm_duplicate_exec(C, op);
  WM_cursor_wait(false);

  return OPERATOR_FINISHED;
}

void MESH_OT_duplicate(wmOperatorType *ot)
{
  /* identifiers */
  ot->name = "Duplicate";
  ot->description = "Duplicate selected vertices, edges or faces";
  ot->idname = "MESH_OT_duplicate";

  /* api callbacks */
  ot->invoke = edbm_duplicate_invoke;
  ot->exec = edbm_duplicate_exec;

  ot->poll = ED_operator_editmesh;

  /* to give to transform */
  RNA_def_int(ot->srna, "mode", TFM_TRANSLATION, 0, INT_MAX, "Mode", "", 0, INT_MAX);
}

static BMLoopNorEditDataArray *flip_custom_normals_init_data(BMesh *bm)
{
  BMLoopNorEditDataArray *lnors_ed_arr = NULL;
  if (CustomData_has_layer(&bm->ldata, CD_CUSTOMLOOPNORMAL)) {
    /* The mesh has custom normal data, update these too.
     * Otherwise they will be left in a mangled state.
     */
    BM_lnorspace_update(bm);
    lnors_ed_arr = BM_loop_normal_editdata_array_init(bm, true);
  }

  return lnors_ed_arr;
}

static bool flip_custom_normals(BMesh *bm, BMLoopNorEditDataArray *lnors_ed_arr)
{
  if (!lnors_ed_arr) {
    return false;
  }

  if (lnors_ed_arr->totloop == 0) {
    /* No loops normals to flip, exit early! */
    return false;
  }

  bm->spacearr_dirty |= BM_SPACEARR_DIRTY_ALL;
  BM_lnorspace_update(bm);

  /* We need to recreate the custom normal array because the clnors_data will
   * be mangled because we swapped the loops around when we flipped the faces. */
  BMLoopNorEditDataArray *lnors_ed_arr_new_full = BM_loop_normal_editdata_array_init(bm, true);

  {
    /* We need to recalculate all loop normals in the affected area. Even the ones that are not
     * going to be flipped because the clnors data is mangled. */

    BMLoopNorEditData *lnor_ed_new_full = lnors_ed_arr_new_full->lnor_editdata;
    for (int i = 0; i < lnors_ed_arr_new_full->totloop; i++, lnor_ed_new_full++) {

      BMLoopNorEditData *lnor_ed =
          lnors_ed_arr->lidx_to_lnor_editdata[lnor_ed_new_full->loop_index];

      BLI_assert(lnor_ed != NULL);

      BKE_lnor_space_custom_normal_to_data(
          bm->lnor_spacearr->lspacearr[lnor_ed_new_full->loop_index],
          lnor_ed->nloc,
          lnor_ed_new_full->clnors_data);
    }
  }

  BMFace *f;
  BMLoop *l, *l_start;
  BMIter iter_f;
  BM_ITER_MESH (f, &iter_f, bm, BM_FACES_OF_MESH) {
    /* Flip all the custom loop normals on the selected faces. */
    if (!BM_elem_flag_test(f, BM_ELEM_SELECT)) {
      continue;
    }

    /* Because the winding has changed, we need to go the reverse way around the face to get the
     * correct placement of the normals. However we need to derive the old loop index to get the
     * correct data. Note that the first loop index is the same though. So the loop starts and ends
     * in the same place as before the flip.
     */

    l_start = l = BM_FACE_FIRST_LOOP(f);
    int old_index = BM_elem_index_get(l);
    do {
      int loop_index = BM_elem_index_get(l);

      BMLoopNorEditData *lnor_ed = lnors_ed_arr->lidx_to_lnor_editdata[old_index];
      BMLoopNorEditData *lnor_ed_new = lnors_ed_arr_new_full->lidx_to_lnor_editdata[loop_index];
      BLI_assert(lnor_ed != NULL && lnor_ed_new != NULL);

      negate_v3(lnor_ed->nloc);

      BKE_lnor_space_custom_normal_to_data(
          bm->lnor_spacearr->lspacearr[loop_index], lnor_ed->nloc, lnor_ed_new->clnors_data);

      old_index++;
      l = l->prev;
    } while (l != l_start);
  }
  BM_loop_normal_editdata_array_free(lnors_ed_arr_new_full);
  return true;
}

/** \} */

/* -------------------------------------------------------------------- */
/** \name Flip Normals Operator
 * \{ */
static int edbm_flip_normals_exec(bContext *C, wmOperator *op)
{
  const bool only_clnors = RNA_boolean_get(op->ptr, "only_clnors");

  ViewLayer *view_layer = CTX_data_view_layer(C);
  uint objects_len = 0;
  Object **objects = BKE_view_layer_array_from_objects_in_edit_mode_unique_data(
      view_layer, CTX_wm_view3d(C), &objects_len);

  for (uint ob_index = 0; ob_index < objects_len; ob_index++) {
    Object *obedit = objects[ob_index];
    BMEditMesh *em = BKE_editmesh_from_object(obedit);

    if (only_clnors) {
      if (CustomData_has_layer(&em->bm->ldata, CD_CUSTOMLOOPNORMAL)) {
        /* The mesh has custom normal data, flip them. */
        BMesh *bm = em->bm;

        BM_lnorspace_update(bm);
        BMLoopNorEditDataArray *lnors_ed_arr = BM_loop_normal_editdata_array_init(bm, false);
        BMLoopNorEditData *lnor_ed = lnors_ed_arr->lnor_editdata;

        for (int i = 0; i < lnors_ed_arr->totloop; i++, lnor_ed++) {
          negate_v3(lnor_ed->nloc);

          BKE_lnor_space_custom_normal_to_data(bm->lnor_spacearr->lspacearr[lnor_ed->loop_index],
                                               lnor_ed->nloc,
                                               lnor_ed->clnors_data);
        }
        BM_loop_normal_editdata_array_free(lnors_ed_arr);
        EDBM_update(obedit->data,
                    &(const struct EDBMUpdate_Params){
                        .calc_looptri = true,
                        .calc_normals = false,
                        .is_destructive = false,
                    });
      }
      continue;
    }

    if (em->bm->totfacesel == 0) {
      continue;
    }

    bool has_flipped_faces = false;

    /* See if we have any custom normals to flip. */
    BMLoopNorEditDataArray *lnors_ed_arr = flip_custom_normals_init_data(em->bm);

    if (EDBM_op_callf(em, op, "reverse_faces faces=%hf flip_multires=%b", BM_ELEM_SELECT, true)) {
      has_flipped_faces = true;
    }

    if (flip_custom_normals(em->bm, lnors_ed_arr) || has_flipped_faces) {
      EDBM_update(obedit->data,
                  &(const struct EDBMUpdate_Params){
                      .calc_looptri = true,
                      .calc_normals = false,
                      .is_destructive = false,
                  });
    }

    if (lnors_ed_arr != NULL) {
      BM_loop_normal_editdata_array_free(lnors_ed_arr);
    }
  }

  MEM_freeN(objects);
  return OPERATOR_FINISHED;
}

void MESH_OT_flip_normals(wmOperatorType *ot)
{
  /* identifiers */
  ot->name = "Flip Normals";
  ot->description = "Flip the direction of selected faces' normals (and of their vertices)";
  ot->idname = "MESH_OT_flip_normals";

  /* api callbacks */
  ot->exec = edbm_flip_normals_exec;
  ot->poll = ED_operator_editmesh;

  /* flags */
  ot->flag = OPTYPE_REGISTER | OPTYPE_UNDO;

  RNA_def_boolean(ot->srna,
                  "only_clnors",
                  false,
                  "Custom Normals Only",
                  "Only flip the custom loop normals of the selected elements");
}

/** \} */

/* -------------------------------------------------------------------- */
/** \name Rotate Edge Operator
 * \{ */

/**
 * Rotate the edges between selected faces, otherwise rotate the selected edges.
 */
static int edbm_edge_rotate_selected_exec(bContext *C, wmOperator *op)
{
  BMEdge *eed;
  BMIter iter;
  const bool use_ccw = RNA_boolean_get(op->ptr, "use_ccw");

  int tot_rotate_all = 0, tot_failed_all = 0;
  bool no_selected_edges = true, invalid_selected_edges = true;

  ViewLayer *view_layer = CTX_data_view_layer(C);
  uint objects_len = 0;
  Object **objects = BKE_view_layer_array_from_objects_in_edit_mode_unique_data(
      view_layer, CTX_wm_view3d(C), &objects_len);
  for (uint ob_index = 0; ob_index < objects_len; ob_index++) {
    Object *obedit = objects[ob_index];
    BMEditMesh *em = BKE_editmesh_from_object(obedit);
    int tot = 0;

    if (em->bm->totedgesel == 0) {
      continue;
    }
    no_selected_edges = false;

    /* first see if we have two adjacent faces */
    BM_ITER_MESH (eed, &iter, em->bm, BM_EDGES_OF_MESH) {
      BM_elem_flag_disable(eed, BM_ELEM_TAG);
      if (BM_elem_flag_test(eed, BM_ELEM_SELECT)) {
        BMFace *fa, *fb;
        if (BM_edge_face_pair(eed, &fa, &fb)) {
          /* if both faces are selected we rotate between them,
           * otherwise - rotate between 2 unselected - but not mixed */
          if (BM_elem_flag_test(fa, BM_ELEM_SELECT) == BM_elem_flag_test(fb, BM_ELEM_SELECT)) {
            BM_elem_flag_enable(eed, BM_ELEM_TAG);
            tot++;
          }
        }
      }
    }

    /* ok, we don't have two adjacent faces, but we do have two selected ones.
     * that's an error condition.*/
    if (tot == 0) {
      continue;
    }
    invalid_selected_edges = false;

    BMOperator bmop;
    EDBM_op_init(em, &bmop, op, "rotate_edges edges=%he use_ccw=%b", BM_ELEM_TAG, use_ccw);

    /* avoids leaving old verts selected which can be a problem running multiple times,
     * since this means the edges become selected around the face
     * which then attempt to rotate */
    BMO_slot_buffer_hflag_disable(em->bm, bmop.slots_in, "edges", BM_EDGE, BM_ELEM_SELECT, true);

    BMO_op_exec(em->bm, &bmop);
    /* edges may rotate into hidden vertices, if this does _not_ run we get an illogical state */
    BMO_slot_buffer_hflag_disable(
        em->bm, bmop.slots_out, "edges.out", BM_EDGE, BM_ELEM_HIDDEN, true);
    BMO_slot_buffer_hflag_enable(
        em->bm, bmop.slots_out, "edges.out", BM_EDGE, BM_ELEM_SELECT, true);

    const int tot_rotate = BMO_slot_buffer_count(bmop.slots_out, "edges.out");
    const int tot_failed = tot - tot_rotate;

    tot_rotate_all += tot_rotate;
    tot_failed_all += tot_failed;

    if (tot_failed != 0) {
      /* If some edges fail to rotate, we need to re-select them,
       * otherwise we can end up with invalid selection
       * (unselected edge between 2 selected faces). */
      BM_mesh_elem_hflag_enable_test(em->bm, BM_EDGE, BM_ELEM_SELECT, true, false, BM_ELEM_TAG);
    }

    EDBM_selectmode_flush(em);

    if (!EDBM_op_finish(em, &bmop, op, true)) {
      continue;
    }

    EDBM_update(obedit->data,
                &(const struct EDBMUpdate_Params){
                    .calc_looptri = true,
                    .calc_normals = false,
                    .is_destructive = true,
                });
  }
  MEM_freeN(objects);

  if (no_selected_edges) {
    BKE_report(
        op->reports, RPT_ERROR, "Select edges or face pairs for edge loops to rotate about");
    return OPERATOR_CANCELLED;
  }

  /* Ok, we don't have two adjacent faces, but we do have two selected ones.
   * that's an error condition. */
  if (invalid_selected_edges) {
    BKE_report(op->reports, RPT_ERROR, "Could not find any selected edges that can be rotated");
    return OPERATOR_CANCELLED;
  }

  if (tot_failed_all != 0) {
    BKE_reportf(op->reports, RPT_WARNING, "Unable to rotate %d edge(s)", tot_failed_all);
  }

  return OPERATOR_FINISHED;
}

void MESH_OT_edge_rotate(wmOperatorType *ot)
{
  /* identifiers */
  ot->name = "Rotate Selected Edge";
  ot->description = "Rotate selected edge or adjoining faces";
  ot->idname = "MESH_OT_edge_rotate";

  /* api callbacks */
  ot->exec = edbm_edge_rotate_selected_exec;
  ot->poll = ED_operator_editmesh;

  /* flags */
  ot->flag = OPTYPE_REGISTER | OPTYPE_UNDO;

  /* props */
  RNA_def_boolean(ot->srna, "use_ccw", false, "Counter Clockwise", "");
}

/** \} */

/* -------------------------------------------------------------------- */
/** \name Hide Operator
 * \{ */

static int edbm_hide_exec(bContext *C, wmOperator *op)
{
  const bool unselected = RNA_boolean_get(op->ptr, "unselected");
  ViewLayer *view_layer = CTX_data_view_layer(C);
  bool changed = false;

  uint objects_len = 0;
  Object **objects = BKE_view_layer_array_from_objects_in_edit_mode_unique_data(
      view_layer, CTX_wm_view3d(C), &objects_len);
  for (uint ob_index = 0; ob_index < objects_len; ob_index++) {
    Object *obedit = objects[ob_index];
    BMEditMesh *em = BKE_editmesh_from_object(obedit);
    BMesh *bm = em->bm;

    if (unselected) {
      if (em->selectmode & SCE_SELECT_VERTEX) {
        if (bm->totvertsel == bm->totvert) {
          continue;
        }
      }
      else if (em->selectmode & SCE_SELECT_EDGE) {
        if (bm->totedgesel == bm->totedge) {
          continue;
        }
      }
      else if (em->selectmode & SCE_SELECT_FACE) {
        if (bm->totfacesel == bm->totface) {
          continue;
        }
      }
    }
    else {
      if (bm->totvertsel == 0) {
        continue;
      }
    }

    if (EDBM_mesh_hide(em, unselected)) {
      EDBM_update(obedit->data,
                  &(const struct EDBMUpdate_Params){
                      .calc_looptri = true,
                      .calc_normals = false,
                      .is_destructive = false,
                  });
      changed = true;
    }
  }
  MEM_freeN(objects);

  if (!changed) {
    return OPERATOR_CANCELLED;
  }

  return OPERATOR_FINISHED;
}

void MESH_OT_hide(wmOperatorType *ot)
{
  /* identifiers */
  ot->name = "Hide Selected";
  ot->idname = "MESH_OT_hide";
  ot->description = "Hide (un)selected vertices, edges or faces";

  /* api callbacks */
  ot->exec = edbm_hide_exec;
  ot->poll = ED_operator_editmesh;

  /* flags */
  ot->flag = OPTYPE_REGISTER | OPTYPE_UNDO;

  /* props */
  RNA_def_boolean(
      ot->srna, "unselected", false, "Unselected", "Hide unselected rather than selected");
}

/** \} */

/* -------------------------------------------------------------------- */
/** \name Reveal Operator
 * \{ */

static int edbm_reveal_exec(bContext *C, wmOperator *op)
{
  const bool select = RNA_boolean_get(op->ptr, "select");
  ViewLayer *view_layer = CTX_data_view_layer(C);

  uint objects_len = 0;
  Object **objects = BKE_view_layer_array_from_objects_in_edit_mode_unique_data(
      view_layer, CTX_wm_view3d(C), &objects_len);
  for (uint ob_index = 0; ob_index < objects_len; ob_index++) {
    Object *obedit = objects[ob_index];
    BMEditMesh *em = BKE_editmesh_from_object(obedit);

    if (EDBM_mesh_reveal(em, select)) {
      EDBM_update(obedit->data,
                  &(const struct EDBMUpdate_Params){
                      .calc_looptri = true,
                      .calc_normals = false,
                      .is_destructive = false,
                  });
    }
  }
  MEM_freeN(objects);

  return OPERATOR_FINISHED;
}

void MESH_OT_reveal(wmOperatorType *ot)
{
  /* identifiers */
  ot->name = "Reveal Hidden";
  ot->idname = "MESH_OT_reveal";
  ot->description = "Reveal all hidden vertices, edges and faces";

  /* api callbacks */
  ot->exec = edbm_reveal_exec;
  ot->poll = ED_operator_editmesh;

  /* flags */
  ot->flag = OPTYPE_REGISTER | OPTYPE_UNDO;

  RNA_def_boolean(ot->srna, "select", true, "Select", "");
}

/** \} */

/* -------------------------------------------------------------------- */
/** \name Recalculate Normals Operator
 * \{ */

static int edbm_normals_make_consistent_exec(bContext *C, wmOperator *op)
{
  ViewLayer *view_layer = CTX_data_view_layer(C);
  const bool inside = RNA_boolean_get(op->ptr, "inside");

  uint objects_len = 0;
  Object **objects = BKE_view_layer_array_from_objects_in_edit_mode_unique_data(
      view_layer, CTX_wm_view3d(C), &objects_len);
  for (uint ob_index = 0; ob_index < objects_len; ob_index++) {
    Object *obedit = objects[ob_index];
    BMEditMesh *em = BKE_editmesh_from_object(obedit);

    if (em->bm->totfacesel == 0) {
      continue;
    }

    BMLoopNorEditDataArray *lnors_ed_arr = NULL;

    if (inside) {
      /* Save custom normal data for later so we can flip them correctly. */
      lnors_ed_arr = flip_custom_normals_init_data(em->bm);
    }

    if (!EDBM_op_callf(em, op, "recalc_face_normals faces=%hf", BM_ELEM_SELECT)) {
      continue;
    }

    if (inside) {
      EDBM_op_callf(em, op, "reverse_faces faces=%hf flip_multires=%b", BM_ELEM_SELECT, true);
      flip_custom_normals(em->bm, lnors_ed_arr);
      if (lnors_ed_arr != NULL) {
        BM_loop_normal_editdata_array_free(lnors_ed_arr);
      }
    }

    EDBM_update(obedit->data,
                &(const struct EDBMUpdate_Params){
                    .calc_looptri = true,
                    .calc_normals = false,
                    .is_destructive = false,
                });
  }
  MEM_freeN(objects);

  return OPERATOR_FINISHED;
}

void MESH_OT_normals_make_consistent(wmOperatorType *ot)
{
  /* identifiers */
  ot->name = "Recalculate Normals";
  ot->description = "Make face and vertex normals point either outside or inside the mesh";
  ot->idname = "MESH_OT_normals_make_consistent";

  /* api callbacks */
  ot->exec = edbm_normals_make_consistent_exec;
  ot->poll = ED_operator_editmesh;

  /* flags */
  ot->flag = OPTYPE_REGISTER | OPTYPE_UNDO;

  RNA_def_boolean(ot->srna, "inside", false, "Inside", "");
}

/** \} */

/* -------------------------------------------------------------------- */
/** \name Smooth Vertices Operator
 * \{ */

static int edbm_do_smooth_vertex_exec(bContext *C, wmOperator *op)
{
  const float fac = RNA_float_get(op->ptr, "factor");

  const bool xaxis = RNA_boolean_get(op->ptr, "xaxis");
  const bool yaxis = RNA_boolean_get(op->ptr, "yaxis");
  const bool zaxis = RNA_boolean_get(op->ptr, "zaxis");
  int repeat = RNA_int_get(op->ptr, "repeat");

  if (!repeat) {
    repeat = 1;
  }

  ViewLayer *view_layer = CTX_data_view_layer(C);
  uint objects_len = 0;
  Object **objects = BKE_view_layer_array_from_objects_in_edit_mode_unique_data(
      view_layer, CTX_wm_view3d(C), &objects_len);
  for (uint ob_index = 0; ob_index < objects_len; ob_index++) {
    Object *obedit = objects[ob_index];
    Mesh *me = obedit->data;
    BMEditMesh *em = BKE_editmesh_from_object(obedit);
    bool mirrx = false, mirry = false, mirrz = false;
    float clip_dist = 0.0f;
    const bool use_topology = (me->editflag & ME_EDIT_MIRROR_TOPO) != 0;

    if (em->bm->totvertsel == 0) {
      continue;
    }

    /* mirror before smooth */
    if (((Mesh *)obedit->data)->symmetry & ME_SYMMETRY_X) {
      EDBM_verts_mirror_cache_begin(em, 0, false, true, false, use_topology);
    }

    /* if there is a mirror modifier with clipping, flag the verts that
     * are within tolerance of the plane(s) of reflection
     */
    LISTBASE_FOREACH (ModifierData *, md, &obedit->modifiers) {
      if (md->type == eModifierType_Mirror && (md->mode & eModifierMode_Realtime)) {
        MirrorModifierData *mmd = (MirrorModifierData *)md;

        if (mmd->flag & MOD_MIR_CLIPPING) {
          if (mmd->flag & MOD_MIR_AXIS_X) {
            mirrx = true;
          }
          if (mmd->flag & MOD_MIR_AXIS_Y) {
            mirry = true;
          }
          if (mmd->flag & MOD_MIR_AXIS_Z) {
            mirrz = true;
          }

          clip_dist = mmd->tolerance;
        }
      }
    }

    for (int i = 0; i < repeat; i++) {
      if (!EDBM_op_callf(
              em,
              op,
              "smooth_vert verts=%hv factor=%f mirror_clip_x=%b mirror_clip_y=%b mirror_clip_z=%b "
              "clip_dist=%f use_axis_x=%b use_axis_y=%b use_axis_z=%b",
              BM_ELEM_SELECT,
              fac,
              mirrx,
              mirry,
              mirrz,
              clip_dist,
              xaxis,
              yaxis,
              zaxis)) {
        continue;
      }
    }

    /* apply mirror */
    if (((Mesh *)obedit->data)->symmetry & ME_SYMMETRY_X) {
      EDBM_verts_mirror_apply(em, BM_ELEM_SELECT, 0);
      EDBM_verts_mirror_cache_end(em);
    }

    EDBM_update(obedit->data,
                &(const struct EDBMUpdate_Params){
                    .calc_looptri = true,
                    .calc_normals = false,
                    .is_destructive = false,
                });
  }
  MEM_freeN(objects);

  return OPERATOR_FINISHED;
}

void MESH_OT_vertices_smooth(wmOperatorType *ot)
{
  /* identifiers */
  ot->name = "Smooth Vertices";
  ot->description = "Flatten angles of selected vertices";
  ot->idname = "MESH_OT_vertices_smooth";

  /* api callbacks */
  ot->exec = edbm_do_smooth_vertex_exec;
  ot->poll = ED_operator_editmesh;

  /* flags */
  ot->flag = OPTYPE_REGISTER | OPTYPE_UNDO;

  ot->prop = RNA_def_float_factor(
      ot->srna, "factor", 0.0f, -10.0f, 10.0f, "Smoothing", "Smoothing factor", 0.0f, 1.0f);
  RNA_def_int(
      ot->srna, "repeat", 1, 1, 1000, "Repeat", "Number of times to smooth the mesh", 1, 100);

  WM_operatortype_props_advanced_begin(ot);

  RNA_def_boolean(ot->srna, "xaxis", true, "X-Axis", "Smooth along the X axis");
  RNA_def_boolean(ot->srna, "yaxis", true, "Y-Axis", "Smooth along the Y axis");
  RNA_def_boolean(ot->srna, "zaxis", true, "Z-Axis", "Smooth along the Z axis");

  /* Set generic modal callbacks. */
  WM_operator_type_modal_from_exec_for_object_edit_coords(ot);
}

/** \} */

/* -------------------------------------------------------------------- */
/** \name Laplacian Smooth Vertices Operator
 * \{ */

static int edbm_do_smooth_laplacian_vertex_exec(bContext *C, wmOperator *op)
{
  BMIter fiter;
  BMFace *f;
  int tot_invalid = 0;
  int tot_unselected = 0;
  ViewLayer *view_layer = CTX_data_view_layer(C);

  const float lambda_factor = RNA_float_get(op->ptr, "lambda_factor");
  const float lambda_border = RNA_float_get(op->ptr, "lambda_border");
  const bool usex = RNA_boolean_get(op->ptr, "use_x");
  const bool usey = RNA_boolean_get(op->ptr, "use_y");
  const bool usez = RNA_boolean_get(op->ptr, "use_z");
  const bool preserve_volume = RNA_boolean_get(op->ptr, "preserve_volume");
  int repeat = RNA_int_get(op->ptr, "repeat");

  if (!repeat) {
    repeat = 1;
  }

  uint objects_len = 0;
  Object **objects = BKE_view_layer_array_from_objects_in_edit_mode_unique_data(
      view_layer, CTX_wm_view3d(C), &objects_len);
  for (uint ob_index = 0; ob_index < objects_len; ob_index++) {
    Object *obedit = objects[ob_index];
    BMEditMesh *em = BKE_editmesh_from_object(obedit);
    Mesh *me = obedit->data;
    bool use_topology = (me->editflag & ME_EDIT_MIRROR_TOPO) != 0;

    if (em->bm->totvertsel == 0) {
      tot_unselected++;
      tot_invalid++;
      continue;
    }

    bool is_invalid = false;
    /* Check if select faces are triangles. */
    BM_ITER_MESH (f, &fiter, em->bm, BM_FACES_OF_MESH) {
      if (BM_elem_flag_test(f, BM_ELEM_SELECT)) {
        if (f->len > 4) {
          tot_invalid++;
          is_invalid = true;
          break;
        }
      }
    }
    if (is_invalid) {
      continue;
    }

    /* Mirror before smooth. */
    if (((Mesh *)obedit->data)->symmetry & ME_SYMMETRY_X) {
      EDBM_verts_mirror_cache_begin(em, 0, false, true, false, use_topology);
    }

    bool failed_repeat_loop = false;
    for (int i = 0; i < repeat; i++) {
      if (!EDBM_op_callf(em,
                         op,
                         "smooth_laplacian_vert verts=%hv lambda_factor=%f lambda_border=%f "
                         "use_x=%b use_y=%b use_z=%b preserve_volume=%b",
                         BM_ELEM_SELECT,
                         lambda_factor,
                         lambda_border,
                         usex,
                         usey,
                         usez,
                         preserve_volume)) {
        failed_repeat_loop = true;
        break;
      }
    }
    if (failed_repeat_loop) {
      continue;
    }

    /* Apply mirror. */
    if (((Mesh *)obedit->data)->symmetry & ME_SYMMETRY_X) {
      EDBM_verts_mirror_apply(em, BM_ELEM_SELECT, 0);
      EDBM_verts_mirror_cache_end(em);
    }

    EDBM_update(obedit->data,
                &(const struct EDBMUpdate_Params){
                    .calc_looptri = true,
                    .calc_normals = false,
                    .is_destructive = false,
                });
  }
  MEM_freeN(objects);

  if (tot_unselected == objects_len) {
    BKE_report(op->reports, RPT_WARNING, "No selected vertex");
    return OPERATOR_CANCELLED;
  }
  if (tot_invalid == objects_len) {
    BKE_report(op->reports, RPT_WARNING, "Selected faces must be triangles or quads");
    return OPERATOR_CANCELLED;
  }

  return OPERATOR_FINISHED;
}

void MESH_OT_vertices_smooth_laplacian(wmOperatorType *ot)
{
  /* identifiers */
  ot->name = "Laplacian Smooth Vertices";
  ot->description = "Laplacian smooth of selected vertices";
  ot->idname = "MESH_OT_vertices_smooth_laplacian";

  /* api callbacks */
  ot->exec = edbm_do_smooth_laplacian_vertex_exec;
  ot->poll = ED_operator_editmesh;

  /* flags */
  ot->flag = OPTYPE_REGISTER | OPTYPE_UNDO;

  RNA_def_int(
      ot->srna, "repeat", 1, 1, 1000, "Number of iterations to smooth the mesh", "", 1, 200);
  RNA_def_float(
      ot->srna, "lambda_factor", 1.0f, 1e-7f, 1000.0f, "Lambda factor", "", 1e-7f, 1000.0f);
  RNA_def_float(ot->srna,
                "lambda_border",
                5e-5f,
                1e-7f,
                1000.0f,
                "Lambda factor in border",
                "",
                1e-7f,
                1000.0f);

  WM_operatortype_props_advanced_begin(ot);

  RNA_def_boolean(ot->srna, "use_x", true, "Smooth X Axis", "Smooth object along X axis");
  RNA_def_boolean(ot->srna, "use_y", true, "Smooth Y Axis", "Smooth object along Y axis");
  RNA_def_boolean(ot->srna, "use_z", true, "Smooth Z Axis", "Smooth object along Z axis");
  RNA_def_boolean(ot->srna,
                  "preserve_volume",
                  true,
                  "Preserve Volume",
                  "Apply volume preservation after smooth");
}

/** \} */

/* -------------------------------------------------------------------- */
/** \name Set Faces Smooth Shading Operator
 * \{ */

static void mesh_set_faces_flag(BMEditMesh *em, char flag, short value)
{
  BMIter iter;
  BMFace *efa;

  if (em == NULL) {
    return;
  }

  BM_ITER_MESH (efa, &iter, em->bm, BM_FACES_OF_MESH) {
    if (BM_elem_flag_test(efa, BM_ELEM_SELECT)) {
      BM_elem_flag_set(efa, flag, value);
    }
  }
}

static int edbm_faces_shade_smooth_exec(bContext *C, wmOperator *UNUSED(op))
{
  ViewLayer *view_layer = CTX_data_view_layer(C);
  uint objects_len = 0;
  Object **objects = BKE_view_layer_array_from_objects_in_edit_mode_unique_data(
      view_layer, CTX_wm_view3d(C), &objects_len);
  for (uint ob_index = 0; ob_index < objects_len; ob_index++) {
    Object *obedit = objects[ob_index];
    BMEditMesh *em = BKE_editmesh_from_object(obedit);

    if (em->bm->totfacesel == 0) {
      continue;
    }

<<<<<<< HEAD
    mesh_set_faces_flag(em, BM_ELEM_SMOOTH, 1);
    EDBM_update_generic(obedit->data, false, false);
=======
    mesh_set_smooth_faces(em, 1);
    EDBM_update(obedit->data,
                &(const struct EDBMUpdate_Params){
                    .calc_looptri = false,
                    .calc_normals = false,
                    .is_destructive = false,
                });
>>>>>>> 033641aa
  }
  MEM_freeN(objects);

  return OPERATOR_FINISHED;
}

void MESH_OT_faces_shade_smooth(wmOperatorType *ot)
{
  /* identifiers */
  ot->name = "Shade Smooth";
  ot->description = "Display faces smooth (using vertex normals)";
  ot->idname = "MESH_OT_faces_shade_smooth";

  /* api callbacks */
  ot->exec = edbm_faces_shade_smooth_exec;
  ot->poll = ED_operator_editmesh;

  /* flags */
  ot->flag = OPTYPE_REGISTER | OPTYPE_UNDO;
}

/** \} */

/* -------------------------------------------------------------------- */
/** \name Set Faces Flat Shading Operator
 * \{ */

static int edbm_faces_shade_flat_exec(bContext *C, wmOperator *UNUSED(op))
{
  ViewLayer *view_layer = CTX_data_view_layer(C);
  uint objects_len = 0;
  Object **objects = BKE_view_layer_array_from_objects_in_edit_mode_unique_data(
      view_layer, CTX_wm_view3d(C), &objects_len);
  for (uint ob_index = 0; ob_index < objects_len; ob_index++) {
    Object *obedit = objects[ob_index];
    BMEditMesh *em = BKE_editmesh_from_object(obedit);

    if (em->bm->totfacesel == 0) {
      continue;
    }

<<<<<<< HEAD
    mesh_set_faces_flag(em, BM_ELEM_SMOOTH, 0);
    EDBM_update_generic(obedit->data, false, false);
=======
    mesh_set_smooth_faces(em, 0);
    EDBM_update(obedit->data,
                &(const struct EDBMUpdate_Params){
                    .calc_looptri = false,
                    .calc_normals = false,
                    .is_destructive = false,
                });
>>>>>>> 033641aa
  }
  MEM_freeN(objects);

  return OPERATOR_FINISHED;
}

void MESH_OT_faces_shade_flat(wmOperatorType *ot)
{
  /* identifiers */
  ot->name = "Shade Flat";
  ot->description = "Display faces flat";
  ot->idname = "MESH_OT_faces_shade_flat";

  /* api callbacks */
  ot->exec = edbm_faces_shade_flat_exec;
  ot->poll = ED_operator_editmesh;

  /* flags */
  ot->flag = OPTYPE_REGISTER | OPTYPE_UNDO;
}

/** \} */

/* -------------------------------------------------------------------- */
/** \name Mark Faces Hole Operator
 * \{ */

static int edbm_faces_mark_hole_exec(bContext *C, wmOperator *UNUSED(op))
{
  ViewLayer *view_layer = CTX_data_view_layer(C);
  uint objects_len = 0;
  Object **objects = BKE_view_layer_array_from_objects_in_edit_mode_unique_data(
      view_layer, CTX_wm_view3d(C), &objects_len);
  for (uint ob_index = 0; ob_index < objects_len; ob_index++) {
    Object *obedit = objects[ob_index];
    BMEditMesh *em = BKE_editmesh_from_object(obedit);

    if (em->bm->totfacesel == 0) {
      continue;
    }

    mesh_set_faces_flag(em, BM_ELEM_HOLE, 1);
    EDBM_update_generic(obedit->data, false, false);
  }
  MEM_freeN(objects);

  return OPERATOR_FINISHED;
}

void MESH_OT_faces_mark_hole(wmOperatorType *ot)
{
  /* identifiers */
  ot->name = "Mark Hole";
  ot->description = "Mark as a subdivision hole";
  ot->idname = "MESH_OT_faces_mark_hole";

  /* api callbacks */
  ot->exec = edbm_faces_mark_hole_exec;
  ot->poll = ED_operator_editmesh;

  /* flags */
  ot->flag = OPTYPE_REGISTER | OPTYPE_UNDO;
}

/** \} */

/* -------------------------------------------------------------------- */
/** \name Unmark Faces Hole Operator
 * \{ */

static int edbm_faces_unmark_hole_exec(bContext *C, wmOperator *UNUSED(op))
{
  ViewLayer *view_layer = CTX_data_view_layer(C);
  uint objects_len = 0;
  Object **objects = BKE_view_layer_array_from_objects_in_edit_mode_unique_data(
      view_layer, CTX_wm_view3d(C), &objects_len);
  for (uint ob_index = 0; ob_index < objects_len; ob_index++) {
    Object *obedit = objects[ob_index];
    BMEditMesh *em = BKE_editmesh_from_object(obedit);

    if (em->bm->totfacesel == 0) {
      continue;
    }

    mesh_set_faces_flag(em, BM_ELEM_HOLE, 0);
    EDBM_update_generic(obedit->data, false, false);
  }
  MEM_freeN(objects);

  return OPERATOR_FINISHED;
}

void MESH_OT_faces_unmark_hole(wmOperatorType *ot)
{
  /* identifiers */
  ot->name = "Unmark Hole";
  ot->description = "Unmark as a subdivision hole";
  ot->idname = "MESH_OT_faces_unmark_hole";

  /* api callbacks */
  ot->exec = edbm_faces_unmark_hole_exec;
  ot->poll = ED_operator_editmesh;

  /* flags */
  ot->flag = OPTYPE_REGISTER | OPTYPE_UNDO;
}

/** \} */

/* -------------------------------------------------------------------- */
/** \name UV/Color Rotate/Reverse Operator
 * \{ */

static int edbm_rotate_uvs_exec(bContext *C, wmOperator *op)
{
  /* get the direction from RNA */
  const bool use_ccw = RNA_boolean_get(op->ptr, "use_ccw");

  ViewLayer *view_layer = CTX_data_view_layer(C);
  uint objects_len = 0;
  Object **objects = BKE_view_layer_array_from_objects_in_edit_mode_unique_data(
      view_layer, CTX_wm_view3d(C), &objects_len);
  for (uint ob_index = 0; ob_index < objects_len; ob_index++) {
    Object *obedit = objects[ob_index];
    BMEditMesh *em = BKE_editmesh_from_object(obedit);

    if (em->bm->totfacesel == 0) {
      continue;
    }

    BMOperator bmop;

    /* initialize the bmop using EDBM api, which does various ui error reporting and other stuff */
    EDBM_op_init(em, &bmop, op, "rotate_uvs faces=%hf use_ccw=%b", BM_ELEM_SELECT, use_ccw);

    /* execute the operator */
    BMO_op_exec(em->bm, &bmop);

    if (!EDBM_op_finish(em, &bmop, op, true)) {
      continue;
    }

    EDBM_update(obedit->data,
                &(const struct EDBMUpdate_Params){
                    .calc_looptri = false,
                    .calc_normals = false,
                    .is_destructive = false,
                });
  }

  MEM_freeN(objects);
  return OPERATOR_FINISHED;
}

static int edbm_reverse_uvs_exec(bContext *C, wmOperator *op)
{
  ViewLayer *view_layer = CTX_data_view_layer(C);
  uint objects_len = 0;
  Object **objects = BKE_view_layer_array_from_objects_in_edit_mode_unique_data(
      view_layer, CTX_wm_view3d(C), &objects_len);
  for (uint ob_index = 0; ob_index < objects_len; ob_index++) {
    Object *obedit = objects[ob_index];
    BMEditMesh *em = BKE_editmesh_from_object(obedit);

    if (em->bm->totfacesel == 0) {
      continue;
    }

    BMOperator bmop;

    /* initialize the bmop using EDBM api, which does various ui error reporting and other stuff */
    EDBM_op_init(em, &bmop, op, "reverse_uvs faces=%hf", BM_ELEM_SELECT);

    /* execute the operator */
    BMO_op_exec(em->bm, &bmop);

    /* finish the operator */
    if (!EDBM_op_finish(em, &bmop, op, true)) {
      continue;
    }
    EDBM_update(obedit->data,
                &(const struct EDBMUpdate_Params){
                    .calc_looptri = false,
                    .calc_normals = false,
                    .is_destructive = false,
                });
  }

  MEM_freeN(objects);
  return OPERATOR_FINISHED;
}

static int edbm_rotate_colors_exec(bContext *C, wmOperator *op)
{
  /* get the direction from RNA */
  const bool use_ccw = RNA_boolean_get(op->ptr, "use_ccw");

  ViewLayer *view_layer = CTX_data_view_layer(C);
  uint objects_len = 0;
  Object **objects = BKE_view_layer_array_from_objects_in_edit_mode_unique_data(
      view_layer, CTX_wm_view3d(C), &objects_len);

  for (uint ob_index = 0; ob_index < objects_len; ob_index++) {
    Object *ob = objects[ob_index];
    BMEditMesh *em = BKE_editmesh_from_object(ob);
    if (em->bm->totfacesel == 0) {
      continue;
    }

    BMOperator bmop;

    /* initialize the bmop using EDBM api, which does various ui error reporting and other stuff */
    EDBM_op_init(em, &bmop, op, "rotate_colors faces=%hf use_ccw=%b", BM_ELEM_SELECT, use_ccw);

    /* execute the operator */
    BMO_op_exec(em->bm, &bmop);

    /* finish the operator */
    if (!EDBM_op_finish(em, &bmop, op, true)) {
      continue;
    }

    /* dependencies graph and notification stuff */
    EDBM_update(ob->data,
                &(const struct EDBMUpdate_Params){
                    .calc_looptri = false,
                    .calc_normals = false,
                    .is_destructive = false,
                });
  }

  MEM_freeN(objects);

  return OPERATOR_FINISHED;
}

static int edbm_reverse_colors_exec(bContext *C, wmOperator *op)
{
  ViewLayer *view_layer = CTX_data_view_layer(C);
  uint objects_len = 0;
  Object **objects = BKE_view_layer_array_from_objects_in_edit_mode_unique_data(
      view_layer, CTX_wm_view3d(C), &objects_len);

  for (uint ob_index = 0; ob_index < objects_len; ob_index++) {
    Object *obedit = objects[ob_index];
    BMEditMesh *em = BKE_editmesh_from_object(obedit);

    if (em->bm->totfacesel == 0) {
      continue;
    }

    BMOperator bmop;

    /* initialize the bmop using EDBM api, which does various ui error reporting and other stuff */
    EDBM_op_init(em, &bmop, op, "reverse_colors faces=%hf", BM_ELEM_SELECT);

    /* execute the operator */
    BMO_op_exec(em->bm, &bmop);

    /* finish the operator */
    if (!EDBM_op_finish(em, &bmop, op, true)) {
      return OPERATOR_CANCELLED;
    }

    EDBM_update(obedit->data,
                &(const struct EDBMUpdate_Params){
                    .calc_looptri = false,
                    .calc_normals = false,
                    .is_destructive = false,
                });
  }
  MEM_freeN(objects);

  return OPERATOR_FINISHED;
}

void MESH_OT_uvs_rotate(wmOperatorType *ot)
{
  /* identifiers */
  ot->name = "Rotate UVs";
  ot->idname = "MESH_OT_uvs_rotate";
  ot->description = "Rotate UV coordinates inside faces";

  /* api callbacks */
  ot->exec = edbm_rotate_uvs_exec;
  ot->poll = ED_operator_editmesh;

  /* flags */
  ot->flag = OPTYPE_REGISTER | OPTYPE_UNDO;

  /* props */
  RNA_def_boolean(ot->srna, "use_ccw", false, "Counter Clockwise", "");
}

void MESH_OT_uvs_reverse(wmOperatorType *ot)
{
  /* identifiers */
  ot->name = "Reverse UVs";
  ot->idname = "MESH_OT_uvs_reverse";
  ot->description = "Flip direction of UV coordinates inside faces";

  /* api callbacks */
  ot->exec = edbm_reverse_uvs_exec;
  ot->poll = ED_operator_editmesh;

  /* flags */
  ot->flag = OPTYPE_REGISTER | OPTYPE_UNDO;

  /* props */
  // RNA_def_enum(ot->srna, "axis", axis_items, DIRECTION_CW, "Axis", "Axis to mirror UVs around");
}

void MESH_OT_colors_rotate(wmOperatorType *ot)
{
  /* identifiers */
  ot->name = "Rotate Colors";
  ot->idname = "MESH_OT_colors_rotate";
  ot->description = "Rotate vertex colors inside faces";

  /* api callbacks */
  ot->exec = edbm_rotate_colors_exec;
  ot->poll = ED_operator_editmesh;

  /* flags */
  ot->flag = OPTYPE_REGISTER | OPTYPE_UNDO;

  /* props */
  RNA_def_boolean(ot->srna, "use_ccw", false, "Counter Clockwise", "");
}

void MESH_OT_colors_reverse(wmOperatorType *ot)
{
  /* identifiers */
  ot->name = "Reverse Colors";
  ot->idname = "MESH_OT_colors_reverse";
  ot->description = "Flip direction of vertex colors inside faces";

  /* api callbacks */
  ot->exec = edbm_reverse_colors_exec;
  ot->poll = ED_operator_editmesh;

  /* flags */
  ot->flag = OPTYPE_REGISTER | OPTYPE_UNDO;

  /* props */
#if 0
  RNA_def_enum(ot->srna, "axis", axis_items, DIRECTION_CW, "Axis", "Axis to mirror colors around");
#endif
}

/** \} */

/* -------------------------------------------------------------------- */
/** \name Merge Vertices Operator
 * \{ */

enum {
  MESH_MERGE_LAST = 1,
  MESH_MERGE_CENTER = 3,
  MESH_MERGE_CURSOR = 4,
  MESH_MERGE_COLLAPSE = 5,
  MESH_MERGE_FIRST = 6,
};

static bool merge_firstlast(BMEditMesh *em,
                            const bool use_first,
                            const bool use_uvmerge,
                            wmOperator *wmop)
{
  BMVert *mergevert;
  BMEditSelection *ese;

  /* operator could be called directly from shortcut or python,
   * so do extra check for data here
   */

  /* While #merge_type_itemf does a sanity check, this operation runs on all edit-mode objects.
   * Some of them may not have the expected selection state. */
  if (use_first == false) {
    if (!em->bm->selected.last || ((BMEditSelection *)em->bm->selected.last)->htype != BM_VERT) {
      return false;
    }

    ese = em->bm->selected.last;
    mergevert = (BMVert *)ese->ele;
  }
  else {
    if (!em->bm->selected.first || ((BMEditSelection *)em->bm->selected.first)->htype != BM_VERT) {
      return false;
    }

    ese = em->bm->selected.first;
    mergevert = (BMVert *)ese->ele;
  }

  if (!BM_elem_flag_test(mergevert, BM_ELEM_SELECT)) {
    return false;
  }

  if (use_uvmerge) {
    if (!EDBM_op_callf(
            em, wmop, "pointmerge_facedata verts=%hv vert_snap=%e", BM_ELEM_SELECT, mergevert)) {
      return false;
    }
  }

  if (!EDBM_op_callf(
          em, wmop, "pointmerge verts=%hv merge_co=%v", BM_ELEM_SELECT, mergevert->co)) {
    return false;
  }

  return true;
}

static bool merge_target(BMEditMesh *em,
                         Scene *scene,
                         Object *ob,
                         const bool use_cursor,
                         const bool use_uvmerge,
                         wmOperator *wmop)
{
  BMIter iter;
  BMVert *v;
  float co[3], cent[3] = {0.0f, 0.0f, 0.0f};
  const float *vco = NULL;

  if (use_cursor) {
    vco = scene->cursor.location;
    copy_v3_v3(co, vco);
    invert_m4_m4(ob->imat, ob->obmat);
    mul_m4_v3(ob->imat, co);
  }
  else {
    float fac;
    int i = 0;
    BM_ITER_MESH (v, &iter, em->bm, BM_VERTS_OF_MESH) {
      if (!BM_elem_flag_test(v, BM_ELEM_SELECT)) {
        continue;
      }
      add_v3_v3(cent, v->co);
      i++;
    }

    if (!i) {
      return false;
    }

    fac = 1.0f / (float)i;
    mul_v3_fl(cent, fac);
    copy_v3_v3(co, cent);
    vco = co;
  }

  if (!vco) {
    return false;
  }

  if (use_uvmerge) {
    if (!EDBM_op_callf(em, wmop, "average_vert_facedata verts=%hv", BM_ELEM_SELECT)) {
      return false;
    }
  }

  if (!EDBM_op_callf(em, wmop, "pointmerge verts=%hv merge_co=%v", BM_ELEM_SELECT, co)) {
    return false;
  }

  return true;
}

static int edbm_merge_exec(bContext *C, wmOperator *op)
{
  Scene *scene = CTX_data_scene(C);
  ViewLayer *view_layer = CTX_data_view_layer(C);
  uint objects_len = 0;
  Object **objects = BKE_view_layer_array_from_objects_in_edit_mode_unique_data(
      view_layer, CTX_wm_view3d(C), &objects_len);
  const int type = RNA_enum_get(op->ptr, "type");
  const bool uvs = RNA_boolean_get(op->ptr, "uvs");

  for (uint ob_index = 0; ob_index < objects_len; ob_index++) {
    Object *obedit = objects[ob_index];
    BMEditMesh *em = BKE_editmesh_from_object(obedit);

    if (em->bm->totvertsel == 0) {
      continue;
    }

    BM_custom_loop_normals_to_vector_layer(em->bm);

    bool ok = false;
    switch (type) {
      case MESH_MERGE_CENTER:
        ok = merge_target(em, scene, obedit, false, uvs, op);
        break;
      case MESH_MERGE_CURSOR:
        ok = merge_target(em, scene, obedit, true, uvs, op);
        break;
      case MESH_MERGE_LAST:
        ok = merge_firstlast(em, false, uvs, op);
        break;
      case MESH_MERGE_FIRST:
        ok = merge_firstlast(em, true, uvs, op);
        break;
      case MESH_MERGE_COLLAPSE:
        ok = EDBM_op_callf(em, op, "collapse edges=%he uvs=%b", BM_ELEM_SELECT, uvs);
        break;
      default:
        BLI_assert(0);
        break;
    }

    if (!ok) {
      continue;
    }

    BM_custom_loop_normals_from_vector_layer(em->bm, false);

    EDBM_update(obedit->data,
                &(const struct EDBMUpdate_Params){
                    .calc_looptri = true,
                    .calc_normals = false,
                    .is_destructive = true,
                });

    /* once collapsed, we can't have edge/face selection */
    if ((em->selectmode & SCE_SELECT_VERTEX) == 0) {
      EDBM_flag_disable_all(em, BM_ELEM_SELECT);
    }
    /* Only active object supported, see comment below. */
    if (ELEM(type, MESH_MERGE_FIRST, MESH_MERGE_LAST)) {
      break;
    }
  }

  MEM_freeN(objects);

  return OPERATOR_FINISHED;
}

static const EnumPropertyItem merge_type_items[] = {
    {MESH_MERGE_CENTER, "CENTER", 0, "At Center", ""},
    {MESH_MERGE_CURSOR, "CURSOR", 0, "At Cursor", ""},
    {MESH_MERGE_COLLAPSE, "COLLAPSE", 0, "Collapse", ""},
    {MESH_MERGE_FIRST, "FIRST", 0, "At First", ""},
    {MESH_MERGE_LAST, "LAST", 0, "At Last", ""},
    {0, NULL, 0, NULL, NULL},
};

static const EnumPropertyItem *merge_type_itemf(bContext *C,
                                                PointerRNA *UNUSED(ptr),
                                                PropertyRNA *UNUSED(prop),
                                                bool *r_free)
{
  if (!C) { /* needed for docs */
    return merge_type_items;
  }

  Object *obedit = CTX_data_edit_object(C);
  if (obedit && obedit->type == OB_MESH) {
    EnumPropertyItem *item = NULL;
    int totitem = 0;
    BMEditMesh *em = BKE_editmesh_from_object(obedit);

    /* Keep these first so that their automatic shortcuts don't change. */
    RNA_enum_items_add_value(&item, &totitem, merge_type_items, MESH_MERGE_CENTER);
    RNA_enum_items_add_value(&item, &totitem, merge_type_items, MESH_MERGE_CURSOR);
    RNA_enum_items_add_value(&item, &totitem, merge_type_items, MESH_MERGE_COLLAPSE);

    /* Only active object supported:
     * In practice it doesn't make sense to run this operation on non-active meshes
     * since selecting will activate - we could have own code-path for these but it's a hassle
     * for now just apply to the active (first) object. */
    if (em->selectmode & SCE_SELECT_VERTEX) {
      if (em->bm->selected.first && em->bm->selected.last &&
          ((BMEditSelection *)em->bm->selected.first)->htype == BM_VERT &&
          ((BMEditSelection *)em->bm->selected.last)->htype == BM_VERT) {
        RNA_enum_items_add_value(&item, &totitem, merge_type_items, MESH_MERGE_FIRST);
        RNA_enum_items_add_value(&item, &totitem, merge_type_items, MESH_MERGE_LAST);
      }
      else if (em->bm->selected.first &&
               ((BMEditSelection *)em->bm->selected.first)->htype == BM_VERT) {
        RNA_enum_items_add_value(&item, &totitem, merge_type_items, MESH_MERGE_FIRST);
      }
      else if (em->bm->selected.last &&
               ((BMEditSelection *)em->bm->selected.last)->htype == BM_VERT) {
        RNA_enum_items_add_value(&item, &totitem, merge_type_items, MESH_MERGE_LAST);
      }
    }

    RNA_enum_item_end(&item, &totitem);

    *r_free = true;

    return item;
  }

  /* Get all items e.g. when creating keymap item. */
  return merge_type_items;
}

void MESH_OT_merge(wmOperatorType *ot)
{
  /* identifiers */
  ot->name = "Merge";
  ot->description = "Merge selected vertices";
  ot->idname = "MESH_OT_merge";

  /* api callbacks */
  ot->exec = edbm_merge_exec;
  ot->invoke = WM_menu_invoke;
  ot->poll = ED_operator_editmesh;

  /* flags */
  ot->flag = OPTYPE_REGISTER | OPTYPE_UNDO;

  /* properties */
  ot->prop = RNA_def_enum(
      ot->srna, "type", merge_type_items, MESH_MERGE_CENTER, "Type", "Merge method to use");
  RNA_def_enum_funcs(ot->prop, merge_type_itemf);

  WM_operatortype_props_advanced_begin(ot);

  RNA_def_boolean(ot->srna, "uvs", false, "UVs", "Move UVs according to merge");
}

/** \} */

/* -------------------------------------------------------------------- */
/** \name Merge By Distance Operator
 * \{ */

static int edbm_remove_doubles_exec(bContext *C, wmOperator *op)
{
  const float threshold = RNA_float_get(op->ptr, "threshold");
  const bool use_unselected = RNA_boolean_get(op->ptr, "use_unselected");
  const bool use_sharp_edge_from_normals = RNA_boolean_get(op->ptr, "use_sharp_edge_from_normals");

  int count_multi = 0;

  ViewLayer *view_layer = CTX_data_view_layer(C);
  uint objects_len = 0;
  Object **objects = BKE_view_layer_array_from_objects_in_edit_mode_unique_data(
      view_layer, CTX_wm_view3d(C), &objects_len);

  for (uint ob_index = 0; ob_index < objects_len; ob_index++) {
    Object *obedit = objects[ob_index];
    BMEditMesh *em = BKE_editmesh_from_object(obedit);

    /* Selection used as target with 'use_unselected'. */
    if (em->bm->totvertsel == 0) {
      continue;
    }

    BMOperator bmop;
    const int totvert_orig = em->bm->totvert;

    /* avoid losing selection state (select -> tags) */
    char htype_select;
    if (em->selectmode & SCE_SELECT_VERTEX) {
      htype_select = BM_VERT;
    }
    else if (em->selectmode & SCE_SELECT_EDGE) {
      htype_select = BM_EDGE;
    }
    else {
      htype_select = BM_FACE;
    }

    BM_custom_loop_normals_to_vector_layer(em->bm);

    /* store selection as tags */
    BM_mesh_elem_hflag_enable_test(em->bm, htype_select, BM_ELEM_TAG, true, true, BM_ELEM_SELECT);

    if (use_unselected) {
      EDBM_automerge(obedit, false, BM_ELEM_SELECT, threshold);
    }
    else {
      EDBM_op_init(em, &bmop, op, "find_doubles verts=%hv dist=%f", BM_ELEM_SELECT, threshold);

      BMO_op_exec(em->bm, &bmop);

      if (!EDBM_op_callf(em, op, "weld_verts targetmap=%S", &bmop, "targetmap.out")) {
        BMO_op_finish(em->bm, &bmop);
        continue;
      }

      if (!EDBM_op_finish(em, &bmop, op, true)) {
        continue;
      }
    }

    const int count = (totvert_orig - em->bm->totvert);

    /* restore selection from tags */
    BM_mesh_elem_hflag_enable_test(em->bm, htype_select, BM_ELEM_SELECT, true, true, BM_ELEM_TAG);
    EDBM_selectmode_flush(em);

    BM_custom_loop_normals_from_vector_layer(em->bm, use_sharp_edge_from_normals);

    if (count) {
      count_multi += count;
      EDBM_update(obedit->data,
                  &(const struct EDBMUpdate_Params){
                      .calc_looptri = true,
                      .calc_normals = false,
                      .is_destructive = true,
                  });
    }
  }
  MEM_freeN(objects);

  BKE_reportf(op->reports, RPT_INFO, "Removed %d vertice(s)", count_multi);

  return OPERATOR_FINISHED;
}

void MESH_OT_remove_doubles(wmOperatorType *ot)
{
  /* identifiers */
  ot->name = "Merge by Distance";
  ot->description = "Merge vertices based on their proximity";
  ot->idname = "MESH_OT_remove_doubles";

  /* api callbacks */
  ot->exec = edbm_remove_doubles_exec;
  ot->poll = ED_operator_editmesh;

  /* flags */
  ot->flag = OPTYPE_REGISTER | OPTYPE_UNDO;

  RNA_def_float_distance(ot->srna,
                         "threshold",
                         1e-4f,
                         1e-6f,
                         50.0f,
                         "Merge Distance",
                         "Maximum distance between elements to merge",
                         1e-5f,
                         10.0f);
  RNA_def_boolean(ot->srna,
                  "use_unselected",
                  false,
                  "Unselected",
                  "Merge selected to other unselected vertices");

  RNA_def_boolean(ot->srna,
                  "use_sharp_edge_from_normals",
                  false,
                  "Sharp Edges",
                  "Calculate sharp edges using custom normal data (when available)");
}

/** \} */

/* -------------------------------------------------------------------- */
/** \name Shape Key Propagate Operator
 * \{ */

/* BMESH_TODO this should be properly encapsulated in a bmop.  but later.*/
static bool shape_propagate(BMEditMesh *em)
{
  BMIter iter;
  BMVert *eve = NULL;
  float *co;
  int totshape = CustomData_number_of_layers(&em->bm->vdata, CD_SHAPEKEY);

  if (!CustomData_has_layer(&em->bm->vdata, CD_SHAPEKEY)) {
    return false;
  }

  BM_ITER_MESH (eve, &iter, em->bm, BM_VERTS_OF_MESH) {
    if (!BM_elem_flag_test(eve, BM_ELEM_SELECT) || BM_elem_flag_test(eve, BM_ELEM_HIDDEN)) {
      continue;
    }

    for (int i = 0; i < totshape; i++) {
      co = CustomData_bmesh_get_n(&em->bm->vdata, eve->head.data, CD_SHAPEKEY, i);
      copy_v3_v3(co, eve->co);
    }
  }
  return true;
}

static int edbm_shape_propagate_to_all_exec(bContext *C, wmOperator *op)
{
  ViewLayer *view_layer = CTX_data_view_layer(C);
  int tot_shapekeys = 0;
  int tot_selected_verts_objects = 0;

  uint objects_len = 0;
  Object **objects = BKE_view_layer_array_from_objects_in_edit_mode_unique_data(
      view_layer, CTX_wm_view3d(C), &objects_len);
  for (uint ob_index = 0; ob_index < objects_len; ob_index++) {
    Object *obedit = objects[ob_index];
    Mesh *me = obedit->data;
    BMEditMesh *em = me->edit_mesh;

    if (em->bm->totvertsel == 0) {
      continue;
    }
    tot_selected_verts_objects++;

    if (shape_propagate(em)) {
      tot_shapekeys++;
    }

    EDBM_update(me,
                &(const struct EDBMUpdate_Params){
                    .calc_looptri = false,
                    .calc_normals = false,
                    .is_destructive = false,
                });
  }
  MEM_freeN(objects);

  if (tot_selected_verts_objects == 0) {
    BKE_report(op->reports, RPT_ERROR, "No selected vertex");
    return OPERATOR_CANCELLED;
  }
  if (tot_shapekeys == 0) {
    BKE_report(op->reports,
               RPT_ERROR,
               objects_len > 1 ? "Meshes do not have shape keys" :
                                 "Mesh does not have shape keys");
    return OPERATOR_CANCELLED;
  }

  return OPERATOR_FINISHED;
}

void MESH_OT_shape_propagate_to_all(wmOperatorType *ot)
{
  /* identifiers */
  ot->name = "Shape Propagate";
  ot->description = "Apply selected vertex locations to all other shape keys";
  ot->idname = "MESH_OT_shape_propagate_to_all";

  /* api callbacks */
  ot->exec = edbm_shape_propagate_to_all_exec;
  ot->poll = ED_operator_editmesh;

  /* flags */
  ot->flag = OPTYPE_REGISTER | OPTYPE_UNDO;
}

/** \} */

/* -------------------------------------------------------------------- */
/** \name Blend from Shape Operator
 * \{ */

/* BMESH_TODO this should be properly encapsulated in a bmop.  but later.*/
static int edbm_blend_from_shape_exec(bContext *C, wmOperator *op)
{
  Object *obedit_ref = CTX_data_edit_object(C);
  Mesh *me_ref = obedit_ref->data;
  Key *key_ref = me_ref->key;
  KeyBlock *kb_ref = NULL;
  BMEditMesh *em_ref = me_ref->edit_mesh;
  BMVert *eve;
  BMIter iter;
  ViewLayer *view_layer = CTX_data_view_layer(C);
  float co[3], *sco;
  int totshape_ref = 0;

  const float blend = RNA_float_get(op->ptr, "blend");
  int shape_ref = RNA_enum_get(op->ptr, "shape");
  const bool use_add = RNA_boolean_get(op->ptr, "add");

  /* Sanity check. */
  totshape_ref = CustomData_number_of_layers(&em_ref->bm->vdata, CD_SHAPEKEY);

  if (totshape_ref == 0 || shape_ref < 0) {
    BKE_report(op->reports, RPT_ERROR, "Active mesh does not have shape keys");
    return OPERATOR_CANCELLED;
  }
  if (shape_ref >= totshape_ref) {
    /* This case occurs if operator was used before on object with more keys than current one. */
    shape_ref = 0; /* default to basis */
  }

  /* Get shape key - needed for finding reference shape (for add mode only). */
  if (key_ref) {
    kb_ref = BLI_findlink(&key_ref->block, shape_ref);
  }

  int tot_selected_verts_objects = 0;
  uint objects_len = 0;
  Object **objects = BKE_view_layer_array_from_objects_in_edit_mode_unique_data(
      view_layer, CTX_wm_view3d(C), &objects_len);
  for (uint ob_index = 0; ob_index < objects_len; ob_index++) {
    Object *obedit = objects[ob_index];
    Mesh *me = obedit->data;
    Key *key = me->key;
    KeyBlock *kb = NULL;
    BMEditMesh *em = me->edit_mesh;
    int shape;

    if (em->bm->totvertsel == 0) {
      continue;
    }
    tot_selected_verts_objects++;

    if (!key) {
      continue;
    }
    kb = BKE_keyblock_find_name(key, kb_ref->name);
    shape = BLI_findindex(&key->block, kb);

    if (kb) {
      /* Perform blending on selected vertices. */
      BM_ITER_MESH (eve, &iter, em->bm, BM_VERTS_OF_MESH) {
        if (!BM_elem_flag_test(eve, BM_ELEM_SELECT) || BM_elem_flag_test(eve, BM_ELEM_HIDDEN)) {
          continue;
        }

        /* Get coordinates of shapekey we're blending from. */
        sco = CustomData_bmesh_get_n(&em->bm->vdata, eve->head.data, CD_SHAPEKEY, shape);
        copy_v3_v3(co, sco);

        if (use_add) {
          /* In add mode, we add relative shape key offset. */
          const float *rco = CustomData_bmesh_get_n(
              &em->bm->vdata, eve->head.data, CD_SHAPEKEY, kb->relative);
          sub_v3_v3v3(co, co, rco);

          madd_v3_v3fl(eve->co, co, blend);
        }
        else {
          /* In blend mode, we interpolate to the shape key. */
          interp_v3_v3v3(eve->co, eve->co, co, blend);
        }
      }
      EDBM_update(me,
                  &(const struct EDBMUpdate_Params){
                      .calc_looptri = true,
                      .calc_normals = true,
                      .is_destructive = false,
                  });
    }
  }
  MEM_freeN(objects);

  if (tot_selected_verts_objects == 0) {
    BKE_report(op->reports, RPT_ERROR, "No selected vertex");
    return OPERATOR_CANCELLED;
  }

  return OPERATOR_FINISHED;
}

static const EnumPropertyItem *shape_itemf(bContext *C,
                                           PointerRNA *UNUSED(ptr),
                                           PropertyRNA *UNUSED(prop),
                                           bool *r_free)
{
  Object *obedit = CTX_data_edit_object(C);
  BMEditMesh *em;
  EnumPropertyItem *item = NULL;
  int totitem = 0;

  if ((obedit && obedit->type == OB_MESH) && (em = BKE_editmesh_from_object(obedit)) &&
      CustomData_has_layer(&em->bm->vdata, CD_SHAPEKEY)) {
    EnumPropertyItem tmp = {0, "", 0, "", ""};
    int a;

    for (a = 0; a < em->bm->vdata.totlayer; a++) {
      if (em->bm->vdata.layers[a].type != CD_SHAPEKEY) {
        continue;
      }

      tmp.value = totitem;
      tmp.identifier = em->bm->vdata.layers[a].name;
      tmp.name = em->bm->vdata.layers[a].name;
      /* RNA_enum_item_add sets totitem itself! */
      RNA_enum_item_add(&item, &totitem, &tmp);
    }
  }

  RNA_enum_item_end(&item, &totitem);
  *r_free = true;

  return item;
}

static void edbm_blend_from_shape_ui(bContext *C, wmOperator *op)
{
  uiLayout *layout = op->layout;
  Object *obedit = CTX_data_edit_object(C);
  Mesh *me = obedit->data;
  PointerRNA ptr_key;

  RNA_id_pointer_create((ID *)me->key, &ptr_key);

  uiLayoutSetPropSep(layout, true);
  uiLayoutSetPropDecorate(layout, false);

  uiItemPointerR(layout, op->ptr, "shape", &ptr_key, "key_blocks", NULL, ICON_SHAPEKEY_DATA);
  uiItemR(layout, op->ptr, "blend", 0, NULL, ICON_NONE);
  uiItemR(layout, op->ptr, "add", 0, NULL, ICON_NONE);
}

void MESH_OT_blend_from_shape(wmOperatorType *ot)
{
  PropertyRNA *prop;

  /* identifiers */
  ot->name = "Blend from Shape";
  ot->description = "Blend in shape from a shape key";
  ot->idname = "MESH_OT_blend_from_shape";

  /* api callbacks */
  ot->exec = edbm_blend_from_shape_exec;
  /* disable because search popup closes too easily */
  //  ot->invoke = WM_operator_props_popup_call;
  ot->ui = edbm_blend_from_shape_ui;
  ot->poll = ED_operator_editmesh;

  /* flags */
  ot->flag = OPTYPE_REGISTER | OPTYPE_UNDO;

  /* properties */
  prop = RNA_def_enum(
      ot->srna, "shape", DummyRNA_NULL_items, 0, "Shape", "Shape key to use for blending");
  RNA_def_enum_funcs(prop, shape_itemf);
  RNA_def_property_flag(prop, PROP_ENUM_NO_TRANSLATE | PROP_NEVER_UNLINK);
  RNA_def_float(ot->srna, "blend", 1.0f, -1e3f, 1e3f, "Blend", "Blending factor", -2.0f, 2.0f);
  RNA_def_boolean(ot->srna, "add", true, "Add", "Add rather than blend between shapes");
}

/** \} */

/* -------------------------------------------------------------------- */
/** \name Solidify Mesh Operator
 * \{ */

static int edbm_solidify_exec(bContext *C, wmOperator *op)
{
  const float thickness = RNA_float_get(op->ptr, "thickness");

  ViewLayer *view_layer = CTX_data_view_layer(C);
  uint objects_len = 0;
  Object **objects = BKE_view_layer_array_from_objects_in_edit_mode_unique_data(
      view_layer, CTX_wm_view3d(C), &objects_len);
  for (uint ob_index = 0; ob_index < objects_len; ob_index++) {
    Object *obedit = objects[ob_index];
    BMEditMesh *em = BKE_editmesh_from_object(obedit);
    BMesh *bm = em->bm;

    if (em->bm->totfacesel == 0) {
      continue;
    }

    BMOperator bmop;

    if (!EDBM_op_init(
            em, &bmop, op, "solidify geom=%hf thickness=%f", BM_ELEM_SELECT, thickness)) {
      continue;
    }

    /* deselect only the faces in the region to be solidified (leave wire
     * edges and loose verts selected, as there will be no corresponding
     * geometry selected below) */
    BMO_slot_buffer_hflag_disable(bm, bmop.slots_in, "geom", BM_FACE, BM_ELEM_SELECT, true);

    /* run the solidify operator */
    BMO_op_exec(bm, &bmop);

    /* select the newly generated faces */
    BMO_slot_buffer_hflag_enable(bm, bmop.slots_out, "geom.out", BM_FACE, BM_ELEM_SELECT, true);

    if (!EDBM_op_finish(em, &bmop, op, true)) {
      continue;
    }

    EDBM_update(obedit->data,
                &(const struct EDBMUpdate_Params){
                    .calc_looptri = true,
                    .calc_normals = false,
                    .is_destructive = true,
                });
  }

  MEM_freeN(objects);
  return OPERATOR_FINISHED;
}

void MESH_OT_solidify(wmOperatorType *ot)
{
  PropertyRNA *prop;
  /* identifiers */
  ot->name = "Solidify";
  ot->description = "Create a solid skin by extruding, compensating for sharp angles";
  ot->idname = "MESH_OT_solidify";

  /* api callbacks */
  ot->exec = edbm_solidify_exec;
  ot->poll = ED_operator_editmesh;

  /* flags */
  ot->flag = OPTYPE_REGISTER | OPTYPE_UNDO;

  prop = RNA_def_float_distance(
      ot->srna, "thickness", 0.01f, -1e4f, 1e4f, "Thickness", "", -10.0f, 10.0f);
  RNA_def_property_ui_range(prop, -10.0, 10.0, 0.1, 4);
}

/** \} */

/* -------------------------------------------------------------------- */
/** \name Knife Subdivide Operator
 * \{ */

#define KNIFE_EXACT 1
#define KNIFE_MIDPOINT 2
#define KNIFE_MULTICUT 3

static const EnumPropertyItem knife_items[] = {
    {KNIFE_EXACT, "EXACT", 0, "Exact", ""},
    {KNIFE_MIDPOINT, "MIDPOINTS", 0, "Midpoints", ""},
    {KNIFE_MULTICUT, "MULTICUT", 0, "Multicut", ""},
    {0, NULL, 0, NULL, NULL},
};

/* bm_edge_seg_isect() Determines if and where a mouse trail intersects an BMEdge */

static float bm_edge_seg_isect(const float sco_a[2],
                               const float sco_b[2],
                               float (*mouse_path)[2],
                               int len,
                               char mode,
                               int *isected)
{
#define MAXSLOPE 100000
  float x11, y11, x12 = 0, y12 = 0, x2max, x2min, y2max;
  float y2min, dist, lastdist = 0, xdiff2, xdiff1;
  float m1, b1, m2, b2, x21, x22, y21, y22, xi;
  float yi, x1min, x1max, y1max, y1min, perc = 0;
  float threshold = 0.0;
  int i;

  // threshold = 0.000001; /* tolerance for vertex intersection */
  // XXX threshold = scene->toolsettings->select_thresh / 100;

  /* Get screen coords of verts */
  x21 = sco_a[0];
  y21 = sco_a[1];

  x22 = sco_b[0];
  y22 = sco_b[1];

  xdiff2 = (x22 - x21);
  if (xdiff2) {
    m2 = (y22 - y21) / xdiff2;
    b2 = ((x22 * y21) - (x21 * y22)) / xdiff2;
  }
  else {
    m2 = MAXSLOPE; /* Vertical slope  */
    b2 = x22;
  }

  *isected = 0;

  /* check for _exact_ vertex intersection first */
  if (mode != KNIFE_MULTICUT) {
    for (i = 0; i < len; i++) {
      if (i > 0) {
        x11 = x12;
        y11 = y12;
      }
      else {
        x11 = mouse_path[i][0];
        y11 = mouse_path[i][1];
      }
      x12 = mouse_path[i][0];
      y12 = mouse_path[i][1];

      /* test e->v1 */
      if ((x11 == x21 && y11 == y21) || (x12 == x21 && y12 == y21)) {
        perc = 0;
        *isected = 1;
        return perc;
      }
      /* test e->v2 */
      if ((x11 == x22 && y11 == y22) || (x12 == x22 && y12 == y22)) {
        perc = 0;
        *isected = 2;
        return perc;
      }
    }
  }

  /* now check for edge intersect (may produce vertex intersection as well) */
  for (i = 0; i < len; i++) {
    if (i > 0) {
      x11 = x12;
      y11 = y12;
    }
    else {
      x11 = mouse_path[i][0];
      y11 = mouse_path[i][1];
    }
    x12 = mouse_path[i][0];
    y12 = mouse_path[i][1];

    /* Calculate the distance from point to line. */
    if (m2 != MAXSLOPE) {
      /* sqrt(m2 * m2 + 1); Only looking for change in sign.  Skip extra math .*/
      dist = (y12 - m2 * x12 - b2);
    }
    else {
      dist = x22 - x12;
    }

    if (i == 0) {
      lastdist = dist;
    }

    /* if dist changes sign, and intersect point in edge's Bound Box */
    if ((lastdist * dist) <= 0) {
      xdiff1 = (x12 - x11); /* Equation of line between last 2 points */
      if (xdiff1) {
        m1 = (y12 - y11) / xdiff1;
        b1 = ((x12 * y11) - (x11 * y12)) / xdiff1;
      }
      else {
        m1 = MAXSLOPE;
        b1 = x12;
      }
      x2max = max_ff(x21, x22) + 0.001f; /* prevent missed edges   */
      x2min = min_ff(x21, x22) - 0.001f; /* due to round off error */
      y2max = max_ff(y21, y22) + 0.001f;
      y2min = min_ff(y21, y22) - 0.001f;

      /* Found an intersect,  calc intersect point */
      if (m1 == m2) { /* co-incident lines */
        /* cut at 50% of overlap area */
        x1max = max_ff(x11, x12);
        x1min = min_ff(x11, x12);
        xi = (min_ff(x2max, x1max) + max_ff(x2min, x1min)) / 2.0f;

        y1max = max_ff(y11, y12);
        y1min = min_ff(y11, y12);
        yi = (min_ff(y2max, y1max) + max_ff(y2min, y1min)) / 2.0f;
      }
      else if (m2 == MAXSLOPE) {
        xi = x22;
        yi = m1 * x22 + b1;
      }
      else if (m1 == MAXSLOPE) {
        xi = x12;
        yi = m2 * x12 + b2;
      }
      else {
        xi = (b1 - b2) / (m2 - m1);
        yi = (b1 * m2 - m1 * b2) / (m2 - m1);
      }

      /* Intersect inside bounding box of edge?*/
      if ((xi >= x2min) && (xi <= x2max) && (yi <= y2max) && (yi >= y2min)) {
        /* test for vertex intersect that may be 'close enough'*/
        if (mode != KNIFE_MULTICUT) {
          if (xi <= (x21 + threshold) && xi >= (x21 - threshold)) {
            if (yi <= (y21 + threshold) && yi >= (y21 - threshold)) {
              *isected = 1;
              perc = 0;
              break;
            }
          }
          if (xi <= (x22 + threshold) && xi >= (x22 - threshold)) {
            if (yi <= (y22 + threshold) && yi >= (y22 - threshold)) {
              *isected = 2;
              perc = 0;
              break;
            }
          }
        }
        if ((m2 <= 1.0f) && (m2 >= -1.0f)) {
          perc = (xi - x21) / (x22 - x21);
        }
        else {
          perc = (yi - y21) / (y22 - y21); /* lower slope more accurate */
        }
        // isect = 32768.0 * (perc + 0.0000153); /* Percentage in 1 / 32768ths */

        break;
      }
    }
    lastdist = dist;
  }
  return perc;
}

#define ELE_EDGE_CUT 1

static int edbm_knife_cut_exec(bContext *C, wmOperator *op)
{
  Object *obedit = CTX_data_edit_object(C);
  BMEditMesh *em = BKE_editmesh_from_object(obedit);
  BMesh *bm = em->bm;
  ARegion *region = CTX_wm_region(C);
  BMVert *bv;
  BMIter iter;
  BMEdge *be;
  BMOperator bmop;
  float isect = 0.0f;
  int isected, i;
  short numcuts = 1;
  const short mode = RNA_int_get(op->ptr, "type");

  /* Allocated variables. */
  float(*screen_vert_coords)[2], (*sco)[2], (*mouse_path)[2];

  /* edit-object needed for matrix, and region->regiondata for projections to work */
  if (ELEM(NULL, obedit, region, region->regiondata)) {
    return OPERATOR_CANCELLED;
  }

  if (bm->totvertsel < 2) {
    BKE_report(op->reports, RPT_ERROR, "No edges are selected to operate on");
    return OPERATOR_CANCELLED;
  }

  const int len = RNA_collection_length(op->ptr, "path");

  if (len < 2) {
    BKE_report(op->reports, RPT_ERROR, "Mouse path too short");
    return OPERATOR_CANCELLED;
  }

  mouse_path = MEM_mallocN(len * sizeof(*mouse_path), __func__);

  /* get the cut curve */
  RNA_BEGIN (op->ptr, itemptr, "path") {
    RNA_float_get_array(&itemptr, "loc", (float *)&mouse_path[len]);
  }
  RNA_END;

  /* for ED_view3d_project_float_object */
  ED_view3d_init_mats_rv3d(obedit, region->regiondata);

  /* TODO, investigate using index lookup for screen_vert_coords() rather than a hash table */

  /* the floating point coordinates of verts in screen space will be
   * stored in a hash table according to the vertices pointer */
  screen_vert_coords = sco = MEM_mallocN(sizeof(float[2]) * bm->totvert, __func__);

  BM_ITER_MESH_INDEX (bv, &iter, bm, BM_VERTS_OF_MESH, i) {
    if (ED_view3d_project_float_object(region, bv->co, *sco, V3D_PROJ_TEST_CLIP_NEAR) !=
        V3D_PROJ_RET_OK) {
      copy_v2_fl(*sco, FLT_MAX); /* set error value */
    }
    BM_elem_index_set(bv, i); /* set_inline */
    sco++;
  }
  bm->elem_index_dirty &= ~BM_VERT; /* clear dirty flag */

  if (!EDBM_op_init(em, &bmop, op, "subdivide_edges")) {
    MEM_freeN(mouse_path);
    MEM_freeN(screen_vert_coords);
    return OPERATOR_CANCELLED;
  }

  /* store percentage of edge cut for KNIFE_EXACT here.*/
  BMOpSlot *slot_edge_percents = BMO_slot_get(bmop.slots_in, "edge_percents");
  BM_ITER_MESH (be, &iter, bm, BM_EDGES_OF_MESH) {
    bool is_cut = false;
    if (BM_elem_flag_test(be, BM_ELEM_SELECT)) {
      const float *sco_a = screen_vert_coords[BM_elem_index_get(be->v1)];
      const float *sco_b = screen_vert_coords[BM_elem_index_get(be->v2)];

      /* check for error value (vert cant be projected) */
      if ((sco_a[0] != FLT_MAX) && (sco_b[0] != FLT_MAX)) {
        isect = bm_edge_seg_isect(sco_a, sco_b, mouse_path, len, mode, &isected);

        if (isect != 0.0f) {
          if (!ELEM(mode, KNIFE_MULTICUT, KNIFE_MIDPOINT)) {
            BMO_slot_map_float_insert(&bmop, slot_edge_percents, be, isect);
          }
        }
      }
    }

    BMO_edge_flag_set(bm, be, ELE_EDGE_CUT, is_cut);
  }

  /* free all allocs */
  MEM_freeN(screen_vert_coords);
  MEM_freeN(mouse_path);

  BM_custom_loop_normals_to_vector_layer(bm);

  BMO_slot_buffer_from_enabled_flag(bm, &bmop, bmop.slots_in, "edges", BM_EDGE, ELE_EDGE_CUT);

  if (mode == KNIFE_MIDPOINT) {
    numcuts = 1;
  }
  BMO_slot_int_set(bmop.slots_in, "cuts", numcuts);

  BMO_slot_int_set(bmop.slots_in, "quad_corner_type", SUBD_CORNER_STRAIGHT_CUT);
  BMO_slot_bool_set(bmop.slots_in, "use_single_edge", false);
  BMO_slot_bool_set(bmop.slots_in, "use_grid_fill", false);

  BMO_slot_float_set(bmop.slots_in, "radius", 0);

  BMO_op_exec(bm, &bmop);
  if (!EDBM_op_finish(em, &bmop, op, true)) {
    return OPERATOR_CANCELLED;
  }

  BM_custom_loop_normals_from_vector_layer(bm, false);

  EDBM_update(obedit->data,
              &(const struct EDBMUpdate_Params){
                  .calc_looptri = true,
                  .calc_normals = false,
                  .is_destructive = true,
              });

  return OPERATOR_FINISHED;
}

#undef ELE_EDGE_CUT

void MESH_OT_knife_cut(wmOperatorType *ot)
{
  ot->name = "Knife Cut";
  ot->description = "Cut selected edges and faces into parts";
  ot->idname = "MESH_OT_knife_cut";

  ot->invoke = WM_gesture_lines_invoke;
  ot->modal = WM_gesture_lines_modal;
  ot->exec = edbm_knife_cut_exec;

  ot->poll = EDBM_view3d_poll;

  /* flags */
  ot->flag = OPTYPE_REGISTER | OPTYPE_UNDO;

  /* properties */
  PropertyRNA *prop;
  prop = RNA_def_collection_runtime(ot->srna, "path", &RNA_OperatorMousePath, "Path", "");
  RNA_def_property_flag(prop, PROP_HIDDEN | PROP_SKIP_SAVE);

  RNA_def_enum(ot->srna, "type", knife_items, KNIFE_EXACT, "Type", "");

  /* internal */
  RNA_def_int(
      ot->srna, "cursor", WM_CURSOR_KNIFE, 0, WM_CURSOR_NUM, "Cursor", "", 0, WM_CURSOR_NUM);
}

/** \} */

/* -------------------------------------------------------------------- */
/** \name Separate Parts Operator
 * \{ */

enum {
  MESH_SEPARATE_SELECTED = 0,
  MESH_SEPARATE_MATERIAL = 1,
  MESH_SEPARATE_LOOSE = 2,
};

/** TODO: Use #mesh_separate_arrays since it's more efficient. */
static Base *mesh_separate_tagged(
    Main *bmain, Scene *scene, ViewLayer *view_layer, Base *base_old, BMesh *bm_old)
{
  Object *obedit = base_old->object;
  BMesh *bm_new = BM_mesh_create(&bm_mesh_allocsize_default,
                                 &((struct BMeshCreateParams){
                                     .use_toolflags = true,
                                 }));
  BM_mesh_elem_toolflags_ensure(bm_new); /* needed for 'duplicate' bmo */

  BM_mesh_copy_init_customdata(bm_new, bm_old, &bm_mesh_allocsize_default);

  /* Take into account user preferences for duplicating actions. */
  const eDupli_ID_Flags dupflag = USER_DUP_MESH | (U.dupflag & USER_DUP_ACT);
  Base *base_new = ED_object_add_duplicate(bmain, scene, view_layer, base_old, dupflag);

  /* normally would call directly after but in this case delay recalc */
  /* DAG_relations_tag_update(bmain); */

  /* new in 2.5 */
  BKE_object_material_array_assign(bmain,
                                   base_new->object,
                                   BKE_object_material_array_p(obedit),
                                   *BKE_object_material_len_p(obedit),
                                   false);

  ED_object_base_select(base_new, BA_SELECT);

  BMO_op_callf(bm_old,
               (BMO_FLAG_DEFAULTS & ~BMO_FLAG_RESPECT_HIDE),
               "duplicate geom=%hvef dest=%p",
               BM_ELEM_TAG,
               bm_new);
  BMO_op_callf(bm_old,
               (BMO_FLAG_DEFAULTS & ~BMO_FLAG_RESPECT_HIDE),
               "delete geom=%hvef context=%i",
               BM_ELEM_TAG,
               DEL_FACES);

  /* deselect loose data - this used to get deleted,
   * we could de-select edges and verts only, but this turns out to be less complicated
   * since de-selecting all skips selection flushing logic */
  BM_mesh_elem_hflag_disable_all(bm_old, BM_VERT | BM_EDGE | BM_FACE, BM_ELEM_SELECT, false);

  BM_mesh_normals_update(bm_new);

  BM_mesh_bm_to_me(bmain, bm_new, base_new->object->data, (&(struct BMeshToMeshParams){0}));

  BM_mesh_free(bm_new);
  ((Mesh *)base_new->object->data)->edit_mesh = NULL;

  return base_new;
}

static Base *mesh_separate_arrays(Main *bmain,
                                  Scene *scene,
                                  ViewLayer *view_layer,
                                  Base *base_old,
                                  BMesh *bm_old,
                                  BMVert **verts,
                                  uint verts_len,
                                  BMEdge **edges,
                                  uint edges_len,
                                  BMFace **faces,
                                  uint faces_len)
{
  const BMAllocTemplate bm_new_allocsize = {
      .totvert = verts_len,
      .totedge = edges_len,
      .totloop = faces_len * 3,
      .totface = faces_len,
  };
  const bool use_custom_normals = (bm_old->lnor_spacearr != NULL);

  Object *obedit = base_old->object;

  BMesh *bm_new = BM_mesh_create(&bm_new_allocsize, &((struct BMeshCreateParams){0}));

  if (use_custom_normals) {
    /* Needed so the temporary normal layer is copied too. */
    BM_mesh_copy_init_customdata_all_layers(bm_new, bm_old, BM_ALL, &bm_new_allocsize);
  }
  else {
    BM_mesh_copy_init_customdata(bm_new, bm_old, &bm_new_allocsize);
  }

  /* Take into account user preferences for duplicating actions. */
  const eDupli_ID_Flags dupflag = USER_DUP_MESH | (U.dupflag & USER_DUP_ACT);
  Base *base_new = ED_object_add_duplicate(bmain, scene, view_layer, base_old, dupflag);

  /* normally would call directly after but in this case delay recalc */
  /* DAG_relations_tag_update(bmain); */

  /* new in 2.5 */
  BKE_object_material_array_assign(bmain,
                                   base_new->object,
                                   BKE_object_material_array_p(obedit),
                                   *BKE_object_material_len_p(obedit),
                                   false);

  ED_object_base_select(base_new, BA_SELECT);

  BM_mesh_copy_arrays(bm_old, bm_new, verts, verts_len, edges, edges_len, faces, faces_len);

  if (use_custom_normals) {
    BM_custom_loop_normals_from_vector_layer(bm_new, false);
  }

  for (uint i = 0; i < verts_len; i++) {
    BM_vert_kill(bm_old, verts[i]);
  }

  BM_mesh_bm_to_me(bmain, bm_new, base_new->object->data, (&(struct BMeshToMeshParams){0}));

  BM_mesh_free(bm_new);
  ((Mesh *)base_new->object->data)->edit_mesh = NULL;

  return base_new;
}

static bool mesh_separate_selected(
    Main *bmain, Scene *scene, ViewLayer *view_layer, Base *base_old, BMesh *bm_old)
{
  /* we may have tags from previous operators */
  BM_mesh_elem_hflag_disable_all(bm_old, BM_FACE | BM_EDGE | BM_VERT, BM_ELEM_TAG, false);

  /* sel -> tag */
  BM_mesh_elem_hflag_enable_test(
      bm_old, BM_FACE | BM_EDGE | BM_VERT, BM_ELEM_TAG, true, false, BM_ELEM_SELECT);

  return (mesh_separate_tagged(bmain, scene, view_layer, base_old, bm_old) != NULL);
}

/**
 * Sets an object to a single material. from one of its slots.
 *
 * \note This could be used for split-by-material for non mesh types.
 * \note This could take material data from another object or args.
 */
static void mesh_separate_material_assign_mat_nr(Main *bmain, Object *ob, const short mat_nr)
{
  ID *obdata = ob->data;

  const short *totcolp = BKE_id_material_len_p(obdata);
  Material ***matarar = BKE_id_material_array_p(obdata);

  if ((totcolp && matarar) == 0) {
    BLI_assert(0);
    return;
  }

  if (*totcolp) {
    Material *ma_ob;
    Material *ma_obdata;
    char matbit;

    if (mat_nr < ob->totcol) {
      ma_ob = ob->mat[mat_nr];
      matbit = ob->matbits[mat_nr];
    }
    else {
      ma_ob = NULL;
      matbit = 0;
    }

    if (mat_nr < *totcolp) {
      ma_obdata = (*matarar)[mat_nr];
    }
    else {
      ma_obdata = NULL;
    }

    BKE_id_material_clear(bmain, obdata);
    BKE_object_material_resize(bmain, ob, 1, true);
    BKE_id_material_resize(bmain, obdata, 1, true);

    ob->mat[0] = ma_ob;
    id_us_plus((ID *)ma_ob);
    ob->matbits[0] = matbit;
    (*matarar)[0] = ma_obdata;
    id_us_plus((ID *)ma_obdata);
  }
  else {
    BKE_id_material_clear(bmain, obdata);
    BKE_object_material_resize(bmain, ob, 0, true);
    BKE_id_material_resize(bmain, obdata, 0, true);
  }
}

static bool mesh_separate_material(
    Main *bmain, Scene *scene, ViewLayer *view_layer, Base *base_old, BMesh *bm_old)
{
  BMFace *f_cmp, *f;
  BMIter iter;
  bool result = false;

  while ((f_cmp = BM_iter_at_index(bm_old, BM_FACES_OF_MESH, NULL, 0))) {
    Base *base_new;
    const short mat_nr = f_cmp->mat_nr;
    int tot = 0;

    BM_mesh_elem_hflag_disable_all(bm_old, BM_VERT | BM_EDGE | BM_FACE, BM_ELEM_TAG, false);

    BM_ITER_MESH (f, &iter, bm_old, BM_FACES_OF_MESH) {
      if (f->mat_nr == mat_nr) {
        BMLoop *l_iter;
        BMLoop *l_first;

        BM_elem_flag_enable(f, BM_ELEM_TAG);
        l_iter = l_first = BM_FACE_FIRST_LOOP(f);
        do {
          BM_elem_flag_enable(l_iter->v, BM_ELEM_TAG);
          BM_elem_flag_enable(l_iter->e, BM_ELEM_TAG);
        } while ((l_iter = l_iter->next) != l_first);

        tot++;
      }
    }

    /* leave the current object with some materials */
    if (tot == bm_old->totface) {
      mesh_separate_material_assign_mat_nr(bmain, base_old->object, mat_nr);

      /* since we're in editmode, must set faces here */
      BM_ITER_MESH (f, &iter, bm_old, BM_FACES_OF_MESH) {
        f->mat_nr = 0;
      }
      break;
    }

    /* Move selection into a separate object */
    base_new = mesh_separate_tagged(bmain, scene, view_layer, base_old, bm_old);
    if (base_new) {
      mesh_separate_material_assign_mat_nr(bmain, base_new->object, mat_nr);
    }

    result |= (base_new != NULL);
  }

  return result;
}

static bool mesh_separate_loose(
    Main *bmain, Scene *scene, ViewLayer *view_layer, Base *base_old, BMesh *bm_old)
{
  /* Without this, we duplicate the object mode mesh for each loose part.
   * This can get very slow especially for large meshes with many parts
   * which would duplicate the mesh on entering edit-mode. */
  const bool clear_object_data = true;

  bool result = false;

  BMVert **vert_groups = MEM_mallocN(sizeof(*vert_groups) * bm_old->totvert, __func__);
  BMEdge **edge_groups = MEM_mallocN(sizeof(*edge_groups) * bm_old->totedge, __func__);
  BMFace **face_groups = MEM_mallocN(sizeof(*face_groups) * bm_old->totface, __func__);

  int(*groups)[3] = NULL;
  int groups_len = BM_mesh_calc_edge_groups_as_arrays(
      bm_old, vert_groups, edge_groups, face_groups, &groups);
  if (groups_len <= 1) {
    goto finally;
  }

  if (clear_object_data) {
    ED_mesh_geometry_clear(base_old->object->data);
  }

  BM_custom_loop_normals_to_vector_layer(bm_old);

  /* Separate out all groups except the first. */
  uint group_ofs[3] = {UNPACK3(groups[0])};
  for (int i = 1; i < groups_len; i++) {
    Base *base_new = mesh_separate_arrays(bmain,
                                          scene,
                                          view_layer,
                                          base_old,
                                          bm_old,
                                          vert_groups + group_ofs[0],
                                          groups[i][0],
                                          edge_groups + group_ofs[1],
                                          groups[i][1],
                                          face_groups + group_ofs[2],
                                          groups[i][2]);
    result |= (base_new != NULL);

    group_ofs[0] += groups[i][0];
    group_ofs[1] += groups[i][1];
    group_ofs[2] += groups[i][2];
  }

  Mesh *me_old = base_old->object->data;
  BM_mesh_elem_hflag_disable_all(bm_old, BM_VERT | BM_EDGE | BM_FACE, BM_ELEM_SELECT, false);

  if (clear_object_data) {
    BM_mesh_bm_to_me(NULL,
                     bm_old,
                     me_old,
                     (&(struct BMeshToMeshParams){
                         .update_shapekey_indices = true,
                     }));
  }

finally:
  MEM_freeN(vert_groups);
  MEM_freeN(edge_groups);
  MEM_freeN(face_groups);

  MEM_freeN(groups);

  return result;
}

static int edbm_separate_exec(bContext *C, wmOperator *op)
{
  Main *bmain = CTX_data_main(C);
  Scene *scene = CTX_data_scene(C);
  ViewLayer *view_layer = CTX_data_view_layer(C);
  const int type = RNA_enum_get(op->ptr, "type");
  int retval = 0;

  if (ED_operator_editmesh(C)) {
    uint bases_len = 0;
    uint empty_selection_len = 0;
    Base **bases = BKE_view_layer_array_from_bases_in_edit_mode_unique_data(
        view_layer, CTX_wm_view3d(C), &bases_len);
    for (uint bs_index = 0; bs_index < bases_len; bs_index++) {
      Base *base = bases[bs_index];
      BMEditMesh *em = BKE_editmesh_from_object(base->object);

      if (type == 0) {
        if ((em->bm->totvertsel == 0) && (em->bm->totedgesel == 0) && (em->bm->totfacesel == 0)) {
          /* when all objects has no selection */
          if (++empty_selection_len == bases_len) {
            BKE_report(op->reports, RPT_ERROR, "Nothing selected");
          }
          continue;
        }
      }

      /* editmode separate */
      switch (type) {
        case MESH_SEPARATE_SELECTED:
          retval = mesh_separate_selected(bmain, scene, view_layer, base, em->bm);
          break;
        case MESH_SEPARATE_MATERIAL:
          retval = mesh_separate_material(bmain, scene, view_layer, base, em->bm);
          break;
        case MESH_SEPARATE_LOOSE:
          retval = mesh_separate_loose(bmain, scene, view_layer, base, em->bm);
          break;
        default:
          BLI_assert(0);
          break;
      }

      if (retval) {
        EDBM_update(base->object->data,
                    &(const struct EDBMUpdate_Params){
                        .calc_looptri = true,
                        .calc_normals = false,
                        .is_destructive = true,
                    });
      }
    }
    MEM_freeN(bases);
  }
  else {
    if (type == MESH_SEPARATE_SELECTED) {
      BKE_report(op->reports, RPT_ERROR, "Selection not supported in object mode");
      return OPERATOR_CANCELLED;
    }

    /* object mode separate */
    CTX_DATA_BEGIN (C, Base *, base_iter, selected_editable_bases) {
      Object *ob = base_iter->object;
      if (ob->type == OB_MESH) {
        Mesh *me = ob->data;
        if (!ID_IS_LINKED(me)) {
          BMesh *bm_old = NULL;
          int retval_iter = 0;

          bm_old = BM_mesh_create(&bm_mesh_allocsize_default,
                                  &((struct BMeshCreateParams){
                                      .use_toolflags = true,
                                  }));

          BM_mesh_bm_from_me(bm_old, me, (&(struct BMeshFromMeshParams){0}));

          switch (type) {
            case MESH_SEPARATE_MATERIAL:
              retval_iter = mesh_separate_material(bmain, scene, view_layer, base_iter, bm_old);
              break;
            case MESH_SEPARATE_LOOSE:
              retval_iter = mesh_separate_loose(bmain, scene, view_layer, base_iter, bm_old);
              break;
            default:
              BLI_assert(0);
              break;
          }

          if (retval_iter) {
            BM_mesh_bm_to_me(bmain,
                             bm_old,
                             me,
                             (&(struct BMeshToMeshParams){
                                 .calc_object_remap = true,
                             }));

            DEG_id_tag_update(&me->id, ID_RECALC_GEOMETRY);
            WM_event_add_notifier(C, NC_GEOM | ND_DATA, me);
          }

          BM_mesh_free(bm_old);

          retval |= retval_iter;
        }
      }
    }
    CTX_DATA_END;
  }

  if (retval) {
    /* delay depsgraph recalc until all objects are duplicated */
    DEG_relations_tag_update(bmain);
    WM_event_add_notifier(C, NC_OBJECT | ND_DRAW, NULL);
    ED_outliner_select_sync_from_object_tag(C);

    return OPERATOR_FINISHED;
  }

  return OPERATOR_CANCELLED;
}

void MESH_OT_separate(wmOperatorType *ot)
{
  static const EnumPropertyItem prop_separate_types[] = {
      {MESH_SEPARATE_SELECTED, "SELECTED", 0, "Selection", ""},
      {MESH_SEPARATE_MATERIAL, "MATERIAL", 0, "By Material", ""},
      {MESH_SEPARATE_LOOSE, "LOOSE", 0, "By Loose Parts", ""},
      {0, NULL, 0, NULL, NULL},
  };

  /* identifiers */
  ot->name = "Separate";
  ot->description = "Separate selected geometry into a new mesh";
  ot->idname = "MESH_OT_separate";

  /* api callbacks */
  ot->invoke = WM_menu_invoke;
  ot->exec = edbm_separate_exec;
  ot->poll = ED_operator_scene_editable; /* object and editmode */

  /* flags */
  ot->flag = OPTYPE_UNDO;

  ot->prop = RNA_def_enum(
      ot->srna, "type", prop_separate_types, MESH_SEPARATE_SELECTED, "Type", "");
}

/** \} */

/* -------------------------------------------------------------------- */
/** \name Triangle Fill Operator
 * \{ */

static int edbm_fill_exec(bContext *C, wmOperator *op)
{
  const bool use_beauty = RNA_boolean_get(op->ptr, "use_beauty");

  bool has_selected_edges = false, has_faces_filled = false;

  ViewLayer *view_layer = CTX_data_view_layer(C);
  uint objects_len = 0;
  Object **objects = BKE_view_layer_array_from_objects_in_edit_mode_unique_data(
      view_layer, CTX_wm_view3d(C), &objects_len);
  for (uint ob_index = 0; ob_index < objects_len; ob_index++) {
    Object *obedit = objects[ob_index];
    BMEditMesh *em = BKE_editmesh_from_object(obedit);

    const int totface_orig = em->bm->totface;

    if (em->bm->totedgesel == 0) {
      continue;
    }
    has_selected_edges = true;

    BMOperator bmop;
    if (!EDBM_op_init(
            em, &bmop, op, "triangle_fill edges=%he use_beauty=%b", BM_ELEM_SELECT, use_beauty)) {
      continue;
    }

    BMO_op_exec(em->bm, &bmop);

    /* cancel if nothing was done */
    if (totface_orig == em->bm->totface) {
      EDBM_op_finish(em, &bmop, op, true);
      continue;
    }
    has_faces_filled = true;

    /* select new geometry */
    BMO_slot_buffer_hflag_enable(
        em->bm, bmop.slots_out, "geom.out", BM_FACE | BM_EDGE, BM_ELEM_SELECT, true);

    if (!EDBM_op_finish(em, &bmop, op, true)) {
      continue;
    }

    EDBM_update(obedit->data,
                &(const struct EDBMUpdate_Params){
                    .calc_looptri = true,
                    .calc_normals = false,
                    .is_destructive = true,
                });
  }
  MEM_freeN(objects);

  if (!has_selected_edges) {
    BKE_report(op->reports, RPT_ERROR, "No edges selected");
    return OPERATOR_CANCELLED;
  }

  if (!has_faces_filled) {
    BKE_report(op->reports, RPT_WARNING, "No faces filled");
    return OPERATOR_CANCELLED;
  }

  return OPERATOR_FINISHED;
}

void MESH_OT_fill(wmOperatorType *ot)
{
  /* identifiers */
  ot->name = "Fill";
  ot->idname = "MESH_OT_fill";
  ot->description = "Fill a selected edge loop with faces";

  /* api callbacks */
  ot->exec = edbm_fill_exec;
  ot->poll = ED_operator_editmesh;

  /* flags */
  ot->flag = OPTYPE_REGISTER | OPTYPE_UNDO;

  RNA_def_boolean(ot->srna, "use_beauty", true, "Beauty", "Use best triangulation division");
}

/** \} */

/* -------------------------------------------------------------------- */
/** \name Grid Fill Operator
 * \{ */

static bool bm_edge_test_fill_grid_cb(BMEdge *e, void *UNUSED(bm_v))
{
  return BM_elem_flag_test_bool(e, BM_ELEM_SELECT);
}

static float edbm_fill_grid_vert_tag_angle(BMVert *v)
{
  BMIter iter;
  BMEdge *e_iter;
  BMVert *v_pair[2];
  int i = 0;
  BM_ITER_ELEM (e_iter, &iter, v, BM_EDGES_OF_VERT) {
    if (BM_elem_flag_test(e_iter, BM_ELEM_TAG)) {
      v_pair[i++] = BM_edge_other_vert(e_iter, v);
    }
  }
  BLI_assert(i == 2);

  return fabsf((float)M_PI - angle_v3v3v3(v_pair[0]->co, v->co, v_pair[1]->co));
}

/**
 * non-essential utility function to select 2 open edge loops from a closed loop.
 */
static bool edbm_fill_grid_prepare(BMesh *bm, int offset, int *span_p, const bool span_calc)
{
  /* angle differences below this value are considered 'even'
   * in that they shouldn't be used to calculate corners used for the 'span' */
  const float eps_even = 1e-3f;
  BMEdge *e;
  BMIter iter;
  int count;
  int span = *span_p;

  ListBase eloops = {NULL};
  struct BMEdgeLoopStore *el_store;
  // LinkData *el_store;

  count = BM_mesh_edgeloops_find(bm, &eloops, bm_edge_test_fill_grid_cb, bm);
  el_store = eloops.first;

  if (count != 1) {
    /* Let the operator use the selection flags,
     * most likely failing with an error in this case. */
    BM_mesh_edgeloops_free(&eloops);
    return false;
  }

  /* Only tag edges that are part of a loop. */
  BM_ITER_MESH (e, &iter, bm, BM_EDGES_OF_MESH) {
    BM_elem_flag_disable(e, BM_ELEM_TAG);
  }
  const int verts_len = BM_edgeloop_length_get(el_store);
  const int edges_len = verts_len - (BM_edgeloop_is_closed(el_store) ? 0 : 1);
  BMEdge **edges = MEM_mallocN(sizeof(*edges) * edges_len, __func__);
  BM_edgeloop_edges_get(el_store, edges);
  for (int i = 0; i < edges_len; i++) {
    BM_elem_flag_enable(edges[i], BM_ELEM_TAG);
  }

  if (span_calc) {
    span = verts_len / 4;
  }
  else {
    span = min_ii(span, (verts_len / 2) - 1);
  }
  offset = mod_i(offset, verts_len);

  if ((count == 1) && ((verts_len & 1) == 0) && (verts_len == edges_len)) {

    /* be clever! detect 2 edge loops from one closed edge loop */
    ListBase *verts = BM_edgeloop_verts_get(el_store);
    BMVert *v_act = BM_mesh_active_vert_get(bm);
    LinkData *v_act_link;
    int i;

    if (v_act && (v_act_link = BLI_findptr(verts, v_act, offsetof(LinkData, data)))) {
      /* pass */
    }
    else {
      /* find the vertex with the best angle (a corner vertex) */
      LinkData *v_link, *v_link_best = NULL;
      float angle_best = -1.0f;
      for (v_link = verts->first; v_link; v_link = v_link->next) {
        const float angle = edbm_fill_grid_vert_tag_angle(v_link->data);
        if ((angle > angle_best) || (v_link_best == NULL)) {
          angle_best = angle;
          v_link_best = v_link;
        }
      }

      v_act_link = v_link_best;
      v_act = v_act_link->data;
    }

    /* set this vertex first */
    BLI_listbase_rotate_first(verts, v_act_link);

    if (offset != 0) {
      v_act_link = BLI_findlink(verts, offset);
      v_act = v_act_link->data;
      BLI_listbase_rotate_first(verts, v_act_link);
    }

    /* Run again to update the edge order from the rotated vertex list. */
    BM_edgeloop_edges_get(el_store, edges);

    if (span_calc) {
      /* calculate the span by finding the next corner in 'verts'
       * we don't know what defines a corner exactly so find the 4 verts
       * in the loop with the greatest angle.
       * Tag them and use the first tagged vertex to calculate the span.
       *
       * NOTE: we may have already checked 'edbm_fill_grid_vert_tag_angle()' on each
       * vert, but advantage of de-duplicating is minimal. */
      struct SortPtrByFloat *ele_sort = MEM_mallocN(sizeof(*ele_sort) * verts_len, __func__);
      LinkData *v_link;
      for (v_link = verts->first, i = 0; v_link; v_link = v_link->next, i++) {
        BMVert *v = v_link->data;
        const float angle = edbm_fill_grid_vert_tag_angle(v);
        ele_sort[i].sort_value = angle;
        ele_sort[i].data = v;

        BM_elem_flag_disable(v, BM_ELEM_TAG);
      }

      qsort(ele_sort, verts_len, sizeof(*ele_sort), BLI_sortutil_cmp_float_reverse);

      /* check that we have at least 3 corners,
       * if the angle on the 3rd angle is roughly the same as the last,
       * then we can't calculate 3+ corners - fallback to the even span. */
      if ((ele_sort[2].sort_value - ele_sort[verts_len - 1].sort_value) > eps_even) {
        for (i = 0; i < 4; i++) {
          BMVert *v = ele_sort[i].data;
          BM_elem_flag_enable(v, BM_ELEM_TAG);
        }

        /* now find the first... */
        for (v_link = verts->first, i = 0; i < verts_len / 2; v_link = v_link->next, i++) {
          BMVert *v = v_link->data;
          if (BM_elem_flag_test(v, BM_ELEM_TAG)) {
            if (v != v_act) {
              span = i;
              break;
            }
          }
        }
      }
      MEM_freeN(ele_sort);
    }
    /* end span calc */

    /* un-flag 'rails' */
    for (i = 0; i < span; i++) {
      BM_elem_flag_disable(edges[i], BM_ELEM_TAG);
      BM_elem_flag_disable(edges[(verts_len / 2) + i], BM_ELEM_TAG);
    }
  }
  /* else let the bmesh-operator handle it */

  BM_mesh_edgeloops_free(&eloops);
  MEM_freeN(edges);

  *span_p = span;

  return true;
}

static int edbm_fill_grid_exec(bContext *C, wmOperator *op)
{
  const bool use_interp_simple = RNA_boolean_get(op->ptr, "use_interp_simple");

  ViewLayer *view_layer = CTX_data_view_layer(C);
  uint objects_len = 0;
  Object **objects = BKE_view_layer_array_from_objects_in_edit_mode_unique_data(
      view_layer, CTX_wm_view3d(C), &objects_len);
  for (uint ob_index = 0; ob_index < objects_len; ob_index++) {

    Object *obedit = objects[ob_index];
    BMEditMesh *em = BKE_editmesh_from_object(obedit);

    bool use_prepare = true;
    const bool use_smooth = edbm_add_edge_face__smooth_get(em->bm);
    const int totedge_orig = em->bm->totedge;
    const int totface_orig = em->bm->totface;

    if (em->bm->totedgesel == 0) {
      continue;
    }

    if (use_prepare) {
      /* use when we have a single loop selected */
      PropertyRNA *prop_span = RNA_struct_find_property(op->ptr, "span");
      PropertyRNA *prop_offset = RNA_struct_find_property(op->ptr, "offset");
      bool calc_span;

      int span;
      int offset;

      /* Only reuse on redo because these settings need to match the current selection.
       * We never want to use them on other geometry, repeat last for eg, see: T60777. */
      if (((op->flag & OP_IS_INVOKE) || (op->flag & OP_IS_REPEAT_LAST) == 0) &&
          RNA_property_is_set(op->ptr, prop_span)) {
        span = RNA_property_int_get(op->ptr, prop_span);
        calc_span = false;
      }
      else {
        /* Will be overwritten if possible. */
        span = 0;
        calc_span = true;
      }

      offset = RNA_property_int_get(op->ptr, prop_offset);

      /* in simple cases, move selection for tags, but also support more advanced cases */
      use_prepare = edbm_fill_grid_prepare(em->bm, offset, &span, calc_span);

      RNA_property_int_set(op->ptr, prop_span, span);
    }
    /* end tricky prepare code */

    BMOperator bmop;
    if (!EDBM_op_init(em,
                      &bmop,
                      op,
                      "grid_fill edges=%he mat_nr=%i use_smooth=%b use_interp_simple=%b",
                      use_prepare ? BM_ELEM_TAG : BM_ELEM_SELECT,
                      em->mat_nr,
                      use_smooth,
                      use_interp_simple)) {
      continue;
    }

    BMO_op_exec(em->bm, &bmop);

    /* NOTE: EDBM_op_finish() will change bmesh pointer inside of edit mesh,
     * so need to tell evaluated objects to sync new bmesh pointer to their
     * edit mesh structures.
     */
    DEG_id_tag_update(&obedit->id, 0);

    /* cancel if nothing was done */
    if ((totedge_orig == em->bm->totedge) && (totface_orig == em->bm->totface)) {
      EDBM_op_finish(em, &bmop, op, true);
      continue;
    }

    BMO_slot_buffer_hflag_enable(
        em->bm, bmop.slots_out, "faces.out", BM_FACE, BM_ELEM_SELECT, true);

    if (!EDBM_op_finish(em, &bmop, op, true)) {
      continue;
    }

    EDBM_update(obedit->data,
                &(const struct EDBMUpdate_Params){
                    .calc_looptri = true,
                    .calc_normals = false,
                    .is_destructive = true,
                });
  }

  MEM_freeN(objects);

  return OPERATOR_FINISHED;
}

void MESH_OT_fill_grid(wmOperatorType *ot)
{
  PropertyRNA *prop;

  /* identifiers */
  ot->name = "Grid Fill";
  ot->description = "Fill grid from two loops";
  ot->idname = "MESH_OT_fill_grid";

  /* api callbacks */
  ot->exec = edbm_fill_grid_exec;
  ot->poll = ED_operator_editmesh;

  /* flags */
  ot->flag = OPTYPE_REGISTER | OPTYPE_UNDO;

  /* properties */
  prop = RNA_def_int(ot->srna, "span", 1, 1, 1000, "Span", "Number of grid columns", 1, 100);
  RNA_def_property_flag(prop, PROP_SKIP_SAVE);
  prop = RNA_def_int(ot->srna,
                     "offset",
                     0,
                     -1000,
                     1000,
                     "Offset",
                     "Vertex that is the corner of the grid",
                     -100,
                     100);
  RNA_def_property_flag(prop, PROP_SKIP_SAVE);
  RNA_def_boolean(ot->srna,
                  "use_interp_simple",
                  false,
                  "Simple Blending",
                  "Use simple interpolation of grid vertices");
}

/** \} */

/* -------------------------------------------------------------------- */
/** \name Hole Fill Operator
 * \{ */

static int edbm_fill_holes_exec(bContext *C, wmOperator *op)
{
  const int sides = RNA_int_get(op->ptr, "sides");

  ViewLayer *view_layer = CTX_data_view_layer(C);
  uint objects_len = 0;
  Object **objects = BKE_view_layer_array_from_objects_in_edit_mode_unique_data(
      view_layer, CTX_wm_view3d(C), &objects_len);

  for (uint ob_index = 0; ob_index < objects_len; ob_index++) {
    Object *obedit = objects[ob_index];
    BMEditMesh *em = BKE_editmesh_from_object(obedit);

    if (em->bm->totedgesel == 0) {
      continue;
    }

    if (!EDBM_op_call_and_selectf(
            em, op, "faces.out", true, "holes_fill edges=%he sides=%i", BM_ELEM_SELECT, sides)) {
      continue;
    }

    EDBM_update(obedit->data,
                &(const struct EDBMUpdate_Params){
                    .calc_looptri = true,
                    .calc_normals = false,
                    .is_destructive = true,
                });
  }
  MEM_freeN(objects);

  return OPERATOR_FINISHED;
}

void MESH_OT_fill_holes(wmOperatorType *ot)
{
  /* identifiers */
  ot->name = "Fill Holes";
  ot->idname = "MESH_OT_fill_holes";
  ot->description = "Fill in holes (boundary edge loops)";

  /* api callbacks */
  ot->exec = edbm_fill_holes_exec;
  ot->poll = ED_operator_editmesh;

  /* flags */
  ot->flag = OPTYPE_REGISTER | OPTYPE_UNDO;

  RNA_def_int(ot->srna,
              "sides",
              4,
              0,
              1000,
              "Sides",
              "Number of sides in hole required to fill (zero fills all holes)",
              0,
              100);
}

/** \} */

/* -------------------------------------------------------------------- */
/** \name Beauty Fill Operator
 * \{ */

static int edbm_beautify_fill_exec(bContext *C, wmOperator *op)
{
  ViewLayer *view_layer = CTX_data_view_layer(C);
  uint objects_len = 0;
  Object **objects = BKE_view_layer_array_from_objects_in_edit_mode_unique_data(
      view_layer, CTX_wm_view3d(C), &objects_len);

  const float angle_max = M_PI;
  const float angle_limit = RNA_float_get(op->ptr, "angle_limit");
  char hflag;

  for (uint ob_index = 0; ob_index < objects_len; ob_index++) {
    Object *obedit = objects[ob_index];
    BMEditMesh *em = BKE_editmesh_from_object(obedit);

    if (em->bm->totfacesel == 0) {
      continue;
    }

    if (angle_limit >= angle_max) {
      hflag = BM_ELEM_SELECT;
    }
    else {
      BMIter iter;
      BMEdge *e;

      BM_ITER_MESH (e, &iter, em->bm, BM_EDGES_OF_MESH) {
        BM_elem_flag_set(e,
                         BM_ELEM_TAG,
                         (BM_elem_flag_test(e, BM_ELEM_SELECT) &&
                          BM_edge_calc_face_angle_ex(e, angle_max) < angle_limit));
      }
      hflag = BM_ELEM_TAG;
    }

    if (!EDBM_op_call_and_selectf(em,
                                  op,
                                  "geom.out",
                                  true,
                                  "beautify_fill faces=%hf edges=%he",
                                  BM_ELEM_SELECT,
                                  hflag)) {
      continue;
    }

    EDBM_update(obedit->data,
                &(const struct EDBMUpdate_Params){
                    .calc_looptri = true,
                    .calc_normals = false,
                    .is_destructive = true,
                });
  }

  MEM_freeN(objects);

  return OPERATOR_FINISHED;
}

void MESH_OT_beautify_fill(wmOperatorType *ot)
{
  PropertyRNA *prop;

  /* identifiers */
  ot->name = "Beautify Faces";
  ot->idname = "MESH_OT_beautify_fill";
  ot->description = "Rearrange some faces to try to get less degenerated geometry";

  /* api callbacks */
  ot->exec = edbm_beautify_fill_exec;
  ot->poll = ED_operator_editmesh;

  /* flags */
  ot->flag = OPTYPE_REGISTER | OPTYPE_UNDO;

  /* props */
  prop = RNA_def_float_rotation(ot->srna,
                                "angle_limit",
                                0,
                                NULL,
                                0.0f,
                                DEG2RADF(180.0f),
                                "Max Angle",
                                "Angle limit",
                                0.0f,
                                DEG2RADF(180.0f));
  RNA_def_property_float_default(prop, DEG2RADF(180.0f));
}

/** \} */

/* -------------------------------------------------------------------- */
/** \name Poke Face Operator
 * \{ */

static int edbm_poke_face_exec(bContext *C, wmOperator *op)
{
  const float offset = RNA_float_get(op->ptr, "offset");
  const bool use_relative_offset = RNA_boolean_get(op->ptr, "use_relative_offset");
  const int center_mode = RNA_enum_get(op->ptr, "center_mode");

  ViewLayer *view_layer = CTX_data_view_layer(C);
  uint objects_len = 0;
  Object **objects = BKE_view_layer_array_from_objects_in_edit_mode_unique_data(
      view_layer, CTX_wm_view3d(C), &objects_len);
  for (uint ob_index = 0; ob_index < objects_len; ob_index++) {
    Object *obedit = objects[ob_index];
    BMEditMesh *em = BKE_editmesh_from_object(obedit);

    if (em->bm->totfacesel == 0) {
      continue;
    }

    BMOperator bmop;
    EDBM_op_init(em,
                 &bmop,
                 op,
                 "poke faces=%hf offset=%f use_relative_offset=%b center_mode=%i",
                 BM_ELEM_SELECT,
                 offset,
                 use_relative_offset,
                 center_mode);
    BMO_op_exec(em->bm, &bmop);

    EDBM_flag_disable_all(em, BM_ELEM_SELECT);

    BMO_slot_buffer_hflag_enable(
        em->bm, bmop.slots_out, "verts.out", BM_VERT, BM_ELEM_SELECT, true);
    BMO_slot_buffer_hflag_enable(
        em->bm, bmop.slots_out, "faces.out", BM_FACE, BM_ELEM_SELECT, true);

    if (!EDBM_op_finish(em, &bmop, op, true)) {
      continue;
    }

    EDBM_update(obedit->data,
                &(const struct EDBMUpdate_Params){
                    .calc_looptri = true,
                    .calc_normals = true,
                    .is_destructive = true,
                });
  }
  MEM_freeN(objects);

  return OPERATOR_FINISHED;
}

void MESH_OT_poke(wmOperatorType *ot)
{
  static const EnumPropertyItem poke_center_modes[] = {
      {BMOP_POKE_MEDIAN_WEIGHTED,
       "MEDIAN_WEIGHTED",
       0,
       "Weighted Median",
       "Weighted median face center"},
      {BMOP_POKE_MEDIAN, "MEDIAN", 0, "Median", "Median face center"},
      {BMOP_POKE_BOUNDS, "BOUNDS", 0, "Bounds", "Face bounds center"},
      {0, NULL, 0, NULL, NULL},
  };

  /* identifiers */
  ot->name = "Poke Faces";
  ot->idname = "MESH_OT_poke";
  ot->description = "Split a face into a fan";

  /* api callbacks */
  ot->exec = edbm_poke_face_exec;
  ot->poll = ED_operator_editmesh;

  /* flags */
  ot->flag = OPTYPE_REGISTER | OPTYPE_UNDO;

  RNA_def_float_distance(
      ot->srna, "offset", 0.0f, -1e3f, 1e3f, "Poke Offset", "Poke Offset", -1.0f, 1.0f);
  RNA_def_boolean(ot->srna,
                  "use_relative_offset",
                  false,
                  "Offset Relative",
                  "Scale the offset by surrounding geometry");
  RNA_def_enum(ot->srna,
               "center_mode",
               poke_center_modes,
               BMOP_POKE_MEDIAN_WEIGHTED,
               "Poke Center",
               "Poke face center calculation");
}

/** \} */

/* -------------------------------------------------------------------- */
/** \name Triangulate Face Operator
 * \{ */

static int edbm_quads_convert_to_tris_exec(bContext *C, wmOperator *op)
{
  const int quad_method = RNA_enum_get(op->ptr, "quad_method");
  const int ngon_method = RNA_enum_get(op->ptr, "ngon_method");
  ViewLayer *view_layer = CTX_data_view_layer(C);

  uint objects_len = 0;
  Object **objects = BKE_view_layer_array_from_objects_in_edit_mode_unique_data(
      view_layer, CTX_wm_view3d(C), &objects_len);
  for (uint ob_index = 0; ob_index < objects_len; ob_index++) {
    Object *obedit = objects[ob_index];
    BMEditMesh *em = BKE_editmesh_from_object(obedit);

    if (em->bm->totfacesel == 0) {
      continue;
    }

    BMOperator bmop;
    BMOIter oiter;
    BMFace *f;

    BM_custom_loop_normals_to_vector_layer(em->bm);

    EDBM_op_init(em,
                 &bmop,
                 op,
                 "triangulate faces=%hf quad_method=%i ngon_method=%i",
                 BM_ELEM_SELECT,
                 quad_method,
                 ngon_method);
    BMO_op_exec(em->bm, &bmop);

    /* select the output */
    BMO_slot_buffer_hflag_enable(
        em->bm, bmop.slots_out, "faces.out", BM_FACE, BM_ELEM_SELECT, true);

    /* remove the doubles */
    BMO_ITER (f, &oiter, bmop.slots_out, "face_map_double.out", BM_FACE) {
      BM_face_kill(em->bm, f);
    }

    EDBM_selectmode_flush(em);

    if (!EDBM_op_finish(em, &bmop, op, true)) {
      continue;
    }

    BM_custom_loop_normals_from_vector_layer(em->bm, false);

    EDBM_update(obedit->data,
                &(const struct EDBMUpdate_Params){
                    .calc_looptri = true,
                    .calc_normals = false,
                    .is_destructive = true,
                });
  }

  MEM_freeN(objects);

  return OPERATOR_FINISHED;
}

void MESH_OT_quads_convert_to_tris(wmOperatorType *ot)
{
  /* identifiers */
  ot->name = "Triangulate Faces";
  ot->idname = "MESH_OT_quads_convert_to_tris";
  ot->description = "Triangulate selected faces";

  /* api callbacks */
  ot->exec = edbm_quads_convert_to_tris_exec;
  ot->poll = ED_operator_editmesh;

  /* flags */
  ot->flag = OPTYPE_REGISTER | OPTYPE_UNDO;

  RNA_def_enum(ot->srna,
               "quad_method",
               rna_enum_modifier_triangulate_quad_method_items,
               MOD_TRIANGULATE_QUAD_BEAUTY,
               "Quad Method",
               "Method for splitting the quads into triangles");
  RNA_def_enum(ot->srna,
               "ngon_method",
               rna_enum_modifier_triangulate_ngon_method_items,
               MOD_TRIANGULATE_NGON_BEAUTY,
               "N-gon Method",
               "Method for splitting the n-gons into triangles");
}

/** \} */

/* -------------------------------------------------------------------- */
/** \name Convert to Quads Operator
 * \{ */

static int edbm_tris_convert_to_quads_exec(bContext *C, wmOperator *op)
{
  ViewLayer *view_layer = CTX_data_view_layer(C);

  uint objects_len = 0;
  Object **objects = BKE_view_layer_array_from_objects_in_edit_mode_unique_data(
      view_layer, CTX_wm_view3d(C), &objects_len);

  bool is_face_pair;

  {
    int totelem_sel[3];
    EDBM_mesh_stats_multi(objects, objects_len, NULL, totelem_sel);
    is_face_pair = (totelem_sel[2] == 2);
  }

  for (uint ob_index = 0; ob_index < objects_len; ob_index++) {
    Object *obedit = objects[ob_index];

    BMEditMesh *em = BKE_editmesh_from_object(obedit);
    bool do_seam, do_sharp, do_uvs, do_vcols, do_materials;
    float angle_face_threshold, angle_shape_threshold;
    PropertyRNA *prop;

    /* When joining exactly 2 faces, no limit.
     * this is useful for one off joins while editing. */
    prop = RNA_struct_find_property(op->ptr, "face_threshold");
    if (is_face_pair && (RNA_property_is_set(op->ptr, prop) == false)) {
      angle_face_threshold = DEG2RADF(180.0f);
    }
    else {
      angle_face_threshold = RNA_property_float_get(op->ptr, prop);
    }

    prop = RNA_struct_find_property(op->ptr, "shape_threshold");
    if (is_face_pair && (RNA_property_is_set(op->ptr, prop) == false)) {
      angle_shape_threshold = DEG2RADF(180.0f);
    }
    else {
      angle_shape_threshold = RNA_property_float_get(op->ptr, prop);
    }

    do_seam = RNA_boolean_get(op->ptr, "seam");
    do_sharp = RNA_boolean_get(op->ptr, "sharp");
    do_uvs = RNA_boolean_get(op->ptr, "uvs");
    do_vcols = RNA_boolean_get(op->ptr, "vcols");
    do_materials = RNA_boolean_get(op->ptr, "materials");

    BM_custom_loop_normals_to_vector_layer(em->bm);

    if (!EDBM_op_call_and_selectf(
            em,
            op,
            "faces.out",
            true,
            "join_triangles faces=%hf angle_face_threshold=%f angle_shape_threshold=%f "
            "cmp_seam=%b cmp_sharp=%b cmp_uvs=%b cmp_vcols=%b cmp_materials=%b",
            BM_ELEM_SELECT,
            angle_face_threshold,
            angle_shape_threshold,
            do_seam,
            do_sharp,
            do_uvs,
            do_vcols,
            do_materials)) {
      continue;
    }

    BM_custom_loop_normals_from_vector_layer(em->bm, false);

    EDBM_update(obedit->data,
                &(const struct EDBMUpdate_Params){
                    .calc_looptri = true,
                    .calc_normals = false,
                    .is_destructive = true,
                });
  }
  MEM_freeN(objects);

  return OPERATOR_FINISHED;
}

static void join_triangle_props(wmOperatorType *ot)
{
  PropertyRNA *prop;

  prop = RNA_def_float_rotation(ot->srna,
                                "face_threshold",
                                0,
                                NULL,
                                0.0f,
                                DEG2RADF(180.0f),
                                "Max Face Angle",
                                "Face angle limit",
                                0.0f,
                                DEG2RADF(180.0f));
  RNA_def_property_float_default(prop, DEG2RADF(40.0f));

  prop = RNA_def_float_rotation(ot->srna,
                                "shape_threshold",
                                0,
                                NULL,
                                0.0f,
                                DEG2RADF(180.0f),
                                "Max Shape Angle",
                                "Shape angle limit",
                                0.0f,
                                DEG2RADF(180.0f));
  RNA_def_property_float_default(prop, DEG2RADF(40.0f));

  RNA_def_boolean(ot->srna, "uvs", false, "Compare UVs", "");
  RNA_def_boolean(ot->srna, "vcols", false, "Compare VCols", "");
  RNA_def_boolean(ot->srna, "seam", false, "Compare Seam", "");
  RNA_def_boolean(ot->srna, "sharp", false, "Compare Sharp", "");
  RNA_def_boolean(ot->srna, "materials", false, "Compare Materials", "");
}

void MESH_OT_tris_convert_to_quads(wmOperatorType *ot)
{
  /* identifiers */
  ot->name = "Tris to Quads";
  ot->idname = "MESH_OT_tris_convert_to_quads";
  ot->description = "Join triangles into quads";

  /* api callbacks */
  ot->exec = edbm_tris_convert_to_quads_exec;
  ot->poll = ED_operator_editmesh;

  /* flags */
  ot->flag = OPTYPE_REGISTER | OPTYPE_UNDO;

  join_triangle_props(ot);
}

/** \} */

/* -------------------------------------------------------------------- */
/** \name Decimate Operator
 *
 * \note The function to decimate is intended for use as a modifier,
 * while its handy allow access as a tool - this does cause access to be a little awkward
 * (passing selection as weights for eg).
 *
 * \{ */

static int edbm_decimate_exec(bContext *C, wmOperator *op)
{
  const float ratio = RNA_float_get(op->ptr, "ratio");
  bool use_vertex_group = RNA_boolean_get(op->ptr, "use_vertex_group");
  const float vertex_group_factor = RNA_float_get(op->ptr, "vertex_group_factor");
  const bool invert_vertex_group = RNA_boolean_get(op->ptr, "invert_vertex_group");
  const bool use_symmetry = RNA_boolean_get(op->ptr, "use_symmetry");
  const float symmetry_eps = 0.00002f;
  const int symmetry_axis = use_symmetry ? RNA_enum_get(op->ptr, "symmetry_axis") : -1;

  /* nop */
  if (ratio == 1.0f) {
    return OPERATOR_FINISHED;
  }

  ViewLayer *view_layer = CTX_data_view_layer(C);
  uint objects_len = 0;
  Object **objects = BKE_view_layer_array_from_objects_in_edit_mode_unique_data(
      view_layer, CTX_wm_view3d(C), &objects_len);

  for (uint ob_index = 0; ob_index < objects_len; ob_index++) {
    Object *obedit = objects[ob_index];
    BMEditMesh *em = BKE_editmesh_from_object(obedit);
    BMesh *bm = em->bm;
    if (bm->totedgesel == 0) {
      continue;
    }

    float *vweights = MEM_mallocN(sizeof(*vweights) * bm->totvert, __func__);
    {
      const int cd_dvert_offset = CustomData_get_offset(&bm->vdata, CD_MDEFORMVERT);
      const int defbase_act = obedit->actdef - 1;

      if (use_vertex_group && (cd_dvert_offset == -1)) {
        BKE_report(op->reports, RPT_WARNING, "No active vertex group");
        use_vertex_group = false;
      }

      BMIter iter;
      BMVert *v;
      int i;
      BM_ITER_MESH_INDEX (v, &iter, bm, BM_VERTS_OF_MESH, i) {
        float weight = 0.0f;
        if (BM_elem_flag_test(v, BM_ELEM_SELECT)) {
          if (use_vertex_group) {
            const MDeformVert *dv = BM_ELEM_CD_GET_VOID_P(v, cd_dvert_offset);
            weight = BKE_defvert_find_weight(dv, defbase_act);
            if (invert_vertex_group) {
              weight = 1.0f - weight;
            }
          }
          else {
            weight = 1.0f;
          }
        }

        vweights[i] = weight;
        BM_elem_index_set(v, i); /* set_inline */
      }
      bm->elem_index_dirty &= ~BM_VERT;
    }

    float ratio_adjust;

    if ((bm->totface == bm->totfacesel) || (ratio == 0.0f)) {
      ratio_adjust = ratio;
    }
    else {
      /**
       * Calculate a new ratio based on faces that could be removed during decimation.
       * needed so 0..1 has a meaningful range when operating on the selection.
       *
       * This doesn't have to be totally accurate,
       * but needs to be greater than the number of selected faces
       */

      int totface_basis = 0;
      int totface_adjacent = 0;
      BMIter iter;
      BMFace *f;
      BM_ITER_MESH (f, &iter, bm, BM_FACES_OF_MESH) {
        /* count faces during decimation, ngons are triangulated */
        const int f_len = f->len > 4 ? (f->len - 2) : 1;
        totface_basis += f_len;

        BMLoop *l_iter, *l_first;
        l_iter = l_first = BM_FACE_FIRST_LOOP(f);
        do {
          if (vweights[BM_elem_index_get(l_iter->v)] != 0.0f) {
            totface_adjacent += f_len;
            break;
          }
        } while ((l_iter = l_iter->next) != l_first);
      }

      ratio_adjust = ratio;
      ratio_adjust = 1.0f - ratio_adjust;
      ratio_adjust *= (float)totface_adjacent / (float)totface_basis;
      ratio_adjust = 1.0f - ratio_adjust;
    }

    BM_mesh_decimate_collapse(
        em->bm, ratio_adjust, vweights, vertex_group_factor, false, symmetry_axis, symmetry_eps);

    MEM_freeN(vweights);

    {
      short selectmode = em->selectmode;
      if ((selectmode & (SCE_SELECT_VERTEX | SCE_SELECT_EDGE)) == 0) {
        /* ensure we flush edges -> faces */
        selectmode |= SCE_SELECT_EDGE;
      }
      EDBM_selectmode_flush_ex(em, selectmode);
    }
    EDBM_update(obedit->data,
                &(const struct EDBMUpdate_Params){
                    .calc_looptri = true,
                    .calc_normals = false,
                    .is_destructive = true,
                });
  }
  MEM_freeN(objects);

  return OPERATOR_FINISHED;
}

static bool edbm_decimate_check(bContext *UNUSED(C), wmOperator *UNUSED(op))
{
  return true;
}

static void edbm_decimate_ui(bContext *UNUSED(C), wmOperator *op)
{
  uiLayout *layout = op->layout, *row, *col, *sub;

  uiLayoutSetPropSep(layout, true);

  uiItemR(layout, op->ptr, "ratio", 0, NULL, ICON_NONE);

  uiItemR(layout, op->ptr, "use_vertex_group", 0, NULL, ICON_NONE);
  col = uiLayoutColumn(layout, false);
  uiLayoutSetActive(col, RNA_boolean_get(op->ptr, "use_vertex_group"));
  uiItemR(col, op->ptr, "vertex_group_factor", 0, NULL, ICON_NONE);
  uiItemR(col, op->ptr, "invert_vertex_group", 0, NULL, ICON_NONE);

  row = uiLayoutRowWithHeading(layout, true, IFACE_("Symmetry"));
  uiItemR(row, op->ptr, "use_symmetry", 0, "", ICON_NONE);
  sub = uiLayoutRow(row, true);
  uiLayoutSetActive(sub, RNA_boolean_get(op->ptr, "use_symmetry"));
  uiItemR(sub, op->ptr, "symmetry_axis", UI_ITEM_R_EXPAND, NULL, ICON_NONE);
}

void MESH_OT_decimate(wmOperatorType *ot)
{
  /* identifiers */
  ot->name = "Decimate Geometry";
  ot->idname = "MESH_OT_decimate";
  ot->description = "Simplify geometry by collapsing edges";

  /* api callbacks */
  ot->exec = edbm_decimate_exec;
  ot->check = edbm_decimate_check;
  ot->ui = edbm_decimate_ui;
  ot->poll = ED_operator_editmesh;

  /* flags */
  ot->flag = OPTYPE_REGISTER | OPTYPE_UNDO;

  /* Note, keep in sync with 'rna_def_modifier_decimate' */
  RNA_def_float(ot->srna, "ratio", 1.0f, 0.0f, 1.0f, "Ratio", "", 0.0f, 1.0f);

  RNA_def_boolean(ot->srna,
                  "use_vertex_group",
                  false,
                  "Vertex Group",
                  "Use active vertex group as an influence");
  RNA_def_float(ot->srna,
                "vertex_group_factor",
                1.0f,
                0.0f,
                1000.0f,
                "Weight",
                "Vertex group strength",
                0.0f,
                10.0f);
  RNA_def_boolean(
      ot->srna, "invert_vertex_group", false, "Invert", "Invert vertex group influence");

  RNA_def_boolean(ot->srna, "use_symmetry", false, "Symmetry", "Maintain symmetry on an axis");

  RNA_def_enum(ot->srna, "symmetry_axis", rna_enum_axis_xyz_items, 1, "Axis", "Axis of symmetry");
}

/** \} */

/* -------------------------------------------------------------------- */
/** \name Dissolve Vertices Operator
 * \{ */

static void edbm_dissolve_prop__use_verts(wmOperatorType *ot, bool value, int flag)
{
  PropertyRNA *prop;

  prop = RNA_def_boolean(
      ot->srna, "use_verts", value, "Dissolve Vertices", "Dissolve remaining vertices");

  if (flag) {
    RNA_def_property_flag(prop, flag);
  }
}
static void edbm_dissolve_prop__use_face_split(wmOperatorType *ot)
{
  RNA_def_boolean(ot->srna,
                  "use_face_split",
                  false,
                  "Face Split",
                  "Split off face corners to maintain surrounding geometry");
}
static void edbm_dissolve_prop__use_boundary_tear(wmOperatorType *ot)
{
  RNA_def_boolean(ot->srna,
                  "use_boundary_tear",
                  false,
                  "Tear Boundary",
                  "Split off face corners instead of merging faces");
}

static int edbm_dissolve_verts_exec(bContext *C, wmOperator *op)
{
  const bool use_face_split = RNA_boolean_get(op->ptr, "use_face_split");
  const bool use_boundary_tear = RNA_boolean_get(op->ptr, "use_boundary_tear");

  ViewLayer *view_layer = CTX_data_view_layer(C);
  uint objects_len = 0;
  Object **objects = BKE_view_layer_array_from_objects_in_edit_mode_unique_data(
      view_layer, CTX_wm_view3d(C), &objects_len);

  for (uint ob_index = 0; ob_index < objects_len; ob_index++) {
    Object *obedit = objects[ob_index];
    BMEditMesh *em = BKE_editmesh_from_object(obedit);

    if (em->bm->totvertsel == 0) {
      continue;
    }

    BM_custom_loop_normals_to_vector_layer(em->bm);

    if (!EDBM_op_callf(em,
                       op,
                       "dissolve_verts verts=%hv use_face_split=%b use_boundary_tear=%b",
                       BM_ELEM_SELECT,
                       use_face_split,
                       use_boundary_tear)) {
      continue;
    }

    BM_custom_loop_normals_from_vector_layer(em->bm, false);

    EDBM_update(obedit->data,
                &(const struct EDBMUpdate_Params){
                    .calc_looptri = true,
                    .calc_normals = false,
                    .is_destructive = true,
                });
  }

  MEM_freeN(objects);
  return OPERATOR_FINISHED;
}

void MESH_OT_dissolve_verts(wmOperatorType *ot)
{
  /* identifiers */
  ot->name = "Dissolve Vertices";
  ot->description = "Dissolve vertices, merge edges and faces";
  ot->idname = "MESH_OT_dissolve_verts";

  /* api callbacks */
  ot->exec = edbm_dissolve_verts_exec;
  ot->poll = ED_operator_editmesh;

  /* flags */
  ot->flag = OPTYPE_REGISTER | OPTYPE_UNDO;

  edbm_dissolve_prop__use_face_split(ot);
  edbm_dissolve_prop__use_boundary_tear(ot);
}

/** \} */

/* -------------------------------------------------------------------- */
/** \name Dissolve Edges Operator
 * \{ */

static int edbm_dissolve_edges_exec(bContext *C, wmOperator *op)
{
  const bool use_verts = RNA_boolean_get(op->ptr, "use_verts");
  const bool use_face_split = RNA_boolean_get(op->ptr, "use_face_split");

  ViewLayer *view_layer = CTX_data_view_layer(C);
  uint objects_len = 0;
  Object **objects = BKE_view_layer_array_from_objects_in_edit_mode_unique_data(
      view_layer, CTX_wm_view3d(C), &objects_len);
  for (uint ob_index = 0; ob_index < objects_len; ob_index++) {
    Object *obedit = objects[ob_index];
    BMEditMesh *em = BKE_editmesh_from_object(obedit);

    if (em->bm->totedgesel == 0) {
      continue;
    }

    BM_custom_loop_normals_to_vector_layer(em->bm);

    if (!EDBM_op_callf(em,
                       op,
                       "dissolve_edges edges=%he use_verts=%b use_face_split=%b",
                       BM_ELEM_SELECT,
                       use_verts,
                       use_face_split)) {
      continue;
    }

    BM_custom_loop_normals_from_vector_layer(em->bm, false);

    EDBM_update(obedit->data,
                &(const struct EDBMUpdate_Params){
                    .calc_looptri = true,
                    .calc_normals = false,
                    .is_destructive = true,
                });
  }

  MEM_freeN(objects);

  return OPERATOR_FINISHED;
}

void MESH_OT_dissolve_edges(wmOperatorType *ot)
{
  /* identifiers */
  ot->name = "Dissolve Edges";
  ot->description = "Dissolve edges, merging faces";
  ot->idname = "MESH_OT_dissolve_edges";

  /* api callbacks */
  ot->exec = edbm_dissolve_edges_exec;
  ot->poll = ED_operator_editmesh;

  /* flags */
  ot->flag = OPTYPE_REGISTER | OPTYPE_UNDO;

  edbm_dissolve_prop__use_verts(ot, true, 0);
  edbm_dissolve_prop__use_face_split(ot);
}

/** \} */

/* -------------------------------------------------------------------- */
/** \name Dissolve Faces Operator
 * \{ */

static int edbm_dissolve_faces_exec(bContext *C, wmOperator *op)
{
  const bool use_verts = RNA_boolean_get(op->ptr, "use_verts");
  ViewLayer *view_layer = CTX_data_view_layer(C);
  uint objects_len = 0;
  Object **objects = BKE_view_layer_array_from_objects_in_edit_mode_unique_data(
      view_layer, CTX_wm_view3d(C), &objects_len);
  for (uint ob_index = 0; ob_index < objects_len; ob_index++) {
    Object *obedit = objects[ob_index];
    BMEditMesh *em = BKE_editmesh_from_object(obedit);

    if (em->bm->totfacesel == 0) {
      continue;
    }

    BM_custom_loop_normals_to_vector_layer(em->bm);

    if (!EDBM_op_call_and_selectf(em,
                                  op,
                                  "region.out",
                                  true,
                                  "dissolve_faces faces=%hf use_verts=%b",
                                  BM_ELEM_SELECT,
                                  use_verts)) {
      continue;
    }

    BM_custom_loop_normals_from_vector_layer(em->bm, false);

    EDBM_update(obedit->data,
                &(const struct EDBMUpdate_Params){
                    .calc_looptri = true,
                    .calc_normals = false,
                    .is_destructive = true,
                });
  }
  MEM_freeN(objects);

  return OPERATOR_FINISHED;
}

void MESH_OT_dissolve_faces(wmOperatorType *ot)
{
  /* identifiers */
  ot->name = "Dissolve Faces";
  ot->description = "Dissolve faces";
  ot->idname = "MESH_OT_dissolve_faces";

  /* api callbacks */
  ot->exec = edbm_dissolve_faces_exec;
  ot->poll = ED_operator_editmesh;

  /* flags */
  ot->flag = OPTYPE_REGISTER | OPTYPE_UNDO;

  edbm_dissolve_prop__use_verts(ot, false, 0);
}

/** \} */

/* -------------------------------------------------------------------- */
/** \name Dissolve (Context Sensitive) Operator
 * \{ */

static int edbm_dissolve_mode_exec(bContext *C, wmOperator *op)
{
  Object *obedit = CTX_data_edit_object(C);
  BMEditMesh *em = BKE_editmesh_from_object(obedit);
  PropertyRNA *prop;

  prop = RNA_struct_find_property(op->ptr, "use_verts");
  if (!RNA_property_is_set(op->ptr, prop)) {
    /* always enable in edge-mode */
    if ((em->selectmode & SCE_SELECT_FACE) == 0) {
      RNA_property_boolean_set(op->ptr, prop, true);
    }
  }

  if (em->selectmode & SCE_SELECT_VERTEX) {
    return edbm_dissolve_verts_exec(C, op);
  }
  if (em->selectmode & SCE_SELECT_EDGE) {
    return edbm_dissolve_edges_exec(C, op);
  }
  return edbm_dissolve_faces_exec(C, op);
}

void MESH_OT_dissolve_mode(wmOperatorType *ot)
{
  /* identifiers */
  ot->name = "Dissolve Selection";
  ot->description = "Dissolve geometry based on the selection mode";
  ot->idname = "MESH_OT_dissolve_mode";

  /* api callbacks */
  ot->exec = edbm_dissolve_mode_exec;
  ot->poll = ED_operator_editmesh;

  /* flags */
  ot->flag = OPTYPE_REGISTER | OPTYPE_UNDO;

  edbm_dissolve_prop__use_verts(ot, false, PROP_SKIP_SAVE);
  edbm_dissolve_prop__use_face_split(ot);
  edbm_dissolve_prop__use_boundary_tear(ot);
}

/** \} */

/* -------------------------------------------------------------------- */
/** \name Limited Dissolve Operator
 * \{ */

static int edbm_dissolve_limited_exec(bContext *C, wmOperator *op)
{
  const float angle_limit = RNA_float_get(op->ptr, "angle_limit");
  const bool use_dissolve_boundaries = RNA_boolean_get(op->ptr, "use_dissolve_boundaries");
  const int delimit = RNA_enum_get(op->ptr, "delimit");
  char dissolve_flag;

  ViewLayer *view_layer = CTX_data_view_layer(C);
  uint objects_len = 0;
  Object **objects = BKE_view_layer_array_from_objects_in_edit_mode_unique_data(
      view_layer, CTX_wm_view3d(C), &objects_len);
  for (uint ob_index = 0; ob_index < objects_len; ob_index++) {
    Object *obedit = objects[ob_index];
    BMEditMesh *em = BKE_editmesh_from_object(obedit);
    BMesh *bm = em->bm;

    if ((bm->totvertsel == 0) && (bm->totedgesel == 0) && (bm->totfacesel == 0)) {
      continue;
    }

    BM_custom_loop_normals_to_vector_layer(em->bm);

    if (em->selectmode == SCE_SELECT_FACE) {
      /* flush selection to tags and untag edges/verts with partially selected faces */
      BMIter iter;
      BMIter liter;

      BMElem *ele;
      BMFace *f;
      BMLoop *l;

      BM_ITER_MESH (ele, &iter, bm, BM_VERTS_OF_MESH) {
        BM_elem_flag_set(ele, BM_ELEM_TAG, BM_elem_flag_test(ele, BM_ELEM_SELECT));
      }
      BM_ITER_MESH (ele, &iter, bm, BM_EDGES_OF_MESH) {
        BM_elem_flag_set(ele, BM_ELEM_TAG, BM_elem_flag_test(ele, BM_ELEM_SELECT));
      }

      BM_ITER_MESH (f, &iter, bm, BM_FACES_OF_MESH) {
        if (!BM_elem_flag_test(f, BM_ELEM_SELECT)) {
          BM_ITER_ELEM (l, &liter, f, BM_LOOPS_OF_FACE) {
            BM_elem_flag_disable(l->v, BM_ELEM_TAG);
            BM_elem_flag_disable(l->e, BM_ELEM_TAG);
          }
        }
      }

      dissolve_flag = BM_ELEM_TAG;
    }
    else {
      dissolve_flag = BM_ELEM_SELECT;
    }

    EDBM_op_call_and_selectf(
        em,
        op,
        "region.out",
        true,
        "dissolve_limit edges=%he verts=%hv angle_limit=%f use_dissolve_boundaries=%b delimit=%i",
        dissolve_flag,
        dissolve_flag,
        angle_limit,
        use_dissolve_boundaries,
        delimit);

    BM_custom_loop_normals_from_vector_layer(em->bm, false);

    EDBM_update(obedit->data,
                &(const struct EDBMUpdate_Params){
                    .calc_looptri = true,
                    .calc_normals = false,
                    .is_destructive = true,
                });
  }
  MEM_freeN(objects);

  return OPERATOR_FINISHED;
}

void MESH_OT_dissolve_limited(wmOperatorType *ot)
{
  PropertyRNA *prop;

  /* identifiers */
  ot->name = "Limited Dissolve";
  ot->idname = "MESH_OT_dissolve_limited";
  ot->description =
      "Dissolve selected edges and vertices, limited by the angle of surrounding geometry";

  /* api callbacks */
  ot->exec = edbm_dissolve_limited_exec;
  ot->poll = ED_operator_editmesh;

  /* flags */
  ot->flag = OPTYPE_REGISTER | OPTYPE_UNDO;

  prop = RNA_def_float_rotation(ot->srna,
                                "angle_limit",
                                0,
                                NULL,
                                0.0f,
                                DEG2RADF(180.0f),
                                "Max Angle",
                                "Angle limit",
                                0.0f,
                                DEG2RADF(180.0f));
  RNA_def_property_float_default(prop, DEG2RADF(5.0f));
  RNA_def_boolean(ot->srna,
                  "use_dissolve_boundaries",
                  false,
                  "All Boundaries",
                  "Dissolve all vertices in between face boundaries");
  RNA_def_enum_flag(ot->srna,
                    "delimit",
                    rna_enum_mesh_delimit_mode_items,
                    BMO_DELIM_NORMAL,
                    "Delimit",
                    "Delimit dissolve operation");
}

/** \} */

/* -------------------------------------------------------------------- */
/** \name Degenerate Dissolve Operator
 * \{ */

static int edbm_dissolve_degenerate_exec(bContext *C, wmOperator *op)
{
  ViewLayer *view_layer = CTX_data_view_layer(C);
  int totelem_old[3] = {0, 0, 0};
  int totelem_new[3] = {0, 0, 0};

  uint objects_len = 0;
  Object **objects = BKE_view_layer_array_from_objects_in_edit_mode_unique_data(
      view_layer, CTX_wm_view3d(C), &objects_len);

  for (uint ob_index = 0; ob_index < objects_len; ob_index++) {
    Object *obedit = objects[ob_index];
    BMEditMesh *em = BKE_editmesh_from_object(obedit);
    BMesh *bm = em->bm;
    totelem_old[0] += bm->totvert;
    totelem_old[1] += bm->totedge;
    totelem_old[2] += bm->totface;
  } /* objects */

  const float thresh = RNA_float_get(op->ptr, "threshold");

  for (uint ob_index = 0; ob_index < objects_len; ob_index++) {
    Object *obedit = objects[ob_index];
    BMEditMesh *em = BKE_editmesh_from_object(obedit);
    BMesh *bm = em->bm;

    if (!EDBM_op_callf(em, op, "dissolve_degenerate edges=%he dist=%f", BM_ELEM_SELECT, thresh)) {
      return OPERATOR_CANCELLED;
    }

    /* tricky to maintain correct selection here, so just flush up from verts */
    EDBM_select_flush(em);

    EDBM_update(obedit->data,
                &(const struct EDBMUpdate_Params){
                    .calc_looptri = true,
                    .calc_normals = false,
                    .is_destructive = true,
                });

    totelem_new[0] += bm->totvert;
    totelem_new[1] += bm->totedge;
    totelem_new[2] += bm->totface;
  }
  MEM_freeN(objects);

  edbm_report_delete_info(op->reports, totelem_old, totelem_new);

  return OPERATOR_FINISHED;
}

void MESH_OT_dissolve_degenerate(wmOperatorType *ot)
{
  /* identifiers */
  ot->name = "Degenerate Dissolve";
  ot->idname = "MESH_OT_dissolve_degenerate";
  ot->description = "Dissolve zero area faces and zero length edges";

  /* api callbacks */
  ot->exec = edbm_dissolve_degenerate_exec;
  ot->poll = ED_operator_editmesh;

  /* flags */
  ot->flag = OPTYPE_REGISTER | OPTYPE_UNDO;

  RNA_def_float_distance(ot->srna,
                         "threshold",
                         1e-4f,
                         1e-6f,
                         50.0f,
                         "Merge Distance",
                         "Maximum distance between elements to merge",
                         1e-5f,
                         10.0f);
}

/** \} */

/* -------------------------------------------------------------------- */
/** \name Delete Edge-Loop Operator
 * \{ */

/* internally uses dissolve */
static int edbm_delete_edgeloop_exec(bContext *C, wmOperator *op)
{
  const bool use_face_split = RNA_boolean_get(op->ptr, "use_face_split");
  ViewLayer *view_layer = CTX_data_view_layer(C);

  uint objects_len = 0;
  Object **objects = BKE_view_layer_array_from_objects_in_edit_mode_unique_data(
      view_layer, CTX_wm_view3d(C), &objects_len);
  for (uint ob_index = 0; ob_index < objects_len; ob_index++) {
    Object *obedit = objects[ob_index];
    BMEditMesh *em = BKE_editmesh_from_object(obedit);

    if (em->bm->totedgesel == 0) {
      continue;
    }

    /* deal with selection */
    {
      BMEdge *e;
      BMIter iter;

      BM_mesh_elem_hflag_disable_all(em->bm, BM_FACE, BM_ELEM_TAG, false);

      BM_ITER_MESH (e, &iter, em->bm, BM_EDGES_OF_MESH) {
        if (BM_elem_flag_test(e, BM_ELEM_SELECT) && e->l) {
          BMLoop *l_iter = e->l;
          do {
            BM_elem_flag_enable(l_iter->f, BM_ELEM_TAG);
          } while ((l_iter = l_iter->radial_next) != e->l);
        }
      }
    }

    if (!EDBM_op_callf(em,
                       op,
                       "dissolve_edges edges=%he use_verts=%b use_face_split=%b",
                       BM_ELEM_SELECT,
                       true,
                       use_face_split)) {
      continue;
    }

    BM_mesh_elem_hflag_enable_test(em->bm, BM_FACE, BM_ELEM_SELECT, true, false, BM_ELEM_TAG);

    EDBM_selectmode_flush_ex(em, SCE_SELECT_VERTEX);

    EDBM_update(obedit->data,
                &(const struct EDBMUpdate_Params){
                    .calc_looptri = true,
                    .calc_normals = false,
                    .is_destructive = true,
                });
  }

  MEM_freeN(objects);
  return OPERATOR_FINISHED;
}

void MESH_OT_delete_edgeloop(wmOperatorType *ot)
{
  /* identifiers */
  ot->name = "Delete Edge Loop";
  ot->description = "Delete an edge loop by merging the faces on each side";
  ot->idname = "MESH_OT_delete_edgeloop";

  /* api callbacks */
  ot->exec = edbm_delete_edgeloop_exec;
  ot->poll = ED_operator_editmesh;

  /* flags */
  ot->flag = OPTYPE_REGISTER | OPTYPE_UNDO;

  RNA_def_boolean(ot->srna,
                  "use_face_split",
                  true,
                  "Face Split",
                  "Split off face corners to maintain surrounding geometry");
}

/** \} */

/* -------------------------------------------------------------------- */
/** \name Split Geometry Operator
 * \{ */

static int edbm_split_exec(bContext *C, wmOperator *op)
{
  ViewLayer *view_layer = CTX_data_view_layer(C);
  uint objects_len = 0;
  Object **objects = BKE_view_layer_array_from_objects_in_edit_mode_unique_data(
      view_layer, CTX_wm_view3d(C), &objects_len);
  for (uint ob_index = 0; ob_index < objects_len; ob_index++) {
    Object *obedit = objects[ob_index];
    BMEditMesh *em = BKE_editmesh_from_object(obedit);
    if ((em->bm->totvertsel == 0) && (em->bm->totedgesel == 0) && (em->bm->totfacesel == 0)) {
      continue;
    }
    BM_custom_loop_normals_to_vector_layer(em->bm);

    BMOperator bmop;
    EDBM_op_init(em, &bmop, op, "split geom=%hvef use_only_faces=%b", BM_ELEM_SELECT, false);
    BMO_op_exec(em->bm, &bmop);
    BM_mesh_elem_hflag_disable_all(em->bm, BM_VERT | BM_EDGE | BM_FACE, BM_ELEM_SELECT, false);
    BMO_slot_buffer_hflag_enable(
        em->bm, bmop.slots_out, "geom.out", BM_ALL_NOLOOP, BM_ELEM_SELECT, true);

    BM_custom_loop_normals_from_vector_layer(em->bm, false);

    if (!EDBM_op_finish(em, &bmop, op, true)) {
      continue;
    }

    /* Geometry has changed, need to recalculate normals and tessellation. */
    EDBM_update(obedit->data,
                &(const struct EDBMUpdate_Params){
                    .calc_looptri = true,
                    .calc_normals = true,
                    .is_destructive = true,
                });
  }
  MEM_freeN(objects);

  return OPERATOR_FINISHED;
}

void MESH_OT_split(wmOperatorType *ot)
{
  /* identifiers */
  ot->name = "Split";
  ot->idname = "MESH_OT_split";
  ot->description = "Split off selected geometry from connected unselected geometry";

  /* api callbacks */
  ot->exec = edbm_split_exec;
  ot->poll = ED_operator_editmesh;

  /* flags */
  ot->flag = OPTYPE_REGISTER | OPTYPE_UNDO;
}

/** \} */

/* -------------------------------------------------------------------- */
/** \name Sort Geometry Elements Operator
 *
 * Unified for vertices/edges/faces.
 *
 * \{ */

enum {
  /** Use view Z (deep) axis. */
  SRT_VIEW_ZAXIS = 1,
  /** Use view X (left to right) axis. */
  SRT_VIEW_XAXIS,
  /** Use distance from element to 3D cursor. */
  SRT_CURSOR_DISTANCE,
  /** Face only: use mat number. */
  SRT_MATERIAL,
  /** Move selected elements in first, without modifying
   * relative order of selected and unselected elements. */
  SRT_SELECTED,
  /** Randomize selected elements. */
  SRT_RANDOMIZE,
  /** Reverse current order of selected elements. */
  SRT_REVERSE,
};

typedef struct BMElemSort {
  /** Sort factor */
  float srt;
  /** Original index of this element _in its mempool_ */
  int org_idx;
} BMElemSort;

static int bmelemsort_comp(const void *v1, const void *v2)
{
  const BMElemSort *x1 = v1, *x2 = v2;

  return (x1->srt > x2->srt) - (x1->srt < x2->srt);
}

/* Reorders vertices/edges/faces using a given methods. Loops are not supported. */
static void sort_bmelem_flag(bContext *C,
                             Scene *scene,
                             Object *ob,
                             RegionView3D *rv3d,
                             const int types,
                             const int flag,
                             const int action,
                             const int reverse,
                             const uint seed)
{
  BMEditMesh *em = BKE_editmesh_from_object(ob);

  BMVert *ve;
  BMEdge *ed;
  BMFace *fa;
  BMIter iter;

  /* In all five elements below, 0 = vertices, 1 = edges, 2 = faces. */
  /* Just to mark protected elements. */
  char *pblock[3] = {NULL, NULL, NULL}, *pb;
  BMElemSort *sblock[3] = {NULL, NULL, NULL}, *sb;
  uint *map[3] = {NULL, NULL, NULL}, *mp;
  int totelem[3] = {0, 0, 0};
  int affected[3] = {0, 0, 0};
  int i, j;

  if (!(types && flag && action)) {
    return;
  }

  if (types & BM_VERT) {
    totelem[0] = em->bm->totvert;
  }
  if (types & BM_EDGE) {
    totelem[1] = em->bm->totedge;
  }
  if (types & BM_FACE) {
    totelem[2] = em->bm->totface;
  }

  if (ELEM(action, SRT_VIEW_ZAXIS, SRT_VIEW_XAXIS)) {
    float mat[4][4];
    float fact = reverse ? -1.0 : 1.0;
    int coidx = (action == SRT_VIEW_ZAXIS) ? 2 : 0;

    /* Apply the view matrix to the object matrix. */
    mul_m4_m4m4(mat, rv3d->viewmat, ob->obmat);

    if (totelem[0]) {
      pb = pblock[0] = MEM_callocN(sizeof(char) * totelem[0], "sort_bmelem vert pblock");
      sb = sblock[0] = MEM_callocN(sizeof(BMElemSort) * totelem[0], "sort_bmelem vert sblock");

      BM_ITER_MESH_INDEX (ve, &iter, em->bm, BM_VERTS_OF_MESH, i) {
        if (BM_elem_flag_test(ve, flag)) {
          float co[3];
          mul_v3_m4v3(co, mat, ve->co);

          pb[i] = false;
          sb[affected[0]].org_idx = i;
          sb[affected[0]++].srt = co[coidx] * fact;
        }
        else {
          pb[i] = true;
        }
      }
    }

    if (totelem[1]) {
      pb = pblock[1] = MEM_callocN(sizeof(char) * totelem[1], "sort_bmelem edge pblock");
      sb = sblock[1] = MEM_callocN(sizeof(BMElemSort) * totelem[1], "sort_bmelem edge sblock");

      BM_ITER_MESH_INDEX (ed, &iter, em->bm, BM_EDGES_OF_MESH, i) {
        if (BM_elem_flag_test(ed, flag)) {
          float co[3];
          mid_v3_v3v3(co, ed->v1->co, ed->v2->co);
          mul_m4_v3(mat, co);

          pb[i] = false;
          sb[affected[1]].org_idx = i;
          sb[affected[1]++].srt = co[coidx] * fact;
        }
        else {
          pb[i] = true;
        }
      }
    }

    if (totelem[2]) {
      pb = pblock[2] = MEM_callocN(sizeof(char) * totelem[2], "sort_bmelem face pblock");
      sb = sblock[2] = MEM_callocN(sizeof(BMElemSort) * totelem[2], "sort_bmelem face sblock");

      BM_ITER_MESH_INDEX (fa, &iter, em->bm, BM_FACES_OF_MESH, i) {
        if (BM_elem_flag_test(fa, flag)) {
          float co[3];
          BM_face_calc_center_median(fa, co);
          mul_m4_v3(mat, co);

          pb[i] = false;
          sb[affected[2]].org_idx = i;
          sb[affected[2]++].srt = co[coidx] * fact;
        }
        else {
          pb[i] = true;
        }
      }
    }
  }

  else if (action == SRT_CURSOR_DISTANCE) {
    float cur[3];
    float mat[4][4];
    float fact = reverse ? -1.0 : 1.0;

    copy_v3_v3(cur, scene->cursor.location);

    invert_m4_m4(mat, ob->obmat);
    mul_m4_v3(mat, cur);

    if (totelem[0]) {
      pb = pblock[0] = MEM_callocN(sizeof(char) * totelem[0], "sort_bmelem vert pblock");
      sb = sblock[0] = MEM_callocN(sizeof(BMElemSort) * totelem[0], "sort_bmelem vert sblock");

      BM_ITER_MESH_INDEX (ve, &iter, em->bm, BM_VERTS_OF_MESH, i) {
        if (BM_elem_flag_test(ve, flag)) {
          pb[i] = false;
          sb[affected[0]].org_idx = i;
          sb[affected[0]++].srt = len_squared_v3v3(cur, ve->co) * fact;
        }
        else {
          pb[i] = true;
        }
      }
    }

    if (totelem[1]) {
      pb = pblock[1] = MEM_callocN(sizeof(char) * totelem[1], "sort_bmelem edge pblock");
      sb = sblock[1] = MEM_callocN(sizeof(BMElemSort) * totelem[1], "sort_bmelem edge sblock");

      BM_ITER_MESH_INDEX (ed, &iter, em->bm, BM_EDGES_OF_MESH, i) {
        if (BM_elem_flag_test(ed, flag)) {
          float co[3];
          mid_v3_v3v3(co, ed->v1->co, ed->v2->co);

          pb[i] = false;
          sb[affected[1]].org_idx = i;
          sb[affected[1]++].srt = len_squared_v3v3(cur, co) * fact;
        }
        else {
          pb[i] = true;
        }
      }
    }

    if (totelem[2]) {
      pb = pblock[2] = MEM_callocN(sizeof(char) * totelem[2], "sort_bmelem face pblock");
      sb = sblock[2] = MEM_callocN(sizeof(BMElemSort) * totelem[2], "sort_bmelem face sblock");

      BM_ITER_MESH_INDEX (fa, &iter, em->bm, BM_FACES_OF_MESH, i) {
        if (BM_elem_flag_test(fa, flag)) {
          float co[3];
          BM_face_calc_center_median(fa, co);

          pb[i] = false;
          sb[affected[2]].org_idx = i;
          sb[affected[2]++].srt = len_squared_v3v3(cur, co) * fact;
        }
        else {
          pb[i] = true;
        }
      }
    }
  }

  /* Faces only! */
  else if (action == SRT_MATERIAL && totelem[2]) {
    pb = pblock[2] = MEM_callocN(sizeof(char) * totelem[2], "sort_bmelem face pblock");
    sb = sblock[2] = MEM_callocN(sizeof(BMElemSort) * totelem[2], "sort_bmelem face sblock");

    BM_ITER_MESH_INDEX (fa, &iter, em->bm, BM_FACES_OF_MESH, i) {
      if (BM_elem_flag_test(fa, flag)) {
        /* Reverse materials' order, not order of faces inside each mat! */
        /* Note: cannot use totcol, as mat_nr may sometimes be greater... */
        float srt = reverse ? (float)(MAXMAT - fa->mat_nr) : (float)fa->mat_nr;
        pb[i] = false;
        sb[affected[2]].org_idx = i;
        /* Multiplying with totface and adding i ensures us
         * we keep current order for all faces of same mat. */
        sb[affected[2]++].srt = srt * ((float)totelem[2]) + ((float)i);
        // printf("e: %d; srt: %f; final: %f\n",
        //        i, srt, srt * ((float)totface) + ((float)i));
      }
      else {
        pb[i] = true;
      }
    }
  }

  else if (action == SRT_SELECTED) {
    uint *tbuf[3] = {NULL, NULL, NULL}, *tb;

    if (totelem[0]) {
      tb = tbuf[0] = MEM_callocN(sizeof(int) * totelem[0], "sort_bmelem vert tbuf");
      mp = map[0] = MEM_callocN(sizeof(int) * totelem[0], "sort_bmelem vert map");

      BM_ITER_MESH_INDEX (ve, &iter, em->bm, BM_VERTS_OF_MESH, i) {
        if (BM_elem_flag_test(ve, flag)) {
          mp[affected[0]++] = i;
        }
        else {
          *tb = i;
          tb++;
        }
      }
    }

    if (totelem[1]) {
      tb = tbuf[1] = MEM_callocN(sizeof(int) * totelem[1], "sort_bmelem edge tbuf");
      mp = map[1] = MEM_callocN(sizeof(int) * totelem[1], "sort_bmelem edge map");

      BM_ITER_MESH_INDEX (ed, &iter, em->bm, BM_EDGES_OF_MESH, i) {
        if (BM_elem_flag_test(ed, flag)) {
          mp[affected[1]++] = i;
        }
        else {
          *tb = i;
          tb++;
        }
      }
    }

    if (totelem[2]) {
      tb = tbuf[2] = MEM_callocN(sizeof(int) * totelem[2], "sort_bmelem face tbuf");
      mp = map[2] = MEM_callocN(sizeof(int) * totelem[2], "sort_bmelem face map");

      BM_ITER_MESH_INDEX (fa, &iter, em->bm, BM_FACES_OF_MESH, i) {
        if (BM_elem_flag_test(fa, flag)) {
          mp[affected[2]++] = i;
        }
        else {
          *tb = i;
          tb++;
        }
      }
    }

    for (j = 3; j--;) {
      int tot = totelem[j];
      int aff = affected[j];
      tb = tbuf[j];
      mp = map[j];
      if (!(tb && mp)) {
        continue;
      }
      if (ELEM(aff, 0, tot)) {
        MEM_freeN(tb);
        MEM_freeN(mp);
        map[j] = NULL;
        continue;
      }
      if (reverse) {
        memcpy(tb + (tot - aff), mp, aff * sizeof(int));
      }
      else {
        memcpy(mp + aff, tb, (tot - aff) * sizeof(int));
        tb = mp;
        mp = map[j] = tbuf[j];
        tbuf[j] = tb;
      }

      /* Reverse mapping, we want an org2new one! */
      for (i = tot, tb = tbuf[j] + tot - 1; i--; tb--) {
        mp[*tb] = i;
      }
      MEM_freeN(tbuf[j]);
    }
  }

  else if (action == SRT_RANDOMIZE) {
    if (totelem[0]) {
      /* Re-init random generator for each element type, to get consistent random when
       * enabling/disabling an element type. */
      RNG *rng = BLI_rng_new_srandom(seed);
      pb = pblock[0] = MEM_callocN(sizeof(char) * totelem[0], "sort_bmelem vert pblock");
      sb = sblock[0] = MEM_callocN(sizeof(BMElemSort) * totelem[0], "sort_bmelem vert sblock");

      BM_ITER_MESH_INDEX (ve, &iter, em->bm, BM_VERTS_OF_MESH, i) {
        if (BM_elem_flag_test(ve, flag)) {
          pb[i] = false;
          sb[affected[0]].org_idx = i;
          sb[affected[0]++].srt = BLI_rng_get_float(rng);
        }
        else {
          pb[i] = true;
        }
      }

      BLI_rng_free(rng);
    }

    if (totelem[1]) {
      RNG *rng = BLI_rng_new_srandom(seed);
      pb = pblock[1] = MEM_callocN(sizeof(char) * totelem[1], "sort_bmelem edge pblock");
      sb = sblock[1] = MEM_callocN(sizeof(BMElemSort) * totelem[1], "sort_bmelem edge sblock");

      BM_ITER_MESH_INDEX (ed, &iter, em->bm, BM_EDGES_OF_MESH, i) {
        if (BM_elem_flag_test(ed, flag)) {
          pb[i] = false;
          sb[affected[1]].org_idx = i;
          sb[affected[1]++].srt = BLI_rng_get_float(rng);
        }
        else {
          pb[i] = true;
        }
      }

      BLI_rng_free(rng);
    }

    if (totelem[2]) {
      RNG *rng = BLI_rng_new_srandom(seed);
      pb = pblock[2] = MEM_callocN(sizeof(char) * totelem[2], "sort_bmelem face pblock");
      sb = sblock[2] = MEM_callocN(sizeof(BMElemSort) * totelem[2], "sort_bmelem face sblock");

      BM_ITER_MESH_INDEX (fa, &iter, em->bm, BM_FACES_OF_MESH, i) {
        if (BM_elem_flag_test(fa, flag)) {
          pb[i] = false;
          sb[affected[2]].org_idx = i;
          sb[affected[2]++].srt = BLI_rng_get_float(rng);
        }
        else {
          pb[i] = true;
        }
      }

      BLI_rng_free(rng);
    }
  }

  else if (action == SRT_REVERSE) {
    if (totelem[0]) {
      pb = pblock[0] = MEM_callocN(sizeof(char) * totelem[0], "sort_bmelem vert pblock");
      sb = sblock[0] = MEM_callocN(sizeof(BMElemSort) * totelem[0], "sort_bmelem vert sblock");

      BM_ITER_MESH_INDEX (ve, &iter, em->bm, BM_VERTS_OF_MESH, i) {
        if (BM_elem_flag_test(ve, flag)) {
          pb[i] = false;
          sb[affected[0]].org_idx = i;
          sb[affected[0]++].srt = (float)-i;
        }
        else {
          pb[i] = true;
        }
      }
    }

    if (totelem[1]) {
      pb = pblock[1] = MEM_callocN(sizeof(char) * totelem[1], "sort_bmelem edge pblock");
      sb = sblock[1] = MEM_callocN(sizeof(BMElemSort) * totelem[1], "sort_bmelem edge sblock");

      BM_ITER_MESH_INDEX (ed, &iter, em->bm, BM_EDGES_OF_MESH, i) {
        if (BM_elem_flag_test(ed, flag)) {
          pb[i] = false;
          sb[affected[1]].org_idx = i;
          sb[affected[1]++].srt = (float)-i;
        }
        else {
          pb[i] = true;
        }
      }
    }

    if (totelem[2]) {
      pb = pblock[2] = MEM_callocN(sizeof(char) * totelem[2], "sort_bmelem face pblock");
      sb = sblock[2] = MEM_callocN(sizeof(BMElemSort) * totelem[2], "sort_bmelem face sblock");

      BM_ITER_MESH_INDEX (fa, &iter, em->bm, BM_FACES_OF_MESH, i) {
        if (BM_elem_flag_test(fa, flag)) {
          pb[i] = false;
          sb[affected[2]].org_idx = i;
          sb[affected[2]++].srt = (float)-i;
        }
        else {
          pb[i] = true;
        }
      }
    }
  }

  /*  printf("%d vertices: %d to be affected...\n", totelem[0], affected[0]);*/
  /*  printf("%d edges: %d to be affected...\n", totelem[1], affected[1]);*/
  /*  printf("%d faces: %d to be affected...\n", totelem[2], affected[2]);*/
  if (affected[0] == 0 && affected[1] == 0 && affected[2] == 0) {
    for (j = 3; j--;) {
      if (pblock[j]) {
        MEM_freeN(pblock[j]);
      }
      if (sblock[j]) {
        MEM_freeN(sblock[j]);
      }
      if (map[j]) {
        MEM_freeN(map[j]);
      }
    }
    return;
  }

  /* Sort affected elements, and populate mapping arrays, if needed. */
  for (j = 3; j--;) {
    pb = pblock[j];
    sb = sblock[j];
    if (pb && sb && !map[j]) {
      const char *p_blk;
      BMElemSort *s_blk;
      int tot = totelem[j];
      int aff = affected[j];

      qsort(sb, aff, sizeof(BMElemSort), bmelemsort_comp);

      mp = map[j] = MEM_mallocN(sizeof(int) * tot, "sort_bmelem map");
      p_blk = pb + tot - 1;
      s_blk = sb + aff - 1;
      for (i = tot; i--; p_blk--) {
        if (*p_blk) { /* Protected! */
          mp[i] = i;
        }
        else {
          mp[s_blk->org_idx] = i;
          s_blk--;
        }
      }
    }
    if (pb) {
      MEM_freeN(pb);
    }
    if (sb) {
      MEM_freeN(sb);
    }
  }

  BM_mesh_remap(em->bm, map[0], map[1], map[2]);
  DEG_id_tag_update(ob->data, ID_RECALC_GEOMETRY);
  WM_event_add_notifier(C, NC_GEOM | ND_DATA, ob->data);

  for (j = 3; j--;) {
    if (map[j]) {
      MEM_freeN(map[j]);
    }
  }
}

static int edbm_sort_elements_exec(bContext *C, wmOperator *op)
{
  Scene *scene = CTX_data_scene(C);
  ViewLayer *view_layer = CTX_data_view_layer(C);
  Object *ob_active = CTX_data_edit_object(C);

  /* may be NULL */
  RegionView3D *rv3d = ED_view3d_context_rv3d(C);

  const int action = RNA_enum_get(op->ptr, "type");
  PropertyRNA *prop_elem_types = RNA_struct_find_property(op->ptr, "elements");
  const bool use_reverse = RNA_boolean_get(op->ptr, "reverse");
  uint seed = RNA_int_get(op->ptr, "seed");
  int elem_types = 0;

  if (ELEM(action, SRT_VIEW_ZAXIS, SRT_VIEW_XAXIS)) {
    if (rv3d == NULL) {
      BKE_report(op->reports, RPT_ERROR, "View not found, cannot sort by view axis");
      return OPERATOR_CANCELLED;
    }
  }

  /* If no elem_types set, use current selection mode to set it! */
  if (RNA_property_is_set(op->ptr, prop_elem_types)) {
    elem_types = RNA_property_enum_get(op->ptr, prop_elem_types);
  }
  else {
    BMEditMesh *em = BKE_editmesh_from_object(ob_active);
    if (em->selectmode & SCE_SELECT_VERTEX) {
      elem_types |= BM_VERT;
    }
    if (em->selectmode & SCE_SELECT_EDGE) {
      elem_types |= BM_EDGE;
    }
    if (em->selectmode & SCE_SELECT_FACE) {
      elem_types |= BM_FACE;
    }
    RNA_enum_set(op->ptr, "elements", elem_types);
  }

  uint objects_len = 0;
  Object **objects = BKE_view_layer_array_from_objects_in_edit_mode_unique_data(
      view_layer, CTX_wm_view3d(C), &objects_len);

  for (uint ob_index = 0; ob_index < objects_len; ob_index++) {
    Object *ob = objects[ob_index];
    BMEditMesh *em = BKE_editmesh_from_object(ob);
    BMesh *bm = em->bm;

    if (!((elem_types & BM_VERT && bm->totvertsel > 0) ||
          (elem_types & BM_EDGE && bm->totedgesel > 0) ||
          (elem_types & BM_FACE && bm->totfacesel > 0))) {
      continue;
    }

    int seed_iter = seed;

    /* This gives a consistent result regardless of object order */
    if (ob_index) {
      seed_iter += BLI_ghashutil_strhash_p(ob->id.name);
    }

    sort_bmelem_flag(
        C, scene, ob, rv3d, elem_types, BM_ELEM_SELECT, action, use_reverse, seed_iter);
  }
  MEM_freeN(objects);
  return OPERATOR_FINISHED;
}

static bool edbm_sort_elements_poll_property(const bContext *UNUSED(C),
                                             wmOperator *op,
                                             const PropertyRNA *prop)
{
  const char *prop_id = RNA_property_identifier(prop);
  const int action = RNA_enum_get(op->ptr, "type");

  /* Only show seed for randomize action! */
  if (STREQ(prop_id, "seed")) {
    if (action == SRT_RANDOMIZE) {
      return true;
    }
    return false;
  }

  /* Hide seed for reverse and randomize actions! */
  if (STREQ(prop_id, "reverse")) {
    if (ELEM(action, SRT_RANDOMIZE, SRT_REVERSE)) {
      return false;
    }
    return true;
  }

  return true;
}

void MESH_OT_sort_elements(wmOperatorType *ot)
{
  static const EnumPropertyItem type_items[] = {
      {SRT_VIEW_ZAXIS,
       "VIEW_ZAXIS",
       0,
       "View Z Axis",
       "Sort selected elements from farthest to nearest one in current view"},
      {SRT_VIEW_XAXIS,
       "VIEW_XAXIS",
       0,
       "View X Axis",
       "Sort selected elements from left to right one in current view"},
      {SRT_CURSOR_DISTANCE,
       "CURSOR_DISTANCE",
       0,
       "Cursor Distance",
       "Sort selected elements from nearest to farthest from 3D cursor"},
      {SRT_MATERIAL,
       "MATERIAL",
       0,
       "Material",
       "Sort selected faces from smallest to greatest material index"},
      {SRT_SELECTED,
       "SELECTED",
       0,
       "Selected",
       "Move all selected elements in first places, preserving their relative order.\n"
       "Warning: This will affect unselected elements' indices as well"},
      {SRT_RANDOMIZE, "RANDOMIZE", 0, "Randomize", "Randomize order of selected elements"},
      {SRT_REVERSE, "REVERSE", 0, "Reverse", "Reverse current order of selected elements"},
      {0, NULL, 0, NULL, NULL},
  };

  static const EnumPropertyItem elem_items[] = {
      {BM_VERT, "VERT", 0, "Vertices", ""},
      {BM_EDGE, "EDGE", 0, "Edges", ""},
      {BM_FACE, "FACE", 0, "Faces", ""},
      {0, NULL, 0, NULL, NULL},
  };

  /* identifiers */
  ot->name = "Sort Mesh Elements";
  ot->description =
      "The order of selected vertices/edges/faces is modified, based on a given method";
  ot->idname = "MESH_OT_sort_elements";

  /* api callbacks */
  ot->invoke = WM_menu_invoke;
  ot->exec = edbm_sort_elements_exec;
  ot->poll = ED_operator_editmesh;
  ot->poll_property = edbm_sort_elements_poll_property;

  /* flags */
  ot->flag = OPTYPE_REGISTER | OPTYPE_UNDO;

  /* properties */
  ot->prop = RNA_def_enum(ot->srna,
                          "type",
                          type_items,
                          SRT_VIEW_ZAXIS,
                          "Type",
                          "Type of reordering operation to apply");
  RNA_def_enum_flag(ot->srna,
                    "elements",
                    elem_items,
                    BM_VERT,
                    "Elements",
                    "Which elements to affect (vertices, edges and/or faces)");
  RNA_def_boolean(ot->srna, "reverse", false, "Reverse", "Reverse the sorting effect");
  RNA_def_int(ot->srna, "seed", 0, 0, INT_MAX, "Seed", "Seed for random-based operations", 0, 255);
}

/** \} */

/* -------------------------------------------------------------------- */
/** \name Bridge Operator
 * \{ */

enum {
  MESH_BRIDGELOOP_SINGLE = 0,
  MESH_BRIDGELOOP_CLOSED = 1,
  MESH_BRIDGELOOP_PAIRS = 2,
};

static int edbm_bridge_tag_boundary_edges(BMesh *bm)
{
  /* tags boundary edges from a face selection */
  BMIter iter;
  BMFace *f;
  BMEdge *e;
  int totface_del = 0;

  BM_mesh_elem_hflag_disable_all(bm, BM_EDGE | BM_FACE, BM_ELEM_TAG, false);

  BM_ITER_MESH (e, &iter, bm, BM_EDGES_OF_MESH) {
    if (BM_elem_flag_test(e, BM_ELEM_SELECT)) {
      if (BM_edge_is_wire(e) || BM_edge_is_boundary(e)) {
        BM_elem_flag_enable(e, BM_ELEM_TAG);
      }
      else {
        BMIter fiter;
        bool is_all_sel = true;
        /* check if its only used by selected faces */
        BM_ITER_ELEM (f, &fiter, e, BM_FACES_OF_EDGE) {
          if (BM_elem_flag_test(f, BM_ELEM_SELECT)) {
            /* tag face for removal*/
            if (!BM_elem_flag_test(f, BM_ELEM_TAG)) {
              BM_elem_flag_enable(f, BM_ELEM_TAG);
              totface_del++;
            }
          }
          else {
            is_all_sel = false;
          }
        }

        if (is_all_sel == false) {
          BM_elem_flag_enable(e, BM_ELEM_TAG);
        }
      }
    }
  }

  return totface_del;
}

static int edbm_bridge_edge_loops_for_single_editmesh(wmOperator *op,
                                                      BMEditMesh *em,
                                                      struct Mesh *me,
                                                      const bool use_pairs,
                                                      const bool use_cyclic,
                                                      const bool use_merge,
                                                      const float merge_factor,
                                                      const int twist_offset)
{
  BMOperator bmop;
  char edge_hflag;
  int totface_del = 0;
  BMFace **totface_del_arr = NULL;
  const bool use_faces = (em->bm->totfacesel != 0);

  if (use_faces) {
    BMIter iter;
    BMFace *f;
    int i;

    totface_del = edbm_bridge_tag_boundary_edges(em->bm);
    totface_del_arr = MEM_mallocN(sizeof(*totface_del_arr) * totface_del, __func__);

    i = 0;
    BM_ITER_MESH (f, &iter, em->bm, BM_FACES_OF_MESH) {
      if (BM_elem_flag_test(f, BM_ELEM_TAG)) {
        totface_del_arr[i++] = f;
      }
    }
    edge_hflag = BM_ELEM_TAG;
  }
  else {
    edge_hflag = BM_ELEM_SELECT;
  }

  EDBM_op_init(em,
               &bmop,
               op,
               "bridge_loops edges=%he use_pairs=%b use_cyclic=%b use_merge=%b merge_factor=%f "
               "twist_offset=%i",
               edge_hflag,
               use_pairs,
               use_cyclic,
               use_merge,
               merge_factor,
               twist_offset);

  if (use_faces && totface_del) {
    int i;
    BM_mesh_elem_hflag_disable_all(em->bm, BM_FACE, BM_ELEM_TAG, false);
    for (i = 0; i < totface_del; i++) {
      BM_elem_flag_enable(totface_del_arr[i], BM_ELEM_TAG);
    }
    BMO_op_callf(em->bm,
                 BMO_FLAG_DEFAULTS,
                 "delete geom=%hf context=%i",
                 BM_ELEM_TAG,
                 DEL_FACES_KEEP_BOUNDARY);
  }

  BMO_op_exec(em->bm, &bmop);

  if (!BMO_error_occurred(em->bm)) {
    /* when merge is used the edges are joined and remain selected */
    if (use_merge == false) {
      EDBM_flag_disable_all(em, BM_ELEM_SELECT);
      BMO_slot_buffer_hflag_enable(
          em->bm, bmop.slots_out, "faces.out", BM_FACE, BM_ELEM_SELECT, true);
    }

    if (use_merge == false) {
      struct EdgeRingOpSubdProps op_props;
      mesh_operator_edgering_props_get(op, &op_props);

      if (op_props.cuts) {
        BMOperator bmop_subd;
        /* we only need face normals updated */
        EDBM_mesh_normals_update(em);

        BMO_op_initf(em->bm,
                     &bmop_subd,
                     0,
                     "subdivide_edgering edges=%S interp_mode=%i cuts=%i smooth=%f "
                     "profile_shape=%i profile_shape_factor=%f",
                     &bmop,
                     "edges.out",
                     op_props.interp_mode,
                     op_props.cuts,
                     op_props.smooth,
                     op_props.profile_shape,
                     op_props.profile_shape_factor);
        BMO_op_exec(em->bm, &bmop_subd);
        BMO_slot_buffer_hflag_enable(
            em->bm, bmop_subd.slots_out, "faces.out", BM_FACE, BM_ELEM_SELECT, true);
        BMO_op_finish(em->bm, &bmop_subd);
      }
    }
  }

  if (totface_del_arr) {
    MEM_freeN(totface_del_arr);
  }

  if (EDBM_op_finish(em, &bmop, op, true)) {
    EDBM_update(me,
                &(const struct EDBMUpdate_Params){
                    .calc_looptri = true,
                    .calc_normals = false,
                    .is_destructive = true,
                });
  }

  /* Always return finished so the user can select different options. */
  return OPERATOR_FINISHED;
}

static int edbm_bridge_edge_loops_exec(bContext *C, wmOperator *op)
{
  const int type = RNA_enum_get(op->ptr, "type");
  const bool use_pairs = (type == MESH_BRIDGELOOP_PAIRS);
  const bool use_cyclic = (type == MESH_BRIDGELOOP_CLOSED);
  const bool use_merge = RNA_boolean_get(op->ptr, "use_merge");
  const float merge_factor = RNA_float_get(op->ptr, "merge_factor");
  const int twist_offset = RNA_int_get(op->ptr, "twist_offset");
  ViewLayer *view_layer = CTX_data_view_layer(C);

  uint objects_len = 0;
  Object **objects = BKE_view_layer_array_from_objects_in_edit_mode_unique_data(
      view_layer, CTX_wm_view3d(C), &objects_len);
  for (uint ob_index = 0; ob_index < objects_len; ob_index++) {
    Object *obedit = objects[ob_index];
    BMEditMesh *em = BKE_editmesh_from_object(obedit);

    if (em->bm->totvertsel == 0) {
      continue;
    }

    edbm_bridge_edge_loops_for_single_editmesh(
        op, em, obedit->data, use_pairs, use_cyclic, use_merge, merge_factor, twist_offset);
  }
  MEM_freeN(objects);
  return OPERATOR_FINISHED;
}

void MESH_OT_bridge_edge_loops(wmOperatorType *ot)
{
  static const EnumPropertyItem type_items[] = {
      {MESH_BRIDGELOOP_SINGLE, "SINGLE", 0, "Open Loop", ""},
      {MESH_BRIDGELOOP_CLOSED, "CLOSED", 0, "Closed Loop", ""},
      {MESH_BRIDGELOOP_PAIRS, "PAIRS", 0, "Loop Pairs", ""},
      {0, NULL, 0, NULL, NULL},
  };

  /* identifiers */
  ot->name = "Bridge Edge Loops";
  ot->description = "Create a bridge of faces between two or more selected edge loops";
  ot->idname = "MESH_OT_bridge_edge_loops";

  /* api callbacks */
  ot->exec = edbm_bridge_edge_loops_exec;
  ot->poll = ED_operator_editmesh;

  /* flags */
  ot->flag = OPTYPE_REGISTER | OPTYPE_UNDO;

  ot->prop = RNA_def_enum(ot->srna,
                          "type",
                          type_items,
                          MESH_BRIDGELOOP_SINGLE,
                          "Connect Loops",
                          "Method of bridging multiple loops");

  RNA_def_boolean(ot->srna, "use_merge", false, "Merge", "Merge rather than creating faces");
  RNA_def_float(ot->srna, "merge_factor", 0.5f, 0.0f, 1.0f, "Merge Factor", "", 0.0f, 1.0f);
  RNA_def_int(ot->srna,
              "twist_offset",
              0,
              -1000,
              1000,
              "Twist",
              "Twist offset for closed loops",
              -1000,
              1000);

  mesh_operator_edgering_props(ot, 0, 0);
}

/** \} */

/* -------------------------------------------------------------------- */
/** \name Wire-Frame Operator
 * \{ */

static int edbm_wireframe_exec(bContext *C, wmOperator *op)
{
  const bool use_boundary = RNA_boolean_get(op->ptr, "use_boundary");
  const bool use_even_offset = RNA_boolean_get(op->ptr, "use_even_offset");
  const bool use_replace = RNA_boolean_get(op->ptr, "use_replace");
  const bool use_relative_offset = RNA_boolean_get(op->ptr, "use_relative_offset");
  const bool use_crease = RNA_boolean_get(op->ptr, "use_crease");
  const float crease_weight = RNA_float_get(op->ptr, "crease_weight");
  const float thickness = RNA_float_get(op->ptr, "thickness");
  const float offset = RNA_float_get(op->ptr, "offset");

  ViewLayer *view_layer = CTX_data_view_layer(C);
  uint objects_len = 0;
  Object **objects = BKE_view_layer_array_from_objects_in_edit_mode_unique_data(
      view_layer, CTX_wm_view3d(C), &objects_len);
  for (uint ob_index = 0; ob_index < objects_len; ob_index++) {
    Object *obedit = objects[ob_index];
    BMEditMesh *em = BKE_editmesh_from_object(obedit);

    if (em->bm->totfacesel == 0) {
      continue;
    }

    BMOperator bmop;

    EDBM_op_init(em,
                 &bmop,
                 op,
                 "wireframe faces=%hf use_replace=%b use_boundary=%b use_even_offset=%b "
                 "use_relative_offset=%b "
                 "use_crease=%b crease_weight=%f thickness=%f offset=%f",
                 BM_ELEM_SELECT,
                 use_replace,
                 use_boundary,
                 use_even_offset,
                 use_relative_offset,
                 use_crease,
                 crease_weight,
                 thickness,
                 offset);

    BMO_op_exec(em->bm, &bmop);

    BM_mesh_elem_hflag_disable_all(em->bm, BM_VERT | BM_EDGE | BM_FACE, BM_ELEM_SELECT, false);
    BMO_slot_buffer_hflag_enable(
        em->bm, bmop.slots_out, "faces.out", BM_FACE, BM_ELEM_SELECT, true);

    if (!EDBM_op_finish(em, &bmop, op, true)) {
      continue;
    }

    EDBM_update(obedit->data,
                &(const struct EDBMUpdate_Params){
                    .calc_looptri = true,
                    .calc_normals = false,
                    .is_destructive = true,
                });
  }

  MEM_freeN(objects);

  return OPERATOR_FINISHED;
}

void MESH_OT_wireframe(wmOperatorType *ot)
{
  PropertyRNA *prop;

  /* identifiers */
  ot->name = "Wireframe";
  ot->idname = "MESH_OT_wireframe";
  ot->description = "Create a solid wireframe from faces";

  /* api callbacks */
  ot->exec = edbm_wireframe_exec;
  ot->poll = ED_operator_editmesh;

  /* flags */
  ot->flag = OPTYPE_REGISTER | OPTYPE_UNDO;

  /* properties */
  RNA_def_boolean(ot->srna, "use_boundary", true, "Boundary", "Inset face boundaries");
  RNA_def_boolean(ot->srna,
                  "use_even_offset",
                  true,
                  "Offset Even",
                  "Scale the offset to give more even thickness");
  RNA_def_boolean(ot->srna,
                  "use_relative_offset",
                  false,
                  "Offset Relative",
                  "Scale the offset by surrounding geometry");
  RNA_def_boolean(ot->srna, "use_replace", true, "Replace", "Remove original faces");
  prop = RNA_def_float_distance(
      ot->srna, "thickness", 0.01f, 0.0f, 1e4f, "Thickness", "", 0.0f, 10.0f);
  /* use 1 rather than 10 for max else dragging the button moves too far */
  RNA_def_property_ui_range(prop, 0.0, 1.0, 0.01, 4);
  RNA_def_float_distance(ot->srna, "offset", 0.01f, 0.0f, 1e4f, "Offset", "", 0.0f, 10.0f);
  RNA_def_boolean(ot->srna,
                  "use_crease",
                  false,
                  "Crease",
                  "Crease hub edges for an improved subdivision surface");
  prop = RNA_def_float(
      ot->srna, "crease_weight", 0.01f, 0.0f, 1e3f, "Crease Weight", "", 0.0f, 1.0f);
  RNA_def_property_ui_range(prop, 0.0, 1.0, 0.1, 2);
}

/** \} */

/* -------------------------------------------------------------------- */
/** \name Offset Edge-Loop Operator
 * \{ */

static int edbm_offset_edgeloop_exec(bContext *C, wmOperator *op)
{
  const bool use_cap_endpoint = RNA_boolean_get(op->ptr, "use_cap_endpoint");
  bool changed_multi = false;
  Scene *scene = CTX_data_scene(C);
  ViewLayer *view_layer = CTX_data_view_layer(C);
  uint bases_len = 0;
  Base **bases = BKE_view_layer_array_from_bases_in_edit_mode_unique_data(
      view_layer, CTX_wm_view3d(C), &bases_len);
  for (uint base_index = 0; base_index < bases_len; base_index++) {
    Object *obedit = bases[base_index]->object;
    BMEditMesh *em = BKE_editmesh_from_object(obedit);

    if (em->bm->totedgesel == 0) {
      continue;
    }

    BMOperator bmop;
    EDBM_op_init(em,
                 &bmop,
                 op,
                 "offset_edgeloops edges=%he use_cap_endpoint=%b",
                 BM_ELEM_SELECT,
                 use_cap_endpoint);

    BMO_op_exec(em->bm, &bmop);

    BM_mesh_elem_hflag_disable_all(em->bm, BM_VERT | BM_EDGE | BM_FACE, BM_ELEM_SELECT, false);

    BMO_slot_buffer_hflag_enable(
        em->bm, bmop.slots_out, "edges.out", BM_EDGE, BM_ELEM_SELECT, true);

    if (EDBM_op_finish(em, &bmop, op, true)) {
      EDBM_update(obedit->data,
                  &(const struct EDBMUpdate_Params){
                      .calc_looptri = true,
                      .calc_normals = false,
                      .is_destructive = true,
                  });
      changed_multi = true;
    }
  }

  if (changed_multi) {
    /** If in face-only select mode, switch to edge select mode so that
     * an edge-only selection is not inconsistent state.
     *
     * We need to run this for all objects, even when nothing is selected.
     * This way we keep them in sync. */
    if (scene->toolsettings->selectmode == SCE_SELECT_FACE) {
      EDBM_selectmode_disable_multi_ex(scene, bases, bases_len, SCE_SELECT_FACE, SCE_SELECT_EDGE);
    }
  }

  MEM_freeN(bases);

  return changed_multi ? OPERATOR_FINISHED : OPERATOR_CANCELLED;
}

void MESH_OT_offset_edge_loops(wmOperatorType *ot)
{
  /* identifiers */
  ot->name = "Offset Edge Loop";
  ot->idname = "MESH_OT_offset_edge_loops";
  ot->description = "Create offset edge loop from the current selection";

  /* api callbacks */
  ot->exec = edbm_offset_edgeloop_exec;
  ot->poll = ED_operator_editmesh;

  /* Keep internal, since this is only meant to be accessed via
   * 'MESH_OT_offset_edge_loops_slide'. */

  /* flags */
  ot->flag = OPTYPE_REGISTER | OPTYPE_UNDO | OPTYPE_INTERNAL;

  RNA_def_boolean(
      ot->srna, "use_cap_endpoint", false, "Cap Endpoint", "Extend loop around end-points");
}

/** \} */

/* -------------------------------------------------------------------- */
/** \name Convex Hull Operator
 * \{ */

#ifdef WITH_BULLET
static int edbm_convex_hull_exec(bContext *C, wmOperator *op)
{
  const bool use_existing_faces = RNA_boolean_get(op->ptr, "use_existing_faces");
  const bool delete_unused = RNA_boolean_get(op->ptr, "delete_unused");
  const bool make_holes = RNA_boolean_get(op->ptr, "make_holes");
  const bool join_triangles = RNA_boolean_get(op->ptr, "join_triangles");

  float angle_face_threshold = RNA_float_get(op->ptr, "face_threshold");
  float angle_shape_threshold = RNA_float_get(op->ptr, "shape_threshold");

  ViewLayer *view_layer = CTX_data_view_layer(C);
  uint objects_len = 0;
  Object **objects = BKE_view_layer_array_from_objects_in_edit_mode_unique_data(
      view_layer, CTX_wm_view3d(C), &objects_len);
  for (uint ob_index = 0; ob_index < objects_len; ob_index++) {
    Object *obedit = objects[ob_index];
    BMEditMesh *em = BKE_editmesh_from_object(obedit);

    if (em->bm->totvertsel == 0) {
      continue;
    }

    BMOperator bmop;

    EDBM_op_init(em,
                 &bmop,
                 op,
                 "convex_hull input=%hvef "
                 "use_existing_faces=%b",
                 BM_ELEM_SELECT,
                 use_existing_faces);
    BMO_op_exec(em->bm, &bmop);

    /* Hull fails if input is coplanar */
    if (BMO_error_occurred(em->bm)) {
      EDBM_op_finish(em, &bmop, op, true);
      continue;
    }

    BMO_slot_buffer_hflag_enable(
        em->bm, bmop.slots_out, "geom.out", BM_FACE, BM_ELEM_SELECT, true);

    /* Delete unused vertices, edges, and faces */
    if (delete_unused) {
      if (!EDBM_op_callf(
              em, op, "delete geom=%S context=%i", &bmop, "geom_unused.out", DEL_ONLYTAGGED)) {
        EDBM_op_finish(em, &bmop, op, true);
        continue;
      }
    }

    /* Delete hole edges/faces */
    if (make_holes) {
      if (!EDBM_op_callf(
              em, op, "delete geom=%S context=%i", &bmop, "geom_holes.out", DEL_ONLYTAGGED)) {
        EDBM_op_finish(em, &bmop, op, true);
        continue;
      }
    }

    /* Merge adjacent triangles */
    if (join_triangles) {
      if (!EDBM_op_call_and_selectf(em,
                                    op,
                                    "faces.out",
                                    true,
                                    "join_triangles faces=%S "
                                    "angle_face_threshold=%f angle_shape_threshold=%f",
                                    &bmop,
                                    "geom.out",
                                    angle_face_threshold,
                                    angle_shape_threshold)) {
        EDBM_op_finish(em, &bmop, op, true);
        continue;
      }
    }

    if (!EDBM_op_finish(em, &bmop, op, true)) {
      continue;
    }

    EDBM_update(obedit->data,
                &(const struct EDBMUpdate_Params){
                    .calc_looptri = true,
                    .calc_normals = false,
                    .is_destructive = true,
                });
    EDBM_selectmode_flush(em);
  }

  MEM_freeN(objects);
  return OPERATOR_FINISHED;
}

void MESH_OT_convex_hull(wmOperatorType *ot)
{
  /* identifiers */
  ot->name = "Convex Hull";
  ot->description = "Enclose selected vertices in a convex polyhedron";
  ot->idname = "MESH_OT_convex_hull";

  /* api callbacks */
  ot->exec = edbm_convex_hull_exec;
  ot->poll = ED_operator_editmesh;

  /* flags */
  ot->flag = OPTYPE_REGISTER | OPTYPE_UNDO;

  /* props */
  RNA_def_boolean(ot->srna,
                  "delete_unused",
                  true,
                  "Delete Unused",
                  "Delete selected elements that are not used by the hull");

  RNA_def_boolean(ot->srna,
                  "use_existing_faces",
                  true,
                  "Use Existing Faces",
                  "Skip hull triangles that are covered by a pre-existing face");

  RNA_def_boolean(ot->srna,
                  "make_holes",
                  false,
                  "Make Holes",
                  "Delete selected faces that are used by the hull");

  RNA_def_boolean(
      ot->srna, "join_triangles", true, "Join Triangles", "Merge adjacent triangles into quads");

  join_triangle_props(ot);
}
#endif /* WITH_BULLET */

/** \} */

/* -------------------------------------------------------------------- */
/** \name Symmetrize Operator
 * \{ */

static int mesh_symmetrize_exec(bContext *C, wmOperator *op)
{
  const float thresh = RNA_float_get(op->ptr, "threshold");
  ViewLayer *view_layer = CTX_data_view_layer(C);
  uint objects_len = 0;
  Object **objects = BKE_view_layer_array_from_objects_in_edit_mode_unique_data(
      view_layer, CTX_wm_view3d(C), &objects_len);

  for (uint ob_index = 0; ob_index < objects_len; ob_index++) {
    Object *obedit = objects[ob_index];
    BMEditMesh *em = BKE_editmesh_from_object(obedit);

    if (em->bm->totvertsel == 0) {
      continue;
    }

    BMOperator bmop;
    EDBM_op_init(em,
                 &bmop,
                 op,
                 "symmetrize input=%hvef direction=%i dist=%f",
                 BM_ELEM_SELECT,
                 RNA_enum_get(op->ptr, "direction"),
                 thresh);
    BMO_op_exec(em->bm, &bmop);

    EDBM_flag_disable_all(em, BM_ELEM_SELECT);

    BMO_slot_buffer_hflag_enable(
        em->bm, bmop.slots_out, "geom.out", BM_ALL_NOLOOP, BM_ELEM_SELECT, true);

    if (!EDBM_op_finish(em, &bmop, op, true)) {
      continue;
    }
    EDBM_update(obedit->data,
                &(const struct EDBMUpdate_Params){
                    .calc_looptri = true,
                    .calc_normals = false,
                    .is_destructive = true,
                });
    EDBM_selectmode_flush(em);
  }
  MEM_freeN(objects);

  return OPERATOR_FINISHED;
}

void MESH_OT_symmetrize(struct wmOperatorType *ot)
{
  /* identifiers */
  ot->name = "Symmetrize";
  ot->description = "Enforce symmetry (both form and topological) across an axis";
  ot->idname = "MESH_OT_symmetrize";

  /* api callbacks */
  ot->exec = mesh_symmetrize_exec;
  ot->poll = ED_operator_editmesh;

  /* flags */
  ot->flag = OPTYPE_REGISTER | OPTYPE_UNDO;

  ot->prop = RNA_def_enum(ot->srna,
                          "direction",
                          rna_enum_symmetrize_direction_items,
                          BMO_SYMMETRIZE_NEGATIVE_X,
                          "Direction",
                          "Which sides to copy from and to");
  RNA_def_float(ot->srna,
                "threshold",
                1e-4f,
                0.0f,
                10.0f,
                "Threshold",
                "Limit for snap middle vertices to the axis center",
                1e-5f,
                0.1f);
}

/** \} */

/* -------------------------------------------------------------------- */
/** \name Snap to Symmetry Operator
 * \{ */

static int mesh_symmetry_snap_exec(bContext *C, wmOperator *op)
{
  const float eps = 0.00001f;
  const float eps_sq = eps * eps;
  const bool use_topology = false;

  const float thresh = RNA_float_get(op->ptr, "threshold");
  const float fac = RNA_float_get(op->ptr, "factor");
  const bool use_center = RNA_boolean_get(op->ptr, "use_center");
  const int axis_dir = RNA_enum_get(op->ptr, "direction");

  /* Vertices stats (total over all selected objects). */
  int totvertfound = 0, totvertmirr = 0, totvertfail = 0;

  /* Axis. */
  int axis = axis_dir % 3;
  bool axis_sign = axis != axis_dir;

  ViewLayer *view_layer = CTX_data_view_layer(C);
  uint objects_len = 0;
  Object **objects = BKE_view_layer_array_from_objects_in_edit_mode_unique_data(
      view_layer, CTX_wm_view3d(C), &objects_len);

  for (uint ob_index = 0; ob_index < objects_len; ob_index++) {
    Object *obedit = objects[ob_index];
    BMEditMesh *em = BKE_editmesh_from_object(obedit);
    BMesh *bm = em->bm;

    if (em->bm->totvertsel == 0) {
      continue;
    }

    /* Only allocate memory after checking whether to skip object. */
    int *index = MEM_mallocN(bm->totvert * sizeof(*index), __func__);

    /* Vertex iter. */
    BMIter iter;
    BMVert *v;
    int i;

    EDBM_verts_mirror_cache_begin_ex(em, axis, true, true, false, use_topology, thresh, index);

    BM_mesh_elem_table_ensure(bm, BM_VERT);

    BM_mesh_elem_hflag_disable_all(bm, BM_VERT, BM_ELEM_TAG, false);

    BM_ITER_MESH_INDEX (v, &iter, bm, BM_VERTS_OF_MESH, i) {
      if ((BM_elem_flag_test(v, BM_ELEM_SELECT) != false) &&
          (BM_elem_flag_test(v, BM_ELEM_TAG) == false)) {
        int i_mirr = index[i];
        if (i_mirr != -1) {

          BMVert *v_mirr = BM_vert_at_index(bm, index[i]);

          if (v != v_mirr) {
            float co[3], co_mirr[3];

            if ((v->co[axis] > v_mirr->co[axis]) == axis_sign) {
              SWAP(BMVert *, v, v_mirr);
            }

            copy_v3_v3(co_mirr, v_mirr->co);
            co_mirr[axis] *= -1.0f;

            if (len_squared_v3v3(v->co, co_mirr) > eps_sq) {
              totvertmirr++;
            }

            interp_v3_v3v3(co, v->co, co_mirr, fac);

            copy_v3_v3(v->co, co);

            co[axis] *= -1.0f;
            copy_v3_v3(v_mirr->co, co);

            BM_elem_flag_enable(v, BM_ELEM_TAG);
            BM_elem_flag_enable(v_mirr, BM_ELEM_TAG);
            totvertfound++;
          }
          else {
            if (use_center) {

              if (fabsf(v->co[axis]) > eps) {
                totvertmirr++;
              }

              v->co[axis] = 0.0f;
            }
            BM_elem_flag_enable(v, BM_ELEM_TAG);
            totvertfound++;
          }
        }
        else {
          totvertfail++;
        }
      }
    }
    EDBM_update(obedit->data,
                &(const struct EDBMUpdate_Params){
                    .calc_looptri = false,
                    .calc_normals = false,
                    .is_destructive = false,
                });

    /* No need to end cache, just free the array. */
    MEM_freeN(index);
  }
  MEM_freeN(objects);

  if (totvertfail) {
    BKE_reportf(op->reports,
                RPT_WARNING,
                "%d already symmetrical, %d pairs mirrored, %d failed",
                totvertfound - totvertmirr,
                totvertmirr,
                totvertfail);
  }
  else {
    BKE_reportf(op->reports,
                RPT_INFO,
                "%d already symmetrical, %d pairs mirrored",
                totvertfound - totvertmirr,
                totvertmirr);
  }

  return OPERATOR_FINISHED;
}

void MESH_OT_symmetry_snap(struct wmOperatorType *ot)
{
  /* identifiers */
  ot->name = "Snap to Symmetry";
  ot->description = "Snap vertex pairs to their mirrored locations";
  ot->idname = "MESH_OT_symmetry_snap";

  /* api callbacks */
  ot->exec = mesh_symmetry_snap_exec;
  ot->poll = ED_operator_editmesh;

  /* flags */
  ot->flag = OPTYPE_REGISTER | OPTYPE_UNDO;

  ot->prop = RNA_def_enum(ot->srna,
                          "direction",
                          rna_enum_symmetrize_direction_items,
                          BMO_SYMMETRIZE_NEGATIVE_X,
                          "Direction",
                          "Which sides to copy from and to");
  RNA_def_float_distance(ot->srna,
                         "threshold",
                         0.05f,
                         0.0f,
                         10.0f,
                         "Threshold",
                         "Distance within which matching vertices are searched",
                         1e-4f,
                         1.0f);
  RNA_def_float(ot->srna,
                "factor",
                0.5f,
                0.0f,
                1.0f,
                "Factor",
                "Mix factor of the locations of the vertices",
                0.0f,
                1.0f);
  RNA_def_boolean(
      ot->srna, "use_center", true, "Center", "Snap middle vertices to the axis center");
}

/** \} */

#if defined(WITH_FREESTYLE)

/* -------------------------------------------------------------------- */
/** \name Mark Edge (Freestyle) Operator
 * \{ */

static int edbm_mark_freestyle_edge_exec(bContext *C, wmOperator *op)
{
  BMEdge *eed;
  BMIter iter;
  FreestyleEdge *fed;
  const bool clear = RNA_boolean_get(op->ptr, "clear");
  ViewLayer *view_layer = CTX_data_view_layer(C);

  uint objects_len = 0;
  Object **objects = BKE_view_layer_array_from_objects_in_edit_mode_unique_data(
      view_layer, CTX_wm_view3d(C), &objects_len);
  for (uint ob_index = 0; ob_index < objects_len; ob_index++) {
    Object *obedit = objects[ob_index];
    BMEditMesh *em = BKE_editmesh_from_object(obedit);

    if (em == NULL) {
      continue;
    }

    BMesh *bm = em->bm;

    if (bm->totedgesel == 0) {
      continue;
    }

    if (!CustomData_has_layer(&em->bm->edata, CD_FREESTYLE_EDGE)) {
      BM_data_layer_add(em->bm, &em->bm->edata, CD_FREESTYLE_EDGE);
    }

    if (clear) {
      BM_ITER_MESH (eed, &iter, em->bm, BM_EDGES_OF_MESH) {
        if (BM_elem_flag_test(eed, BM_ELEM_SELECT) && !BM_elem_flag_test(eed, BM_ELEM_HIDDEN)) {
          fed = CustomData_bmesh_get(&em->bm->edata, eed->head.data, CD_FREESTYLE_EDGE);
          fed->flag &= ~FREESTYLE_EDGE_MARK;
        }
      }
    }
    else {
      BM_ITER_MESH (eed, &iter, em->bm, BM_EDGES_OF_MESH) {
        if (BM_elem_flag_test(eed, BM_ELEM_SELECT) && !BM_elem_flag_test(eed, BM_ELEM_HIDDEN)) {
          fed = CustomData_bmesh_get(&em->bm->edata, eed->head.data, CD_FREESTYLE_EDGE);
          fed->flag |= FREESTYLE_EDGE_MARK;
        }
      }
    }

    DEG_id_tag_update(obedit->data, ID_RECALC_GEOMETRY);
    WM_event_add_notifier(C, NC_GEOM | ND_DATA, obedit->data);
  }
  MEM_freeN(objects);

  return OPERATOR_FINISHED;
}

void MESH_OT_mark_freestyle_edge(wmOperatorType *ot)
{
  PropertyRNA *prop;

  /* identifiers */
  ot->name = "Mark Freestyle Edge";
  ot->description = "(Un)mark selected edges as Freestyle feature edges";
  ot->idname = "MESH_OT_mark_freestyle_edge";

  /* api callbacks */
  ot->exec = edbm_mark_freestyle_edge_exec;
  ot->poll = ED_operator_editmesh;

  /* flags */
  ot->flag = OPTYPE_REGISTER | OPTYPE_UNDO;

  prop = RNA_def_boolean(ot->srna, "clear", false, "Clear", "");
  RNA_def_property_flag(prop, PROP_HIDDEN | PROP_SKIP_SAVE);
}

/** \} */

/* -------------------------------------------------------------------- */
/** \name Mark Face (Freestyle) Operator
 * \{ */

static int edbm_mark_freestyle_face_exec(bContext *C, wmOperator *op)
{
  BMFace *efa;
  BMIter iter;
  FreestyleFace *ffa;
  const bool clear = RNA_boolean_get(op->ptr, "clear");
  ViewLayer *view_layer = CTX_data_view_layer(C);

  uint objects_len = 0;
  Object **objects = BKE_view_layer_array_from_objects_in_edit_mode_unique_data(
      view_layer, CTX_wm_view3d(C), &objects_len);
  for (uint ob_index = 0; ob_index < objects_len; ob_index++) {
    Object *obedit = objects[ob_index];
    BMEditMesh *em = BKE_editmesh_from_object(obedit);

    if (em == NULL) {
      continue;
    }

    if (em->bm->totfacesel == 0) {
      continue;
    }

    if (!CustomData_has_layer(&em->bm->pdata, CD_FREESTYLE_FACE)) {
      BM_data_layer_add(em->bm, &em->bm->pdata, CD_FREESTYLE_FACE);
    }

    if (clear) {
      BM_ITER_MESH (efa, &iter, em->bm, BM_FACES_OF_MESH) {
        if (BM_elem_flag_test(efa, BM_ELEM_SELECT) && !BM_elem_flag_test(efa, BM_ELEM_HIDDEN)) {
          ffa = CustomData_bmesh_get(&em->bm->pdata, efa->head.data, CD_FREESTYLE_FACE);
          ffa->flag &= ~FREESTYLE_FACE_MARK;
        }
      }
    }
    else {
      BM_ITER_MESH (efa, &iter, em->bm, BM_FACES_OF_MESH) {
        if (BM_elem_flag_test(efa, BM_ELEM_SELECT) && !BM_elem_flag_test(efa, BM_ELEM_HIDDEN)) {
          ffa = CustomData_bmesh_get(&em->bm->pdata, efa->head.data, CD_FREESTYLE_FACE);
          ffa->flag |= FREESTYLE_FACE_MARK;
        }
      }
    }

    DEG_id_tag_update(obedit->data, ID_RECALC_GEOMETRY);
    WM_event_add_notifier(C, NC_GEOM | ND_DATA, obedit->data);
  }
  MEM_freeN(objects);

  return OPERATOR_FINISHED;
}

void MESH_OT_mark_freestyle_face(wmOperatorType *ot)
{
  PropertyRNA *prop;

  /* identifiers */
  ot->name = "Mark Freestyle Face";
  ot->description = "(Un)mark selected faces for exclusion from Freestyle feature edge detection";
  ot->idname = "MESH_OT_mark_freestyle_face";

  /* api callbacks */
  ot->exec = edbm_mark_freestyle_face_exec;
  ot->poll = ED_operator_editmesh;

  /* flags */
  ot->flag = OPTYPE_REGISTER | OPTYPE_UNDO;

  prop = RNA_def_boolean(ot->srna, "clear", false, "Clear", "");
  RNA_def_property_flag(prop, PROP_HIDDEN | PROP_SKIP_SAVE);
}

/** \} */

#endif /* WITH_FREESTYLE */

/* -------------------------------------------------------------------- */
/** \name Loop Normals Editing Tools Modal Map
 * \{ */

/* NOTE: these defines are saved in keymap files, do not change values but just add new ones */
/* NOTE: We could add more here, like e.g. a switch between local or global coordinates of target,
 *       use number-input to type in explicit vector values. */
enum {
  /* Generic commands. */
  EDBM_CLNOR_MODAL_CANCEL = 1,
  EDBM_CLNOR_MODAL_CONFIRM = 2,

  /* Point To operator. */
  EDBM_CLNOR_MODAL_POINTTO_RESET = 101,
  EDBM_CLNOR_MODAL_POINTTO_INVERT = 102,
  EDBM_CLNOR_MODAL_POINTTO_SPHERIZE = 103,
  EDBM_CLNOR_MODAL_POINTTO_ALIGN = 104,

  EDBM_CLNOR_MODAL_POINTTO_USE_MOUSE = 110,
  EDBM_CLNOR_MODAL_POINTTO_USE_PIVOT = 111,
  EDBM_CLNOR_MODAL_POINTTO_USE_OBJECT = 112,
  EDBM_CLNOR_MODAL_POINTTO_SET_USE_3DCURSOR = 113,
  EDBM_CLNOR_MODAL_POINTTO_SET_USE_SELECTED = 114,
};

/* called in transform_ops.c, on each regeneration of keymaps */
wmKeyMap *point_normals_modal_keymap(wmKeyConfig *keyconf)
{
  static const EnumPropertyItem modal_items[] = {
      {EDBM_CLNOR_MODAL_CANCEL, "CANCEL", 0, "Cancel", ""},
      {EDBM_CLNOR_MODAL_CONFIRM, "CONFIRM", 0, "Confirm", ""},

      /* Point To operator. */
      {EDBM_CLNOR_MODAL_POINTTO_RESET, "RESET", 0, "Reset", "Reset normals to initial ones"},
      {EDBM_CLNOR_MODAL_POINTTO_INVERT,
       "INVERT",
       0,
       "Invert",
       "Toggle inversion of affected normals"},
      {EDBM_CLNOR_MODAL_POINTTO_SPHERIZE,
       "SPHERIZE",
       0,
       "Spherize",
       "Interpolate between new and original normals"},
      {EDBM_CLNOR_MODAL_POINTTO_ALIGN, "ALIGN", 0, "Align", "Make all affected normals parallel"},

      {EDBM_CLNOR_MODAL_POINTTO_USE_MOUSE,
       "USE_MOUSE",
       0,
       "Use Mouse",
       "Follow mouse cursor position"},
      {EDBM_CLNOR_MODAL_POINTTO_USE_PIVOT,
       "USE_PIVOT",
       0,
       "Use Pivot",
       "Use current rotation/scaling pivot point coordinates"},
      {EDBM_CLNOR_MODAL_POINTTO_USE_OBJECT,
       "USE_OBJECT",
       0,
       "Use Object",
       "Use current edited object's location"},
      {EDBM_CLNOR_MODAL_POINTTO_SET_USE_3DCURSOR,
       "SET_USE_3DCURSOR",
       0,
       "Set and Use 3D Cursor",
       "Set new 3D cursor position and use it"},
      {EDBM_CLNOR_MODAL_POINTTO_SET_USE_SELECTED,
       "SET_USE_SELECTED",
       0,
       "Select and Use Mesh Item",
       "Select new active mesh element and use its location"},
      {0, NULL, 0, NULL, NULL},
  };
  static const char *keymap_name = "Custom Normals Modal Map";

  wmKeyMap *keymap = WM_modalkeymap_find(keyconf, keymap_name);

  /* We only need to add map once */
  if (keymap && keymap->modal_items) {
    return NULL;
  }

  keymap = WM_modalkeymap_ensure(keyconf, keymap_name, modal_items);

  WM_modalkeymap_assign(keymap, "MESH_OT_point_normals");

  return keymap;
}

#define CLNORS_VALID_VEC_LEN (1e-4f)

/** \} */

/* -------------------------------------------------------------------- */
/** \name Loop Normals 'Point To' Operator
 * \{ */

enum {
  EDBM_CLNOR_POINTTO_MODE_COORDINATES = 1,
  EDBM_CLNOR_POINTTO_MODE_MOUSE = 2,
};

static EnumPropertyItem clnors_pointto_mode_items[] = {
    {EDBM_CLNOR_POINTTO_MODE_COORDINATES,
     "COORDINATES",
     0,
     "Coordinates",
     "Use static coordinates (defined by various means)"},
    {EDBM_CLNOR_POINTTO_MODE_MOUSE, "MOUSE", 0, "Mouse", "Follow mouse cursor"},
    {0, NULL, 0, NULL, NULL},
};

/* Initialize loop normal data */
static bool point_normals_init(bContext *C, wmOperator *op)
{
  Object *obedit = CTX_data_edit_object(C);
  BMEditMesh *em = BKE_editmesh_from_object(obedit);
  BMesh *bm = em->bm;

  BKE_editmesh_ensure_autosmooth(em, obedit->data);
  BKE_editmesh_lnorspace_update(em, obedit->data);
  BMLoopNorEditDataArray *lnors_ed_arr = BM_loop_normal_editdata_array_init(bm, false);

  op->customdata = lnors_ed_arr;

  return (lnors_ed_arr->totloop != 0);
}

static bool point_normals_ensure(bContext *C, wmOperator *op)
{
  if (op->customdata != NULL) {
    return true;
  }
  return point_normals_init(C, op);
}

static void point_normals_free(wmOperator *op)
{
  if (op->customdata != NULL) {
    BMLoopNorEditDataArray *lnors_ed_arr = op->customdata;
    BM_loop_normal_editdata_array_free(lnors_ed_arr);
    op->customdata = NULL;
  }
}

static void point_normals_cancel(bContext *C, wmOperator *op)
{
  point_normals_free(op);
  ED_area_status_text(CTX_wm_area(C), NULL);
}

static void point_normals_update_header(bContext *C, wmOperator *op)
{
  char header[UI_MAX_DRAW_STR];
  char buf[UI_MAX_DRAW_STR];

  char *p = buf;
  int available_len = sizeof(buf);

#define WM_MODALKEY(_id) \
  WM_modalkeymap_operator_items_to_string_buf( \
      op->type, (_id), true, UI_MAX_SHORTCUT_STR, &available_len, &p)

  BLI_snprintf(header,
               sizeof(header),
               TIP_("%s: confirm, %s: cancel, "
                    "%s: point to mouse (%s), %s: point to Pivot, "
                    "%s: point to object origin, %s: reset normals, "
                    "%s: set & point to 3D cursor, %s: select & point to mesh item, "
                    "%s: invert normals (%s), %s: spherize (%s), %s: align (%s)"),
               WM_MODALKEY(EDBM_CLNOR_MODAL_CONFIRM),
               WM_MODALKEY(EDBM_CLNOR_MODAL_CANCEL),
               WM_MODALKEY(EDBM_CLNOR_MODAL_POINTTO_USE_MOUSE),
               WM_bool_as_string(RNA_enum_get(op->ptr, "mode") == EDBM_CLNOR_POINTTO_MODE_MOUSE),
               WM_MODALKEY(EDBM_CLNOR_MODAL_POINTTO_USE_PIVOT),
               WM_MODALKEY(EDBM_CLNOR_MODAL_POINTTO_USE_OBJECT),
               WM_MODALKEY(EDBM_CLNOR_MODAL_POINTTO_RESET),
               WM_MODALKEY(EDBM_CLNOR_MODAL_POINTTO_SET_USE_3DCURSOR),
               WM_MODALKEY(EDBM_CLNOR_MODAL_POINTTO_SET_USE_SELECTED),
               WM_MODALKEY(EDBM_CLNOR_MODAL_POINTTO_INVERT),
               WM_bool_as_string(RNA_boolean_get(op->ptr, "invert")),
               WM_MODALKEY(EDBM_CLNOR_MODAL_POINTTO_SPHERIZE),
               WM_bool_as_string(RNA_boolean_get(op->ptr, "spherize")),
               WM_MODALKEY(EDBM_CLNOR_MODAL_POINTTO_ALIGN),
               WM_bool_as_string(RNA_boolean_get(op->ptr, "align")));

#undef WM_MODALKEY

  ED_area_status_text(CTX_wm_area(C), header);
}

/* TODO move that to generic function in BMesh? */
static void bmesh_selected_verts_center_calc(BMesh *bm, float *r_center)
{
  BMVert *v;
  BMIter viter;
  int i = 0;

  zero_v3(r_center);
  BM_ITER_MESH (v, &viter, bm, BM_VERTS_OF_MESH) {
    if (BM_elem_flag_test(v, BM_ELEM_SELECT)) {
      add_v3_v3(r_center, v->co);
      i++;
    }
  }
  mul_v3_fl(r_center, 1.0f / (float)i);
}

static void point_normals_apply(bContext *C, wmOperator *op, float target[3], const bool do_reset)
{
  Object *obedit = CTX_data_edit_object(C);
  BMesh *bm = BKE_editmesh_from_object(obedit)->bm;
  BMLoopNorEditDataArray *lnors_ed_arr = op->customdata;

  const bool do_invert = RNA_boolean_get(op->ptr, "invert");
  const bool do_spherize = RNA_boolean_get(op->ptr, "spherize");
  const bool do_align = RNA_boolean_get(op->ptr, "align");
  float center[3];

  if (do_align && !do_reset) {
    bmesh_selected_verts_center_calc(bm, center);
  }

  sub_v3_v3(target, obedit->loc); /* Move target to local coordinates. */

  BMLoopNorEditData *lnor_ed = lnors_ed_arr->lnor_editdata;
  for (int i = 0; i < lnors_ed_arr->totloop; i++, lnor_ed++) {
    if (do_reset) {
      copy_v3_v3(lnor_ed->nloc, lnor_ed->niloc);
    }
    else if (do_spherize) {
      /* Note that this is *not* real spherical interpolation.
       * Probably good enough in this case though? */
      const float strength = RNA_float_get(op->ptr, "spherize_strength");
      float spherized_normal[3];

      sub_v3_v3v3(spherized_normal, target, lnor_ed->loc);

      /* otherwise, multiplication by strength is meaningless... */
      normalize_v3(spherized_normal);

      mul_v3_fl(spherized_normal, strength);
      mul_v3_v3fl(lnor_ed->nloc, lnor_ed->niloc, 1.0f - strength);
      add_v3_v3(lnor_ed->nloc, spherized_normal);
    }
    else if (do_align) {
      sub_v3_v3v3(lnor_ed->nloc, target, center);
    }
    else {
      sub_v3_v3v3(lnor_ed->nloc, target, lnor_ed->loc);
    }

    if (do_invert && !do_reset) {
      negate_v3(lnor_ed->nloc);
    }
    if (normalize_v3(lnor_ed->nloc) >= CLNORS_VALID_VEC_LEN) {
      BKE_lnor_space_custom_normal_to_data(
          bm->lnor_spacearr->lspacearr[lnor_ed->loop_index], lnor_ed->nloc, lnor_ed->clnors_data);
    }
  }
}

static int edbm_point_normals_modal(bContext *C, wmOperator *op, const wmEvent *event)
{
  /* As this operator passes events through, we can't be sure the user didn't exit edit-mode.
   * or performed some other operation. */
  if (!WM_operator_poll(C, op->type)) {
    point_normals_cancel(C, op);
    return OPERATOR_CANCELLED;
  }

  View3D *v3d = CTX_wm_view3d(C);
  Scene *scene = CTX_data_scene(C);
  Object *obedit = CTX_data_edit_object(C);
  BMEditMesh *em = BKE_editmesh_from_object(obedit);
  BMesh *bm = em->bm;

  float target[3];

  int ret = OPERATOR_PASS_THROUGH;
  int mode = RNA_enum_get(op->ptr, "mode");
  int new_mode = mode;
  bool force_mousemove = false;
  bool do_reset = false;

  PropertyRNA *prop_target = RNA_struct_find_property(op->ptr, "target_location");

  if (event->type == EVT_MODAL_MAP) {
    switch (event->val) {
      case EDBM_CLNOR_MODAL_CONFIRM:
        RNA_property_float_get_array(op->ptr, prop_target, target);
        ret = OPERATOR_FINISHED;
        break;

      case EDBM_CLNOR_MODAL_CANCEL:
        do_reset = true;
        ret = OPERATOR_CANCELLED;
        break;

      case EDBM_CLNOR_MODAL_POINTTO_RESET:
        do_reset = true;
        ret = OPERATOR_RUNNING_MODAL;
        break;

      case EDBM_CLNOR_MODAL_POINTTO_INVERT: {
        PropertyRNA *prop_invert = RNA_struct_find_property(op->ptr, "invert");
        RNA_property_boolean_set(
            op->ptr, prop_invert, !RNA_property_boolean_get(op->ptr, prop_invert));
        RNA_property_float_get_array(op->ptr, prop_target, target);
        ret = OPERATOR_RUNNING_MODAL;
        break;
      }

      case EDBM_CLNOR_MODAL_POINTTO_SPHERIZE: {
        PropertyRNA *prop_spherize = RNA_struct_find_property(op->ptr, "spherize");
        RNA_property_boolean_set(
            op->ptr, prop_spherize, !RNA_property_boolean_get(op->ptr, prop_spherize));
        RNA_property_float_get_array(op->ptr, prop_target, target);
        ret = OPERATOR_RUNNING_MODAL;
        break;
      }

      case EDBM_CLNOR_MODAL_POINTTO_ALIGN: {
        PropertyRNA *prop_align = RNA_struct_find_property(op->ptr, "align");
        RNA_property_boolean_set(
            op->ptr, prop_align, !RNA_property_boolean_get(op->ptr, prop_align));
        RNA_property_float_get_array(op->ptr, prop_target, target);
        ret = OPERATOR_RUNNING_MODAL;
        break;
      }

      case EDBM_CLNOR_MODAL_POINTTO_USE_MOUSE:
        new_mode = EDBM_CLNOR_POINTTO_MODE_MOUSE;
        /* We want to immediately update to mouse cursor position... */
        force_mousemove = true;
        ret = OPERATOR_RUNNING_MODAL;
        break;

      case EDBM_CLNOR_MODAL_POINTTO_USE_OBJECT:
        new_mode = EDBM_CLNOR_POINTTO_MODE_COORDINATES;
        copy_v3_v3(target, obedit->loc);
        ret = OPERATOR_RUNNING_MODAL;
        break;

      case EDBM_CLNOR_MODAL_POINTTO_SET_USE_3DCURSOR:
        new_mode = EDBM_CLNOR_POINTTO_MODE_COORDINATES;
        ED_view3d_cursor3d_update(C, event->mval, false, V3D_CURSOR_ORIENT_NONE);
        copy_v3_v3(target, scene->cursor.location);
        ret = OPERATOR_RUNNING_MODAL;
        break;

      case EDBM_CLNOR_MODAL_POINTTO_SET_USE_SELECTED:
        new_mode = EDBM_CLNOR_POINTTO_MODE_COORDINATES;
        view3d_operator_needs_opengl(C);
        if (EDBM_select_pick(C, event->mval, false, false, false)) {
          /* Point to newly selected active. */
          ED_object_calc_active_center_for_editmode(obedit, false, target);

          add_v3_v3(target, obedit->loc);
          ret = OPERATOR_RUNNING_MODAL;
        }
        break;

      case EDBM_CLNOR_MODAL_POINTTO_USE_PIVOT:
        new_mode = EDBM_CLNOR_POINTTO_MODE_COORDINATES;
        switch (scene->toolsettings->transform_pivot_point) {
          case V3D_AROUND_CENTER_BOUNDS: /* calculateCenterBound */
          {
            BMVert *v;
            BMIter viter;
            float min[3], max[3];
            int i = 0;

            BM_ITER_MESH (v, &viter, bm, BM_VERTS_OF_MESH) {
              if (BM_elem_flag_test(v, BM_ELEM_SELECT)) {
                if (i) {
                  minmax_v3v3_v3(min, max, v->co);
                }
                else {
                  copy_v3_v3(min, v->co);
                  copy_v3_v3(max, v->co);
                }
                i++;
              }
            }
            mid_v3_v3v3(target, min, max);
            add_v3_v3(target, obedit->loc);
            break;
          }

          case V3D_AROUND_CENTER_MEDIAN: {
            bmesh_selected_verts_center_calc(bm, target);
            add_v3_v3(target, obedit->loc);
            break;
          }

          case V3D_AROUND_CURSOR:
            copy_v3_v3(target, scene->cursor.location);
            break;

          case V3D_AROUND_ACTIVE:
            if (!ED_object_calc_active_center_for_editmode(obedit, false, target)) {
              zero_v3(target);
            }
            add_v3_v3(target, obedit->loc);
            break;

          default:
            BKE_report(op->reports, RPT_WARNING, "Does not support Individual Origin as pivot");
            copy_v3_v3(target, obedit->loc);
        }
        ret = OPERATOR_RUNNING_MODAL;
        break;
      default:
        break;
    }
  }

  if (new_mode != mode) {
    mode = new_mode;
    RNA_enum_set(op->ptr, "mode", mode);
  }

  /* Only handle mousemove event in case we are in mouse mode. */
  if (event->type == MOUSEMOVE || force_mousemove) {
    if (mode == EDBM_CLNOR_POINTTO_MODE_MOUSE) {
      ARegion *region = CTX_wm_region(C);
      float center[3];

      bmesh_selected_verts_center_calc(bm, center);

      ED_view3d_win_to_3d_int(v3d, region, center, event->mval, target);

      ret = OPERATOR_RUNNING_MODAL;
    }
  }

  if (ret != OPERATOR_PASS_THROUGH) {
    if (!ELEM(ret, OPERATOR_CANCELLED, OPERATOR_FINISHED)) {
      RNA_property_float_set_array(op->ptr, prop_target, target);
    }

    if (point_normals_ensure(C, op)) {
      point_normals_apply(C, op, target, do_reset);
      EDBM_update(obedit->data,
                  &(const struct EDBMUpdate_Params){
                      .calc_looptri = true,
                      .calc_normals = false,
                      .is_destructive = false,
                  }); /* Recheck bools. */
      point_normals_update_header(C, op);
    }
    else {
      ret = OPERATOR_CANCELLED;
    }
  }

  if (ELEM(ret, OPERATOR_CANCELLED, OPERATOR_FINISHED)) {
    point_normals_cancel(C, op);
  }

  /* If we allow other tools to run, we can't be sure if they will re-allocate
   * the data this operator uses, see: T68159.
   * Free the data here, then use #point_normals_ensure to add it back on demand. */
  if (ret == OPERATOR_PASS_THROUGH) {
    /* Don't free on mouse-move, causes creation/freeing of the loop data in an inefficient way. */
    if (!ELEM(event->type, MOUSEMOVE, INBETWEEN_MOUSEMOVE)) {
      point_normals_free(op);
    }
  }
  return ret;
}

static int edbm_point_normals_invoke(bContext *C, wmOperator *op, const wmEvent *UNUSED(event))
{
  if (!point_normals_init(C, op)) {
    point_normals_cancel(C, op);
    return OPERATOR_CANCELLED;
  }

  WM_event_add_modal_handler(C, op);

  point_normals_update_header(C, op);

  op->flag |= OP_IS_MODAL_GRAB_CURSOR;
  return OPERATOR_RUNNING_MODAL;
}

/* TODO: make this work on multiple objects at once */
static int edbm_point_normals_exec(bContext *C, wmOperator *op)
{
  Object *obedit = CTX_data_edit_object(C);

  if (!point_normals_init(C, op)) {
    point_normals_cancel(C, op);
    return OPERATOR_CANCELLED;
  }

  /* Note that 'mode' is ignored in exec case,
   * we directly use vector stored in target_location, whatever that is. */

  float target[3];
  RNA_float_get_array(op->ptr, "target_location", target);

  point_normals_apply(C, op, target, false);

  EDBM_update(obedit->data,
              &(const struct EDBMUpdate_Params){
                  .calc_looptri = true,
                  .calc_normals = false,
                  .is_destructive = false,
              });
  point_normals_cancel(C, op);

  return OPERATOR_FINISHED;
}

static bool point_normals_draw_check_prop(PointerRNA *ptr,
                                          PropertyRNA *prop,
                                          void *UNUSED(user_data))
{
  const char *prop_id = RNA_property_identifier(prop);

  /* Only show strength option if spherize is enabled. */
  if (STREQ(prop_id, "spherize_strength")) {
    return (bool)RNA_boolean_get(ptr, "spherize");
  }

  /* Else, show it! */
  return true;
}

static void edbm_point_normals_ui(bContext *C, wmOperator *op)
{
  uiLayout *layout = op->layout;
  wmWindowManager *wm = CTX_wm_manager(C);
  PointerRNA ptr;

  RNA_pointer_create(&wm->id, op->type->srna, op->properties, &ptr);

  uiLayoutSetPropSep(layout, true);

  /* Main auto-draw call */
  uiDefAutoButsRNA(layout, &ptr, point_normals_draw_check_prop, NULL, NULL, '\0', false);
}

void MESH_OT_point_normals(struct wmOperatorType *ot)
{
  /* identifiers */
  ot->name = "Point Normals to Target";
  ot->description = "Point selected custom normals to specified Target";
  ot->idname = "MESH_OT_point_normals";

  /* api callbacks */
  ot->exec = edbm_point_normals_exec;
  ot->invoke = edbm_point_normals_invoke;
  ot->modal = edbm_point_normals_modal;
  ot->poll = ED_operator_editmesh;
  ot->ui = edbm_point_normals_ui;
  ot->cancel = point_normals_cancel;

  /* flags */
  ot->flag = OPTYPE_BLOCKING | OPTYPE_REGISTER | OPTYPE_UNDO;

  ot->prop = RNA_def_enum(ot->srna,
                          "mode",
                          clnors_pointto_mode_items,
                          EDBM_CLNOR_POINTTO_MODE_COORDINATES,
                          "Mode",
                          "How to define coordinates to point custom normals to");
  RNA_def_property_flag(ot->prop, PROP_HIDDEN);

  RNA_def_boolean(ot->srna, "invert", false, "Invert", "Invert affected normals");

  RNA_def_boolean(ot->srna, "align", false, "Align", "Make all affected normals parallel");

  RNA_def_float_vector_xyz(ot->srna,
                           "target_location",
                           3,
                           NULL,
                           -FLT_MAX,
                           FLT_MAX,
                           "Target",
                           "Target location to which normals will point",
                           -1000.0f,
                           1000.0f);

  RNA_def_boolean(
      ot->srna, "spherize", false, "Spherize", "Interpolate between original and new normals");

  RNA_def_float(ot->srna,
                "spherize_strength",
                0.1,
                0.0f,
                1.0f,
                "Spherize Strength",
                "Ratio of spherized normal to original normal",
                0.0f,
                1.0f);
}

/** \} */

/* -------------------------------------------------------------------- */
/** \name Split/Merge Loop Normals Operator
 * \{ */

static void normals_merge(BMesh *bm, BMLoopNorEditDataArray *lnors_ed_arr)
{
  BMLoopNorEditData *lnor_ed = lnors_ed_arr->lnor_editdata;

  BLI_SMALLSTACK_DECLARE(clnors, short *);

  BLI_assert(bm->lnor_spacearr->data_type == MLNOR_SPACEARR_BMLOOP_PTR);

  BM_normals_loops_edges_tag(bm, false);

  for (int i = 0; i < lnors_ed_arr->totloop; i++, lnor_ed++) {
    BLI_assert(BLI_SMALLSTACK_IS_EMPTY(clnors));

    if (BM_elem_flag_test(lnor_ed->loop, BM_ELEM_TAG)) {
      continue;
    }

    MLoopNorSpace *lnor_space = bm->lnor_spacearr->lspacearr[lnor_ed->loop_index];

    if ((lnor_space->flags & MLNOR_SPACE_IS_SINGLE) == 0) {
      LinkNode *loops = lnor_space->loops;
      float avg_normal[3] = {0.0f, 0.0f, 0.0f};
      short *clnors_data;

      for (; loops; loops = loops->next) {
        BMLoop *l = loops->link;
        const int loop_index = BM_elem_index_get(l);

        BMLoopNorEditData *lnor_ed_tmp = lnors_ed_arr->lidx_to_lnor_editdata[loop_index];
        BLI_assert(lnor_ed_tmp->loop_index == loop_index && lnor_ed_tmp->loop == l);
        add_v3_v3(avg_normal, lnor_ed_tmp->nloc);
        BLI_SMALLSTACK_PUSH(clnors, lnor_ed_tmp->clnors_data);
        BM_elem_flag_enable(l, BM_ELEM_TAG);
      }
      if (normalize_v3(avg_normal) < CLNORS_VALID_VEC_LEN) {
        /* If avg normal is nearly 0, set clnor to default value. */
        zero_v3(avg_normal);
      }
      while ((clnors_data = BLI_SMALLSTACK_POP(clnors))) {
        BKE_lnor_space_custom_normal_to_data(lnor_space, avg_normal, clnors_data);
      }
    }
  }
}

static void normals_split(BMesh *bm)
{
  BMFace *f;
  BMLoop *l, *l_curr, *l_first;
  BMIter fiter;

  BLI_assert(bm->lnor_spacearr->data_type == MLNOR_SPACEARR_BMLOOP_PTR);

  BM_normals_loops_edges_tag(bm, true);

  BLI_SMALLSTACK_DECLARE(loop_stack, BMLoop *);

  const int cd_clnors_offset = CustomData_get_offset(&bm->ldata, CD_CUSTOMLOOPNORMAL);
  BM_ITER_MESH (f, &fiter, bm, BM_FACES_OF_MESH) {
    BLI_assert(BLI_SMALLSTACK_IS_EMPTY(loop_stack));

    l_curr = l_first = BM_FACE_FIRST_LOOP(f);
    do {
      if (BM_elem_flag_test(l_curr->v, BM_ELEM_SELECT) &&
          (!BM_elem_flag_test(l_curr->e, BM_ELEM_TAG) ||
           (!BM_elem_flag_test(l_curr, BM_ELEM_TAG) && BM_loop_check_cyclic_smooth_fan(l_curr)))) {
        if (!BM_elem_flag_test(l_curr->e, BM_ELEM_TAG) &&
            !BM_elem_flag_test(l_curr->prev->e, BM_ELEM_TAG)) {
          const int loop_index = BM_elem_index_get(l_curr);
          short *clnors = BM_ELEM_CD_GET_VOID_P(l_curr, cd_clnors_offset);
          BKE_lnor_space_custom_normal_to_data(
              bm->lnor_spacearr->lspacearr[loop_index], f->no, clnors);
        }
        else {
          BMVert *v_pivot = l_curr->v;
          UNUSED_VARS_NDEBUG(v_pivot);
          BMEdge *e_next;
          const BMEdge *e_org = l_curr->e;
          BMLoop *lfan_pivot, *lfan_pivot_next;

          lfan_pivot = l_curr;
          e_next = lfan_pivot->e;
          float avg_normal[3] = {0.0f};

          while (true) {
            lfan_pivot_next = BM_vert_step_fan_loop(lfan_pivot, &e_next);
            if (lfan_pivot_next) {
              BLI_assert(lfan_pivot_next->v == v_pivot);
            }
            else {
              e_next = (lfan_pivot->e == e_next) ? lfan_pivot->prev->e : lfan_pivot->e;
            }

            BLI_SMALLSTACK_PUSH(loop_stack, lfan_pivot);
            add_v3_v3(avg_normal, lfan_pivot->f->no);

            if (!BM_elem_flag_test(e_next, BM_ELEM_TAG) || (e_next == e_org)) {
              break;
            }
            lfan_pivot = lfan_pivot_next;
          }
          if (normalize_v3(avg_normal) < CLNORS_VALID_VEC_LEN) {
            /* If avg normal is nearly 0, set clnor to default value. */
            zero_v3(avg_normal);
          }
          while ((l = BLI_SMALLSTACK_POP(loop_stack))) {
            const int l_index = BM_elem_index_get(l);
            short *clnors = BM_ELEM_CD_GET_VOID_P(l, cd_clnors_offset);
            BKE_lnor_space_custom_normal_to_data(
                bm->lnor_spacearr->lspacearr[l_index], avg_normal, clnors);
          }
        }
      }
    } while ((l_curr = l_curr->next) != l_first);
  }
}

static int normals_split_merge(bContext *C, const bool do_merge)
{
  ViewLayer *view_layer = CTX_data_view_layer(C);
  uint objects_len = 0;
  Object **objects = BKE_view_layer_array_from_objects_in_edit_mode_unique_data(
      view_layer, CTX_wm_view3d(C), &objects_len);

  for (uint ob_index = 0; ob_index < objects_len; ob_index++) {
    Object *obedit = objects[ob_index];
    BMEditMesh *em = BKE_editmesh_from_object(obedit);
    BMesh *bm = em->bm;
    BMEdge *e;
    BMIter eiter;

    BKE_editmesh_ensure_autosmooth(em, obedit->data);
    BKE_editmesh_lnorspace_update(em, obedit->data);

    /* Note that we need temp lnor editing data for all loops of all affected vertices, since by
     * setting some faces/edges as smooth we are going to change clnors spaces... See also T65809.
     */
    BMLoopNorEditDataArray *lnors_ed_arr = do_merge ?
                                               BM_loop_normal_editdata_array_init(bm, true) :
                                               NULL;

    mesh_set_faces_flag(em, BM_ELEM_SMOOTH, do_merge);

    BM_ITER_MESH (e, &eiter, bm, BM_EDGES_OF_MESH) {
      if (BM_elem_flag_test(e, BM_ELEM_SELECT)) {
        BM_elem_flag_set(e, BM_ELEM_SMOOTH, do_merge);
      }
    }

    bm->spacearr_dirty |= BM_SPACEARR_DIRTY_ALL;
    BKE_editmesh_lnorspace_update(em, obedit->data);

    if (do_merge) {
      normals_merge(bm, lnors_ed_arr);
    }
    else {
      normals_split(bm);
    }

    if (lnors_ed_arr) {
      BM_loop_normal_editdata_array_free(lnors_ed_arr);
    }

    EDBM_update(obedit->data,
                &(const struct EDBMUpdate_Params){
                    .calc_looptri = true,
                    .calc_normals = false,
                    .is_destructive = false,
                });
  }

  MEM_freeN(objects);
  return OPERATOR_FINISHED;
}

static int edbm_merge_normals_exec(bContext *C, wmOperator *UNUSED(op))
{
  return normals_split_merge(C, true);
}

void MESH_OT_merge_normals(struct wmOperatorType *ot)
{
  /* identifiers */
  ot->name = "Merge Normals";
  ot->description = "Merge custom normals of selected vertices";
  ot->idname = "MESH_OT_merge_normals";

  /* api callbacks */
  ot->exec = edbm_merge_normals_exec;
  ot->poll = ED_operator_editmesh;

  /* flags */
  ot->flag = OPTYPE_REGISTER | OPTYPE_UNDO;
}

static int edbm_split_normals_exec(bContext *C, wmOperator *UNUSED(op))
{
  return normals_split_merge(C, false);
}

void MESH_OT_split_normals(struct wmOperatorType *ot)
{
  /* identifiers */
  ot->name = "Split Normals";
  ot->description = "Split custom normals of selected vertices";
  ot->idname = "MESH_OT_split_normals";

  /* api callbacks */
  ot->exec = edbm_split_normals_exec;
  ot->poll = ED_operator_editmesh;

  /* flags */
  ot->flag = OPTYPE_REGISTER | OPTYPE_UNDO;
}

/** \} */

/* -------------------------------------------------------------------- */
/** \name Average Loop Normals Operator
 * \{ */

enum {
  EDBM_CLNOR_AVERAGE_LOOP = 1,
  EDBM_CLNOR_AVERAGE_FACE_AREA = 2,
  EDBM_CLNOR_AVERAGE_ANGLE = 3,
};

static EnumPropertyItem average_method_items[] = {
    {EDBM_CLNOR_AVERAGE_LOOP,
     "CUSTOM_NORMAL",
     0,
     "Custom Normal",
     "Take average of vertex normals"},
    {EDBM_CLNOR_AVERAGE_FACE_AREA,
     "FACE_AREA",
     0,
     "Face Area",
     "Set all vertex normals by face area"},
    {EDBM_CLNOR_AVERAGE_ANGLE,
     "CORNER_ANGLE",
     0,
     "Corner Angle",
     "Set all vertex normals by corner angle"},
    {0, NULL, 0, NULL, NULL},
};

static int edbm_average_normals_exec(bContext *C, wmOperator *op)
{
  ViewLayer *view_layer = CTX_data_view_layer(C);
  uint objects_len = 0;
  Object **objects = BKE_view_layer_array_from_objects_in_edit_mode_unique_data(
      view_layer, CTX_wm_view3d(C), &objects_len);
  const int average_type = RNA_enum_get(op->ptr, "average_type");
  const float absweight = (float)RNA_int_get(op->ptr, "weight");
  const float threshold = RNA_float_get(op->ptr, "threshold");

  HeapSimple *loop_weight = BLI_heapsimple_new();
  BLI_SMALLSTACK_DECLARE(loop_stack, BMLoop *);

  for (uint ob_index = 0; ob_index < objects_len; ob_index++) {
    BLI_assert(BLI_SMALLSTACK_IS_EMPTY(loop_stack));
    BLI_assert(BLI_heapsimple_is_empty(loop_weight));

    Object *obedit = objects[ob_index];
    BMEditMesh *em = BKE_editmesh_from_object(obedit);
    BMesh *bm = em->bm;
    BMFace *f;
    BMLoop *l, *l_curr, *l_first;
    BMIter fiter;

    BKE_editmesh_ensure_autosmooth(em, obedit->data);
    bm->spacearr_dirty |= BM_SPACEARR_DIRTY_ALL;
    BKE_editmesh_lnorspace_update(em, obedit->data);

    const int cd_clnors_offset = CustomData_get_offset(&bm->ldata, CD_CUSTOMLOOPNORMAL);

    float weight = absweight / 50.0f;
    if (absweight == 100.0f) {
      weight = (float)SHRT_MAX;
    }
    else if (absweight == 1.0f) {
      weight = 1 / (float)SHRT_MAX;
    }
    else if ((weight - 1) * 25 > 1) {
      weight = (weight - 1) * 25;
    }

    BM_normals_loops_edges_tag(bm, true);

    BM_ITER_MESH (f, &fiter, bm, BM_FACES_OF_MESH) {
      l_curr = l_first = BM_FACE_FIRST_LOOP(f);
      do {
        if (BM_elem_flag_test(l_curr->v, BM_ELEM_SELECT) &&
            (!BM_elem_flag_test(l_curr->e, BM_ELEM_TAG) ||
             (!BM_elem_flag_test(l_curr, BM_ELEM_TAG) &&
              BM_loop_check_cyclic_smooth_fan(l_curr)))) {
          if (!BM_elem_flag_test(l_curr->e, BM_ELEM_TAG) &&
              !BM_elem_flag_test(l_curr->prev->e, BM_ELEM_TAG)) {
            const int loop_index = BM_elem_index_get(l_curr);
            short *clnors = BM_ELEM_CD_GET_VOID_P(l_curr, cd_clnors_offset);
            BKE_lnor_space_custom_normal_to_data(
                bm->lnor_spacearr->lspacearr[loop_index], f->no, clnors);
          }
          else {
            BMVert *v_pivot = l_curr->v;
            UNUSED_VARS_NDEBUG(v_pivot);
            BMEdge *e_next;
            const BMEdge *e_org = l_curr->e;
            BMLoop *lfan_pivot, *lfan_pivot_next;

            lfan_pivot = l_curr;
            e_next = lfan_pivot->e;

            while (true) {
              lfan_pivot_next = BM_vert_step_fan_loop(lfan_pivot, &e_next);
              if (lfan_pivot_next) {
                BLI_assert(lfan_pivot_next->v == v_pivot);
              }
              else {
                e_next = (lfan_pivot->e == e_next) ? lfan_pivot->prev->e : lfan_pivot->e;
              }

              float val = 1.0f;
              if (average_type == EDBM_CLNOR_AVERAGE_FACE_AREA) {
                val = 1.0f / BM_face_calc_area(lfan_pivot->f);
              }
              else if (average_type == EDBM_CLNOR_AVERAGE_ANGLE) {
                val = 1.0f / BM_loop_calc_face_angle(lfan_pivot);
              }

              BLI_heapsimple_insert(loop_weight, val, lfan_pivot);

              if (!BM_elem_flag_test(e_next, BM_ELEM_TAG) || (e_next == e_org)) {
                break;
              }
              lfan_pivot = lfan_pivot_next;
            }

            float wnor[3], avg_normal[3] = {0.0f}, count = 0;
            float val = BLI_heapsimple_top_value(loop_weight);

            while (!BLI_heapsimple_is_empty(loop_weight)) {
              const float cur_val = BLI_heapsimple_top_value(loop_weight);
              if (!compare_ff(val, cur_val, threshold)) {
                count++;
                val = cur_val;
              }
              l = BLI_heapsimple_pop_min(loop_weight);
              BLI_SMALLSTACK_PUSH(loop_stack, l);

              const float n_weight = pow(weight, count);

              if (average_type == EDBM_CLNOR_AVERAGE_LOOP) {
                const int l_index = BM_elem_index_get(l);
                short *clnors = BM_ELEM_CD_GET_VOID_P(l, cd_clnors_offset);
                BKE_lnor_space_custom_data_to_normal(
                    bm->lnor_spacearr->lspacearr[l_index], clnors, wnor);
              }
              else {
                copy_v3_v3(wnor, l->f->no);
              }
              mul_v3_fl(wnor, (1.0f / cur_val) * (1.0f / n_weight));
              add_v3_v3(avg_normal, wnor);
            }

            if (normalize_v3(avg_normal) < CLNORS_VALID_VEC_LEN) {
              /* If avg normal is nearly 0, set clnor to default value. */
              zero_v3(avg_normal);
            }
            while ((l = BLI_SMALLSTACK_POP(loop_stack))) {
              const int l_index = BM_elem_index_get(l);
              short *clnors = BM_ELEM_CD_GET_VOID_P(l, cd_clnors_offset);
              BKE_lnor_space_custom_normal_to_data(
                  bm->lnor_spacearr->lspacearr[l_index], avg_normal, clnors);
            }
          }
        }
      } while ((l_curr = l_curr->next) != l_first);
    }

    EDBM_update(obedit->data,
                &(const struct EDBMUpdate_Params){
                    .calc_looptri = true,
                    .calc_normals = false,
                    .is_destructive = false,
                });
  }

  BLI_heapsimple_free(loop_weight, NULL);

  MEM_freeN(objects);
  return OPERATOR_FINISHED;
}

static bool average_normals_draw_check_prop(PointerRNA *ptr,
                                            PropertyRNA *prop,
                                            void *UNUSED(user_data))
{
  const char *prop_id = RNA_property_identifier(prop);
  const int average_type = RNA_enum_get(ptr, "average_type");

  /* Only show weight/threshold options in loop average type. */
  if (STREQ(prop_id, "weight")) {
    return (average_type == EDBM_CLNOR_AVERAGE_LOOP);
  }
  if (STREQ(prop_id, "threshold")) {
    return (average_type == EDBM_CLNOR_AVERAGE_LOOP);
  }

  /* Else, show it! */
  return true;
}

static void edbm_average_normals_ui(bContext *C, wmOperator *op)
{
  uiLayout *layout = op->layout;
  wmWindowManager *wm = CTX_wm_manager(C);
  PointerRNA ptr;

  RNA_pointer_create(&wm->id, op->type->srna, op->properties, &ptr);

  uiLayoutSetPropSep(layout, true);

  /* Main auto-draw call */
  uiDefAutoButsRNA(layout, &ptr, average_normals_draw_check_prop, NULL, NULL, '\0', false);
}

void MESH_OT_average_normals(struct wmOperatorType *ot)
{
  /* identifiers */
  ot->name = "Average Normals";
  ot->description = "Average custom normals of selected vertices";
  ot->idname = "MESH_OT_average_normals";

  /* api callbacks */
  ot->exec = edbm_average_normals_exec;
  ot->poll = ED_operator_editmesh;
  ot->ui = edbm_average_normals_ui;

  /* flags */
  ot->flag = OPTYPE_REGISTER | OPTYPE_UNDO;

  ot->prop = RNA_def_enum(ot->srna,
                          "average_type",
                          average_method_items,
                          EDBM_CLNOR_AVERAGE_LOOP,
                          "Type",
                          "Averaging method");

  RNA_def_int(ot->srna, "weight", 50, 1, 100, "Weight", "Weight applied per face", 1, 100);

  RNA_def_float(ot->srna,
                "threshold",
                0.01f,
                0,
                10,
                "Threshold",
                "Threshold value for different weights to be considered equal",
                0,
                5);
}

/** \} */

/* -------------------------------------------------------------------- */
/** \name Custom Normal Interface Tools Operator
 * \{ */

enum {
  EDBM_CLNOR_TOOLS_COPY = 1,
  EDBM_CLNOR_TOOLS_PASTE = 2,
  EDBM_CLNOR_TOOLS_MULTIPLY = 3,
  EDBM_CLNOR_TOOLS_ADD = 4,
  EDBM_CLNOR_TOOLS_RESET = 5,
};

static EnumPropertyItem normal_vector_tool_items[] = {
    {EDBM_CLNOR_TOOLS_COPY, "COPY", 0, "Copy Normal", "Copy normal to buffer"},
    {EDBM_CLNOR_TOOLS_PASTE, "PASTE", 0, "Paste Normal", "Paste normal from buffer"},
    {EDBM_CLNOR_TOOLS_ADD, "ADD", 0, "Add Normal", "Add normal vector with selection"},
    {EDBM_CLNOR_TOOLS_MULTIPLY,
     "MULTIPLY",
     0,
     "Multiply Normal",
     "Multiply normal vector with selection"},
    {EDBM_CLNOR_TOOLS_RESET,
     "RESET",
     0,
     "Reset Normal",
     "Reset buffer and/or normal of selected element"},
    {0, NULL, 0, NULL, NULL},
};

static int edbm_normals_tools_exec(bContext *C, wmOperator *op)
{
  Scene *scene = CTX_data_scene(C);
  ViewLayer *view_layer = CTX_data_view_layer(C);
  uint objects_len = 0;
  Object **objects = BKE_view_layer_array_from_objects_in_edit_mode_unique_data(
      view_layer, CTX_wm_view3d(C), &objects_len);
  const int mode = RNA_enum_get(op->ptr, "mode");
  const bool absolute = RNA_boolean_get(op->ptr, "absolute");
  float *normal_vector = scene->toolsettings->normal_vector;
  bool done_copy = false;

  for (uint ob_index = 0; ob_index < objects_len; ob_index++) {
    Object *obedit = objects[ob_index];
    BMEditMesh *em = BKE_editmesh_from_object(obedit);
    BMesh *bm = em->bm;

    if (bm->totloop == 0) {
      continue;
    }

    BKE_editmesh_ensure_autosmooth(em, obedit->data);
    BKE_editmesh_lnorspace_update(em, obedit->data);
    BMLoopNorEditDataArray *lnors_ed_arr = BM_loop_normal_editdata_array_init(bm, false);
    BMLoopNorEditData *lnor_ed = lnors_ed_arr->lnor_editdata;

    switch (mode) {
      case EDBM_CLNOR_TOOLS_COPY:
        if (bm->totfacesel == 0 && bm->totvertsel == 0) {
          BM_loop_normal_editdata_array_free(lnors_ed_arr);
          continue;
        }

        if (done_copy ||
            (bm->totfacesel != 1 && lnors_ed_arr->totloop != 1 && bm->totvertsel != 1)) {
          BKE_report(op->reports,
                     RPT_ERROR,
                     "Can only copy one custom normal, vertex normal or face normal");
          BM_loop_normal_editdata_array_free(lnors_ed_arr);
          continue;
        }
        if (lnors_ed_arr->totloop == 1) {
          copy_v3_v3(scene->toolsettings->normal_vector, lnors_ed_arr->lnor_editdata->nloc);
        }
        else if (bm->totfacesel == 1) {
          BMFace *f;
          BMIter fiter;
          BM_ITER_MESH (f, &fiter, bm, BM_FACES_OF_MESH) {
            if (BM_elem_flag_test(f, BM_ELEM_SELECT)) {
              copy_v3_v3(scene->toolsettings->normal_vector, f->no);
            }
          }
        }
        else {
          /* 'Vertex' normal, i.e. common set of loop normals on the same vertex,
           * only if they are all the same. */
          bool are_same_lnors = true;
          for (int i = 0; i < lnors_ed_arr->totloop; i++, lnor_ed++) {
            if (!compare_v3v3(lnors_ed_arr->lnor_editdata->nloc, lnor_ed->nloc, 1e-4f)) {
              are_same_lnors = false;
            }
          }
          if (are_same_lnors) {
            copy_v3_v3(scene->toolsettings->normal_vector, lnors_ed_arr->lnor_editdata->nloc);
          }
        }
        done_copy = true;
        break;

      case EDBM_CLNOR_TOOLS_PASTE:
        if (!absolute) {
          if (normalize_v3(normal_vector) < CLNORS_VALID_VEC_LEN) {
            /* If normal is nearly 0, do nothing. */
            break;
          }
        }
        for (int i = 0; i < lnors_ed_arr->totloop; i++, lnor_ed++) {
          if (absolute) {
            float abs_normal[3];
            copy_v3_v3(abs_normal, lnor_ed->loc);
            negate_v3(abs_normal);
            add_v3_v3(abs_normal, normal_vector);

            if (normalize_v3(abs_normal) < CLNORS_VALID_VEC_LEN) {
              /* If abs normal is nearly 0, set clnor to initial value. */
              copy_v3_v3(abs_normal, lnor_ed->niloc);
            }
            BKE_lnor_space_custom_normal_to_data(bm->lnor_spacearr->lspacearr[lnor_ed->loop_index],
                                                 abs_normal,
                                                 lnor_ed->clnors_data);
          }
          else {
            BKE_lnor_space_custom_normal_to_data(bm->lnor_spacearr->lspacearr[lnor_ed->loop_index],
                                                 normal_vector,
                                                 lnor_ed->clnors_data);
          }
        }
        break;

      case EDBM_CLNOR_TOOLS_MULTIPLY:
        for (int i = 0; i < lnors_ed_arr->totloop; i++, lnor_ed++) {
          mul_v3_v3(lnor_ed->nloc, normal_vector);

          if (normalize_v3(lnor_ed->nloc) < CLNORS_VALID_VEC_LEN) {
            /* If abs normal is nearly 0, set clnor to initial value. */
            copy_v3_v3(lnor_ed->nloc, lnor_ed->niloc);
          }
          BKE_lnor_space_custom_normal_to_data(bm->lnor_spacearr->lspacearr[lnor_ed->loop_index],
                                               lnor_ed->nloc,
                                               lnor_ed->clnors_data);
        }
        break;

      case EDBM_CLNOR_TOOLS_ADD:
        for (int i = 0; i < lnors_ed_arr->totloop; i++, lnor_ed++) {
          add_v3_v3(lnor_ed->nloc, normal_vector);

          if (normalize_v3(lnor_ed->nloc) < CLNORS_VALID_VEC_LEN) {
            /* If abs normal is nearly 0, set clnor to initial value. */
            copy_v3_v3(lnor_ed->nloc, lnor_ed->niloc);
          }
          BKE_lnor_space_custom_normal_to_data(bm->lnor_spacearr->lspacearr[lnor_ed->loop_index],
                                               lnor_ed->nloc,
                                               lnor_ed->clnors_data);
        }
        break;

      case EDBM_CLNOR_TOOLS_RESET:
        zero_v3(normal_vector);
        for (int i = 0; i < lnors_ed_arr->totloop; i++, lnor_ed++) {
          BKE_lnor_space_custom_normal_to_data(bm->lnor_spacearr->lspacearr[lnor_ed->loop_index],
                                               normal_vector,
                                               lnor_ed->clnors_data);
        }
        break;

      default:
        BLI_assert(0);
        break;
    }

    BM_loop_normal_editdata_array_free(lnors_ed_arr);

    EDBM_update(obedit->data,
                &(const struct EDBMUpdate_Params){
                    .calc_looptri = true,
                    .calc_normals = false,
                    .is_destructive = false,
                });
  }

  MEM_freeN(objects);
  return OPERATOR_FINISHED;
}

static bool normals_tools_draw_check_prop(PointerRNA *ptr,
                                          PropertyRNA *prop,
                                          void *UNUSED(user_data))
{
  const char *prop_id = RNA_property_identifier(prop);
  const int mode = RNA_enum_get(ptr, "mode");

  /* Only show absolute option in paste mode. */
  if (STREQ(prop_id, "absolute")) {
    return (mode == EDBM_CLNOR_TOOLS_PASTE);
  }

  /* Else, show it! */
  return true;
}

static void edbm_normals_tools_ui(bContext *C, wmOperator *op)
{
  uiLayout *layout = op->layout;
  wmWindowManager *wm = CTX_wm_manager(C);
  PointerRNA ptr;

  RNA_pointer_create(&wm->id, op->type->srna, op->properties, &ptr);

  /* Main auto-draw call */
  uiDefAutoButsRNA(layout, &ptr, normals_tools_draw_check_prop, NULL, NULL, '\0', false);
}

void MESH_OT_normals_tools(struct wmOperatorType *ot)
{
  /* identifiers */
  ot->name = "Normals Vector Tools";
  ot->description = "Custom normals tools using Normal Vector of UI";
  ot->idname = "MESH_OT_normals_tools";

  /* api callbacks */
  ot->exec = edbm_normals_tools_exec;
  ot->poll = ED_operator_editmesh;
  ot->ui = edbm_normals_tools_ui;

  /* flags */
  ot->flag = OPTYPE_REGISTER | OPTYPE_UNDO;

  ot->prop = RNA_def_enum(ot->srna,
                          "mode",
                          normal_vector_tool_items,
                          EDBM_CLNOR_TOOLS_COPY,
                          "Mode",
                          "Mode of tools taking input from interface");
  RNA_def_property_flag(ot->prop, PROP_HIDDEN);

  RNA_def_boolean(ot->srna,
                  "absolute",
                  false,
                  "Absolute Coordinates",
                  "Copy Absolute coordinates or Normal vector");
}

/** \} */

/* -------------------------------------------------------------------- */
/** \name Set Normals from Faces Operator
 * \{ */

static int edbm_set_normals_from_faces_exec(bContext *C, wmOperator *op)
{
  ViewLayer *view_layer = CTX_data_view_layer(C);
  uint objects_len = 0;
  Object **objects = BKE_view_layer_array_from_objects_in_edit_mode_unique_data(
      view_layer, CTX_wm_view3d(C), &objects_len);

  for (uint ob_index = 0; ob_index < objects_len; ob_index++) {
    Object *obedit = objects[ob_index];
    BMEditMesh *em = BKE_editmesh_from_object(obedit);
    BMesh *bm = em->bm;
    BMFace *f;
    BMVert *v;
    BMEdge *e;
    BMLoop *l;
    BMIter fiter, viter, eiter, liter;

    const bool keep_sharp = RNA_boolean_get(op->ptr, "keep_sharp");

    BKE_editmesh_ensure_autosmooth(em, obedit->data);
    BKE_editmesh_lnorspace_update(em, obedit->data);

    float(*vnors)[3] = MEM_callocN(sizeof(*vnors) * bm->totvert, __func__);
    BM_ITER_MESH (f, &fiter, bm, BM_FACES_OF_MESH) {
      if (BM_elem_flag_test(f, BM_ELEM_SELECT)) {
        BM_ITER_ELEM (v, &viter, f, BM_VERTS_OF_FACE) {
          const int v_index = BM_elem_index_get(v);
          add_v3_v3(vnors[v_index], f->no);
        }
      }
    }
    for (int i = 0; i < bm->totvert; i++) {
      if (!is_zero_v3(vnors[i]) && normalize_v3(vnors[i]) < CLNORS_VALID_VEC_LEN) {
        zero_v3(vnors[i]);
      }
    }

    BLI_bitmap *loop_set = BLI_BITMAP_NEW(bm->totloop, __func__);
    const int cd_clnors_offset = CustomData_get_offset(&bm->ldata, CD_CUSTOMLOOPNORMAL);

    BM_ITER_MESH (f, &fiter, bm, BM_FACES_OF_MESH) {
      BM_ITER_ELEM (e, &eiter, f, BM_EDGES_OF_FACE) {
        if (!keep_sharp ||
            (BM_elem_flag_test(e, BM_ELEM_SMOOTH) && BM_elem_flag_test(e, BM_ELEM_SELECT))) {
          BM_ITER_ELEM (v, &viter, e, BM_VERTS_OF_EDGE) {
            l = BM_face_vert_share_loop(f, v);
            const int l_index = BM_elem_index_get(l);
            const int v_index = BM_elem_index_get(l->v);

            if (!is_zero_v3(vnors[v_index])) {
              short *clnors = BM_ELEM_CD_GET_VOID_P(l, cd_clnors_offset);
              BKE_lnor_space_custom_normal_to_data(
                  bm->lnor_spacearr->lspacearr[l_index], vnors[v_index], clnors);

              if (bm->lnor_spacearr->lspacearr[l_index]->flags & MLNOR_SPACE_IS_SINGLE) {
                BLI_BITMAP_ENABLE(loop_set, l_index);
              }
              else {
                LinkNode *loops = bm->lnor_spacearr->lspacearr[l_index]->loops;
                for (; loops; loops = loops->next) {
                  BLI_BITMAP_ENABLE(loop_set, BM_elem_index_get((BMLoop *)loops->link));
                }
              }
            }
          }
        }
      }
    }

    int v_index;
    BM_ITER_MESH_INDEX (v, &viter, bm, BM_VERTS_OF_MESH, v_index) {
      BM_ITER_ELEM (l, &liter, v, BM_LOOPS_OF_VERT) {
        if (BLI_BITMAP_TEST(loop_set, BM_elem_index_get(l))) {
          const int loop_index = BM_elem_index_get(l);
          short *clnors = BM_ELEM_CD_GET_VOID_P(l, cd_clnors_offset);
          BKE_lnor_space_custom_normal_to_data(
              bm->lnor_spacearr->lspacearr[loop_index], vnors[v_index], clnors);
        }
      }
    }

    MEM_freeN(loop_set);
    MEM_freeN(vnors);
    EDBM_update(obedit->data,
                &(const struct EDBMUpdate_Params){
                    .calc_looptri = true,
                    .calc_normals = false,
                    .is_destructive = false,
                });
  }

  MEM_freeN(objects);
  return OPERATOR_FINISHED;
}

void MESH_OT_set_normals_from_faces(struct wmOperatorType *ot)
{
  /* identifiers */
  ot->name = "Set Normals from Faces";
  ot->description = "Set the custom normals from the selected faces ones";
  ot->idname = "MESH_OT_set_normals_from_faces";

  /* api callbacks */
  ot->exec = edbm_set_normals_from_faces_exec;
  ot->poll = ED_operator_editmesh;

  /* flags */
  ot->flag = OPTYPE_REGISTER | OPTYPE_UNDO;

  RNA_def_boolean(ot->srna, "keep_sharp", 0, "Keep Sharp Edges", "Do not set sharp edges to face");
}

/** \} */

/* -------------------------------------------------------------------- */
/** \name Smooth Normal Vectors Operator
 * \{ */

static int edbm_smooth_normals_exec(bContext *C, wmOperator *op)
{
  ViewLayer *view_layer = CTX_data_view_layer(C);
  uint objects_len = 0;
  Object **objects = BKE_view_layer_array_from_objects_in_edit_mode_unique_data(
      view_layer, CTX_wm_view3d(C), &objects_len);

  for (uint ob_index = 0; ob_index < objects_len; ob_index++) {
    Object *obedit = objects[ob_index];
    BMEditMesh *em = BKE_editmesh_from_object(obedit);
    BMesh *bm = em->bm;
    BMFace *f;
    BMLoop *l;
    BMIter fiter, liter;

    BKE_editmesh_ensure_autosmooth(em, obedit->data);
    BKE_editmesh_lnorspace_update(em, obedit->data);
    BMLoopNorEditDataArray *lnors_ed_arr = BM_loop_normal_editdata_array_init(bm, false);

    float(*smooth_normal)[3] = MEM_callocN(sizeof(*smooth_normal) * lnors_ed_arr->totloop,
                                           __func__);

    /* This is weird choice of operation, taking all loops of faces of current vertex.
     * Could lead to some rather far away loops weighting as much as very close ones
     * (topologically speaking), with complex polygons.
     * Using topological distance here (rather than geometrical one)
     * makes sense imho, but would rather go with a more consistent and flexible code,
     * we could even add max topological distance to take into account, * and a weighting curve.
     * Would do that later though, think for now we can live with that choice. --mont29. */
    BMLoopNorEditData *lnor_ed = lnors_ed_arr->lnor_editdata;
    for (int i = 0; i < lnors_ed_arr->totloop; i++, lnor_ed++) {
      l = lnor_ed->loop;
      float loop_normal[3];

      BM_ITER_ELEM (f, &fiter, l->v, BM_FACES_OF_VERT) {
        BMLoop *l_other;
        BM_ITER_ELEM (l_other, &liter, f, BM_LOOPS_OF_FACE) {
          const int l_index_other = BM_elem_index_get(l_other);
          short *clnors = BM_ELEM_CD_GET_VOID_P(l_other, lnors_ed_arr->cd_custom_normal_offset);
          BKE_lnor_space_custom_data_to_normal(
              bm->lnor_spacearr->lspacearr[l_index_other], clnors, loop_normal);
          add_v3_v3(smooth_normal[i], loop_normal);
        }
      }
    }

    const float factor = RNA_float_get(op->ptr, "factor");

    lnor_ed = lnors_ed_arr->lnor_editdata;
    for (int i = 0; i < lnors_ed_arr->totloop; i++, lnor_ed++) {
      float current_normal[3];

      if (normalize_v3(smooth_normal[i]) < CLNORS_VALID_VEC_LEN) {
        /* Skip in case the smooth normal is invalid. */
        continue;
      }

      BKE_lnor_space_custom_data_to_normal(
          bm->lnor_spacearr->lspacearr[lnor_ed->loop_index], lnor_ed->clnors_data, current_normal);

      /* Note: again, this is not true spherical interpolation that normals would need...
       * But it's probably good enough for now. */
      mul_v3_fl(current_normal, 1.0f - factor);
      mul_v3_fl(smooth_normal[i], factor);
      add_v3_v3(current_normal, smooth_normal[i]);

      if (normalize_v3(current_normal) < CLNORS_VALID_VEC_LEN) {
        /* Skip in case the smoothed normal is invalid. */
        continue;
      }

      BKE_lnor_space_custom_normal_to_data(
          bm->lnor_spacearr->lspacearr[lnor_ed->loop_index], current_normal, lnor_ed->clnors_data);
    }

    BM_loop_normal_editdata_array_free(lnors_ed_arr);
    MEM_freeN(smooth_normal);

    EDBM_update(obedit->data,
                &(const struct EDBMUpdate_Params){
                    .calc_looptri = true,
                    .calc_normals = false,
                    .is_destructive = false,
                });
  }

  MEM_freeN(objects);
  return OPERATOR_FINISHED;
}

void MESH_OT_smooth_normals(struct wmOperatorType *ot)
{
  /* identifiers */
  ot->name = "Smooth Normals Vectors";
  ot->description = "Smooth custom normals based on adjacent vertex normals";
  ot->idname = "MESH_OT_smooth_normals";

  /* api callbacks */
  ot->exec = edbm_smooth_normals_exec;
  ot->poll = ED_operator_editmesh;

  /* flags */
  ot->flag = OPTYPE_REGISTER | OPTYPE_UNDO;

  RNA_def_float(ot->srna,
                "factor",
                0.5f,
                0.0f,
                1.0f,
                "Factor",
                "Specifies weight of smooth vs original normal",
                0.0f,
                1.0f);
}

/** \} */

/* -------------------------------------------------------------------- */
/** \name Weighted Normal Modifier Face Strength
 * \{ */

static int edbm_mod_weighted_strength_exec(bContext *C, wmOperator *op)
{
  ViewLayer *view_layer = CTX_data_view_layer(C);
  uint objects_len = 0;
  Object **objects = BKE_view_layer_array_from_objects_in_edit_mode_unique_data(
      view_layer, CTX_wm_view3d(C), &objects_len);

  for (uint ob_index = 0; ob_index < objects_len; ob_index++) {
    Object *obedit = objects[ob_index];
    BMEditMesh *em = BKE_editmesh_from_object(obedit);
    BMesh *bm = em->bm;
    BMFace *f;
    BMIter fiter;
    const int face_strength = RNA_enum_get(op->ptr, "face_strength");
    const bool set = RNA_boolean_get(op->ptr, "set");

    BM_select_history_clear(bm);

    const char *layer_id = MOD_WEIGHTEDNORMALS_FACEWEIGHT_CDLAYER_ID;
    int cd_prop_int_index = CustomData_get_named_layer_index(&bm->pdata, CD_PROP_INT32, layer_id);
    if (cd_prop_int_index == -1) {
      BM_data_layer_add_named(bm, &bm->pdata, CD_PROP_INT32, layer_id);
      cd_prop_int_index = CustomData_get_named_layer_index(&bm->pdata, CD_PROP_INT32, layer_id);
    }
    cd_prop_int_index -= CustomData_get_layer_index(&bm->pdata, CD_PROP_INT32);
    const int cd_prop_int_offset = CustomData_get_n_offset(
        &bm->pdata, CD_PROP_INT32, cd_prop_int_index);

    BM_mesh_elem_index_ensure(bm, BM_FACE);

    if (set) {
      BM_ITER_MESH (f, &fiter, bm, BM_FACES_OF_MESH) {
        if (BM_elem_flag_test(f, BM_ELEM_SELECT)) {
          int *strength = BM_ELEM_CD_GET_VOID_P(f, cd_prop_int_offset);
          *strength = face_strength;
        }
      }
    }
    else {
      BM_ITER_MESH (f, &fiter, bm, BM_FACES_OF_MESH) {
        int *strength = BM_ELEM_CD_GET_VOID_P(f, cd_prop_int_offset);
        if (*strength == face_strength) {
          BM_face_select_set(bm, f, true);
          BM_select_history_store(bm, f);
        }
        else {
          BM_face_select_set(bm, f, false);
        }
      }
    }

    EDBM_update(obedit->data,
                &(const struct EDBMUpdate_Params){
                    .calc_looptri = false,
                    .calc_normals = false,
                    .is_destructive = false,
                });
  }

  MEM_freeN(objects);
  return OPERATOR_FINISHED;
}

static const EnumPropertyItem prop_mesh_face_strength_types[] = {
    {FACE_STRENGTH_WEAK, "WEAK", 0, "Weak", ""},
    {FACE_STRENGTH_MEDIUM, "MEDIUM", 0, "Medium", ""},
    {FACE_STRENGTH_STRONG, "STRONG", 0, "Strong", ""},
    {0, NULL, 0, NULL, NULL},
};

void MESH_OT_mod_weighted_strength(struct wmOperatorType *ot)
{
  /* identifiers */
  ot->name = "Face Normals Strength";
  ot->description = "Set/Get strength of face (used in Weighted Normal modifier)";
  ot->idname = "MESH_OT_mod_weighted_strength";

  /* api callbacks */
  ot->exec = edbm_mod_weighted_strength_exec;
  ot->poll = ED_operator_editmesh;

  /* flags */
  ot->flag = OPTYPE_REGISTER | OPTYPE_UNDO;

  ot->prop = RNA_def_boolean(ot->srna, "set", 0, "Set Value", "Set value of faces");

  ot->prop = RNA_def_enum(
      ot->srna,
      "face_strength",
      prop_mesh_face_strength_types,
      FACE_STRENGTH_MEDIUM,
      "Face Strength",
      "Strength to use for assigning or selecting face influence for weighted normal modifier");
}

/** \} */<|MERGE_RESOLUTION|>--- conflicted
+++ resolved
@@ -2911,18 +2911,13 @@
       continue;
     }
 
-<<<<<<< HEAD
     mesh_set_faces_flag(em, BM_ELEM_SMOOTH, 1);
-    EDBM_update_generic(obedit->data, false, false);
-=======
-    mesh_set_smooth_faces(em, 1);
     EDBM_update(obedit->data,
                 &(const struct EDBMUpdate_Params){
                     .calc_looptri = false,
                     .calc_normals = false,
                     .is_destructive = false,
                 });
->>>>>>> 033641aa
   }
   MEM_freeN(objects);
 
@@ -2964,18 +2959,13 @@
       continue;
     }
 
-<<<<<<< HEAD
     mesh_set_faces_flag(em, BM_ELEM_SMOOTH, 0);
-    EDBM_update_generic(obedit->data, false, false);
-=======
-    mesh_set_smooth_faces(em, 0);
     EDBM_update(obedit->data,
                 &(const struct EDBMUpdate_Params){
                     .calc_looptri = false,
                     .calc_normals = false,
                     .is_destructive = false,
                 });
->>>>>>> 033641aa
   }
   MEM_freeN(objects);
 
