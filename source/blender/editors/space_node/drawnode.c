/*
 * ***** BEGIN GPL LICENSE BLOCK *****
 *
 * This program is free software; you can redistribute it and/or
 * modify it under the terms of the GNU General Public License
 * as published by the Free Software Foundation; either version 2
 * of the License, or (at your option) any later version. 
 *
 * This program is distributed in the hope that it will be useful,
 * but WITHOUT ANY WARRANTY; without even the implied warranty of
 * MERCHANTABILITY or FITNESS FOR A PARTICULAR PURPOSE.  See the
 * GNU General Public License for more details.
 *
 * You should have received a copy of the GNU General Public License
 * along with this program; if not, write to the Free Software Foundation,
 * Inc., 51 Franklin Street, Fifth Floor, Boston, MA 02110-1301, USA.
 *
 * The Original Code is Copyright (C) 2005 Blender Foundation.
 * All rights reserved.
 *
 * The Original Code is: all of this file.
 *
 * Contributor(s): David Millan Escriva, Juho Vepsäläinen, Bob Holcomb, Thomas Dinges
 *
 * ***** END GPL LICENSE BLOCK *****
 */

/** \file blender/editors/space_node/drawnode.c
 *  \ingroup spnode
 *  \brief lower level node drawing for nodes (boarders, headers etc), also node layout.
 */

#include "BLI_blenlib.h"
#include "BLI_math.h"

#include "DNA_node_types.h"
#include "DNA_object_types.h"
#include "DNA_space_types.h"
#include "DNA_screen_types.h"

#include "BKE_context.h"
#include "BKE_curve.h"
#include "BKE_image.h"
#include "BKE_main.h"
#include "BKE_node.h"
#include "BKE_tracking.h"

#include "BLF_api.h"
#include "BLF_translation.h"


#include "GPU_colors.h"
#include "GPU_primitives.h"

#include "BIF_glutil.h"

#include "MEM_guardedalloc.h"

#include "RNA_access.h"

#include "ED_node.h"

#include "WM_api.h"
#include "WM_types.h"

#include "UI_resources.h"

#include "IMB_colormanagement.h"
#include "IMB_imbuf.h"
#include "IMB_imbuf_types.h"

#include "node_intern.h"  /* own include */

/* ****************** SOCKET BUTTON DRAW FUNCTIONS ***************** */

static void node_sync_cb(bContext *UNUSED(C), void *snode_v, void *node_v)
{
	SpaceNode *snode= snode_v;
	
	if (snode->treetype==NTREE_SHADER) {
		nodeShaderSynchronizeID(node_v, 1);
		// allqueue(REDRAWBUTSSHADING, 0);
	}
}

static void node_socket_button_label(const bContext *UNUSED(C), uiBlock *block,
							  bNodeTree *UNUSED(ntree), bNode *UNUSED(node), bNodeSocket *sock,
							  const char *UNUSED(name), int x, int y, int width)
{
	uiDefBut(block, LABEL, 0, IFACE_(sock->name), x, y, width, NODE_DY, NULL, 0, 0, 0, 0, "");
}

static void node_socket_button_default(const bContext *C, uiBlock *block,
								bNodeTree *ntree, bNode *node, bNodeSocket *sock,
								const char *name, int x, int y, int width)
{
	if (sock->link || (sock->flag & SOCK_HIDE_VALUE))
		node_socket_button_label(C, block, ntree, node, sock, name, x, y, width);
	else {
		PointerRNA ptr;
		uiBut *bt;
		
		RNA_pointer_create(&ntree->id, &RNA_NodeSocket, sock, &ptr);
		
		bt = uiDefButR(block, NUM, B_NODE_EXEC, IFACE_(name),
					   x, y+1, width, NODE_DY-2, 
					   &ptr, "default_value", 0, 0, 0, -1, -1, NULL);
		if (node)
			uiButSetFunc(bt, node_sync_cb, CTX_wm_space_node(C), node);
	}
}

static void node_socket_button_string(const bContext *C, uiBlock *block,
                                       bNodeTree *ntree, bNode *node, bNodeSocket *sock,
                                       const char *name, int x, int y, int width)
{
	if (sock->link || (sock->flag & SOCK_HIDE_VALUE))
		node_socket_button_label(C, block, ntree, node, sock, name, x, y, width);
	else {
		PointerRNA ptr;
		uiBut *bt;

		SpaceNode *snode = CTX_wm_space_node(C);
		const char *ui_name = IFACE_(name);
		float slen;

		UI_ThemeColor(TH_TEXT);
		slen = (UI_GetStringWidth(ui_name) + NODE_MARGIN_X) * snode->aspect_sqrt;
		while (slen > (width * 0.5f) && *ui_name) {
			ui_name = BLI_str_find_next_char_utf8(ui_name, NULL);
			slen = (UI_GetStringWidth(ui_name) + NODE_MARGIN_X) * snode->aspect_sqrt;
		}

		RNA_pointer_create(&ntree->id, &RNA_NodeSocket, sock, &ptr);
		
		if (name[0] == '\0')
			slen = 0.0;
		
		bt = uiDefButR(block, TEX, B_NODE_EXEC, "",
		               x, y + 1, width - slen, NODE_DY - 2,
		               &ptr, "default_value", 0, 0, 0, -1, -1, "");
		if (node)
			uiButSetFunc(bt, node_sync_cb, CTX_wm_space_node(C), node);
		
		if (slen > 0.0f)
			uiDefBut(block, LABEL, 0, IFACE_(name), x + (width - slen), y + 2, slen, NODE_DY - 2, NULL, 0, 0, 0, 0, "");
	}
}

typedef struct SocketComponentMenuArgs {
	PointerRNA ptr;
	int x, y, width;
	uiButHandleFunc cb;
	void *arg1, *arg2;
} SocketComponentMenuArgs;
/* NOTE: this is a block-menu, needs 0 events, otherwise the menu closes */
static uiBlock *socket_component_menu(bContext *C, ARegion *ar, void *args_v)
{
	SocketComponentMenuArgs *args= (SocketComponentMenuArgs*)args_v;
	uiBlock *block;
	uiLayout *layout;
	
	block= uiBeginBlock(C, ar, __func__, UI_EMBOSS);
	uiBlockSetFlag(block, UI_BLOCK_KEEP_OPEN);
	
	layout = uiLayoutColumn(uiBlockLayout(block, UI_LAYOUT_VERTICAL, UI_LAYOUT_PANEL,
	                                      args->x, args->y + 2, args->width, NODE_DY, UI_GetStyle()), FALSE);
	
	uiItemR(layout, &args->ptr, "default_value", UI_ITEM_R_EXPAND, "", ICON_NONE);
	
	return block;
}
static void node_socket_button_components(const bContext *C, uiBlock *block,
								   bNodeTree *ntree, bNode *node, bNodeSocket *sock,
								   const char *name, int x, int y, int width)
{
	if (sock->link || (sock->flag & SOCK_HIDE_VALUE))
		node_socket_button_label(C, block, ntree, node, sock, name, x, y, width);
	else {
		PointerRNA ptr;
		SocketComponentMenuArgs *args;
		
		RNA_pointer_create(&ntree->id, &RNA_NodeSocket, sock, &ptr);
		
		args= MEM_callocN(sizeof(SocketComponentMenuArgs), "SocketComponentMenuArgs");
		
		args->ptr = ptr;
		args->x = x;
		args->y = y;
		args->width = width;
		args->cb = node_sync_cb;
		args->arg1 = CTX_wm_space_node(C);
		args->arg2 = node;
		
		uiDefBlockButN(block, socket_component_menu, args, IFACE_(name), x, y + 1, width, NODE_DY - 2, "");
	}
}

static void node_socket_button_color(const bContext *C, uiBlock *block,
							  bNodeTree *ntree, bNode *node, bNodeSocket *sock,
							  const char *name, int x, int y, int width)
{
	if (sock->link || (sock->flag & SOCK_HIDE_VALUE))
		node_socket_button_label(C, block, ntree, node, sock, IFACE_(name), x, y, width);
	else {
		PointerRNA ptr;
		uiBut *bt;
		int labelw= width - 40;
		RNA_pointer_create(&ntree->id, &RNA_NodeSocket, sock, &ptr);
		
		bt = uiDefButR(block, COLOR, B_NODE_EXEC, "",
					 x, y+2, (labelw>0 ? 40 : width), NODE_DY-2, 
					 &ptr, "default_value", 0, 0, 0, -1, -1, NULL);
		if (node)
			uiButSetFunc(bt, node_sync_cb, CTX_wm_space_node(C), node);
		
		if (name[0]!='\0' && labelw>0)
			uiDefBut(block, LABEL, 0, IFACE_(name), x + 40, y + 2, labelw, NODE_DY - 2, NULL, 0, 0, 0, 0, "");
	}
}

/* standard draw function, display the default input value */
static void node_draw_input_default(const bContext *C, uiBlock *block,
                                     bNodeTree *ntree, bNode *node, bNodeSocket *sock,
                                     const char *name, int x, int y, int width)
{
	bNodeSocketType *stype = ntreeGetSocketType(sock->type);
	if (stype->buttonfunc)
		stype->buttonfunc(C, block, ntree, node, sock, name, x, y, width);
	else
		node_socket_button_label(C, block, ntree, node, sock, IFACE_(name), x, y, width);
}

static void node_draw_output_default(const bContext *C, uiBlock *block,
                                     bNodeTree *UNUSED(ntree), bNode *node, bNodeSocket *sock,
                                     const char *name, int UNUSED(x), int UNUSED(y), int UNUSED(width))
{
	SpaceNode *snode = CTX_wm_space_node(C);
	const char *ui_name = IFACE_(name);
	float slen;

	UI_ThemeColor(TH_TEXT);
	slen = (UI_GetStringWidth(ui_name) + NODE_MARGIN_X) * snode->aspect_sqrt;
	while (slen > node->width && *ui_name) {
		ui_name = BLI_str_find_next_char_utf8(ui_name, NULL);
		slen = (UI_GetStringWidth(ui_name) + NODE_MARGIN_X) * snode->aspect_sqrt;
	}
	
	if (*ui_name) {
		uiDefBut(block, LABEL, 0, ui_name,
		         (int)(sock->locx - slen), (int)(sock->locy - 9.0f),
		         (short)slen, (short)NODE_DY,
		         NULL, 0, 0, 0, 0, "");
	}
}

/* ****************** BASE DRAW FUNCTIONS FOR NEW OPERATOR NODES ***************** */

#if 0 /* UNUSED */
static void node_draw_socket_new(bNodeSocket *sock, float size)
{
	float x=sock->locx, y=sock->locy;

	/* 16 values of sin function */
	static float si[16] = {
		0.00000000f, 0.39435585f, 0.72479278f,0.93775213f,
		0.99871650f,0.89780453f,0.65137248f,0.29936312f,
		-0.10116832f,-0.48530196f,-0.79077573f,-0.96807711f,
		-0.98846832f,-0.84864425f,-0.57126821f,-0.20129852f
	};
	/* 16 values of cos function */
	static float co[16] ={
		1.00000000f,0.91895781f,0.68896691f,0.34730525f,
		-0.05064916f,-0.44039415f,-0.75875812f,-0.95413925f,
		-0.99486932f,-0.87434661f,-0.61210598f,-0.25065253f,
		0.15142777f,0.52896401f,0.82076344f,0.97952994f,
	};
	int a;

	gpuCurrentGray3f(0.706f);

	gpuBegin(GL_TRIANGLE_FAN);
	for (a=0; a<16; a++)
		gpuVertex2f(x+size*si[a], y+size*co[a]);
	gpuEnd();

	gpuCurrentColor4x(CPACK_BLACK, 0.588f);
	glEnable(GL_BLEND);
	glEnable(GL_LINE_SMOOTH);
	gpuBegin(GL_LINE_LOOP);
	for (a=0; a<16; a++)
		gpuVertex2f(x+size*si[a], y+size*co[a]);
	gpuEnd();
	glDisable(GL_LINE_SMOOTH);
	glDisable(GL_BLEND);
}
#endif

/* ****************** BUTTON CALLBACKS FOR ALL TREES ***************** */

static void node_buts_value(uiLayout *layout, bContext *UNUSED(C), PointerRNA *ptr)
{
	PointerRNA sockptr;
	PropertyRNA *prop;
	
	/* first socket stores value */
	prop = RNA_struct_find_property(ptr, "outputs");
	RNA_property_collection_lookup_int(ptr, prop, 0, &sockptr);
	
	uiItemR(layout, &sockptr, "default_value", 0, "", ICON_NONE);
}

static void node_buts_rgb(uiLayout *layout, bContext *UNUSED(C), PointerRNA *ptr)
{
	uiLayout *col;
	PointerRNA sockptr;
	PropertyRNA *prop;
	
	/* first socket stores value */
	prop = RNA_struct_find_property(ptr, "outputs");
	RNA_property_collection_lookup_int(ptr, prop, 0, &sockptr);
	
	col = uiLayoutColumn(layout, FALSE);
	uiTemplateColorPicker(col, &sockptr, "default_value", 1, 0, 0, 0);
	uiItemR(col, &sockptr, "default_value", 0, "", ICON_NONE);
}

static void node_buts_mix_rgb(uiLayout *layout, bContext *UNUSED(C), PointerRNA *ptr)
{	
	uiLayout *row, *col;

	bNodeTree *ntree= (bNodeTree*)ptr->id.data;

	col = uiLayoutColumn(layout, FALSE);
	row = uiLayoutRow(col, TRUE);
	uiItemR(row, ptr, "blend_type", 0, "", ICON_NONE);
	if (ntree->type == NTREE_COMPOSIT)
		uiItemR(row, ptr, "use_alpha", 0, "", ICON_IMAGE_RGB_ALPHA);

	uiItemR(col, ptr, "use_clamp", 0, NULL, ICON_NONE);
}

static void node_buts_time(uiLayout *layout, bContext *UNUSED(C), PointerRNA *ptr)
{
	uiLayout *row;
#if 0
	/* XXX no context access here .. */
	bNode *node= ptr->data;
	CurveMapping *cumap= node->storage;
	
	if (cumap) {
		cumap->flag |= CUMA_DRAW_CFRA;
		if (node->custom1<node->custom2)
			cumap->sample[0]= (float)(CFRA - node->custom1)/(float)(node->custom2-node->custom1);
	}
#endif

	uiTemplateCurveMapping(layout, ptr, "curve", 's', 0, 0);

	row = uiLayoutRow(layout, TRUE);
	uiItemR(row, ptr, "frame_start", 0, IFACE_("Sta"), ICON_NONE);
	uiItemR(row, ptr, "frame_end", 0, IFACE_("End"), ICON_NONE);
}

static void node_buts_colorramp(uiLayout *layout, bContext *UNUSED(C), PointerRNA *ptr)
{
	uiTemplateColorRamp(layout, ptr, "color_ramp", 0);
}

static void node_buts_curvevec(uiLayout *layout, bContext *UNUSED(C), PointerRNA *ptr)
{
	uiTemplateCurveMapping(layout, ptr, "mapping", 'v', 0, 0);
}

#define SAMPLE_FLT_ISNONE FLT_MAX
static float _sample_col[4] = {SAMPLE_FLT_ISNONE};  /* bad bad, 2.5 will do better?... no it won't... */
void ED_node_sample_set(const float col[4])
{
	if (col) {
		copy_v4_v4(_sample_col, col);
	}
	else {
		copy_v4_fl(_sample_col, SAMPLE_FLT_ISNONE);
	}
}

static void node_buts_curvecol(uiLayout *layout, bContext *UNUSED(C), PointerRNA *ptr)
{
	bNode *node= ptr->data;
	CurveMapping *cumap= node->storage;

	if (_sample_col[0] != SAMPLE_FLT_ISNONE) {
		cumap->flag |= CUMA_DRAW_SAMPLE;
		copy_v3_v3(cumap->sample, _sample_col);
	}
	else {
		cumap->flag &= ~CUMA_DRAW_SAMPLE;
	}

	uiTemplateCurveMapping(layout, ptr, "mapping", 'c', 0, 0);
}

<<<<<<< HEAD
static void node_normal_cb(bContext *C, void *ntree_v, void *node_v)
{
	Main *bmain = CTX_data_main(C);

	ED_node_generic_update(bmain, ntree_v, node_v);
	WM_event_add_notifier(C, NC_NODE|NA_EDITED, ntree_v);
}

static void node_buts_normal(uiLayout *layout, bContext *UNUSED(C), PointerRNA *ptr)
{
	uiBlock *block= uiLayoutAbsoluteBlock(layout);
	bNodeTree *ntree= ptr->id.data;
	bNode *node= ptr->data;
	rctf *butr= &node->butr;
	bNodeSocket *sock= node->outputs.first;		/* first socket stores normal */
	float *nor= ((bNodeSocketValueVector*)sock->default_value)->value;
	uiBut *bt;
	
	bt= uiDefButF(block, BUT_NORMAL, B_NODE_EXEC, "", 
	               (int)butr->xmin, (int)butr->xmin,
	               (short)BLI_rctf_size_x(butr), (short)BLI_rctf_size_x(butr),
	              nor, 0.0f, 1.0f, 0, 0, "");
	uiButSetFunc(bt, node_normal_cb, ntree, node);
=======
static void node_buts_normal(uiLayout *layout, bContext *UNUSED(C), PointerRNA *ptr)
{
	bNodeTree *ntree = (bNodeTree*)ptr->id.data;
	bNode *node = (bNode*)ptr->data;
	bNodeSocket *sock = node->outputs.first;     /* first socket stores normal */
	PointerRNA sockptr;

	RNA_pointer_create(&ntree->id, &RNA_NodeSocket, sock, &sockptr);
	uiItemR(layout, &sockptr, "default_value", 0, "", ICON_NONE);
>>>>>>> 9b32776b
}
#if 0 /* not used in 2.5x yet */
static void node_browse_tex_cb(bContext *C, void *ntree_v, void *node_v)
{
	Main *bmain= CTX_data_main(C);
	bNodeTree *ntree= ntree_v;
	bNode *node= node_v;
	Tex *tex;
	
	if (node->menunr<1) return;
	
	if (node->id) {
		node->id->us--;
		node->id= NULL;
	}
	tex= BLI_findlink(&bmain->tex, node->menunr-1);

	node->id= &tex->id;
	id_us_plus(node->id);
	BLI_strncpy(node->name, node->id->name+2, sizeof(node->name));
	
	nodeSetActive(ntree, node);
	
	if ( ntree->type == NTREE_TEXTURE )
		ntreeTexCheckCyclics(ntree);
	
	// allqueue(REDRAWBUTSSHADING, 0);
	// allqueue(REDRAWNODE, 0);
	NodeTagChanged(ntree, node); 
	
	node->menunr= 0;
}
#endif

static void node_buts_texture(uiLayout *layout, bContext *UNUSED(C), PointerRNA *ptr)
{
	bNode *node= ptr->data;

	short multi = (
		node->id &&
		((Tex*)node->id)->use_nodes &&
		(node->type != CMP_NODE_TEXTURE) &&
		(node->type != TEX_NODE_TEXTURE)
	);
	
	uiItemR(layout, ptr, "texture", 0, "", ICON_NONE);
	
	if (multi) {
		/* Number Drawing not optimal here, better have a list*/
		uiItemR(layout, ptr, "node_output", 0, "", ICON_NONE);
	}
}

static void node_buts_math(uiLayout *layout, bContext *UNUSED(C), PointerRNA *ptr)
{ 
	uiItemR(layout, ptr, "operation", 0, "", ICON_NONE);
	uiItemR(layout, ptr, "use_clamp", 0, NULL, ICON_NONE);
}

static int node_resize_area_default(bNode *node, int x, int y)
{
	if (node->flag & NODE_HIDDEN) {
		rctf totr= node->totr;
		/* right part of node */
		totr.xmin = node->totr.xmax-20.0f;
		if (BLI_rctf_isect_pt(&totr, x, y))
			return NODE_RESIZE_RIGHT;
		else
			return 0;
	}
	else {
		const float size = 10.0f;
		rctf totr= node->totr;
		int dir = 0;
		
		if (x >= totr.xmax - size && x < totr.xmax && y >= totr.ymin && y < totr.ymax)
			dir |= NODE_RESIZE_RIGHT;
		if (x >= totr.xmin && x < totr.xmin + size && y >= totr.ymin && y < totr.ymax)
			dir |= NODE_RESIZE_LEFT;
		return dir;
	}
}

/* ****************** BUTTON CALLBACKS FOR COMMON NODES ***************** */

/* width of socket columns in group display */
#define NODE_GROUP_FRAME		120

/* based on settings in node, sets drawing rect info. each redraw! */
/* note: this assumes only 1 group at a time is drawn (linked data) */
/* in node->totr the entire boundbox for the group is stored */
static void node_update_group(const bContext *C, bNodeTree *ntree, bNode *gnode)
{
	if (!(gnode->flag & NODE_GROUP_EDIT)) {
		node_update_default(C, ntree, gnode);
	}
	else {
		bNodeTree *ngroup= (bNodeTree *)gnode->id;
		bNode *node;
		bNodeSocket *sock, *gsock;
		float locx, locy;
		rctf *rect= &gnode->totr;
		const float dpi_fac = UI_DPI_ICON_FAC;
		const float node_group_frame = NODE_GROUP_FRAME * dpi_fac;
		const float group_header = 26 * dpi_fac;
		int counter;
		int dy;
		
		/* get "global" coords */
		nodeToView(gnode, 0.0f, 0.0f, &locx, &locy);
		
		/* center them, is a bit of abuse of locx and locy though */
		node_update_nodetree(C, ngroup, locx, locy);
		
		rect->xmin = rect->xmax = locx;
		rect->ymin = rect->ymax = locy;
		
		counter= 1;
		for (node= ngroup->nodes.first; node; node= node->next) {
			if (counter) {
				*rect= node->totr;
				counter= 0;
			}
			else
				BLI_rctf_union(rect, &node->totr);
		}
		
		/* add some room for links to group sockets */
		rect->xmin -= 4*NODE_DY;
		rect->xmax += 4*NODE_DY;
		rect->ymin-= NODE_DY;
		rect->ymax+= NODE_DY;
		
		/* input sockets */
		dy = BLI_rctf_cent_y(rect) + (NODE_DY * (BLI_countlist(&gnode->inputs) - 1));
		gsock=ngroup->inputs.first;
		sock=gnode->inputs.first;
		while (gsock || sock) {
			while (sock && !sock->groupsock) {
				sock->locx = rect->xmin - node_group_frame;
				sock->locy = dy;

				/* prevent long socket lists from growing out of the group box */
				if (dy-3*NODE_DYS < rect->ymin)
					rect->ymin = dy-3*NODE_DYS;
				if (dy+3*NODE_DYS > rect->ymax)
					rect->ymax = dy+3*NODE_DYS;
				dy -= 2*NODE_DY;
				
				sock = sock->next;
			}
			while (gsock && (!sock || sock->groupsock!=gsock)) {
				gsock->locx = rect->xmin;
				gsock->locy = dy;
				
				/* prevent long socket lists from growing out of the group box */
				if (dy-3*NODE_DYS < rect->ymin)
					rect->ymin = dy-3*NODE_DYS;
				if (dy+3*NODE_DYS > rect->ymax)
					rect->ymax = dy+3*NODE_DYS;
				dy -= 2*NODE_DY;
				
				gsock = gsock->next;
			}
			while (sock && gsock && sock->groupsock==gsock) {
				gsock->locx = rect->xmin;
				sock->locx = rect->xmin - node_group_frame;
				sock->locy = gsock->locy = dy;
				
				/* prevent long socket lists from growing out of the group box */
				if (dy-3*NODE_DYS < rect->ymin)
					rect->ymin = dy-3*NODE_DYS;
				if (dy+3*NODE_DYS > rect->ymax)
					rect->ymax = dy+3*NODE_DYS;
				dy -= 2*NODE_DY;
				
				sock = sock->next;
				gsock = gsock->next;
			}
		}
		
		/* output sockets */
		dy = BLI_rctf_cent_y(rect) + (NODE_DY * (BLI_countlist(&gnode->outputs) - 1));
		gsock=ngroup->outputs.first;
		sock=gnode->outputs.first;
		while (gsock || sock) {
			while (sock && !sock->groupsock) {
				sock->locx = rect->xmax + node_group_frame;
				sock->locy = dy - NODE_DYS;
				
				/* prevent long socket lists from growing out of the group box */
				if (dy-3*NODE_DYS < rect->ymin)
					rect->ymin = dy-3*NODE_DYS;
				if (dy+3*NODE_DYS > rect->ymax)
					rect->ymax = dy+3*NODE_DYS;
				dy -= 2*NODE_DY;
				
				sock = sock->next;
			}
			while (gsock && (!sock || sock->groupsock!=gsock)) {
				gsock->locx = rect->xmax;
				gsock->locy = dy - NODE_DYS;
				
				/* prevent long socket lists from growing out of the group box */
				if (dy-3*NODE_DYS < rect->ymin)
					rect->ymin = dy-3*NODE_DYS;
				if (dy+3*NODE_DYS > rect->ymax)
					rect->ymax = dy+3*NODE_DYS;
				dy -= 2*NODE_DY;
				
				gsock = gsock->next;
			}
			while (sock && gsock && sock->groupsock==gsock) {
				gsock->locx = rect->xmax;
				sock->locx = rect->xmax + node_group_frame;
				sock->locy = gsock->locy = dy - NODE_DYS;
				
				/* prevent long socket lists from growing out of the group box */
				if (dy-3*NODE_DYS < rect->ymin)
					rect->ymin = dy-3*NODE_DYS;
				if (dy+3*NODE_DYS > rect->ymax)
					rect->ymax = dy+3*NODE_DYS;
				dy -= 2*NODE_DY;
				
				sock = sock->next;
				gsock = gsock->next;
			}
		}
		
		/* Set the block bounds to clip mouse events from underlying nodes.
		 * Add margin for header and input/output columns.
		 */
		uiExplicitBoundsBlock(gnode->block,
							  rect->xmin - node_group_frame,
							  rect->ymin,
							  rect->xmax + node_group_frame,
							  rect->ymax + group_header);
	}
}

static void update_group_input_cb(bContext *UNUSED(C), void *UNUSED(snode_v), void *ngroup_v)
{
	bNodeTree *ngroup= (bNodeTree*)ngroup_v;
	
	ngroup->update |= NTREE_UPDATE_GROUP_IN;
	ntreeUpdateTree(ngroup);
}

static void update_group_output_cb(bContext *UNUSED(C), void *UNUSED(snode_v), void *ngroup_v)
{
	bNodeTree *ngroup= (bNodeTree*)ngroup_v;
	
	ngroup->update |= NTREE_UPDATE_GROUP_OUT;
	ntreeUpdateTree(ngroup);
}

static void draw_group_socket_name(SpaceNode *snode, bNode *gnode, bNodeSocket *sock,
                                   int in_out, float xoffset, float yoffset, short width, short height)
{
	if (sock->flag & SOCK_DYNAMIC) {
		bNodeTree *ngroup = (bNodeTree *)gnode->id;
		uiBut *but;
		but = uiDefBut(gnode->block, TEX, 0, "",
		               sock->locx + xoffset, sock->locy + 1 + yoffset, width, height,
		               sock->name, 0, sizeof(sock->name), 0, 0, "");
		if (in_out==SOCK_IN)
			uiButSetFunc(but, update_group_input_cb, snode, ngroup);
		else
			uiButSetFunc(but, update_group_output_cb, snode, ngroup);
	}
	else {
		const char *ui_name = IFACE_(sock->name);
		uiDefBut(gnode->block, LABEL, 0, ui_name,
		         sock->locx + xoffset, sock->locy + 1 + yoffset, width, height,
		         NULL, 0, 0, 0, 0, "");
	}
}

static void draw_group_socket(const bContext *C, SpaceNode *snode, bNodeTree *ntree, bNode *gnode,
                              bNodeSocket *sock, bNodeSocket *gsock, int index, int in_out)
{
	const float dpi_fac = UI_DPI_ICON_FAC;
	bNodeTree *ngroup= (bNodeTree*)gnode->id;
	bNodeSocketType *stype= ntreeGetSocketType(gsock ? gsock->type : sock->type);
	uiBut *bt;
	float offset;
	int draw_value;
	const float node_group_frame = NODE_GROUP_FRAME * dpi_fac;
	const float socket_size      = NODE_SOCKSIZE * dpi_fac;
	const float arrowbutw        = 0.8f * UI_UNIT_X;
	const short co_text_w = 72 * dpi_fac;
	const float co_margin = 6.0f * dpi_fac;
	/* layout stuff for buttons on group left frame */
	const float colw = 0.6f * node_group_frame;
	const float col1 = co_margin - node_group_frame;
	const float col2 = col1 + colw + co_margin;
	const float col3 = -arrowbutw - co_margin;
	/* layout stuff for buttons on group right frame */
	const float cor1 = co_margin;
	const float cor2 = cor1 + arrowbutw;
	const float cor3 = cor2 + arrowbutw + co_margin;
	
	/* node and group socket circles */
	if (sock)
		node_socket_circle_draw(ntree, sock, socket_size, sock->flag & SELECT);
	if (gsock)
		node_socket_circle_draw(ngroup, gsock, socket_size, gsock->flag & SELECT);
	
	/* socket name */
	offset = (in_out==SOCK_IN ? col1 : cor3);
	if (!gsock)
		offset += (in_out==SOCK_IN ? node_group_frame : -node_group_frame);
	
	/* draw both name and value button if:
	 * 1) input: not internal
	 * 2) output: (node type uses const outputs) and (group output is unlinked)
	 */
	draw_value = 0;
	switch (in_out) {
	case SOCK_IN:
		draw_value = !(gsock && (gsock->flag & SOCK_INTERNAL));
		break;
	case SOCK_OUT:
		if (gnode->typeinfo->flag & NODE_CONST_OUTPUT)
			draw_value = !(gsock && gsock->link);
		break;
	}
	if (draw_value) {
		/* both name and value buttons */
		if (gsock) {
			draw_group_socket_name(snode, gnode, gsock, in_out, offset, 0, co_text_w, NODE_DY);
			if (stype->buttonfunc)
				stype->buttonfunc(C, gnode->block, ngroup, NULL, gsock, "",
				                  gsock->locx + offset, gsock->locy - NODE_DY, colw);
		}
		else {
			draw_group_socket_name(snode, gnode, sock, in_out, offset, 0, co_text_w, NODE_DY);
			if (stype->buttonfunc)
				stype->buttonfunc(C, gnode->block, ngroup, NULL, sock, "",
				                  sock->locx + offset, sock->locy - NODE_DY, colw);
		}
	}
	else {
		/* only name, no value button */
		if (gsock)
			draw_group_socket_name(snode, gnode, gsock, in_out, offset, -NODE_DYS, co_text_w, NODE_DY);
		else
			draw_group_socket_name(snode, gnode, sock, in_out, offset, -NODE_DYS, co_text_w, NODE_DY);
	}
	
	if (gsock && (gsock->flag & SOCK_DYNAMIC)) {
		/* up/down buttons */
		offset = (in_out==SOCK_IN ? col2 : cor2);
		uiBlockSetDirection(gnode->block, UI_TOP);
		uiBlockBeginAlign(gnode->block);
		bt = uiDefIconButO(gnode->block, BUT, "NODE_OT_group_socket_move_up", 0, ICON_TRIA_UP,
						   gsock->locx+offset, gsock->locy, arrowbutw, arrowbutw, "");
		if (!gsock->prev || !(gsock->prev->flag & SOCK_DYNAMIC))
			uiButSetFlag(bt, UI_BUT_DISABLED);
		RNA_int_set(uiButGetOperatorPtrRNA(bt), "index", index);
		RNA_enum_set(uiButGetOperatorPtrRNA(bt), "in_out", in_out);
		bt = uiDefIconButO(gnode->block, BUT, "NODE_OT_group_socket_move_down", 0, ICON_TRIA_DOWN,
						   gsock->locx+offset, gsock->locy-arrowbutw, arrowbutw, arrowbutw, "");
		if (!gsock->next || !(gsock->next->flag & SOCK_DYNAMIC))
			uiButSetFlag(bt, UI_BUT_DISABLED);
		RNA_int_set(uiButGetOperatorPtrRNA(bt), "index", index);
		RNA_enum_set(uiButGetOperatorPtrRNA(bt), "in_out", in_out);
		uiBlockEndAlign(gnode->block);
		uiBlockSetDirection(gnode->block, 0);
		
		/* remove button */
		offset = (in_out==SOCK_IN ? col3 : cor1);
		uiBlockSetEmboss(gnode->block, UI_EMBOSSN);
		bt = uiDefIconButO(gnode->block, BUT, "NODE_OT_group_socket_remove", 0, ICON_X,
						   gsock->locx+offset, gsock->locy-0.5f*arrowbutw, arrowbutw, arrowbutw, "");
		RNA_int_set(uiButGetOperatorPtrRNA(bt), "index", index);
		RNA_enum_set(uiButGetOperatorPtrRNA(bt), "in_out", in_out);
		uiBlockSetEmboss(gnode->block, UI_EMBOSS);
	}
}

/* groups are, on creation, centered around 0,0 */
static void node_draw_group(const bContext *C, ARegion *ar, SpaceNode *snode, bNodeTree *ntree, bNode *gnode)
{
	if (!(gnode->flag & NODE_GROUP_EDIT)) {
		node_draw_default(C, ar, snode, ntree, gnode);
	}
	else {
		bNodeTree *ngroup= (bNodeTree *)gnode->id;
		bNodeSocket *sock, *gsock;
		uiLayout *layout;
		PointerRNA ptr;
		rctf rect= gnode->totr;
		const float dpi_fac = UI_DPI_ICON_FAC;
		const float node_group_frame = NODE_GROUP_FRAME * dpi_fac;
		const float group_header = 26 * dpi_fac;
		
		int index;
		
		/* backdrop header */
		glEnable(GL_BLEND);
		uiSetRoundBox(UI_CNR_TOP_LEFT | UI_CNR_TOP_RIGHT);
		UI_ThemeColorShadeAlpha(TH_NODE_GROUP, 0, -70);
		uiDrawBox(GL_TRIANGLE_FAN,
		          rect.xmin - node_group_frame, rect.ymax,
		          rect.xmax + node_group_frame, rect.ymax + group_header, BASIS_RAD);
		
		/* backdrop body */
		UI_ThemeColorShadeAlpha(TH_BACK, -8, -70);
		uiSetRoundBox(UI_CNR_NONE);
		uiDrawBox(GL_TRIANGLE_FAN, rect.xmin, rect.ymin, rect.xmax, rect.ymax, BASIS_RAD);
	
		/* input column */
		UI_ThemeColorShadeAlpha(TH_BACK, 10, -50);
		uiSetRoundBox(UI_CNR_BOTTOM_LEFT);
		uiDrawBox(GL_TRIANGLE_FAN, rect.xmin-node_group_frame, rect.ymin, rect.xmin, rect.ymax, BASIS_RAD);
	
		/* output column */
		UI_ThemeColorShadeAlpha(TH_BACK, 10, -50);
		uiSetRoundBox(UI_CNR_BOTTOM_RIGHT);
		uiDrawBox(GL_TRIANGLE_FAN, rect.xmax, rect.ymin, rect.xmax+node_group_frame, rect.ymax, BASIS_RAD);

		gpuCurrentGray4f(0.784f, 0.549f);

		/* input column separator */
		gpuBegin(GL_LINES);
		gpuVertex2f(rect.xmin, rect.ymin);
		gpuVertex2f(rect.xmin, rect.ymax);
		gpuEnd();
	
		/* output column separator */
		gpuBegin(GL_LINES);
		gpuVertex2f(rect.xmax, rect.ymin);
		gpuVertex2f(rect.xmax, rect.ymax);
		gpuEnd();
	
		/* group node outline */
		uiSetRoundBox(UI_CNR_ALL);
		glEnable(GL_LINE_SMOOTH);
		uiDrawBox(GL_LINE_LOOP,
		          rect.xmin - node_group_frame, rect.ymin,
		          rect.xmax + node_group_frame, rect.ymax + group_header, BASIS_RAD);
		glDisable(GL_LINE_SMOOTH);
		glDisable(GL_BLEND);
		
		/* backdrop title */
		UI_ThemeColor(TH_TEXT_HI);
	
		layout = uiBlockLayout(gnode->block, UI_LAYOUT_VERTICAL, UI_LAYOUT_PANEL,
		                       (int)(rect.xmin + NODE_MARGIN_X), (int)(rect.ymax + (group_header - (2.5f * dpi_fac))),
		                       min_ii((int)(BLI_rctf_size_x(&rect) - 18.0f), node_group_frame + 20), group_header, UI_GetStyle());
		RNA_pointer_create(&ntree->id, &RNA_Node, gnode, &ptr);
		uiTemplateIDBrowse(layout, (bContext*)C, &ptr, "node_tree", NULL, NULL, NULL);
		uiBlockLayoutResolve(gnode->block, NULL, NULL);
	
		/* draw the internal tree nodes and links */
		node_draw_nodetree(C, ar, snode, ngroup);
	
		/* group sockets */
		gsock=ngroup->inputs.first;
		sock=gnode->inputs.first;
		index = 0;
		while (gsock || sock) {
			while (sock && !sock->groupsock) {
				draw_group_socket(C, snode, ntree, gnode, sock, NULL, index, SOCK_IN);
				sock = sock->next;
			}
			while (gsock && (!sock || sock->groupsock!=gsock)) {
				draw_group_socket(C, snode, ntree, gnode, NULL, gsock, index, SOCK_IN);
				gsock = gsock->next;
				index++;
			}
			while (sock && gsock && sock->groupsock==gsock) {
				draw_group_socket(C, snode, ntree, gnode, sock, gsock, index, SOCK_IN);
				sock = sock->next;
				gsock = gsock->next;
				index++;
			}
		}
		gsock=ngroup->outputs.first;
		sock=gnode->outputs.first;
		index = 0;
		while (gsock || sock) {
			while (sock && !sock->groupsock) {
				draw_group_socket(C, snode, ntree, gnode, sock, NULL, index, SOCK_OUT);
				sock = sock->next;
			}
			while (gsock && (!sock || sock->groupsock!=gsock)) {
				draw_group_socket(C, snode, ntree, gnode, NULL, gsock, index, SOCK_OUT);
				gsock = gsock->next;
				index++;
			}
			while (sock && gsock && sock->groupsock==gsock) {
				draw_group_socket(C, snode, ntree, gnode, sock, gsock, index, SOCK_OUT);
				sock = sock->next;
				gsock = gsock->next;
				index++;
			}
		}
		
		uiEndBlock(C, gnode->block);
		uiDrawBlock(C, gnode->block);
		gnode->block= NULL;
	}
}

static void node_uifunc_group(uiLayout *layout, bContext *C, PointerRNA *ptr)
{
	uiTemplateIDBrowse(layout, C, ptr, "node_tree", NULL, NULL, NULL);
}

/* XXX Does a bounding box update by iterating over all children.
 * Not ideal to do this in every draw call, but doing as transform callback doesn't work,
 * since the child node totr rects are not updated properly at that point.
 */
static void node_update_frame(const bContext *UNUSED(C), bNodeTree *ntree, bNode *node)
{
	const float margin = 30.0f;
	NodeFrame *data = (NodeFrame *)node->storage;
	int bbinit;
	bNode *tnode;
	rctf rect, noderect;
	float xmax, ymax;
	
	/* init rect from current frame size */
	nodeToView(node, node->offsetx, node->offsety, &rect.xmin, &rect.ymax);
	nodeToView(node, node->offsetx + node->width, node->offsety - node->height, &rect.xmax, &rect.ymin);
	
	/* frame can be resized manually only if shrinking is disabled or no children are attached */
	data->flag |= NODE_FRAME_RESIZEABLE;
	/* for shrinking bbox, initialize the rect from first child node */
	bbinit = (data->flag & NODE_FRAME_SHRINK);
	/* fit bounding box to all children */
	for (tnode = ntree->nodes.first; tnode; tnode = tnode->next) {
		if (tnode->parent != node)
			continue;
		
		/* add margin to node rect */
		noderect = tnode->totr;
		noderect.xmin -= margin;
		noderect.xmax += margin;
		noderect.ymin -= margin;
		noderect.ymax += margin;
		
		/* first child initializes frame */
		if (bbinit) {
			bbinit = 0;
			rect = noderect;
			data->flag &= ~NODE_FRAME_RESIZEABLE;
		}
		else
			BLI_rctf_union(&rect, &noderect);
	}
	
	/* now adjust the frame size from view-space bounding box */
	nodeFromView(node, rect.xmin, rect.ymax, &node->offsetx, &node->offsety);
	nodeFromView(node, rect.xmax, rect.ymin, &xmax, &ymax);
	node->width = xmax - node->offsetx;
	node->height = -ymax + node->offsety;
	
	node->totr = rect;
}

static void node_draw_frame_label(bNode *node, const float aspect)
{
	/* XXX font id is crap design */
	const int fontid = UI_GetStyle()->widgetlabel.uifont_id;
	NodeFrame *data = (NodeFrame *)node->storage;
	rctf *rct = &node->totr;
	int color_id = node_get_colorid(node);
	const char *label = nodeLabel(node);
	/* XXX a bit hacky, should use separate align values for x and y */
	float width, ascender;
	float x, y;
	const int font_size = data->label_size / aspect;

	BLF_enable(fontid, BLF_ASPECT);
	BLF_aspect(fontid, aspect, aspect, 1.0f);
	BLF_size(fontid, MIN2(24, font_size), U.dpi); /* clamp otherwise it can suck up a LOT of memory */
	
	/* title color */
	UI_ThemeColorBlendShade(TH_TEXT, color_id, 0.8f, 10);

	width = BLF_width(fontid, label);
	ascender = BLF_ascender(fontid);
	
	/* 'x' doesn't need aspect correction */
	x = BLI_rctf_cent_x(rct) - (0.5f * width);
	y = rct->ymax - (((NODE_DY / 4) / aspect) + (ascender * aspect));

	BLF_position(fontid, x, y, 0);
	BLF_draw(fontid, label, BLF_DRAW_STR_DUMMY_MAX);

	BLF_disable(fontid, BLF_ASPECT);
}

static void node_draw_frame(const bContext *C, ARegion *ar, SpaceNode *snode, bNodeTree *UNUSED(ntree), bNode *node)
{
	rctf *rct = &node->totr;
	int color_id = node_get_colorid(node);
	unsigned char color[4];
	float alpha;
	
	/* skip if out of view */
	if (BLI_rctf_isect(&node->totr, &ar->v2d.cur, NULL) == FALSE) {
		uiEndBlock(C, node->block);
		node->block = NULL;
		return;
	}

	UI_GetThemeColor4ubv(TH_NODE_FRAME, color);
	alpha = (float)(color[3]) / 255.0f;
	
	/* shadow */
	node_draw_shadow(snode, node, BASIS_RAD, alpha);
	
	/* body */
	if (node->flag & NODE_CUSTOM_COLOR)
		gpuCurrentColor4f(node->color[0], node->color[1], node->color[2], alpha);
	else
		UI_ThemeColor4(TH_NODE_FRAME);
	glEnable(GL_BLEND);
	uiSetRoundBox(UI_CNR_ALL);
	uiRoundBox(rct->xmin, rct->ymin, rct->xmax, rct->ymax, BASIS_RAD);
	glDisable(GL_BLEND);

	/* outline active and selected emphasis */
	if (node->flag & SELECT) {
		glEnable(GL_BLEND);
		glEnable(GL_LINE_SMOOTH);
		
		if (node->flag & NODE_ACTIVE)
			UI_ThemeColorShadeAlpha(TH_ACTIVE, 0, -40);
		else
			UI_ThemeColorShadeAlpha(TH_SELECT, 0, -40);
		uiSetRoundBox(UI_CNR_ALL);
		uiDrawBox(GL_LINE_LOOP,
		          rct->xmin, rct->ymin,
		          rct->xmax, rct->ymax, BASIS_RAD);
		
		glDisable(GL_LINE_SMOOTH);
		glDisable(GL_BLEND);
	}
	
	/* label */
	node_draw_frame_label(node, snode->aspect);
	
	UI_ThemeClearColor(color_id);
		
	uiEndBlock(C, node->block);
	uiDrawBlock(C, node->block);
	node->block = NULL;
}

static int node_resize_area_frame(bNode *node, int x, int y)
{
	const float size = 10.0f;
	NodeFrame *data = (NodeFrame *)node->storage;
	rctf totr = node->totr;
	int dir = 0;
	
	/* shrinking frame size is determined by child nodes */
	if (!(data->flag & NODE_FRAME_RESIZEABLE))
		return 0;
	
	if (x >= totr.xmax - size && x < totr.xmax && y >= totr.ymin && y < totr.ymax)
		dir |= NODE_RESIZE_RIGHT;
	if (x >= totr.xmin && x < totr.xmin + size && y >= totr.ymin && y < totr.ymax)
		dir |= NODE_RESIZE_LEFT;
	if (x >= totr.xmin && x < totr.xmax && y >= totr.ymax - size && y < totr.ymax)
		dir |= NODE_RESIZE_TOP;
	if (x >= totr.xmin && x < totr.xmax && y >= totr.ymin && y < totr.ymin + size)
		dir |= NODE_RESIZE_BOTTOM;
	
	return dir;
}

static void node_buts_frame_details(uiLayout *layout, bContext *UNUSED(C), PointerRNA *ptr)
{
	uiItemR(layout, ptr, "label_size", 0, IFACE_("Label Size"), ICON_NONE);
	uiItemR(layout, ptr, "shrink", 0, IFACE_("Shrink"), ICON_NONE);
}


#define NODE_REROUTE_SIZE   8.0f

static void node_update_reroute(const bContext *UNUSED(C), bNodeTree *UNUSED(ntree), bNode *node)
{
	bNodeSocket *nsock;
	float locx, locy;
	float size = NODE_REROUTE_SIZE;
	
	/* get "global" coords */
	nodeToView(node, 0.0f, 0.0f, &locx, &locy);
	
	/* reroute node has exactly one input and one output, both in the same place */
	nsock = node->outputs.first;
	nsock->locx = locx;
	nsock->locy = locy;

	nsock = node->inputs.first;
	nsock->locx = locx;
	nsock->locy = locy;

	node->width = size * 2;
	node->totr.xmin = locx - size;
	node->totr.xmax = locx + size;
	node->totr.ymax = locy + size;
	node->totr.ymin = locy - size;
}

static void node_draw_reroute(const bContext *C, ARegion *ar, SpaceNode *UNUSED(snode),  bNodeTree *ntree, bNode *node)
{
	bNodeSocket *sock;
#if 0   /* UNUSED */
	rctf *rct = &node->totr;
	float size = NODE_REROUTE_SIZE;
#endif
	float socket_size = NODE_SOCKSIZE;

	/* skip if out of view */
	if (node->totr.xmax < ar->v2d.cur.xmin || node->totr.xmin > ar->v2d.cur.xmax ||
	    node->totr.ymax < ar->v2d.cur.ymin || node->totr.ymin > ar->v2d.cur.ymax) {

		uiEndBlock(C, node->block);
		node->block = NULL;
		return;
	}

	/* XXX only kept for debugging
	 * selection state is indicated by socket outline below!
	 */
#if 0
	/* body */
	uiSetRoundBox(15);
	UI_ThemeColor4(TH_NODE);
	glEnable(GL_BLEND);
	uiRoundBox(rct->xmin, rct->ymin, rct->xmax, rct->ymax, size);
	glDisable(GL_BLEND);

	/* outline active and selected emphasis */
	if (node->flag & SELECT) {
		glEnable(GL_BLEND);
		glEnable(GL_LINE_SMOOTH);
		/* using different shades of TH_TEXT_HI for the empasis, like triangle */
		if (node->flag & NODE_ACTIVE)
			UI_ThemeColorShadeAlpha(TH_TEXT_HI, 0, -40);
		else
			UI_ThemeColorShadeAlpha(TH_TEXT_HI, -20, -120);
		uiDrawBox(GL_LINE_LOOP, rct->xmin, rct->ymin, rct->xmax, rct->ymax, size);

		glDisable(GL_LINE_SMOOTH);
		glDisable(GL_BLEND);
	}
#endif

	/* only draw input socket. as they all are placed on the same position.
	 * highlight also if node itself is selected, since we don't display the node body separately!
	 */
	for (sock = node->inputs.first; sock; sock = sock->next) {
		node_socket_circle_draw(ntree, sock, socket_size, (sock->flag & SELECT) || (node->flag & SELECT));
	}

	uiEndBlock(C, node->block);
	uiDrawBlock(C, node->block);
	node->block = NULL;
}

/* Special tweak area for reroute node.
 * Since this node is quite small, we use a larger tweak area for grabbing than for selection.
 */
static int node_tweak_area_reroute(bNode *node, int x, int y)
{
	/* square of tweak radius */
	static const float tweak_radius_sq = 576;  /* 24 * 24 */
	
	bNodeSocket *sock = node->inputs.first;
	float dx = sock->locx - x;
	float dy = sock->locy - y;
	return (dx * dx + dy * dy <= tweak_radius_sq);
}

static void node_common_set_butfunc(bNodeType *ntype)
{
	switch (ntype->type) {
		case NODE_GROUP:
			ntype->uifunc= node_uifunc_group;
			ntype->drawfunc= node_draw_group;
			ntype->drawupdatefunc= node_update_group;
			break;
		case NODE_FRAME:
			ntype->drawfunc = node_draw_frame;
			ntype->drawupdatefunc= node_update_frame;
			ntype->uifuncbut = node_buts_frame_details;
			ntype->resize_area_func = node_resize_area_frame;
			break;
		case NODE_REROUTE:
			ntype->drawfunc = node_draw_reroute;
			ntype->drawupdatefunc = node_update_reroute;
			ntype->tweak_area_func = node_tweak_area_reroute;
			break;
	}
}

/* ****************** BUTTON CALLBACKS FOR SHADER NODES ***************** */

static void node_buts_image_user(uiLayout *layout, bContext *C, PointerRNA *ptr,
                                 PointerRNA *imaptr, PointerRNA *iuserptr)
{
	uiLayout *col;
	int source;

	if (!imaptr->data)
		return;

	col = uiLayoutColumn(layout, FALSE);
	
	uiItemR(col, imaptr, "source", 0, "", ICON_NONE);
	
	source = RNA_enum_get(imaptr, "source");

	if (source == IMA_SRC_SEQUENCE) {
		/* don't use iuser->framenr directly because it may not be updated if auto-refresh is off */
		Scene *scene = CTX_data_scene(C);
		ImageUser *iuser = iuserptr->data;
		char numstr[32];
		const int framenr = BKE_image_user_frame_get(iuser, CFRA, 0, NULL);
		BLI_snprintf(numstr, sizeof(numstr), IFACE_("Frame: %d"), framenr);
		uiItemL(layout, numstr, ICON_NONE);
	}

	if (ELEM(source, IMA_SRC_SEQUENCE, IMA_SRC_MOVIE)) {
		col = uiLayoutColumn(layout, TRUE);
		uiItemR(col, ptr, "frame_duration", 0, NULL, ICON_NONE);
		uiItemR(col, ptr, "frame_start", 0, NULL, ICON_NONE);
		uiItemR(col, ptr, "frame_offset", 0, NULL, ICON_NONE);
		uiItemR(col, ptr, "use_cyclic", 0, NULL, ICON_NONE);
		uiItemR(col, ptr, "use_auto_refresh", UI_ITEM_R_ICON_ONLY, NULL, ICON_NONE);
	}

	col = uiLayoutColumn(layout, FALSE);

	if (RNA_enum_get(imaptr, "type") == IMA_TYPE_MULTILAYER)
		uiItemR(col, ptr, "layer", 0, NULL, ICON_NONE);
}

static void node_shader_buts_material(uiLayout *layout, bContext *C, PointerRNA *ptr)
{
	bNode *node= ptr->data;
	uiLayout *col;
	
	uiTemplateID(layout, C, ptr, "material", "MATERIAL_OT_new", NULL, NULL);
	
	if (!node->id) return;
	
	col = uiLayoutColumn(layout, FALSE);
	uiItemR(col, ptr, "use_diffuse", 0, NULL, ICON_NONE);
	uiItemR(col, ptr, "use_specular", 0, NULL, ICON_NONE);
	uiItemR(col, ptr, "invert_normal", 0, NULL, ICON_NONE);
}

static void node_shader_buts_mapping(uiLayout *layout, bContext *UNUSED(C), PointerRNA *ptr)
{
	uiLayout *row;
	
	uiItemL(layout, IFACE_("Location:"), ICON_NONE);
	row = uiLayoutRow(layout, TRUE);
	uiItemR(row, ptr, "translation", 0, "", ICON_NONE);
	
	uiItemL(layout, IFACE_("Rotation:"), ICON_NONE);
	row = uiLayoutRow(layout, TRUE);
	uiItemR(row, ptr, "rotation", 0, "", ICON_NONE);
	
	uiItemL(layout, IFACE_("Scale:"), ICON_NONE);
	row = uiLayoutRow(layout, TRUE);
	uiItemR(row, ptr, "scale", 0, "", ICON_NONE);
	
	row = uiLayoutRow(layout, TRUE);
	uiItemR(row, ptr, "use_min", 0, "Min", ICON_NONE);
	uiItemR(row, ptr, "min", 0, "", ICON_NONE);
	
	row = uiLayoutRow(layout, TRUE);
	uiItemR(row, ptr, "use_max", 0, "Max", ICON_NONE);
	uiItemR(row, ptr, "max", 0, "", ICON_NONE);
}

static void node_shader_buts_vect_math(uiLayout *layout, bContext *UNUSED(C), PointerRNA *ptr)
{ 
	uiItemR(layout, ptr, "operation", 0, "", ICON_NONE);
}

static void node_shader_buts_geometry(uiLayout *layout, bContext *C, PointerRNA *ptr)
{
	PointerRNA obptr= CTX_data_pointer_get(C, "active_object");
	uiLayout *col;

	col = uiLayoutColumn(layout, FALSE);

	if (obptr.data && RNA_enum_get(&obptr, "type") == OB_MESH) {
		PointerRNA dataptr= RNA_pointer_get(&obptr, "data");

		uiItemPointerR(col, ptr, "uv_layer", &dataptr, "uv_textures", "", ICON_NONE);
		uiItemPointerR(col, ptr, "color_layer", &dataptr, "vertex_colors", "", ICON_NONE);
	}
	else {
		uiItemR(col, ptr, "uv_layer", 0, IFACE_("UV"), ICON_NONE);
		uiItemR(col, ptr, "color_layer", 0, IFACE_("VCol"), ICON_NONE);
	}
}

static void node_shader_buts_attribute(uiLayout *layout, bContext *UNUSED(C), PointerRNA *ptr)
{
	uiItemR(layout, ptr, "attribute_name", 0, IFACE_("Name"), ICON_NONE);
}

static void node_shader_buts_tex_image(uiLayout *layout, bContext *C, PointerRNA *ptr)
{
	PointerRNA imaptr = RNA_pointer_get(ptr, "image");
	PointerRNA iuserptr = RNA_pointer_get(ptr, "image_user");

	uiTemplateID(layout, C, ptr, "image", NULL, "IMAGE_OT_open", NULL);
	uiItemR(layout, ptr, "color_space", 0, "", ICON_NONE);
	uiItemR(layout, ptr, "projection", 0, "", ICON_NONE);

	if (RNA_enum_get(ptr, "projection") == SHD_PROJ_BOX) {
		uiItemR(layout, ptr, "projection_blend", 0, "Blend", ICON_NONE);
	}

	/* note: image user properties used directly here, unlike compositor image node,
	 * which redefines them in the node struct RNA to get proper updates.
	 */
	node_buts_image_user(layout, C, &iuserptr, &imaptr, &iuserptr);
}

static void node_shader_buts_tex_environment(uiLayout *layout, bContext *C, PointerRNA *ptr)
{
	PointerRNA imaptr = RNA_pointer_get(ptr, "image");
	PointerRNA iuserptr = RNA_pointer_get(ptr, "image_user");

	uiTemplateID(layout, C, ptr, "image", NULL, "IMAGE_OT_open", NULL);
	uiItemR(layout, ptr, "color_space", 0, "", ICON_NONE);
	uiItemR(layout, ptr, "projection", 0, "", ICON_NONE);

	node_buts_image_user(layout, C, ptr, &imaptr, &iuserptr);
}

static void node_shader_buts_tex_sky(uiLayout *layout, bContext *UNUSED(C), PointerRNA *ptr)
{
	uiItemR(layout, ptr, "sun_direction", 0, "", ICON_NONE);
	uiItemR(layout, ptr, "turbidity", 0, NULL, ICON_NONE);
}

static void node_shader_buts_tex_gradient(uiLayout *layout, bContext *UNUSED(C), PointerRNA *ptr)
{
	uiItemR(layout, ptr, "gradient_type", 0, "", ICON_NONE);
}

static void node_shader_buts_tex_magic(uiLayout *layout, bContext *UNUSED(C), PointerRNA *ptr)
{
	uiItemR(layout, ptr, "turbulence_depth", 0, NULL, ICON_NONE);
}

static void node_shader_buts_tex_brick(uiLayout *layout, bContext *UNUSED(C), PointerRNA *ptr)
{
	uiLayout *col;
	
	col = uiLayoutColumn(layout, TRUE);
	uiItemR(col, ptr, "offset", 0, IFACE_("Offset"), ICON_NONE);
	uiItemR(col, ptr, "offset_frequency", 0, IFACE_("Frequency"), ICON_NONE);
	
	col = uiLayoutColumn(layout, TRUE);
	uiItemR(col, ptr, "squash", 0, IFACE_("Squash"), ICON_NONE);
	uiItemR(col, ptr, "squash_frequency", 0, IFACE_("Frequency"), ICON_NONE);
}

static void node_shader_buts_tex_wave(uiLayout *layout, bContext *UNUSED(C), PointerRNA *ptr)
{
	uiItemR(layout, ptr, "wave_type", 0, "", ICON_NONE);
}

static void node_shader_buts_tex_musgrave(uiLayout *layout, bContext *UNUSED(C), PointerRNA *ptr)
{
	uiItemR(layout, ptr, "musgrave_type", 0, "", ICON_NONE);
}

static void node_shader_buts_tex_voronoi(uiLayout *layout, bContext *UNUSED(C), PointerRNA *ptr)
{
	uiItemR(layout, ptr, "coloring", 0, "", ICON_NONE);
}

static void node_shader_buts_tex_coord(uiLayout *layout, bContext *UNUSED(C), PointerRNA *ptr)
{
	uiItemR(layout, ptr, "from_dupli", 0, NULL, 0);
}

static void node_shader_buts_normal_map(uiLayout *layout, bContext *C, PointerRNA *ptr)
{
	uiItemR(layout, ptr, "space", 0, "", 0);

	if (RNA_enum_get(ptr, "space") == SHD_NORMAL_MAP_TANGENT) {
		PointerRNA obptr = CTX_data_pointer_get(C, "active_object");

		if (obptr.data && RNA_enum_get(&obptr, "type") == OB_MESH) {
			PointerRNA dataptr = RNA_pointer_get(&obptr, "data");
			uiItemPointerR(layout, ptr, "uv_map", &dataptr, "uv_textures", "", ICON_NONE);
		}
		else
			uiItemR(layout, ptr, "uv_map", 0, "", 0);
	}
}

static void node_shader_buts_tangent(uiLayout *layout, bContext *C, PointerRNA *ptr)
{
	uiLayout *split, *row;

	split = uiLayoutSplit(layout, 0.0f, FALSE);

	uiItemR(split, ptr, "direction_type", 0, "", 0);

	row = uiLayoutRow(split, FALSE);

	if (RNA_enum_get(ptr, "direction_type") == SHD_TANGENT_UVMAP) {
		PointerRNA obptr = CTX_data_pointer_get(C, "active_object");

		if (obptr.data && RNA_enum_get(&obptr, "type") == OB_MESH) {
			PointerRNA dataptr = RNA_pointer_get(&obptr, "data");
			uiItemPointerR(row, ptr, "uv_map", &dataptr, "uv_textures", "", ICON_NONE);
		}
		else
			uiItemR(row, ptr, "uv_map", 0, "", 0);
	}
	else
		uiItemR(row, ptr, "axis", UI_ITEM_R_EXPAND, NULL, 0);
}

static void node_shader_buts_glossy(uiLayout *layout, bContext *UNUSED(C), PointerRNA *ptr)
{
	uiItemR(layout, ptr, "distribution", 0, "", ICON_NONE);
}

static void node_shader_buts_script(uiLayout *layout, bContext *UNUSED(C), PointerRNA *ptr)
{
	uiLayout *row;

	row = uiLayoutRow(layout, FALSE);
	uiItemR(row, ptr, "mode", UI_ITEM_R_EXPAND, NULL, ICON_NONE);

	row = uiLayoutRow(layout, TRUE);

	if (RNA_enum_get(ptr, "mode") == NODE_SCRIPT_INTERNAL)
		uiItemR(row, ptr, "script", 0, "", ICON_NONE);
	else
		uiItemR(row, ptr, "filepath", 0, "", ICON_NONE);

	uiItemO(row, "", ICON_FILE_REFRESH, "node.shader_script_update");
}

static void node_shader_buts_script_details(uiLayout *layout, bContext *C, PointerRNA *ptr)
{
	uiItemS(layout);

	node_shader_buts_script(layout, C, ptr);

#if 0  /* not implemented yet */
	if (RNA_enum_get(ptr, "mode") == NODE_SCRIPT_EXTERNAL)
		uiItemR(layout, ptr, "use_auto_update", 0, NULL, ICON_NONE);
#endif
}

/* only once called */
static void node_shader_set_butfunc(bNodeType *ntype)
{
	switch (ntype->type) {
		/* case NODE_GROUP: note, typeinfo for group is generated... see "XXX ugly hack" */

		case SH_NODE_MATERIAL:
		case SH_NODE_MATERIAL_EXT:
			ntype->uifunc= node_shader_buts_material;
			break;
		case SH_NODE_TEXTURE:
			ntype->uifunc= node_buts_texture;
			break;
		case SH_NODE_NORMAL:
			ntype->uifunc= node_buts_normal;
			break;
		case SH_NODE_CURVE_VEC:
			ntype->uifunc= node_buts_curvevec;
			break;
		case SH_NODE_CURVE_RGB:
			ntype->uifunc= node_buts_curvecol;
			break;
		case SH_NODE_MAPPING:
			ntype->uifunc= node_shader_buts_mapping;
			break;
		case SH_NODE_VALUE:
			ntype->uifunc= node_buts_value;
			break;
		case SH_NODE_RGB:
			ntype->uifunc= node_buts_rgb;
			break;
		case SH_NODE_MIX_RGB:
			ntype->uifunc= node_buts_mix_rgb;
			break;
		case SH_NODE_VALTORGB:
			ntype->uifunc= node_buts_colorramp;
			break;
		case SH_NODE_MATH: 
			ntype->uifunc= node_buts_math;
			break; 
		case SH_NODE_VECT_MATH: 
			ntype->uifunc= node_shader_buts_vect_math;
			break; 
		case SH_NODE_GEOMETRY:
			ntype->uifunc= node_shader_buts_geometry;
			break;
		case SH_NODE_ATTRIBUTE:
			ntype->uifunc= node_shader_buts_attribute;
			break;
		case SH_NODE_TEX_SKY:
			ntype->uifunc= node_shader_buts_tex_sky;
			break;
		case SH_NODE_TEX_IMAGE:
			ntype->uifunc= node_shader_buts_tex_image;
			break;
		case SH_NODE_TEX_ENVIRONMENT:
			ntype->uifunc= node_shader_buts_tex_environment;
			break;
		case SH_NODE_TEX_GRADIENT:
			ntype->uifunc= node_shader_buts_tex_gradient;
			break;
		case SH_NODE_TEX_MAGIC:
			ntype->uifunc= node_shader_buts_tex_magic;
			break;
		case SH_NODE_TEX_BRICK:
			ntype->uifunc = node_shader_buts_tex_brick;
			break;
		case SH_NODE_TEX_WAVE:
			ntype->uifunc= node_shader_buts_tex_wave;
			break;
		case SH_NODE_TEX_MUSGRAVE:
			ntype->uifunc= node_shader_buts_tex_musgrave;
			break;
		case SH_NODE_TEX_VORONOI:
			ntype->uifunc= node_shader_buts_tex_voronoi;
			break;
		case SH_NODE_TEX_COORD:
			ntype->uifunc = node_shader_buts_tex_coord;
			break;
		case SH_NODE_NORMAL_MAP:
			ntype->uifunc = node_shader_buts_normal_map;
			break;
		case SH_NODE_TANGENT:
			ntype->uifunc = node_shader_buts_tangent;
			break;
		case SH_NODE_BSDF_GLOSSY:
		case SH_NODE_BSDF_GLASS:
		case SH_NODE_BSDF_REFRACTION:
			ntype->uifunc= node_shader_buts_glossy;
			break;
		case SH_NODE_SCRIPT:
			ntype->uifunc = node_shader_buts_script;
			ntype->uifuncbut = node_shader_buts_script_details;
			break;
	}
}

/* ****************** BUTTON CALLBACKS FOR COMPOSITE NODES ***************** */

static void node_composit_buts_image(uiLayout *layout, bContext *C, PointerRNA *ptr)
{
	bNode *node= ptr->data;
	PointerRNA imaptr, iuserptr;
	
	uiTemplateID(layout, C, ptr, "image", NULL, "IMAGE_OT_open", NULL);
	
	if (!node->id) return;
	
	imaptr = RNA_pointer_get(ptr, "image");
	RNA_pointer_create((ID *)ptr->id.data, &RNA_ImageUser, node->storage, &iuserptr);
	
	node_buts_image_user(layout, C, ptr, &imaptr, &iuserptr);
}

static void node_composit_buts_image_details(uiLayout *layout, bContext *C, PointerRNA *ptr)
{
	bNode *node = ptr->data;
	PointerRNA imaptr;

	node_composit_buts_image(layout, C, ptr);

	if (!node->id)
		return;

	imaptr = RNA_pointer_get(ptr, "image");

	uiTemplateColorspaceSettings(layout, &imaptr, "colorspace_settings");
}

static void node_composit_buts_renderlayers(uiLayout *layout, bContext *C, PointerRNA *ptr)
{
	bNode *node= ptr->data;
	uiLayout *col, *row;
	PointerRNA op_ptr;
	PointerRNA scn_ptr;
	PropertyRNA *prop;
	const char *layer_name;
	char scene_name[MAX_ID_NAME-2];
	wmOperatorType *ot = WM_operatortype_find("RENDER_OT_render", 1);

	BLI_assert(ot != 0);

	uiTemplateID(layout, C, ptr, "scene", NULL, NULL, NULL);
	
	if (!node->id) return;

	col = uiLayoutColumn(layout, FALSE);
	row = uiLayoutRow(col, FALSE);
	uiItemR(row, ptr, "layer", 0, "", ICON_NONE);
	
	prop = RNA_struct_find_property(ptr, "layer");
	if (!(RNA_property_enum_identifier(C, ptr, prop, RNA_property_enum_get(ptr, prop), &layer_name)))
		return;
	
	scn_ptr = RNA_pointer_get(ptr, "scene");
	RNA_string_get(&scn_ptr, "name", scene_name);
	
	WM_operator_properties_create_ptr(&op_ptr, ot);
	RNA_string_set(&op_ptr, "layer", layer_name);
	RNA_string_set(&op_ptr, "scene", scene_name);
	uiItemFullO_ptr(row, ot, "", ICON_RENDER_STILL, op_ptr.data, WM_OP_INVOKE_DEFAULT, 0);

}


static void node_composit_buts_blur(uiLayout *layout, bContext *UNUSED(C), PointerRNA *ptr)
{
	uiLayout *col, *row;
	int reference;
	int filter;
	
	col = uiLayoutColumn(layout, FALSE);
	filter = RNA_enum_get(ptr, "filter_type");
	reference = RNA_boolean_get(ptr, "use_variable_size");

	uiItemR(col, ptr, "filter_type", 0, "", ICON_NONE);
	if (filter != R_FILTER_FAST_GAUSS) {
		uiItemR(col, ptr, "use_variable_size", 0, NULL, ICON_NONE);
		if (!reference) {
			uiItemR(col, ptr, "use_bokeh", 0, NULL, ICON_NONE);
		}
		uiItemR(col, ptr, "use_gamma_correction", 0, NULL, ICON_NONE);
	}
	
	uiItemR(col, ptr, "use_relative", 0, NULL, ICON_NONE);
	
	if (RNA_boolean_get(ptr, "use_relative")) {
		uiItemL(col, IFACE_("Aspect Correction"), ICON_NONE);
		row = uiLayoutRow(layout, TRUE);
		uiItemR(row, ptr, "aspect_correction", UI_ITEM_R_EXPAND, NULL, ICON_NONE);
		
		col = uiLayoutColumn(layout, TRUE);
		uiItemR(col, ptr, "factor_x", 0, IFACE_("X"), ICON_NONE);
		uiItemR(col, ptr, "factor_y", 0, IFACE_("Y"), ICON_NONE);
	}
	else {
		col = uiLayoutColumn(layout, TRUE);
		uiItemR(col, ptr, "size_x", 0, IFACE_("X"), ICON_NONE);
		uiItemR(col, ptr, "size_y", 0, IFACE_("Y"), ICON_NONE);
	}
}

static void node_composit_buts_dblur(uiLayout *layout, bContext *UNUSED(C), PointerRNA *ptr)
{
	uiLayout *col;
	
	uiItemR(layout, ptr, "iterations", 0, NULL, ICON_NONE);
	uiItemR(layout, ptr, "use_wrap", 0, NULL, ICON_NONE);
	
	col = uiLayoutColumn(layout, TRUE);
	uiItemL(col, IFACE_("Center:"), ICON_NONE);
	uiItemR(col, ptr, "center_x", 0, IFACE_("X"), ICON_NONE);
	uiItemR(col, ptr, "center_y", 0, IFACE_("Y"), ICON_NONE);
	
	uiItemS(layout);
	
	col = uiLayoutColumn(layout, TRUE);
	uiItemR(col, ptr, "distance", 0, NULL, ICON_NONE);
	uiItemR(col, ptr, "angle", 0, NULL, ICON_NONE);
	
	uiItemS(layout);
	
	uiItemR(layout, ptr, "spin", 0, NULL, ICON_NONE);
	uiItemR(layout, ptr, "zoom", 0, NULL, ICON_NONE);
}

static void node_composit_buts_bilateralblur(uiLayout *layout, bContext *UNUSED(C), PointerRNA *ptr)
{	
	uiLayout *col;
	
	col = uiLayoutColumn(layout, TRUE);
	uiItemR(col, ptr, "iterations", 0, NULL, ICON_NONE);
	uiItemR(col, ptr, "sigma_color", 0, NULL, ICON_NONE);
	uiItemR(col, ptr, "sigma_space", 0, NULL, ICON_NONE);
}

static void node_composit_buts_defocus(uiLayout *layout, bContext *UNUSED(C), PointerRNA *ptr)
{
	uiLayout *sub, *col;
	
	col = uiLayoutColumn(layout, FALSE);
	uiItemL(col, IFACE_("Bokeh Type:"), ICON_NONE);
	uiItemR(col, ptr, "bokeh", 0, "", ICON_NONE);
	uiItemR(col, ptr, "angle", 0, NULL, ICON_NONE);

	uiItemR(layout, ptr, "use_gamma_correction", 0, NULL, ICON_NONE);

	col = uiLayoutColumn(layout, FALSE);
	uiLayoutSetActive(col, RNA_boolean_get(ptr, "use_zbuffer") == TRUE);
	uiItemR(col, ptr, "f_stop", 0, NULL, ICON_NONE);

	uiItemR(layout, ptr, "blur_max", 0, NULL, ICON_NONE);
	uiItemR(layout, ptr, "threshold", 0, NULL, ICON_NONE);

	col = uiLayoutColumn(layout, FALSE);
	uiItemR(col, ptr, "use_preview", 0, NULL, ICON_NONE);
	
	col = uiLayoutColumn(layout, FALSE);
	uiItemR(col, ptr, "use_zbuffer", 0, NULL, ICON_NONE);
	sub = uiLayoutColumn(col, FALSE);
	uiLayoutSetActive(sub, RNA_boolean_get(ptr, "use_zbuffer") == FALSE);
	uiItemR(sub, ptr, "z_scale", 0, NULL, ICON_NONE);
}

/* qdn: glare node */
static void node_composit_buts_glare(uiLayout *layout, bContext *UNUSED(C), PointerRNA *ptr)
{	
	uiItemR(layout, ptr, "glare_type", 0, "", ICON_NONE);
	uiItemR(layout, ptr, "quality", 0, "", ICON_NONE);

	if (RNA_enum_get(ptr, "glare_type")!= 1) {
		uiItemR(layout, ptr, "iterations", 0, NULL, ICON_NONE);
	
		if (RNA_enum_get(ptr, "glare_type")!= 0) 
			uiItemR(layout, ptr, "color_modulation", UI_ITEM_R_SLIDER, NULL, ICON_NONE);
	}
	
	uiItemR(layout, ptr, "mix", 0, NULL, ICON_NONE);
	uiItemR(layout, ptr, "threshold", 0, NULL, ICON_NONE);

	if (RNA_enum_get(ptr, "glare_type")== 2) {
		uiItemR(layout, ptr, "streaks", 0, NULL, ICON_NONE);
		uiItemR(layout, ptr, "angle_offset", 0, NULL, ICON_NONE);
	}
	if (RNA_enum_get(ptr, "glare_type")== 0 || RNA_enum_get(ptr, "glare_type")== 2) {
		uiItemR(layout, ptr, "fade", UI_ITEM_R_SLIDER, NULL, ICON_NONE);
		
		if (RNA_enum_get(ptr, "glare_type")== 0) 
			uiItemR(layout, ptr, "use_rotate_45", 0, NULL, ICON_NONE);
	}
	if (RNA_enum_get(ptr, "glare_type")== 1) {
		uiItemR(layout, ptr, "size", 0, NULL, ICON_NONE);
	}
}

static void node_composit_buts_tonemap(uiLayout *layout, bContext *UNUSED(C), PointerRNA *ptr)
{	
	uiLayout *col;

	col = uiLayoutColumn(layout, FALSE);
	uiItemR(col, ptr, "tonemap_type", 0, "", ICON_NONE);
	if (RNA_enum_get(ptr, "tonemap_type")== 0) {
		uiItemR(col, ptr, "key", UI_ITEM_R_SLIDER, NULL, ICON_NONE);
		uiItemR(col, ptr, "offset", 0, NULL, ICON_NONE);
		uiItemR(col, ptr, "gamma", 0, NULL, ICON_NONE);
	}
	else {
		uiItemR(col, ptr, "intensity", 0, NULL, ICON_NONE);
		uiItemR(col, ptr, "contrast", UI_ITEM_R_SLIDER, NULL, ICON_NONE);
		uiItemR(col, ptr, "adaptation", UI_ITEM_R_SLIDER, NULL, ICON_NONE);
		uiItemR(col, ptr, "correction", UI_ITEM_R_SLIDER, NULL, ICON_NONE);
	}
}

static void node_composit_buts_lensdist(uiLayout *layout, bContext *UNUSED(C), PointerRNA *ptr)
{
	uiLayout *col;

	col = uiLayoutColumn(layout, FALSE);
	uiItemR(col, ptr, "use_projector", 0, NULL, ICON_NONE);

	col = uiLayoutColumn(col, FALSE);
	uiLayoutSetActive(col, RNA_boolean_get(ptr, "use_projector") == FALSE);
	uiItemR(col, ptr, "use_jitter", 0, NULL, ICON_NONE);
	uiItemR(col, ptr, "use_fit", 0, NULL, ICON_NONE);
}

static void node_composit_buts_vecblur(uiLayout *layout, bContext *UNUSED(C), PointerRNA *ptr)
{
	uiLayout *col;
	
	col = uiLayoutColumn(layout, FALSE);
	uiItemR(col, ptr, "samples", 0, NULL, ICON_NONE);
	uiItemR(col, ptr, "factor", 0, IFACE_("Blur"), ICON_NONE);
	
	col = uiLayoutColumn(layout, TRUE);
	uiItemL(col, IFACE_("Speed:"), ICON_NONE);
	uiItemR(col, ptr, "speed_min", 0, IFACE_("Min"), ICON_NONE);
	uiItemR(col, ptr, "speed_max", 0, IFACE_("Max"), ICON_NONE);

	uiItemR(layout, ptr, "use_curved", 0, NULL, ICON_NONE);
}

static void node_composit_buts_filter(uiLayout *layout, bContext *UNUSED(C), PointerRNA *ptr)
{
	uiItemR(layout, ptr, "filter_type", 0, "", ICON_NONE);
}

static void node_composit_buts_flip(uiLayout *layout, bContext *UNUSED(C), PointerRNA *ptr)
{
	uiItemR(layout, ptr, "axis", 0, "", ICON_NONE);
}

static void node_composit_buts_crop(uiLayout *layout, bContext *UNUSED(C), PointerRNA *ptr)
{
	uiLayout *col;

	uiItemR(layout, ptr, "use_crop_size", 0, NULL, ICON_NONE);
	uiItemR(layout, ptr, "relative", 0, NULL, ICON_NONE);

	col = uiLayoutColumn(layout, TRUE);
	if (RNA_boolean_get(ptr, "relative")) {
		uiItemR(col, ptr, "rel_min_x", 0, IFACE_("Left"), ICON_NONE);
		uiItemR(col, ptr, "rel_max_x", 0, IFACE_("Right"), ICON_NONE);
		uiItemR(col, ptr, "rel_min_y", 0, IFACE_("Up"), ICON_NONE);
		uiItemR(col, ptr, "rel_max_y", 0, IFACE_("Down"), ICON_NONE);
	}
	else {
		uiItemR(col, ptr, "min_x", 0, IFACE_("Left"), ICON_NONE);
		uiItemR(col, ptr, "max_x", 0, IFACE_("Right"), ICON_NONE);
		uiItemR(col, ptr, "min_y", 0, IFACE_("Up"), ICON_NONE);
		uiItemR(col, ptr, "max_y", 0, IFACE_("Down"), ICON_NONE);
	}
}

static void node_composit_buts_splitviewer(uiLayout *layout, bContext *UNUSED(C), PointerRNA *ptr)
{
	uiLayout *row, *col;
	
	col = uiLayoutColumn(layout, FALSE);
	row = uiLayoutRow(col, FALSE);
	uiItemR(row, ptr, "axis", UI_ITEM_R_EXPAND, NULL, ICON_NONE);
	uiItemR(col, ptr, "factor", 0, NULL, ICON_NONE);
}

static void node_composit_buts_double_edge_mask(uiLayout *layout, bContext *UNUSED(C), PointerRNA *ptr)
{
	uiLayout *col;

	col = uiLayoutColumn(layout, FALSE);

	uiItemL(col, IFACE_("Inner Edge:"), ICON_NONE);
	uiItemR(col, ptr, "inner_mode", 0, "", ICON_NONE);
	uiItemL(col, IFACE_("Buffer Edge:"), ICON_NONE);
	uiItemR(col, ptr, "edge_mode", 0, "", ICON_NONE);
}

static void node_composit_buts_map_range(uiLayout *layout, bContext *UNUSED(C), PointerRNA *ptr)
{
	uiLayout *col;

	col = uiLayoutColumn(layout, TRUE);
	uiItemR(col, ptr, "use_clamp", 0, NULL, ICON_NONE);
}

static void node_composit_buts_map_value(uiLayout *layout, bContext *UNUSED(C), PointerRNA *ptr)
{
	uiLayout *sub, *col;
	
	col = uiLayoutColumn(layout, TRUE);
	uiItemR(col, ptr, "offset", 0, NULL, ICON_NONE);
	uiItemR(col, ptr, "size", 0, NULL, ICON_NONE);
	
	col = uiLayoutColumn(layout, TRUE);
	uiItemR(col, ptr, "use_min", 0, NULL, ICON_NONE);
	sub = uiLayoutColumn(col, FALSE);
	uiLayoutSetActive(sub, RNA_boolean_get(ptr, "use_min"));
	uiItemR(sub, ptr, "min", 0, "", ICON_NONE);
	
	col = uiLayoutColumn(layout, TRUE);
	uiItemR(col, ptr, "use_max", 0, NULL, ICON_NONE);
	sub = uiLayoutColumn(col, FALSE);
	uiLayoutSetActive(sub, RNA_boolean_get(ptr, "use_max"));
	uiItemR(sub, ptr, "max", 0, "", ICON_NONE);
}

static void node_composit_buts_alphaover(uiLayout *layout, bContext *UNUSED(C), PointerRNA *ptr)
{	
	uiLayout *col;
	
	col = uiLayoutColumn(layout, TRUE);
	uiItemR(col, ptr, "use_premultiply", 0, NULL, ICON_NONE);
	uiItemR(col, ptr, "premul", 0, NULL, ICON_NONE);
}

static void node_composit_buts_zcombine(uiLayout *layout, bContext *UNUSED(C), PointerRNA *ptr)
{	
	uiLayout *col;
	
	col = uiLayoutColumn(layout, TRUE);
	uiItemR(col, ptr, "use_alpha", 0, NULL, ICON_NONE);
}


static void node_composit_buts_hue_sat(uiLayout *layout, bContext *UNUSED(C), PointerRNA *ptr)
{
	uiLayout *col;
	
	col = uiLayoutColumn(layout, FALSE);
	uiItemR(col, ptr, "color_hue", UI_ITEM_R_SLIDER, NULL, ICON_NONE);
	uiItemR(col, ptr, "color_saturation", UI_ITEM_R_SLIDER, NULL, ICON_NONE);
	uiItemR(col, ptr, "color_value", UI_ITEM_R_SLIDER, NULL, ICON_NONE);
}

static void node_composit_buts_dilateerode(uiLayout *layout, bContext *UNUSED(C), PointerRNA *ptr)
{
	uiItemR(layout, ptr, "type", 0, NULL, ICON_NONE);
	uiItemR(layout, ptr, "distance", 0, NULL, ICON_NONE);
	switch (RNA_enum_get(ptr, "type")) {
		case CMP_NODE_DILATEERODE_DISTANCE_THRESH:
			uiItemR(layout, ptr, "edge", 0, NULL, ICON_NONE);
			break;
		case CMP_NODE_DILATEERODE_DISTANCE_FEATHER:
			uiItemR(layout, ptr, "falloff", 0, NULL, ICON_NONE);
			break;
	}
}

static void node_composit_buts_inpaint(uiLayout *layout, bContext *UNUSED(C), PointerRNA *ptr)
{
	uiItemR(layout, ptr, "distance", 0, NULL, ICON_NONE);
}

static void node_composit_buts_despeckle(uiLayout *layout, bContext *UNUSED(C), PointerRNA *ptr)
{
	uiLayout *col;

	col = uiLayoutColumn(layout, FALSE);
	uiItemR(col, ptr, "threshold", 0, NULL, ICON_NONE);
	uiItemR(col, ptr, "threshold_neighbour", 0, NULL, ICON_NONE);
}

static void node_composit_buts_diff_matte(uiLayout *layout, bContext *UNUSED(C), PointerRNA *ptr)
{
	uiLayout *col;
	
	col = uiLayoutColumn(layout, TRUE);
	uiItemR(col, ptr, "tolerance", UI_ITEM_R_SLIDER, NULL, ICON_NONE);
	uiItemR(col, ptr, "falloff", UI_ITEM_R_SLIDER, NULL, ICON_NONE);
}

static void node_composit_buts_distance_matte(uiLayout *layout, bContext *UNUSED(C), PointerRNA *ptr)
{
	uiLayout *col, *row;
	
	col = uiLayoutColumn(layout, TRUE);
   
	uiItemL(layout, IFACE_("Color Space:"), ICON_NONE);
	row = uiLayoutRow(layout, FALSE);
	uiItemR(row, ptr, "channel", UI_ITEM_R_EXPAND, NULL, ICON_NONE);

	uiItemR(col, ptr, "tolerance", UI_ITEM_R_SLIDER, NULL, ICON_NONE);
	uiItemR(col, ptr, "falloff", UI_ITEM_R_SLIDER, NULL, ICON_NONE);
}

static void node_composit_buts_color_spill(uiLayout *layout, bContext *UNUSED(C), PointerRNA *ptr)
{
	uiLayout *row, *col;
	
	uiItemL(layout, IFACE_("Despill Channel:"), ICON_NONE);
	row = uiLayoutRow(layout, FALSE);
	uiItemR(row, ptr, "channel", UI_ITEM_R_EXPAND, NULL, ICON_NONE);

	col = uiLayoutColumn(layout, FALSE);
	uiItemR(col, ptr, "limit_method", 0, NULL, ICON_NONE);

	if (RNA_enum_get(ptr, "limit_method")==0) {
		uiItemL(col, IFACE_("Limiting Channel:"), ICON_NONE);
		row = uiLayoutRow(col, FALSE);
		uiItemR(row, ptr, "limit_channel", UI_ITEM_R_EXPAND, NULL, ICON_NONE);
	}

	uiItemR(col, ptr, "ratio", UI_ITEM_R_SLIDER, NULL, ICON_NONE);
	uiItemR(col, ptr, "use_unspill", 0, NULL, ICON_NONE);
	if (RNA_boolean_get(ptr, "use_unspill") == TRUE) {
		uiItemR(col, ptr, "unspill_red", UI_ITEM_R_SLIDER, NULL, ICON_NONE);
		uiItemR(col, ptr, "unspill_green", UI_ITEM_R_SLIDER, NULL, ICON_NONE);
		uiItemR(col, ptr, "unspill_blue", UI_ITEM_R_SLIDER, NULL, ICON_NONE);
	}
}

static void node_composit_buts_chroma_matte(uiLayout *layout, bContext *UNUSED(C), PointerRNA *ptr)
{
	uiLayout *col;
	
	col = uiLayoutColumn(layout, FALSE);
	uiItemR(col, ptr, "tolerance", 0, NULL, ICON_NONE);
	uiItemR(col, ptr, "threshold", 0, NULL, ICON_NONE);
	
	col = uiLayoutColumn(layout, TRUE);
	/*uiItemR(col, ptr, "lift", UI_ITEM_R_SLIDER, NULL, ICON_NONE);  Removed for now */
	uiItemR(col, ptr, "gain", UI_ITEM_R_SLIDER, NULL, ICON_NONE);
	/*uiItemR(col, ptr, "shadow_adjust", UI_ITEM_R_SLIDER, NULL, ICON_NONE);  Removed for now*/
}

static void node_composit_buts_color_matte(uiLayout *layout, bContext *UNUSED(C), PointerRNA *ptr)
{
	uiLayout *col;
	
	col = uiLayoutColumn(layout, TRUE);
	uiItemR(col, ptr, "color_hue", UI_ITEM_R_SLIDER, NULL, ICON_NONE);
	uiItemR(col, ptr, "color_saturation", UI_ITEM_R_SLIDER, NULL, ICON_NONE);
	uiItemR(col, ptr, "color_value", UI_ITEM_R_SLIDER, NULL, ICON_NONE);
}

static void node_composit_buts_channel_matte(uiLayout *layout, bContext *UNUSED(C), PointerRNA *ptr)
{	
	uiLayout *col, *row;

	uiItemL(layout, IFACE_("Color Space:"), ICON_NONE);
	row = uiLayoutRow(layout, FALSE);
	uiItemR(row, ptr, "color_space", UI_ITEM_R_EXPAND, NULL, ICON_NONE);

	col = uiLayoutColumn(layout, FALSE);
	uiItemL(col, IFACE_("Key Channel:"), ICON_NONE);
	row = uiLayoutRow(col, FALSE);
	uiItemR(row, ptr, "matte_channel", UI_ITEM_R_EXPAND, NULL, ICON_NONE);

	col = uiLayoutColumn(layout, FALSE);

	uiItemR(col, ptr, "limit_method", 0, NULL, ICON_NONE);
	if (RNA_enum_get(ptr, "limit_method")==0) {
		uiItemL(col, IFACE_("Limiting Channel:"), ICON_NONE);
		row = uiLayoutRow(col, FALSE);
		uiItemR(row, ptr, "limit_channel", UI_ITEM_R_EXPAND, NULL, ICON_NONE);
	}

	uiItemR(col, ptr, "limit_max", UI_ITEM_R_SLIDER, NULL, ICON_NONE);
	uiItemR(col, ptr, "limit_min", UI_ITEM_R_SLIDER, NULL, ICON_NONE);
}

static void node_composit_buts_luma_matte(uiLayout *layout, bContext *UNUSED(C), PointerRNA *ptr)
{
	uiLayout *col;
	
	col = uiLayoutColumn(layout, TRUE);
	uiItemR(col, ptr, "limit_max", UI_ITEM_R_SLIDER, NULL, ICON_NONE);
	uiItemR(col, ptr, "limit_min", UI_ITEM_R_SLIDER, NULL, ICON_NONE);
}

static void node_composit_buts_map_uv(uiLayout *layout, bContext *UNUSED(C), PointerRNA *ptr)
{
	uiItemR(layout, ptr, "alpha", 0, NULL, ICON_NONE);
}

static void node_composit_buts_id_mask(uiLayout *layout, bContext *UNUSED(C), PointerRNA *ptr)
{
	uiItemR(layout, ptr, "index", 0, NULL, ICON_NONE);
	uiItemR(layout, ptr, "use_antialiasing", 0, NULL, ICON_NONE);
}

/* draw function for file output node sockets, displays only sub-path and format, no value button */
static void node_draw_input_file_output(const bContext *C, uiBlock *block,
                                         bNodeTree *ntree, bNode *node, bNodeSocket *sock,
                                         const char *UNUSED(name), int x, int y, int width)
{
	uiLayout *layout, *row;
	PointerRNA nodeptr, inputptr, imfptr;
	int imtype;
	int rx, ry;
	RNA_pointer_create(&ntree->id, &RNA_Node, node, &nodeptr);
	
	layout = uiBlockLayout(block, UI_LAYOUT_VERTICAL, UI_LAYOUT_PANEL, x, y+NODE_DY, width, 20, UI_GetStyle());
	row = uiLayoutRow(layout, FALSE);
	
	imfptr = RNA_pointer_get(&nodeptr, "format");
	imtype = RNA_enum_get(&imfptr, "file_format");
	if (imtype == R_IMF_IMTYPE_MULTILAYER) {
		NodeImageMultiFileSocket *input = sock->storage;
		RNA_pointer_create(&ntree->id, &RNA_NodeOutputFileSlotLayer, input, &inputptr);
		
		uiItemL(row, input->layer, ICON_NONE);
	}
	else {
		NodeImageMultiFileSocket *input = sock->storage;
		PropertyRNA *imtype_prop;
		const char *imtype_name;
		RNA_pointer_create(&ntree->id, &RNA_NodeOutputFileSlotFile, input, &inputptr);
		
		uiItemL(row, input->path, ICON_NONE);
		
		if (!RNA_boolean_get(&inputptr, "use_node_format"))
			imfptr = RNA_pointer_get(&inputptr, "format");
		
		imtype_prop = RNA_struct_find_property(&imfptr, "file_format");
		RNA_property_enum_name((bContext *)C, &imfptr, imtype_prop,
		                       RNA_property_enum_get(&imfptr, imtype_prop), &imtype_name);
		uiBlockSetEmboss(block, UI_EMBOSSP);
		uiItemL(row, imtype_name, ICON_NONE);
		uiBlockSetEmboss(block, UI_EMBOSSN);
	}
	
	uiBlockLayoutResolve(block, &rx, &ry);
}
static void node_composit_buts_file_output(uiLayout *layout, bContext *UNUSED(C), PointerRNA *ptr)
{
	PointerRNA imfptr = RNA_pointer_get(ptr, "format");
	int multilayer = (RNA_enum_get(&imfptr, "file_format") == R_IMF_IMTYPE_MULTILAYER);
	
	if (multilayer)
		uiItemL(layout, IFACE_("Path:"), ICON_NONE);
	else
		uiItemL(layout, IFACE_("Base Path:"), ICON_NONE);
	uiItemR(layout, ptr, "base_path", 0, "", ICON_NONE);
}
static void node_composit_buts_file_output_details(uiLayout *layout, bContext *C, PointerRNA *ptr)
{
	PointerRNA imfptr = RNA_pointer_get(ptr, "format");
	PointerRNA active_input_ptr, op_ptr;
	uiLayout *row, *col;
	int active_index;
	int multilayer = (RNA_enum_get(&imfptr, "file_format") == R_IMF_IMTYPE_MULTILAYER);
	
	node_composit_buts_file_output(layout, C, ptr);
	uiTemplateImageSettings(layout, &imfptr, FALSE);
	
	uiItemS(layout);
	
	uiItemO(layout, IFACE_("Add Input"), ICON_ZOOMIN, "NODE_OT_output_file_add_socket");
	
	row = uiLayoutRow(layout, FALSE);
	col = uiLayoutColumn(row, TRUE);
	
	active_index = RNA_int_get(ptr, "active_input_index");
	/* using different collection properties if multilayer format is enabled */
	if (multilayer) {
		uiTemplateList(col, C, ptr, "layer_slots", ptr, "active_input_index", NULL, 0, 0, 0);
		RNA_property_collection_lookup_int(ptr, RNA_struct_find_property(ptr, "layer_slots"),
		                                   active_index, &active_input_ptr);
	}
	else {
		uiTemplateList(col, C, ptr, "file_slots", ptr, "active_input_index", NULL, 0, 0, 0);
		RNA_property_collection_lookup_int(ptr, RNA_struct_find_property(ptr, "file_slots"),
		                                   active_index, &active_input_ptr);
	}
	/* XXX collection lookup does not return the ID part of the pointer, setting this manually here */
	active_input_ptr.id.data = ptr->id.data;
	
	col = uiLayoutColumn(row, TRUE);
	op_ptr = uiItemFullO(col, "NODE_OT_output_file_move_active_socket", "",
	                     ICON_TRIA_UP, NULL, WM_OP_INVOKE_DEFAULT, UI_ITEM_O_RETURN_PROPS);
	RNA_enum_set(&op_ptr, "direction", 1);
	op_ptr = uiItemFullO(col, "NODE_OT_output_file_move_active_socket", "",
	                     ICON_TRIA_DOWN, NULL, WM_OP_INVOKE_DEFAULT, UI_ITEM_O_RETURN_PROPS);
	RNA_enum_set(&op_ptr, "direction", 2);
	
	if (active_input_ptr.data) {
		if (multilayer) {
			col = uiLayoutColumn(layout, TRUE);
			
			uiItemL(col, IFACE_("Layer:"), ICON_NONE);
			row = uiLayoutRow(col, FALSE);
			uiItemR(row, &active_input_ptr, "name", 0, "", ICON_NONE);
			uiItemFullO(row, "NODE_OT_output_file_remove_active_socket", "",
			            ICON_X, NULL, WM_OP_EXEC_DEFAULT, UI_ITEM_R_ICON_ONLY);
		}
		else {
			col = uiLayoutColumn(layout, TRUE);
			
			uiItemL(col, IFACE_("File Path:"), ICON_NONE);
			row = uiLayoutRow(col, FALSE);
			uiItemR(row, &active_input_ptr, "path", 0, "", ICON_NONE);
			uiItemFullO(row, "NODE_OT_output_file_remove_active_socket", "",
			            ICON_X, NULL, WM_OP_EXEC_DEFAULT, UI_ITEM_R_ICON_ONLY);
			
			/* format details for individual files */
			imfptr = RNA_pointer_get(&active_input_ptr, "format");
			
			col = uiLayoutColumn(layout, TRUE);
			uiItemL(col, IFACE_("Format:"), ICON_NONE);
			uiItemR(col, &active_input_ptr, "use_node_format", 0, NULL, ICON_NONE);
			
			col = uiLayoutColumn(layout, FALSE);
			uiLayoutSetActive(col, RNA_boolean_get(&active_input_ptr, "use_node_format") == FALSE);
			uiTemplateImageSettings(col, &imfptr, FALSE);
		}
	}
}

static void node_composit_buts_scale(uiLayout *layout, bContext *UNUSED(C), PointerRNA *ptr)
{
	uiItemR(layout, ptr, "space", 0, "", ICON_NONE);

	if (RNA_enum_get(ptr, "space") == CMP_SCALE_RENDERPERCENT) {
		uiLayout *row;
		uiItemR(layout, ptr, "frame_method", UI_ITEM_R_EXPAND, NULL, ICON_NONE);
		row = uiLayoutRow(layout, TRUE);
		uiItemR(row, ptr, "offset_x", 0, "X", ICON_NONE);
		uiItemR(row, ptr, "offset_y", 0, "Y", ICON_NONE);
	}
}

static void node_composit_buts_rotate(uiLayout *layout, bContext *UNUSED(C), PointerRNA *ptr)
{
	uiItemR(layout, ptr, "filter_type", 0, "", ICON_NONE);
}

static void node_composit_buts_invert(uiLayout *layout, bContext *UNUSED(C), PointerRNA *ptr)
{
	uiLayout *col;
	
	col = uiLayoutColumn(layout, FALSE);
	uiItemR(col, ptr, "invert_rgb", 0, NULL, ICON_NONE);
	uiItemR(col, ptr, "invert_alpha", 0, NULL, ICON_NONE);
}

static void node_composit_buts_premulkey(uiLayout *layout, bContext *UNUSED(C), PointerRNA *ptr)
{
	uiItemR(layout, ptr, "mapping", 0, "", ICON_NONE);
}

static void node_composit_buts_view_levels(uiLayout *layout, bContext *UNUSED(C), PointerRNA *ptr)
{
	uiItemR(layout, ptr, "channel", UI_ITEM_R_EXPAND, NULL, ICON_NONE);
}

static void node_composit_buts_colorbalance(uiLayout *layout, bContext *UNUSED(C), PointerRNA *ptr)
{
	uiLayout *split, *col, *row;
	
	uiItemR(layout, ptr, "correction_method", 0, NULL, ICON_NONE);
	
	if (RNA_enum_get(ptr, "correction_method")== 0) {
	
		split = uiLayoutSplit(layout, 0.0f, FALSE);
		col = uiLayoutColumn(split, FALSE);
		uiTemplateColorPicker(col, ptr, "lift", 1, 1, 0, 1);
		row = uiLayoutRow(col, FALSE);
		uiItemR(row, ptr, "lift", 0, NULL, ICON_NONE);
		
		col = uiLayoutColumn(split, FALSE);
		uiTemplateColorPicker(col, ptr, "gamma", 1, 1, 1, 1);
		row = uiLayoutRow(col, FALSE);
		uiItemR(row, ptr, "gamma", 0, NULL, ICON_NONE);
		
		col = uiLayoutColumn(split, FALSE);
		uiTemplateColorPicker(col, ptr, "gain", 1, 1, 1, 1);
		row = uiLayoutRow(col, FALSE);
		uiItemR(row, ptr, "gain", 0, NULL, ICON_NONE);

	}
	else {
		
		split = uiLayoutSplit(layout, 0.0f, FALSE);
		col = uiLayoutColumn(split, FALSE);
		uiTemplateColorPicker(col, ptr, "offset", 1, 1, 0, 1);
		row = uiLayoutRow(col, FALSE);
		uiItemR(row, ptr, "offset", 0, NULL, ICON_NONE);
		
		col = uiLayoutColumn(split, FALSE);
		uiTemplateColorPicker(col, ptr, "power", 1, 1, 0, 1);
		row = uiLayoutRow(col, FALSE);
		uiItemR(row, ptr, "power", 0, NULL, ICON_NONE);
		
		col = uiLayoutColumn(split, FALSE);
		uiTemplateColorPicker(col, ptr, "slope", 1, 1, 0, 1);
		row = uiLayoutRow(col, FALSE);
		uiItemR(row, ptr, "slope", 0, NULL, ICON_NONE);
	}

}
static void node_composit_buts_colorbalance_but(uiLayout *layout, bContext *UNUSED(C), PointerRNA *ptr)
{
	uiItemR(layout, ptr, "correction_method", 0, NULL, ICON_NONE);

	if (RNA_enum_get(ptr, "correction_method")== 0) {

		uiTemplateColorPicker(layout, ptr, "lift", 1, 1, 0, 1);
		uiItemR(layout, ptr, "lift", 0, NULL, ICON_NONE);

		uiTemplateColorPicker(layout, ptr, "gamma", 1, 1, 1, 1);
		uiItemR(layout, ptr, "gamma", 0, NULL, ICON_NONE);

		uiTemplateColorPicker(layout, ptr, "gain", 1, 1, 1, 1);
		uiItemR(layout, ptr, "gain", 0, NULL, ICON_NONE);
	}
	else {
		uiTemplateColorPicker(layout, ptr, "offset", 1, 1, 0, 1);
		uiItemR(layout, ptr, "offset", 0, NULL, ICON_NONE);

		uiTemplateColorPicker(layout, ptr, "power", 1, 1, 0, 1);
		uiItemR(layout, ptr, "power", 0, NULL, ICON_NONE);

		uiTemplateColorPicker(layout, ptr, "slope", 1, 1, 0, 1);
		uiItemR(layout, ptr, "slope", 0, NULL, ICON_NONE);
	}
}


static void node_composit_buts_huecorrect(uiLayout *layout, bContext *UNUSED(C), PointerRNA *ptr)
{
	bNode *node = ptr->data;
	CurveMapping *cumap = node->storage;

	if (_sample_col[0] != SAMPLE_FLT_ISNONE) {
		cumap->flag |= CUMA_DRAW_SAMPLE;
		copy_v3_v3(cumap->sample, _sample_col);
	}
	else {
		cumap->flag &= ~CUMA_DRAW_SAMPLE;
	}

	uiTemplateCurveMapping(layout, ptr, "mapping", 'h', 0, 0);
}

static void node_composit_buts_ycc(uiLayout *layout, bContext *UNUSED(C), PointerRNA *ptr)
{ 
	uiItemR(layout, ptr, "mode", 0, "", ICON_NONE);
}

static void node_composit_buts_movieclip(uiLayout *layout, bContext *C, PointerRNA *ptr)
{
	uiTemplateID(layout, C, ptr, "clip", NULL, "CLIP_OT_open", NULL);
}

static void node_composit_buts_movieclip_details(uiLayout *layout, bContext *C, PointerRNA *ptr)
{
	bNode *node = ptr->data;
	PointerRNA clipptr;

	uiTemplateID(layout, C, ptr, "clip", NULL, "CLIP_OT_open", NULL);

	if (!node->id)
		return;

	clipptr = RNA_pointer_get(ptr, "clip");

	uiTemplateColorspaceSettings(layout, &clipptr, "colorspace_settings");
}

static void node_composit_buts_stabilize2d(uiLayout *layout, bContext *C, PointerRNA *ptr)
{
	bNode *node= ptr->data;

	uiTemplateID(layout, C, ptr, "clip", NULL, "CLIP_OT_open", NULL);

	if (!node->id)
		return;

	uiItemR(layout, ptr, "filter_type", 0, "", ICON_NONE);
}

static void node_composit_buts_transform(uiLayout *layout, bContext *UNUSED(C), PointerRNA *ptr)
{
	uiItemR(layout, ptr, "filter_type", 0, "", ICON_NONE);
}

static void node_composit_buts_moviedistortion(uiLayout *layout, bContext *C, PointerRNA *ptr)
{
	bNode *node= ptr->data;

	uiTemplateID(layout, C, ptr, "clip", NULL, "CLIP_OT_open", NULL);

	if (!node->id)
		return;

	uiItemR(layout, ptr, "distortion_type", 0, "", ICON_NONE);
}

static void node_composit_buts_colorcorrection(uiLayout *layout, bContext *UNUSED(C), PointerRNA *ptr)
{
	uiLayout *row;
	
	row = uiLayoutRow(layout, FALSE);
	uiItemR(row, ptr, "red", 0, NULL, ICON_NONE);
	uiItemR(row, ptr, "green", 0, NULL, ICON_NONE);
	uiItemR(row, ptr, "blue", 0, NULL, ICON_NONE);

	row = uiLayoutRow(layout, FALSE);
	uiItemL(row, "", ICON_NONE);
	uiItemL(row, IFACE_("Saturation"), ICON_NONE);
	uiItemL(row, IFACE_("Contrast"), ICON_NONE);
	uiItemL(row, IFACE_("Gamma"), ICON_NONE);
	uiItemL(row, IFACE_("Gain"), ICON_NONE);
	uiItemL(row, IFACE_("Lift"), ICON_NONE);

	row = uiLayoutRow(layout, FALSE);
	uiItemL(row, IFACE_("Master"), ICON_NONE);
	uiItemR(row, ptr, "master_saturation", UI_ITEM_R_SLIDER, "", ICON_NONE);
	uiItemR(row, ptr, "master_contrast", UI_ITEM_R_SLIDER, "", ICON_NONE);
	uiItemR(row, ptr, "master_gamma", UI_ITEM_R_SLIDER, "", ICON_NONE);
	uiItemR(row, ptr, "master_gain", UI_ITEM_R_SLIDER, "", ICON_NONE);
	uiItemR(row, ptr, "master_lift", UI_ITEM_R_SLIDER, "", ICON_NONE);

	row = uiLayoutRow(layout, FALSE);
	uiItemL(row, IFACE_("Highlights"), ICON_NONE);
	uiItemR(row, ptr, "highlights_saturation", UI_ITEM_R_SLIDER, "", ICON_NONE);
	uiItemR(row, ptr, "highlights_contrast", UI_ITEM_R_SLIDER, "", ICON_NONE);
	uiItemR(row, ptr, "highlights_gamma", UI_ITEM_R_SLIDER, "", ICON_NONE);
	uiItemR(row, ptr, "highlights_gain", UI_ITEM_R_SLIDER, "", ICON_NONE);
	uiItemR(row, ptr, "highlights_lift", UI_ITEM_R_SLIDER, "", ICON_NONE);

	row = uiLayoutRow(layout, FALSE);
	uiItemL(row, IFACE_("Midtones"), ICON_NONE);
	uiItemR(row, ptr, "midtones_saturation", UI_ITEM_R_SLIDER, "", ICON_NONE);
	uiItemR(row, ptr, "midtones_contrast", UI_ITEM_R_SLIDER, "", ICON_NONE);
	uiItemR(row, ptr, "midtones_gamma", UI_ITEM_R_SLIDER, "", ICON_NONE);
	uiItemR(row, ptr, "midtones_gain", UI_ITEM_R_SLIDER, "", ICON_NONE);
	uiItemR(row, ptr, "midtones_lift", UI_ITEM_R_SLIDER, "", ICON_NONE);

	row = uiLayoutRow(layout, FALSE);
	uiItemL(row, IFACE_("Shadows"), ICON_NONE);
	uiItemR(row, ptr, "shadows_saturation", UI_ITEM_R_SLIDER, "", ICON_NONE);
	uiItemR(row, ptr, "shadows_contrast", UI_ITEM_R_SLIDER, "", ICON_NONE);
	uiItemR(row, ptr, "shadows_gamma", UI_ITEM_R_SLIDER, "", ICON_NONE);
	uiItemR(row, ptr, "shadows_gain", UI_ITEM_R_SLIDER, "", ICON_NONE);
	uiItemR(row, ptr, "shadows_lift", UI_ITEM_R_SLIDER, "", ICON_NONE);

	row = uiLayoutRow(layout, FALSE);
	uiItemR(row, ptr, "midtones_start", UI_ITEM_R_SLIDER, NULL, ICON_NONE);
	uiItemR(row, ptr, "midtones_end", UI_ITEM_R_SLIDER, NULL, ICON_NONE);
}

static void node_composit_buts_colorcorrection_but(uiLayout *layout, bContext *UNUSED(C), PointerRNA *ptr)
{
	uiLayout *row;
	
	row = uiLayoutRow(layout, FALSE);
	uiItemR(row, ptr, "red", 0, NULL, ICON_NONE);
	uiItemR(row, ptr, "green", 0, NULL, ICON_NONE);
	uiItemR(row, ptr, "blue", 0, NULL, ICON_NONE);
	row = layout;
	uiItemL(row, IFACE_("Saturation"), ICON_NONE);
	uiItemR(row, ptr, "master_saturation", UI_ITEM_R_SLIDER, NULL, ICON_NONE);
	uiItemR(row, ptr, "highlights_saturation", UI_ITEM_R_SLIDER, NULL, ICON_NONE);
	uiItemR(row, ptr, "midtones_saturation", UI_ITEM_R_SLIDER, NULL, ICON_NONE);
	uiItemR(row, ptr, "shadows_saturation", UI_ITEM_R_SLIDER, NULL, ICON_NONE);

	uiItemL(row, IFACE_("Contrast"), ICON_NONE);
	uiItemR(row, ptr, "master_contrast", UI_ITEM_R_SLIDER, NULL, ICON_NONE);
	uiItemR(row, ptr, "highlights_contrast", UI_ITEM_R_SLIDER, NULL, ICON_NONE);
	uiItemR(row, ptr, "midtones_contrast", UI_ITEM_R_SLIDER, NULL, ICON_NONE);
	uiItemR(row, ptr, "shadows_contrast", UI_ITEM_R_SLIDER, NULL, ICON_NONE);

	uiItemL(row, IFACE_("Gamma"), ICON_NONE);
	uiItemR(row, ptr, "master_gamma", UI_ITEM_R_SLIDER, NULL, ICON_NONE);
	uiItemR(row, ptr, "highlights_gamma", UI_ITEM_R_SLIDER, NULL, ICON_NONE);
	uiItemR(row, ptr, "midtones_gamma", UI_ITEM_R_SLIDER, NULL, ICON_NONE);
	uiItemR(row, ptr, "shadows_gamma", UI_ITEM_R_SLIDER, NULL, ICON_NONE);

	uiItemL(row, IFACE_("Gain"), ICON_NONE);
	uiItemR(row, ptr, "master_gain", UI_ITEM_R_SLIDER, NULL, ICON_NONE);
	uiItemR(row, ptr, "highlights_gain", UI_ITEM_R_SLIDER, NULL, ICON_NONE);
	uiItemR(row, ptr, "midtones_gain", UI_ITEM_R_SLIDER, NULL, ICON_NONE);
	uiItemR(row, ptr, "shadows_gain", UI_ITEM_R_SLIDER, NULL, ICON_NONE);
	
	uiItemL(row, IFACE_("Lift"), ICON_NONE);
	uiItemR(row, ptr, "master_lift", UI_ITEM_R_SLIDER, NULL, ICON_NONE);
	uiItemR(row, ptr, "highlights_lift", UI_ITEM_R_SLIDER, NULL, ICON_NONE);
	uiItemR(row, ptr, "midtones_lift", UI_ITEM_R_SLIDER, NULL, ICON_NONE);
	uiItemR(row, ptr, "shadows_lift", UI_ITEM_R_SLIDER, NULL, ICON_NONE);

	row = uiLayoutRow(layout, FALSE);
	uiItemR(row, ptr, "midtones_start", 0, NULL, ICON_NONE);
	uiItemR(row, ptr, "midtones_end", 0, NULL, ICON_NONE);
}

static void node_composit_buts_switch(uiLayout *layout, bContext *UNUSED(C), PointerRNA *ptr)
{
	uiItemR(layout, ptr, "check", 0, NULL, ICON_NONE);
}

static void node_composit_buts_boxmask(uiLayout *layout, bContext *UNUSED(C), PointerRNA *ptr)
{
	uiLayout *row;
	
	row = uiLayoutRow(layout, TRUE);
	uiItemR(row, ptr, "x", 0, NULL, ICON_NONE);
	uiItemR(row, ptr, "y", 0, NULL, ICON_NONE);
	
	row = uiLayoutRow(layout, TRUE);
	uiItemR(row, ptr, "width", UI_ITEM_R_SLIDER, NULL, ICON_NONE);
	uiItemR(row, ptr, "height", UI_ITEM_R_SLIDER, NULL, ICON_NONE);

	uiItemR(layout, ptr, "rotation", 0, NULL, ICON_NONE);
	uiItemR(layout, ptr, "mask_type", 0, NULL, ICON_NONE);
}

static void node_composit_buts_bokehimage(uiLayout *layout, bContext *UNUSED(C), PointerRNA *ptr)
{
	uiItemR(layout, ptr, "flaps", 0, NULL, ICON_NONE);
	uiItemR(layout, ptr, "angle", 0, NULL, ICON_NONE);
	uiItemR(layout, ptr, "rounding", UI_ITEM_R_SLIDER, NULL, ICON_NONE);
	uiItemR(layout, ptr, "catadioptric", UI_ITEM_R_SLIDER, NULL, ICON_NONE);
	uiItemR(layout, ptr, "shift", UI_ITEM_R_SLIDER, NULL, ICON_NONE);
}

static void node_composit_buts_bokehblur(uiLayout *layout, bContext *UNUSED(C), PointerRNA *ptr)
{
	uiItemR(layout, ptr, "use_variable_size", 0, NULL, ICON_NONE);
	// uiItemR(layout, ptr, "f_stop", 0, NULL, ICON_NONE);  // UNUSED
	uiItemR(layout, ptr, "blur_max", 0, NULL, ICON_NONE);
}

static void node_composit_backdrop_viewer(SpaceNode *snode, ImBuf *backdrop, bNode *node, int x, int y)
{
//	node_composit_backdrop_canvas(snode, backdrop, node, x, y);
	if (node->custom1 == 0) {
		const float backdropWidth = backdrop->x;
		const float backdropHeight = backdrop->y;
		const float cx  = x+snode->zoom*backdropWidth*node->custom3;
		const float cy = y+snode->zoom*backdropHeight*node->custom4;

		gpuCurrentColor3x(CPACK_WHITE);

		gpuBegin(GL_LINES);
		gpuVertex2f(cx-25, cy-25);
		gpuVertex2f(cx+25, cy+25);
		gpuVertex2f(cx+25, cy-25);
		gpuVertex2f(cx-25, cy+25);
		gpuEnd();
	}
}

static void node_composit_backdrop_boxmask(SpaceNode *snode, ImBuf *backdrop, bNode *node, int x, int y)
{
	NodeBoxMask *boxmask = node->storage;
	const float backdropWidth = backdrop->x;
	const float backdropHeight = backdrop->y;
	const float aspect = backdropWidth/backdropHeight;
	const float rad = DEG2RADF(-boxmask->rotation);
	const float cosine = cosf(rad);
	const float sine = sinf(rad);
	const float halveBoxWidth = backdropWidth * (boxmask->width / 2.0f);
	const float halveBoxHeight = backdropHeight * (boxmask->height / 2.0f) * aspect;

	float cx, cy, x1, x2, x3, x4;
	float y1, y2, y3, y4;


	/* keep this, saves us from a version patch */
	if (snode->zoom == 0.0f) snode->zoom = 1.0f;

	gpuCurrentColor3x(CPACK_WHITE);

	cx  = x+snode->zoom*backdropWidth*boxmask->x;
	cy = y+snode->zoom*backdropHeight*boxmask->y;

	x1 = cx - (cosine*halveBoxWidth+sine*halveBoxHeight)*snode->zoom;
	x2 = cx - (cosine*-halveBoxWidth+sine*halveBoxHeight)*snode->zoom;
	x3 = cx - (cosine*-halveBoxWidth+sine*-halveBoxHeight)*snode->zoom;
	x4 = cx - (cosine*halveBoxWidth+sine*-halveBoxHeight)*snode->zoom;
	y1 = cy - (-sine*halveBoxWidth + cosine*halveBoxHeight)*snode->zoom;
	y2 = cy - (-sine*-halveBoxWidth + cosine*halveBoxHeight)*snode->zoom;
	y3 = cy - (-sine*-halveBoxWidth + cosine*-halveBoxHeight)*snode->zoom;
	y4 = cy - (-sine*halveBoxWidth + cosine*-halveBoxHeight)*snode->zoom;

	gpuBegin(GL_LINE_LOOP);
	gpuVertex2f(x1, y1);
	gpuVertex2f(x2, y2);
	gpuVertex2f(x3, y3);
	gpuVertex2f(x4, y4);
	gpuEnd();
}

static void node_composit_backdrop_ellipsemask(SpaceNode *snode, ImBuf *backdrop, bNode *node, int x, int y)
{
	NodeEllipseMask * ellipsemask = node->storage;
	const float backdropWidth = backdrop->x;
	const float backdropHeight = backdrop->y;
	const float aspect = backdropWidth / backdropHeight;
	const float rad = DEG2RADF(-ellipsemask->rotation);
	const float cosine = cosf(rad);
	const float sine = sinf(rad);
	const float halveBoxWidth = backdropWidth * (ellipsemask->width / 2.0f);
	const float halveBoxHeight = backdropHeight * (ellipsemask->height / 2.0f) * aspect;

	float cx, cy, x1, x2, x3, x4;
	float y1, y2, y3, y4;


	/* keep this, saves us from a version patch */
	if (snode->zoom == 0.0f) snode->zoom = 1.0f;

	gpuCurrentColor3x(CPACK_WHITE);

	cx  = x+snode->zoom*backdropWidth*ellipsemask->x;
	cy = y+snode->zoom*backdropHeight*ellipsemask->y;

	x1 = cx - (cosine*halveBoxWidth+sine*halveBoxHeight)*snode->zoom;
	x2 = cx - (cosine*-halveBoxWidth+sine*halveBoxHeight)*snode->zoom;
	x3 = cx - (cosine*-halveBoxWidth+sine*-halveBoxHeight)*snode->zoom;
	x4 = cx - (cosine*halveBoxWidth+sine*-halveBoxHeight)*snode->zoom;
	y1 = cy - (-sine*halveBoxWidth + cosine*halveBoxHeight)*snode->zoom;
	y2 = cy - (-sine*-halveBoxWidth + cosine*halveBoxHeight)*snode->zoom;
	y3 = cy - (-sine*-halveBoxWidth + cosine*-halveBoxHeight)*snode->zoom;
	y4 = cy - (-sine*halveBoxWidth + cosine*-halveBoxHeight)*snode->zoom;

	gpuBegin(GL_LINE_LOOP);

	gpuVertex2f(x1, y1);
	gpuVertex2f(x2, y2);
	gpuVertex2f(x3, y3);
	gpuVertex2f(x4, y4);
	gpuEnd();
}

static void node_composit_buts_ellipsemask(uiLayout *layout, bContext *UNUSED(C), PointerRNA *ptr)
{
	uiLayout *row;
	row = uiLayoutRow(layout, TRUE);
	uiItemR(row, ptr, "x", 0, NULL, ICON_NONE);
	uiItemR(row, ptr, "y", 0, NULL, ICON_NONE);
	row = uiLayoutRow(layout, TRUE);
	uiItemR(row, ptr, "width", UI_ITEM_R_SLIDER, NULL, ICON_NONE);
	uiItemR(row, ptr, "height", UI_ITEM_R_SLIDER, NULL, ICON_NONE);

	uiItemR(layout, ptr, "rotation", 0, NULL, ICON_NONE);
	uiItemR(layout, ptr, "mask_type", 0, NULL, ICON_NONE);
}

static void node_composit_buts_viewer_but(uiLayout *layout, bContext *UNUSED(C), PointerRNA *ptr)
{
	uiLayout *col;
	
	uiItemR(layout, ptr, "tile_order", 0, NULL, ICON_NONE);
	if (RNA_enum_get(ptr, "tile_order")==0) {
		col = uiLayoutColumn(layout, TRUE);
		uiItemR(col, ptr, "center_x", 0, NULL, ICON_NONE);
		uiItemR(col, ptr, "center_y", 0, NULL, ICON_NONE);
	}
}

static void node_composit_buts_mask(uiLayout *layout, bContext *C, PointerRNA *ptr)
{
	bNode *node = ptr->data;

	uiTemplateID(layout, C, ptr, "mask", NULL, NULL, NULL);
	uiItemR(layout, ptr, "use_antialiasing", 0, NULL, ICON_NONE);
	uiItemR(layout, ptr, "use_feather", 0, NULL, ICON_NONE);

	uiItemR(layout, ptr, "size_source", 0, "", ICON_NONE);

	if (node->custom1 & (CMP_NODEFLAG_MASK_FIXED | CMP_NODEFLAG_MASK_FIXED_SCENE)) {
		uiItemR(layout, ptr, "size_x", 0, NULL, ICON_NONE);
		uiItemR(layout, ptr, "size_y", 0, NULL, ICON_NONE);
	}

	uiItemR(layout, ptr, "use_motion_blur", 0, NULL, ICON_NONE);
	if (node->custom1 & CMP_NODEFLAG_MASK_MOTION_BLUR) {
		uiItemR(layout, ptr, "motion_blur_samples", 0, NULL, ICON_NONE);
		uiItemR(layout, ptr, "motion_blur_shutter", 0, NULL, ICON_NONE);
	}
}

static void node_composit_buts_keyingscreen(uiLayout *layout, bContext *C, PointerRNA *ptr)
{
	bNode *node = ptr->data;

	uiTemplateID(layout, C, ptr, "clip", NULL, NULL, NULL);

	if (node->id) {
		MovieClip *clip = (MovieClip *) node->id;
		uiLayout *col;
		PointerRNA tracking_ptr;

		RNA_pointer_create(&clip->id, &RNA_MovieTracking, &clip->tracking, &tracking_ptr);

		col = uiLayoutColumn(layout, TRUE);
		uiItemPointerR(col, ptr, "tracking_object", &tracking_ptr, "objects", "", ICON_OBJECT_DATA);
	}
}

static void node_composit_buts_keying(uiLayout *layout, bContext *UNUSED(C), PointerRNA *ptr)
{
	/* bNode *node = ptr->data; */ /* UNUSED */

	uiItemR(layout, ptr, "blur_pre", 0, NULL, ICON_NONE);
	uiItemR(layout, ptr, "screen_balance", 0, NULL, ICON_NONE);
	uiItemR(layout, ptr, "despill_factor", 0, NULL, ICON_NONE);
	uiItemR(layout, ptr, "despill_balance", 0, NULL, ICON_NONE);
	uiItemR(layout, ptr, "edge_kernel_radius", 0, NULL, ICON_NONE);
	uiItemR(layout, ptr, "edge_kernel_tolerance", 0, NULL, ICON_NONE);
	uiItemR(layout, ptr, "clip_black", 0, NULL, ICON_NONE);
	uiItemR(layout, ptr, "clip_white", 0, NULL, ICON_NONE);
	uiItemR(layout, ptr, "dilate_distance", 0, NULL, ICON_NONE);
	uiItemR(layout, ptr, "feather_falloff", 0, NULL, ICON_NONE);
	uiItemR(layout, ptr, "feather_distance", 0, NULL, ICON_NONE);
	uiItemR(layout, ptr, "blur_post", 0, NULL, ICON_NONE);
}

static void node_composit_buts_trackpos(uiLayout *layout, bContext *C, PointerRNA *ptr)
{
	bNode *node = ptr->data;

	uiTemplateID(layout, C, ptr, "clip", NULL, "CLIP_OT_open", NULL);

	if (node->id) {
		MovieClip *clip = (MovieClip *) node->id;
		MovieTracking *tracking = &clip->tracking;
		MovieTrackingObject *object;
		uiLayout *col;
		PointerRNA tracking_ptr;
		NodeTrackPosData *data = node->storage;

		RNA_pointer_create(&clip->id, &RNA_MovieTracking, tracking, &tracking_ptr);

		col = uiLayoutColumn(layout, FALSE);
		uiItemPointerR(col, ptr, "tracking_object", &tracking_ptr, "objects", "", ICON_OBJECT_DATA);

		object = BKE_tracking_object_get_named(tracking, data->tracking_object);
		if (object) {
			PointerRNA object_ptr;

			RNA_pointer_create(&clip->id, &RNA_MovieTrackingObject, object, &object_ptr);

			uiItemPointerR(col, ptr, "track_name", &object_ptr, "tracks", "", ICON_ANIM_DATA);
		}
		else {
			uiItemR(layout, ptr, "track_name", 0, "", ICON_ANIM_DATA);
		}

		uiItemR(layout, ptr, "position", 0, NULL, ICON_NONE);

		if (node->custom1 == 2) {
			uiItemR(layout, ptr, "frame_relative", 0, NULL, ICON_NONE);
		}
	}
}

/* only once called */
static void node_composit_set_butfunc(bNodeType *ntype)
{
	switch (ntype->type) {
		/* case NODE_GROUP: note, typeinfo for group is generated... see "XXX ugly hack" */

		case CMP_NODE_IMAGE:
			ntype->uifunc= node_composit_buts_image;
			ntype->uifuncbut = node_composit_buts_image_details;
			break;
		case CMP_NODE_R_LAYERS:
			ntype->uifunc= node_composit_buts_renderlayers;
			break;
		case CMP_NODE_NORMAL:
			ntype->uifunc= node_buts_normal;
			break;
		case CMP_NODE_CURVE_VEC:
			ntype->uifunc= node_buts_curvevec;
			break;
		case CMP_NODE_CURVE_RGB:
			ntype->uifunc= node_buts_curvecol;
			break;
		case CMP_NODE_VALUE:
			ntype->uifunc= node_buts_value;
			break;
		case CMP_NODE_RGB:
			ntype->uifunc= node_buts_rgb;
			break;
		case CMP_NODE_FLIP:
			ntype->uifunc= node_composit_buts_flip;
			break;
		case CMP_NODE_SPLITVIEWER:
			ntype->uifunc= node_composit_buts_splitviewer;
			break;
		case CMP_NODE_MIX_RGB:
			ntype->uifunc= node_buts_mix_rgb;
			break;
		case CMP_NODE_VALTORGB:
			ntype->uifunc= node_buts_colorramp;
			break;
		case CMP_NODE_CROP:
			ntype->uifunc= node_composit_buts_crop;
			break;
		case CMP_NODE_BLUR:
			ntype->uifunc= node_composit_buts_blur;
			break;
		case CMP_NODE_DBLUR:
			ntype->uifunc= node_composit_buts_dblur;
			break;
		case CMP_NODE_BILATERALBLUR:
			ntype->uifunc= node_composit_buts_bilateralblur;
			break;
		case CMP_NODE_DEFOCUS:
			ntype->uifunc = node_composit_buts_defocus;
			break;
		case CMP_NODE_GLARE:
			ntype->uifunc = node_composit_buts_glare;
			break;
		case CMP_NODE_TONEMAP:
			ntype->uifunc = node_composit_buts_tonemap;
			break;
		case CMP_NODE_LENSDIST:
			ntype->uifunc = node_composit_buts_lensdist;
			break;
		case CMP_NODE_VECBLUR:
			ntype->uifunc= node_composit_buts_vecblur;
			break;
		case CMP_NODE_FILTER:
			ntype->uifunc= node_composit_buts_filter;
			break;
		case CMP_NODE_MAP_VALUE:
			ntype->uifunc= node_composit_buts_map_value;
			break;
		case CMP_NODE_MAP_RANGE:
			ntype->uifunc = node_composit_buts_map_range;
			break;
		case CMP_NODE_TIME:
			ntype->uifunc= node_buts_time;
			break;
		case CMP_NODE_ALPHAOVER:
			ntype->uifunc= node_composit_buts_alphaover;
			break;
		case CMP_NODE_HUE_SAT:
			ntype->uifunc= node_composit_buts_hue_sat;
			break;
		case CMP_NODE_TEXTURE:
			ntype->uifunc= node_buts_texture;
			break;
		case CMP_NODE_DILATEERODE:
			ntype->uifunc= node_composit_buts_dilateerode;
			break;
		case CMP_NODE_INPAINT:
			ntype->uifunc = node_composit_buts_inpaint;
			break;
		case CMP_NODE_DESPECKLE:
			ntype->uifunc = node_composit_buts_despeckle;
			break;
		case CMP_NODE_OUTPUT_FILE:
			ntype->uifunc= node_composit_buts_file_output;
			ntype->uifuncbut= node_composit_buts_file_output_details;
			ntype->drawinputfunc = node_draw_input_file_output;
			break;
		case CMP_NODE_DIFF_MATTE:
			ntype->uifunc=node_composit_buts_diff_matte;
			break;
		case CMP_NODE_DIST_MATTE:
			ntype->uifunc=node_composit_buts_distance_matte;
			break;
		case CMP_NODE_COLOR_SPILL:
			ntype->uifunc=node_composit_buts_color_spill;
			break;
		case CMP_NODE_CHROMA_MATTE:
			ntype->uifunc=node_composit_buts_chroma_matte;
			break;
		case CMP_NODE_COLOR_MATTE:
			ntype->uifunc=node_composit_buts_color_matte;
			break;
		case CMP_NODE_SCALE:
			ntype->uifunc= node_composit_buts_scale;
			break;
		case CMP_NODE_ROTATE:
			ntype->uifunc=node_composit_buts_rotate;
			break;
		case CMP_NODE_CHANNEL_MATTE:
			ntype->uifunc= node_composit_buts_channel_matte;
			break;
		case CMP_NODE_LUMA_MATTE:
			ntype->uifunc= node_composit_buts_luma_matte;
			break;
		case CMP_NODE_MAP_UV:
			ntype->uifunc= node_composit_buts_map_uv;
			break;
		case CMP_NODE_ID_MASK:
			ntype->uifunc= node_composit_buts_id_mask;
			break;
		case CMP_NODE_DOUBLEEDGEMASK:
			ntype->uifunc= node_composit_buts_double_edge_mask;
			break;
		case CMP_NODE_MATH:
			ntype->uifunc= node_buts_math;
			break;
		case CMP_NODE_INVERT:
			ntype->uifunc= node_composit_buts_invert;
			break;
		case CMP_NODE_PREMULKEY:
			ntype->uifunc= node_composit_buts_premulkey;
			break;
		case CMP_NODE_VIEW_LEVELS:
			ntype->uifunc=node_composit_buts_view_levels;
			break;
		case CMP_NODE_COLORBALANCE:
			ntype->uifunc=node_composit_buts_colorbalance;
			ntype->uifuncbut=node_composit_buts_colorbalance_but;
			break;
		case CMP_NODE_HUECORRECT:
			ntype->uifunc=node_composit_buts_huecorrect;
			break;
		case CMP_NODE_ZCOMBINE:
			ntype->uifunc=node_composit_buts_zcombine;
			break;
		case CMP_NODE_COMBYCCA:
		case CMP_NODE_SEPYCCA:
			ntype->uifunc=node_composit_buts_ycc;
			break;
		case CMP_NODE_MOVIECLIP:
			ntype->uifunc= node_composit_buts_movieclip;
			ntype->uifuncbut = node_composit_buts_movieclip_details;
			break;
		case CMP_NODE_STABILIZE2D:
			ntype->uifunc= node_composit_buts_stabilize2d;
			break;
		case CMP_NODE_TRANSFORM:
			ntype->uifunc= node_composit_buts_transform;
			break;
		case CMP_NODE_MOVIEDISTORTION:
			ntype->uifunc= node_composit_buts_moviedistortion;
			break;
		case CMP_NODE_COLORCORRECTION:
			ntype->uifunc=node_composit_buts_colorcorrection;
			ntype->uifuncbut=node_composit_buts_colorcorrection_but;
			break;
		case CMP_NODE_SWITCH:
			ntype->uifunc= node_composit_buts_switch;
			break;
		case CMP_NODE_MASK_BOX:
			ntype->uifunc= node_composit_buts_boxmask;
			ntype->uibackdropfunc = node_composit_backdrop_boxmask;
			break;
		case CMP_NODE_MASK_ELLIPSE:
			ntype->uifunc= node_composit_buts_ellipsemask;
			ntype->uibackdropfunc = node_composit_backdrop_ellipsemask;
			break;
		case CMP_NODE_BOKEHIMAGE:
			ntype->uifunc= node_composit_buts_bokehimage;
			break;
		case CMP_NODE_BOKEHBLUR:
			ntype->uifunc = node_composit_buts_bokehblur;
			break;
		case CMP_NODE_VIEWER:
			ntype->uifunc = NULL;
			ntype->uifuncbut= node_composit_buts_viewer_but;
			ntype->uibackdropfunc = node_composit_backdrop_viewer;
			break;
		case CMP_NODE_MASK:
			ntype->uifunc = node_composit_buts_mask;
			break;
		case CMP_NODE_KEYINGSCREEN:
			ntype->uifunc = node_composit_buts_keyingscreen;
			break;
		case CMP_NODE_KEYING:
			ntype->uifunc = node_composit_buts_keying;
			break;
		case CMP_NODE_TRACKPOS:
			ntype->uifunc = node_composit_buts_trackpos;
			break;
		default:
			ntype->uifunc= NULL;
	}
}

/* ****************** BUTTON CALLBACKS FOR TEXTURE NODES ***************** */

static void node_texture_buts_bricks(uiLayout *layout, bContext *UNUSED(C), PointerRNA *ptr)
{
	uiLayout *col;
	
	col = uiLayoutColumn(layout, TRUE);
	uiItemR(col, ptr, "offset", 0, IFACE_("Offset"), ICON_NONE);
	uiItemR(col, ptr, "offset_frequency", 0, IFACE_("Frequency"), ICON_NONE);
	
	col = uiLayoutColumn(layout, TRUE);
	uiItemR(col, ptr, "squash", 0, IFACE_("Squash"), ICON_NONE);
	uiItemR(col, ptr, "squash_frequency", 0, IFACE_("Frequency"), ICON_NONE);
}

static void node_texture_buts_proc(uiLayout *layout, bContext *UNUSED(C), PointerRNA *ptr)
{
	PointerRNA tex_ptr;
	bNode *node= ptr->data;
	ID *id= ptr->id.data;
	Tex *tex = (Tex *)node->storage;
	uiLayout *col, *row;
	
	RNA_pointer_create(id, &RNA_Texture, tex, &tex_ptr);

	col = uiLayoutColumn(layout, FALSE);

	switch ( tex->type ) {
		case TEX_BLEND:
			uiItemR(col, &tex_ptr, "progression", 0, "", ICON_NONE);
			row = uiLayoutRow(col, FALSE);
			uiItemR(row, &tex_ptr, "use_flip_axis", UI_ITEM_R_EXPAND, NULL, ICON_NONE);
			break;

		case TEX_MARBLE:
			row = uiLayoutRow(col, FALSE);
			uiItemR(row, &tex_ptr, "marble_type", UI_ITEM_R_EXPAND, NULL, ICON_NONE);
			row = uiLayoutRow(col, FALSE);
			uiItemR(row, &tex_ptr, "noise_type", UI_ITEM_R_EXPAND, NULL, ICON_NONE);
			row = uiLayoutRow(col, FALSE);
			uiItemR(row, &tex_ptr, "noise_basis", 0, "", ICON_NONE);
			row = uiLayoutRow(col, FALSE);
			uiItemR(row, &tex_ptr, "noise_basis_2", UI_ITEM_R_EXPAND, NULL, ICON_NONE);
			break;

		case TEX_MAGIC:
			uiItemR(col, &tex_ptr, "noise_depth", 0, NULL, ICON_NONE);
			break;

		case TEX_STUCCI:
			row = uiLayoutRow(col, FALSE);
			uiItemR(row, &tex_ptr, "stucci_type", UI_ITEM_R_EXPAND, NULL, ICON_NONE);
			row = uiLayoutRow(col, FALSE);
			uiItemR(row, &tex_ptr, "noise_type", UI_ITEM_R_EXPAND, NULL, ICON_NONE);
			uiItemR(col, &tex_ptr, "noise_basis", 0, "", ICON_NONE);
			break;

		case TEX_WOOD:
			uiItemR(col, &tex_ptr, "noise_basis", 0, "", ICON_NONE);
			uiItemR(col, &tex_ptr, "wood_type", 0, "", ICON_NONE);
			row = uiLayoutRow(col, FALSE);
			uiItemR(row, &tex_ptr, "noise_basis_2", UI_ITEM_R_EXPAND, NULL, ICON_NONE);
			row = uiLayoutRow(col, FALSE);
			uiLayoutSetActive(row, !(ELEM(tex->stype, TEX_BAND, TEX_RING)));
			uiItemR(row, &tex_ptr, "noise_type", UI_ITEM_R_EXPAND, NULL, ICON_NONE);
			break;
			
		case TEX_CLOUDS:
			uiItemR(col, &tex_ptr, "noise_basis", 0, "", ICON_NONE);
			row = uiLayoutRow(col, FALSE);
			uiItemR(row, &tex_ptr, "cloud_type", UI_ITEM_R_EXPAND, NULL, ICON_NONE);
			row = uiLayoutRow(col, FALSE);
			uiItemR(row, &tex_ptr, "noise_type", UI_ITEM_R_EXPAND, NULL, ICON_NONE);
			uiItemR(col, &tex_ptr, "noise_depth", UI_ITEM_R_EXPAND, IFACE_("Depth"), ICON_NONE);
			break;
			
		case TEX_DISTNOISE:
			uiItemR(col, &tex_ptr, "noise_basis", 0, "", ICON_NONE);
			uiItemR(col, &tex_ptr, "noise_distortion", 0, "", ICON_NONE);
			break;

		case TEX_MUSGRAVE:
			uiItemR(col, &tex_ptr, "musgrave_type", 0, "", ICON_NONE);
			uiItemR(col, &tex_ptr, "noise_basis", 0, "", ICON_NONE);
			break;
		case TEX_VORONOI:
			uiItemR(col, &tex_ptr, "distance_metric", 0, "", ICON_NONE);
			if (tex->vn_distm == TEX_MINKOVSKY) {
				uiItemR(col, &tex_ptr, "minkovsky_exponent", 0, NULL, ICON_NONE);
			}
			uiItemR(col, &tex_ptr, "color_mode", 0, "", ICON_NONE);
			break;
	}
}

static void node_texture_buts_image(uiLayout *layout, bContext *C, PointerRNA *ptr)
{
	uiTemplateID(layout, C, ptr, "image", NULL, "IMAGE_OT_open", NULL);
}

static void node_texture_buts_output(uiLayout *layout, bContext *UNUSED(C), PointerRNA *ptr)
{
	uiItemR(layout, ptr, "filepath", 0, "", ICON_NONE);
}

/* only once called */
static void node_texture_set_butfunc(bNodeType *ntype)
{
	if ( ntype->type >= TEX_NODE_PROC && ntype->type < TEX_NODE_PROC_MAX ) {
		ntype->uifunc = node_texture_buts_proc;
	}
	else {
		switch (ntype->type) {

		case TEX_NODE_MATH:
			ntype->uifunc = node_buts_math;
			break;

		case TEX_NODE_MIX_RGB:
			ntype->uifunc = node_buts_mix_rgb;
			break;

		case TEX_NODE_VALTORGB:
			ntype->uifunc = node_buts_colorramp;
			break;

		case TEX_NODE_CURVE_RGB:
			ntype->uifunc= node_buts_curvecol;
			break;

		case TEX_NODE_CURVE_TIME:
			ntype->uifunc = node_buts_time;
			break;

		case TEX_NODE_TEXTURE:
			ntype->uifunc = node_buts_texture;
			break;

		case TEX_NODE_BRICKS:
			ntype->uifunc = node_texture_buts_bricks;
			break;

		case TEX_NODE_IMAGE:
			ntype->uifunc = node_texture_buts_image;
			break;

		case TEX_NODE_OUTPUT:
			ntype->uifunc = node_texture_buts_output;
			break;
		}
	}
}

/* ******* init draw callbacks for all tree types, only called in usiblender.c, once ************* */

void ED_node_init_butfuncs(void)
{
	bNodeTreeType *treetype;
	bNodeType *ntype;
	bNodeSocketType *stype;
	int i;
	
	/* node type ui functions */
	for (i=0; i < NUM_NTREE_TYPES; ++i) {
		treetype = ntreeGetType(i);
		if (treetype) {
			for (ntype= treetype->node_types.first; ntype; ntype= ntype->next) {
				/* default ui functions */
				ntype->drawfunc = node_draw_default;
				ntype->drawupdatefunc = node_update_default;
				ntype->select_area_func = node_select_area_default;
				ntype->tweak_area_func = node_tweak_area_default;
				ntype->uifunc = NULL;
				ntype->uifuncbut = NULL;
				ntype->drawinputfunc = node_draw_input_default;
				ntype->drawoutputfunc = node_draw_output_default;
				ntype->resize_area_func = node_resize_area_default;
				
				node_common_set_butfunc(ntype);
				
				switch (i) {
				case NTREE_COMPOSIT:
					node_composit_set_butfunc(ntype);
					break;
				case NTREE_SHADER:
					node_shader_set_butfunc(ntype);
					break;
				case NTREE_TEXTURE:
					node_texture_set_butfunc(ntype);
					break;
				}
			}
		}
	}
	
	/* socket type ui functions */
	for (i=0; i < NUM_SOCKET_TYPES; ++i) {
		stype = ntreeGetSocketType(i);
		if (stype) {
			switch (stype->type) {
			case SOCK_FLOAT:
			case SOCK_INT:
			case SOCK_BOOLEAN:
				stype->buttonfunc = node_socket_button_default;
				break;
				case SOCK_STRING:
					stype->buttonfunc = node_socket_button_string;
					break;
			case SOCK_VECTOR:
				stype->buttonfunc = node_socket_button_components;
				break;
			case SOCK_RGBA:
				stype->buttonfunc = node_socket_button_color;
				break;
			case SOCK_SHADER:
				stype->buttonfunc = node_socket_button_label;
				break;
			default:
				stype->buttonfunc = NULL;
			}
		}
	}
}

/* ************** Generic drawing ************** */

void draw_nodespace_back_pix(const bContext *C, ARegion *ar, SpaceNode *snode)
{
	
	if ((snode->flag & SNODE_BACKDRAW) && snode->treetype==NTREE_COMPOSIT) {
		Image *ima= BKE_image_verify_viewer(IMA_TYPE_COMPOSITE, "Viewer Node");
		void *lock;
		ImBuf *ibuf= BKE_image_acquire_ibuf(ima, NULL, &lock);
		if (ibuf) {
			float x, y; 
			unsigned char *display_buffer;
			void *cache_handle;
			
			gpuMatrixMode(GL_PROJECTION);
			gpuPushMatrix();
			gpuMatrixMode(GL_MODELVIEW);
			gpuPushMatrix();

			/* keep this, saves us from a version patch */
			if (snode->zoom==0.0f) snode->zoom= 1.0f;
			
			/* somehow the offset has to be calculated inverse */
			
			glaDefine2DArea(&ar->winrct);
			/* ortho at pixel level curarea */
			wmOrtho2(-GLA_PIXEL_OFS, ar->winx - GLA_PIXEL_OFS, -GLA_PIXEL_OFS, ar->winy - GLA_PIXEL_OFS);
			
			x = (ar->winx-snode->zoom*ibuf->x)/2 + snode->xof;
			y = (ar->winy-snode->zoom*ibuf->y)/2 + snode->yof;
			

			display_buffer = IMB_display_buffer_acquire_ctx(C, ibuf, &cache_handle);

			if (display_buffer) {
				if (snode->flag & (SNODE_SHOW_R | SNODE_SHOW_G | SNODE_SHOW_B)) {
					int ofs;

#ifdef __BIG_ENDIAN__
					if      (snode->flag & SNODE_SHOW_R) ofs = 2;
					else if (snode->flag & SNODE_SHOW_G) ofs = 1;
					else                                 ofs = 0;
#else
					if      (snode->flag & SNODE_SHOW_R) ofs = 1;
					else if (snode->flag & SNODE_SHOW_G) ofs = 2;
					else                                 ofs = 3;
#endif

					glPixelZoom(snode->zoom, snode->zoom);

					/* swap bytes, so alpha is most significant one, then just draw it as luminance int */

					glaDrawPixelsSafe(x, y, ibuf->x, ibuf->y, ibuf->x, GL_LUMINANCE, GL_UNSIGNED_INT,
					                  display_buffer + ofs);

					glPixelZoom(1.0f, 1.0f);
				}
				else if (snode->flag & SNODE_SHOW_ALPHA) {
					glPixelZoom(snode->zoom, snode->zoom);
					/* swap bytes, so alpha is most significant one, then just draw it as luminance int */
#ifdef __BIG_ENDIAN__
					glPixelStorei(GL_UNPACK_SWAP_BYTES, 1);
#endif
					glaDrawPixelsSafe(x, y, ibuf->x, ibuf->y, ibuf->x, GL_LUMINANCE, GL_UNSIGNED_INT, display_buffer);

#ifdef __BIG_ENDIAN__
					glPixelStorei(GL_UNPACK_SWAP_BYTES, GL_FALSE); /* restore default value */
#endif
					glPixelZoom(1.0f, 1.0f);
				}
				else if (snode->flag & SNODE_USE_ALPHA) {
					glEnable(GL_BLEND);
					glPixelZoom(snode->zoom, snode->zoom);
					
					glaDrawPixelsSafe(x, y, ibuf->x, ibuf->y, ibuf->x, GL_RGBA, GL_UNSIGNED_BYTE, display_buffer);
					
					glPixelZoom(1.0f, 1.0f);
					glDisable(GL_BLEND);
				}
				else {
					glPixelZoom(snode->zoom, snode->zoom);
					
					glaDrawPixelsSafe(x, y, ibuf->x, ibuf->y, ibuf->x, GL_RGBA, GL_UNSIGNED_BYTE, display_buffer);
					
					glPixelZoom(1.0f, 1.0f);
				}
			}

			IMB_display_buffer_release(cache_handle);

			/** @note draw selected info on backdrop */
			if (snode->edittree) {
				bNode *node = snode->edittree->nodes.first;
				while (node) {
					if (node->flag & NODE_SELECT) {
						if (node->typeinfo->uibackdropfunc) {
							node->typeinfo->uibackdropfunc(snode, ibuf, node, x, y);
						}
					}
					node = node->next;
				}
			}
			
			gpuMatrixMode(GL_PROJECTION);
			gpuPopMatrix();
			gpuMatrixMode(GL_MODELVIEW);
			gpuPopMatrix();
		}

		BKE_image_release_ibuf(ima, ibuf, lock);
	}
}

#if 0
/* note: needs to be userpref or opengl profile option */
static void draw_nodespace_back_tex(ScrArea *sa, SpaceNode *snode)
{

	draw_nodespace_grid(snode);
	
	if (snode->flag & SNODE_BACKDRAW) {
<<<<<<< HEAD
		Image *ima= BKE_image_verify_viewer(IMA_TYPE_COMPOSITE, "Viewer Node");
		ImBuf *ibuf= BKE_image_get_ibuf(ima, NULL);
=======
		Image *ima = BKE_image_verify_viewer(IMA_TYPE_COMPOSITE, "Viewer Node");
		ImBuf *ibuf = BKE_image_acquire_ibuf(ima, NULL, NULL);
>>>>>>> 9b32776b
		if (ibuf) {
			int x, y;
			float zoom = 1.0;

			gpuMatrixMode(GL_PROJECTION);
			gpuPushMatrix();
			gpuMatrixMode(GL_MODELVIEW);
			gpuPushMatrix();
			
			glaDefine2DArea(&sa->winrct);

			if (ibuf->x > sa->winx || ibuf->y > sa->winy) {
				float zoomx, zoomy;
				zoomx= (float)sa->winx/ibuf->x;
				zoomy= (float)sa->winy/ibuf->y;
				zoom = min_ff(zoomx, zoomy);
			}
			
			x = (sa->winx-zoom*ibuf->x)/2 + snode->xof;
			y = (sa->winy-zoom*ibuf->y)/2 + snode->yof;

			glPixelZoom(zoom, zoom);

			gpuCurrentColor3x(CPACK_WHITE);
			if (ibuf->rect)
				glaDrawPixelsTex(x, y, ibuf->x, ibuf->y, GL_UNSIGNED_BYTE, ibuf->rect);
			else if (ibuf->channels==4)
				glaDrawPixelsTex(x, y, ibuf->x, ibuf->y, GL_FLOAT, ibuf->rect_float);

			glPixelZoom(1.0, 1.0);

<<<<<<< HEAD
			gpuMatrixMode(GL_PROJECTION);
			gpuPopMatrix();
			gpuMatrixMode(GL_MODELVIEW);
			gpuPopMatrix();
=======
			glMatrixMode(GL_PROJECTION);
			glPopMatrix();
			glMatrixMode(GL_MODELVIEW);
			glPopMatrix();

			BKE_image_release_ibuf(ima, ibuf, NULL);
>>>>>>> 9b32776b
		}
	}
}
#endif

/* if v2d not NULL, it clips and returns 0 if not visible */
int node_link_bezier_points(View2D *v2d, SpaceNode *snode, bNodeLink *link, float coord_array[][2], int resol)
{
	float dist, vec[4][2];
	float deltax, deltay;
	int toreroute, fromreroute;
	/* in v0 and v3 we put begin/end points */
	if (link->fromsock) {
		vec[0][0]= link->fromsock->locx;
		vec[0][1]= link->fromsock->locy;
		fromreroute = (link->fromnode && link->fromnode->type == NODE_REROUTE);
	}
	else {
		if (snode==NULL) return 0;
		copy_v2_v2(vec[0], snode->cursor);
		fromreroute = 0;
	}
	if (link->tosock) {
		vec[3][0]= link->tosock->locx;
		vec[3][1]= link->tosock->locy;
		toreroute = (link->tonode && link->tonode->type == NODE_REROUTE);
	}
	else {
		if (snode==NULL) return 0;
		copy_v2_v2(vec[3], snode->cursor);
		toreroute = 0;
	}

	dist= UI_GetThemeValue(TH_NODE_CURVING)*0.10f*ABS(vec[0][0] - vec[3][0]);
	deltax = vec[3][0] - vec[0][0];
	deltay = vec[3][1] - vec[0][1];
	/* check direction later, for top sockets */
	if (fromreroute) {
		if (ABS(deltax) > ABS(deltay)) {
			vec[1][1] = vec[0][1];
			vec[1][0] = vec[0][0] + (deltax > 0 ? dist : -dist);
		}
		else {
			vec[1][0] = vec[0][0];
			vec[1][1] = vec[0][1] + (deltay > 0 ? dist : -dist);
		}
	}
	else {
		vec[1][0] = vec[0][0] + dist;
		vec[1][1] = vec[0][1];
	}
	if (toreroute) {
		if (ABS(deltax) > ABS(deltay)) {
			vec[2][1] = vec[3][1];
			vec[2][0] = vec[3][0] + (deltax > 0 ? -dist : dist);
		}
		else {
			vec[2][0] = vec[3][0];
			vec[2][1] = vec[3][1] + (deltay > 0 ? -dist : dist);
		}

	}
	else {
		vec[2][0] = vec[3][0] - dist;
		vec[2][1] = vec[3][1];
	}
	
	if (v2d && MIN4(vec[0][0], vec[1][0], vec[2][0], vec[3][0]) > v2d->cur.xmax) {
		/* clipped */
	}
	else if (v2d && MAX4(vec[0][0], vec[1][0], vec[2][0], vec[3][0]) < v2d->cur.xmin) {
		/* clipped */
	}
	else {
		/* always do all three, to prevent data hanging around */
		BKE_curve_forward_diff_bezier(vec[0][0], vec[1][0], vec[2][0], vec[3][0],
		                              coord_array[0] + 0, resol, sizeof(float) * 2);
		BKE_curve_forward_diff_bezier(vec[0][1], vec[1][1], vec[2][1], vec[3][1],
		                              coord_array[0] + 1, resol, sizeof(float) * 2);
		
		return 1;
	}
	return 0;
}

#define LINK_RESOL	24
#define LINK_ARROW  12  /* position of arrow on the link, LINK_RESOL/2 */
#define ARROW_SIZE 7
void node_draw_link_bezier(View2D *v2d, SpaceNode *snode, bNodeLink *link,
                           int th_col1, int do_shaded, int th_col2, int do_triple, int th_col3)
{
	float coord_array[LINK_RESOL+1][2];
	
	if (node_link_bezier_points(v2d, snode, link, coord_array, LINK_RESOL)) {
		float dist, spline_step = 0.0f;
		int i;
		int drawarrow;
		/* store current linewidth */
		float linew;
		float arrow[2], arrow1[2], arrow2[2];
		glGetFloatv(GL_LINE_WIDTH, &linew);
		
		/* we can reuse the dist variable here to increment the GL curve eval amount*/
		dist = 1.0f/(float)LINK_RESOL;
		
		glEnable(GL_LINE_SMOOTH);

		gpuImmediateFormat_V2();

		drawarrow = ((link->tonode && (link->tonode->type == NODE_REROUTE)) &&
		             (link->fromnode && (link->fromnode->type == NODE_REROUTE)));

		if (drawarrow) {
			/* draw arrow in line segment LINK_ARROW */
			float d_xy[2], len;

			sub_v2_v2v2(d_xy, coord_array[LINK_ARROW], coord_array[LINK_ARROW - 1]);
			len = len_v2(d_xy);
			mul_v2_fl(d_xy, ARROW_SIZE / len);
			arrow1[0] = coord_array[LINK_ARROW][0] - d_xy[0] + d_xy[1];
			arrow1[1] = coord_array[LINK_ARROW][1] - d_xy[1] - d_xy[0];
			arrow2[0] = coord_array[LINK_ARROW][0] - d_xy[0] - d_xy[1];
			arrow2[1] = coord_array[LINK_ARROW][1] - d_xy[1] + d_xy[0];
			arrow[0] = coord_array[LINK_ARROW][0];
			arrow[1] = coord_array[LINK_ARROW][1];
		}
		if (do_triple) {
			UI_ThemeColorShadeAlpha(th_col3, -80, -120);
			glLineWidth(4.0f);

			gpuBegin(GL_LINE_STRIP);

			for (i=0; i<=LINK_RESOL; i++) {
				gpuVertex2fv(coord_array[i]);
			}

			gpuEnd();

			if (drawarrow) {
				gpuBegin(GL_LINE_STRIP);
				gpuVertex2fv(arrow1);
				gpuVertex2fv(arrow);
				gpuVertex2fv(arrow);
				gpuVertex2fv(arrow2);
				gpuEnd();
			}
		}
		
		/* XXX using GL_LINES for shaded node lines is a workaround
		 * for Intel hardware, this breaks with GL_LINE_STRIP and
		 * changing color in begin/end blocks.
		 */
		glLineWidth(1.5f);
		if (do_shaded) {
			gpuBegin(GL_LINES);
			for (i=0; i<LINK_RESOL; i++) {
				UI_ThemeAppendColorBlend(th_col1, th_col2, spline_step);
				gpuVertex2fv(coord_array[i]);
				
				UI_ThemeAppendColorBlend(th_col1, th_col2, spline_step+dist);
				gpuVertex2fv(coord_array[i+1]);
				
				spline_step += dist;
			}
			gpuEnd();
		}
		else {
			UI_ThemeColor(th_col1);
			gpuBegin(GL_LINE_STRIP);
			for (i=0; i<=LINK_RESOL; i++) {
				gpuVertex2fv(coord_array[i]);
			}
			gpuEnd();
		}
		
		if (drawarrow) {
			gpuBegin(GL_LINE_STRIP);
			gpuVertex2fv(arrow1);
			gpuVertex2fv(arrow);
			gpuVertex2fv(arrow);
			gpuVertex2fv(arrow2);
			gpuEnd();
		}
		
		glDisable(GL_LINE_SMOOTH);
		
		/* restore previuos linewidth */
		glLineWidth(linew);

		gpuImmediateUnformat();
	}
}

#if 0 /* not used in 2.5x yet */
static void node_link_straight_points(View2D *UNUSED(v2d), SpaceNode *snode, bNodeLink *link, float coord_array[][2])
{
	if (link->fromsock) {
		coord_array[0][0]= link->fromsock->locx;
		coord_array[0][1]= link->fromsock->locy;
	}
	else {
		if (snode==NULL) return;
		coord_array[0][0]= snode->mx;
		coord_array[0][1]= snode->my;
	}
	if (link->tosock) {
		coord_array[1][0]= link->tosock->locx;
		coord_array[1][1]= link->tosock->locy;
	}
	else {
		if (snode==NULL) return;
		coord_array[1][0]= snode->mx;
		coord_array[1][1]= snode->my;
	}
}

void node_draw_link_straight(View2D *v2d, SpaceNode *snode, bNodeLink *link,
                             int th_col1, int do_shaded, int th_col2, int do_triple, int th_col3)
{
	float coord_array[2][2];
	float linew;
	int i;
	
	node_link_straight_points(v2d, snode, link, coord_array);
	
	/* store current linewidth */
	glGetFloatv(GL_LINE_WIDTH, &linew);
	
	glEnable(GL_LINE_SMOOTH);
	
	if (do_triple) {
		UI_ThemeColorShadeAlpha(th_col3, -80, -120);
		glLineWidth(4.0f);
		
		gpuBegin(GL_LINES);
		gpuVertex2fv(coord_array[0]);
		gpuVertex2fv(coord_array[1]);
		gpuEnd();
	}
	
	UI_ThemeColor(th_col1);
	glLineWidth(1.5f);
	
	/* XXX using GL_LINES for shaded node lines is a workaround
	 * for Intel hardware, this breaks with GL_LINE_STRIP and
	 * changing color in begin/end blocks.
	 */
	if (do_shaded) {
		gpuBegin(GL_LINES);
		for (i=0; i < LINK_RESOL-1; ++i) {
			float t= (float)i/(float)(LINK_RESOL-1);
			UI_ThemeColorBlend(th_col1, th_col2, t);
			gpuVertex2f((1.0f - t) * coord_array[0][0] + t * coord_array[1][0],
			            (1.0f - t) * coord_array[0][1] + t * coord_array[1][1]);
			
			t= (float)(i+1)/(float)(LINK_RESOL-1);
			UI_ThemeColorBlend(th_col1, th_col2, t);
			gpuVertex2f((1.0f - t) * coord_array[0][0] + t * coord_array[1][0],
			            (1.0f - t) * coord_array[0][1] + t * coord_array[1][1]);
		}
		gpuEnd();
	}
	else {
		gpuBegin(GL_LINE_STRIP);
		for (i=0; i < LINK_RESOL; ++i) {
			float t= (float)i/(float)(LINK_RESOL-1);
			gpuVertex2f((1.0f - t) * coord_array[0][0] + t * coord_array[1][0],
			            (1.0f - t) * coord_array[0][1] + t * coord_array[1][1]);
		}
		gpuEnd();
	}
	
	glDisable(GL_LINE_SMOOTH);
	
	/* restore previuos linewidth */
	glLineWidth(linew);
}
#endif

/* note; this is used for fake links in groups too */
void node_draw_link(View2D *v2d, SpaceNode *snode, bNodeLink *link)
{
	int do_shaded= FALSE, th_col1= TH_HEADER, th_col2= TH_HEADER;
	int do_triple= FALSE, th_col3= TH_WIRE;
	
	if (link->fromsock==NULL && link->tosock==NULL)
		return;
	
	/* new connection */
	if (!link->fromsock || !link->tosock) {
		th_col1 = TH_ACTIVE;
		do_triple = TRUE;
	}
	else {
		int cycle = 0;
		
		/* going to give issues once... */
		if (link->tosock->flag & SOCK_UNAVAIL)
			return;
		if (link->fromsock->flag & SOCK_UNAVAIL)
			return;
		
		/* check cyclic */
		if (link->fromnode && link->tonode)
			cycle = (link->fromnode->level < link->tonode->level || link->tonode->level == 0xFFF);
		if (!cycle && (link->flag & NODE_LINK_VALID)) {
			/* special indicated link, on drop-node */
			if (link->flag & NODE_LINKFLAG_HILITE) {
				th_col1 = th_col2 = TH_ACTIVE;
			}
			else {
				/* regular link */
				if (link->fromnode && link->fromnode->flag & SELECT)
					th_col1 = TH_EDGE_SELECT;
				if (link->tonode && link->tonode->flag & SELECT)
					th_col2 = TH_EDGE_SELECT;
			}
			do_shaded = TRUE;
			do_triple = TRUE;
		}
		else {
			th_col1 = TH_REDALERT;
		}
	}
	
	node_draw_link_bezier(v2d, snode, link, th_col1, do_shaded, th_col2, do_triple, th_col3);
//	node_draw_link_straight(v2d, snode, link, th_col1, do_shaded, th_col2, do_triple, th_col3);
}<|MERGE_RESOLUTION|>--- conflicted
+++ resolved
@@ -400,41 +400,15 @@
 	uiTemplateCurveMapping(layout, ptr, "mapping", 'c', 0, 0);
 }
 
-<<<<<<< HEAD
-static void node_normal_cb(bContext *C, void *ntree_v, void *node_v)
-{
-	Main *bmain = CTX_data_main(C);
-
-	ED_node_generic_update(bmain, ntree_v, node_v);
-	WM_event_add_notifier(C, NC_NODE|NA_EDITED, ntree_v);
-}
-
-static void node_buts_normal(uiLayout *layout, bContext *UNUSED(C), PointerRNA *ptr)
-{
-	uiBlock *block= uiLayoutAbsoluteBlock(layout);
-	bNodeTree *ntree= ptr->id.data;
-	bNode *node= ptr->data;
-	rctf *butr= &node->butr;
-	bNodeSocket *sock= node->outputs.first;		/* first socket stores normal */
-	float *nor= ((bNodeSocketValueVector*)sock->default_value)->value;
-	uiBut *bt;
-	
-	bt= uiDefButF(block, BUT_NORMAL, B_NODE_EXEC, "", 
-	               (int)butr->xmin, (int)butr->xmin,
-	               (short)BLI_rctf_size_x(butr), (short)BLI_rctf_size_x(butr),
-	              nor, 0.0f, 1.0f, 0, 0, "");
-	uiButSetFunc(bt, node_normal_cb, ntree, node);
-=======
 static void node_buts_normal(uiLayout *layout, bContext *UNUSED(C), PointerRNA *ptr)
 {
 	bNodeTree *ntree = (bNodeTree*)ptr->id.data;
 	bNode *node = (bNode*)ptr->data;
-	bNodeSocket *sock = node->outputs.first;     /* first socket stores normal */
+	bNodeSocket *sock= node->outputs.first;		/* first socket stores normal */
 	PointerRNA sockptr;
 
 	RNA_pointer_create(&ntree->id, &RNA_NodeSocket, sock, &sockptr);
 	uiItemR(layout, &sockptr, "default_value", 0, "", ICON_NONE);
->>>>>>> 9b32776b
 }
 #if 0 /* not used in 2.5x yet */
 static void node_browse_tex_cb(bContext *C, void *ntree_v, void *node_v)
@@ -3339,13 +3313,8 @@
 	draw_nodespace_grid(snode);
 	
 	if (snode->flag & SNODE_BACKDRAW) {
-<<<<<<< HEAD
 		Image *ima= BKE_image_verify_viewer(IMA_TYPE_COMPOSITE, "Viewer Node");
-		ImBuf *ibuf= BKE_image_get_ibuf(ima, NULL);
-=======
-		Image *ima = BKE_image_verify_viewer(IMA_TYPE_COMPOSITE, "Viewer Node");
 		ImBuf *ibuf = BKE_image_acquire_ibuf(ima, NULL, NULL);
->>>>>>> 9b32776b
 		if (ibuf) {
 			int x, y;
 			float zoom = 1.0;
@@ -3377,19 +3346,12 @@
 
 			glPixelZoom(1.0, 1.0);
 
-<<<<<<< HEAD
 			gpuMatrixMode(GL_PROJECTION);
 			gpuPopMatrix();
 			gpuMatrixMode(GL_MODELVIEW);
 			gpuPopMatrix();
-=======
-			glMatrixMode(GL_PROJECTION);
-			glPopMatrix();
-			glMatrixMode(GL_MODELVIEW);
-			glPopMatrix();
 
 			BKE_image_release_ibuf(ima, ibuf, NULL);
->>>>>>> 9b32776b
 		}
 	}
 }
