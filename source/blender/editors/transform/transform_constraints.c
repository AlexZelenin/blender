--- conflicted
+++ resolved
@@ -224,34 +224,6 @@
 		float plane[3];
 
 		getViewVector(t, t->con.center, norm_center);
-<<<<<<< HEAD
-		Crossf(plane, norm_center, axis);
-
-		Projf(vec, in, plane);
-		VecSubf(vec, in, vec);
-		
-		VecAddf(v, vec, t->con.center);
-		getViewVector(t, v, norm);
-
-		/* give arbitrary large value if projection is impossible */
-		factor = Inpf(axis, norm);
-		if (1 - fabs(factor) < 0.0002f) {
-			VECCOPY(out, axis);
-			if (factor > 0) {
-				VecMulf(out, 1000000000);
-			} else {
-				VecMulf(out, -1000000000);
-			}
-		} else {
-			VecAddf(v2, t->con.center, axis);
-			VecAddf(v4, v, norm);
-			
-			LineIntersectLine(t->con.center, v2, v, v4, i1, i2);
-			
-			VecSubf(v, i2, v);
-	
-			VecSubf(out, i1, t->con.center);
-=======
 		cross_v3_v3v3(plane, norm_center, axis);
 
 		project_v3_v3v3(vec, in, plane);
@@ -278,7 +250,6 @@
 			sub_v3_v3v3(v, i2, v);
 	
 			sub_v3_v3v3(out, i1, t->con.center);
->>>>>>> bee2335a
 		}
 	}
 }
