--- conflicted
+++ resolved
@@ -1271,21 +1271,15 @@
 	return retval;
 }
 
-<<<<<<< HEAD
-int snapDerivedMesh(short snap_mode, ARegion *ar, Object *ob, DerivedMesh *dm, BMEditMesh *em, float obmat[][4], float ray_start[3], float ray_normal[3], short mval[2], float *loc, float *no, int *dist, float *depth)
+static int snapDerivedMesh(short snap_mode, ARegion *ar, Object *ob, 
+						   DerivedMesh *dm, BMEditMesh *em, float obmat[][4], 
+						   float ray_start[3], float ray_normal[3], float mval[2],
+						   float *loc, float *no, int *dist, float *depth)
 {
 	int retval = 0;
 	int totvert = dm->getNumVerts(dm);
 	int totface = dm->getNumTessFaces(dm);
-	
-=======
-static int snapDerivedMesh(short snap_mode, ARegion *ar, Object *ob, DerivedMesh *dm, EditMesh *em, float obmat[][4], float ray_start[3], float ray_normal[3], float mval[2], float *loc, float *no, int *dist, float *depth)
-{
-	int retval = 0;
-	int totvert = dm->getNumVerts(dm);
-	int totface = dm->getNumFaces(dm);
-
->>>>>>> 2198cfdb
+
 	if (totvert > 0) {
 		float imat[4][4];
 		float timat[3][3]; /* transpose inverse matrix for normals */
@@ -1572,14 +1566,9 @@
 		
 		if (editobject)
 		{
-<<<<<<< HEAD
 			em = ((Mesh *)ob->data)->edit_btmesh;
-			dm = editbmesh_get_derived_cage(scene, ob, em, CD_MASK_BAREMESH);
-=======
-			em = ((Mesh *)ob->data)->edit_mesh;
-			/* dm = editmesh_get_derived_cage(scene, ob, em, CD_MASK_BAREMESH); */
-			dm = editmesh_get_derived_base(ob, em); /* limitation, em & dm MUST have the same number of faces */
->>>>>>> 2198cfdb
+			/* dm = editbmesh_get_derived_cage(scene, ob, em, CD_MASK_BAREMESH); */
+			dm = editbmesh_get_derived_base(ob, em); /* limitation, em & dm MUST have the same number of faces */
 		}
 		else
 		{
@@ -1851,12 +1840,8 @@
 				{
 					Object *dob = dupli_ob->ob;
 					
-<<<<<<< HEAD
-					if (ob->type == OB_MESH) {
+					if (dob->type == OB_MESH) {
 #if 0 //BMESH_TODO
-=======
-					if (dob->type == OB_MESH) {
->>>>>>> 2198cfdb
 						EditMesh *em;
 						DerivedMesh *dm = NULL;
 						int val;
