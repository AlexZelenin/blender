--- conflicted
+++ resolved
@@ -713,13 +713,8 @@
  * \note Duplicate args here are documented at #snapObjectsRay
  */
 static bool raycastObj(
-<<<<<<< HEAD
         const bContext *C, SnapObjectContext *sctx,
-        const float ray_orig[3], const float ray_start[3], const float ray_dir[3],
-=======
-        SnapObjectContext *sctx,
         const float ray_start[3], const float ray_dir[3],
->>>>>>> a27b6ae4
         Object *ob, float obmat[4][4], const unsigned int ob_index,
         bool use_obedit,
         /* read/write args */
@@ -797,13 +792,8 @@
 {
 	struct RaycastObjUserData *dt = data;
 	dt->ret |= raycastObj(
-<<<<<<< HEAD
 	        C, sctx,
-	        dt->ray_orig, dt->ray_start, dt->ray_dir,
-=======
-	        sctx,
 	        dt->ray_start, dt->ray_dir,
->>>>>>> a27b6ae4
 	        ob, obmat, dt->ob_index++, is_obedit,
 	        dt->ray_depth,
 	        dt->r_loc, dt->r_no, dt->r_index,
@@ -841,13 +831,8 @@
  *
  */
 static bool raycastObjects(
-<<<<<<< HEAD
         const bContext *C, SnapObjectContext *sctx,
-        const float ray_orig[3], const float ray_start[3], const float ray_dir[3],
-=======
-        SnapObjectContext *sctx,
         const float ray_start[3], const float ray_dir[3],
->>>>>>> a27b6ae4
         const SnapSelect snap_select, const bool use_object_edit_cage,
         /* read/write args */
         float *ray_depth,
@@ -2230,13 +2215,8 @@
         Object **r_ob, float r_obmat[4][4])
 {
 	return raycastObjects(
-<<<<<<< HEAD
 	        C, sctx,
-	        ray_start, ray_start, ray_normal,
-=======
-	        sctx,
 	        ray_start, ray_normal,
->>>>>>> a27b6ae4
 	        params->snap_select, params->use_object_edit_cage,
 	        ray_depth, r_loc, r_no, r_index, r_ob, r_obmat, NULL);
 }
@@ -2264,13 +2244,8 @@
 #endif
 
 	bool retval = raycastObjects(
-<<<<<<< HEAD
 	        C, sctx,
-	        ray_start, ray_start, ray_normal,
-=======
-	        sctx,
 	        ray_start, ray_normal,
->>>>>>> a27b6ae4
 	        params->snap_select, params->use_object_edit_cage,
 	        &ray_depth, NULL, NULL, NULL, NULL, NULL,
 	        r_hit_list);
@@ -2452,13 +2427,8 @@
 
 	if (snap_to == SCE_SNAP_MODE_FACE) {
 		return raycastObjects(
-<<<<<<< HEAD
 		        C, sctx,
-		        ray_origin, ray_start, ray_normal,
-=======
-		        sctx,
 		        ray_start, ray_normal,
->>>>>>> a27b6ae4
 		        params->snap_select, params->use_object_edit_cage,
 		        ray_depth, r_loc, r_no, r_index, NULL, NULL, NULL);
 	}
