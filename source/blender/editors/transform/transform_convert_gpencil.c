--- conflicted
+++ resolved
@@ -193,7 +193,6 @@
             }
           }
         }
-<<<<<<< HEAD
         else {
           if (is_prop_edit) {
             /* Add all points if prop edit or prop edit connected + stroke is selected. */
@@ -213,12 +212,6 @@
               }
             }
           }
-=======
-
-        /* If not multi-edit out of loop. */
-        if (!is_multiedit) {
-          break;
->>>>>>> 4a7951fe
         }
       }
       /* If not multiedit out of loop. */
@@ -456,146 +449,15 @@
               bGPDspoint *pt = &gps->points[i];
               bool point_ok;
 
-<<<<<<< HEAD
               /* include point? */
               if (is_prop_edit) {
                 /* Always all points in strokes that get included. */
                 point_ok = true;
-=======
-        /* If not multi-edit out of loop. */
-        if (!is_multiedit) {
-          break;
-        }
-      }
-    }
-  }
-#undef SEL_F1
-#undef SEL_F2
-#undef SEL_F3
-}
-
-static void createTransGPencil_strokes(bContext *C,
-                                       TransInfo *t,
-                                       Depsgraph *depsgraph,
-                                       ToolSettings *ts,
-                                       Object *obact,
-                                       bGPdata *gpd,
-                                       const int cfra_scene,
-                                       const bool is_multiedit,
-                                       const bool use_multiframe_falloff,
-                                       const bool is_prop_edit,
-                                       const bool is_prop_edit_connected,
-                                       const bool is_scale_thickness)
-{
-  Scene *scene = CTX_data_scene(C);
-  TransData *td = NULL;
-  float mtx[3][3], smtx[3][3];
-
-  TransDataContainer *tc = TRANS_DATA_CONTAINER_FIRST_SINGLE(t);
-  /* == Grease Pencil Strokes to Transform Data ==
-   * Grease Pencil stroke points can be a mixture of 2D (screen-space),
-   * or 3D coordinates. However, they're always saved as 3D points.
-   * For now, we just do these without creating TransData2D for the 2D
-   * strokes. This may cause issues in future though.
-   */
-  tc->data_len = 0;
-
-  /* First Pass: Count the number of data-points required for the strokes,
-   * (and additional info about the configuration - e.g. 2D/3D?).
-   */
-  LISTBASE_FOREACH (bGPDlayer *, gpl, &gpd->layers) {
-    /* Only editable and visible layers are considered. */
-    if (BKE_gpencil_layer_is_editable(gpl) && (gpl->actframe != NULL)) {
-      bGPDframe *gpf;
-      bGPDstroke *gps;
-      bGPDframe *init_gpf = (is_multiedit) ? gpl->frames.first : gpl->actframe;
-
-      for (gpf = init_gpf; gpf; gpf = gpf->next) {
-        if ((gpf == gpl->actframe) || ((gpf->flag & GP_FRAME_SELECT) && (is_multiedit))) {
-          for (gps = gpf->strokes.first; gps; gps = gps->next) {
-            /* skip strokes that are invalid for current view */
-            if (ED_gpencil_stroke_can_use(C, gps) == false) {
-              continue;
-            }
-            /* Check if the color is editable. */
-            if (ED_gpencil_stroke_material_editable(obact, gpl, gps) == false) {
-              continue;
-            }
-
-            if (is_prop_edit) {
-              /* Proportional Editing... */
-              if (is_prop_edit_connected) {
-                /* Connected only - so only if selected. */
-                if (gps->flag & GP_STROKE_SELECT) {
-                  tc->data_len += gps->totpoints;
-                }
->>>>>>> 4a7951fe
               }
               else {
                 /* Only selected points in selected strokes. */
                 point_ok = (pt->flag & GP_SPOINT_SELECT) != 0;
               }
-<<<<<<< HEAD
-=======
-            }
-            else {
-              /* Only selected stroke points are considered. */
-              if (gps->flag & GP_STROKE_SELECT) {
-                bGPDspoint *pt;
-                int i;
-
-                for (i = 0, pt = gps->points; i < gps->totpoints; i++, pt++) {
-                  if (pt->flag & GP_SPOINT_SELECT) {
-                    tc->data_len++;
-                  }
-                }
-              }
-            }
-          }
-        }
-        /* If not multi-edit out of loop. */
-        if (!is_multiedit) {
-          break;
-        }
-      }
-    }
-  }
-
-  /* Stop trying if nothing selected. */
-  if (tc->data_len == 0) {
-    return;
-  }
-
-  /* Allocate memory for data */
-  tc->data = MEM_callocN(tc->data_len * sizeof(TransData), "TransData(GPencil)");
-  td = tc->data;
-
-  unit_m3(smtx);
-  unit_m3(mtx);
-
-  /* Second Pass: Build transdata array. */
-  LISTBASE_FOREACH (bGPDlayer *, gpl, &gpd->layers) {
-    /* only editable and visible layers are considered */
-    if (BKE_gpencil_layer_is_editable(gpl) && (gpl->actframe != NULL)) {
-      const int cfra = (gpl->flag & GP_LAYER_FRAMELOCK) ? gpl->actframe->framenum : cfra_scene;
-      bGPDframe *gpf = gpl->actframe;
-      float diff_mat[4][4];
-      float inverse_diff_mat[4][4];
-
-      bGPDframe *init_gpf = (is_multiedit) ? gpl->frames.first : gpl->actframe;
-      /* Init multiframe falloff options. */
-      int f_init = 0;
-      int f_end = 0;
-
-      if (use_multiframe_falloff) {
-        BKE_gpencil_frame_range_selected(gpl, &f_init, &f_end);
-      }
-
-      /* Calculate difference matrix. */
-      BKE_gpencil_layer_transform_matrix_get(depsgraph, obact, gpl, diff_mat);
-      /* Undo matrix. */
-      invert_m4_m4(inverse_diff_mat, diff_mat);
->>>>>>> 4a7951fe
 
               if (!point_ok) {
                 continue;
@@ -673,12 +535,7 @@
             BKE_gpencil_editcurve_recalculate_handles(gps);
           }
         }
-<<<<<<< HEAD
-
-        /* if not multiedit out of loop */
-=======
         /* If not multi-edit out of loop. */
->>>>>>> 4a7951fe
         if (!is_multiedit) {
           break;
         }
