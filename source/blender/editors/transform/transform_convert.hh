--- conflicted
+++ resolved
@@ -213,7 +213,6 @@
                                                       int layer,
                                                       MutableSpan<float3> positions_dst);
 
-<<<<<<< HEAD
 void create_aligned_handles_masks(const bke::CurvesGeometry &curves,
                                   Span<IndexMask> points_to_transform_per_attr,
                                   int curve_index,
@@ -221,7 +220,6 @@
 void calculate_aligned_handles(const TransCustomData &custom_data,
                                bke::CurvesGeometry &curves,
                                int curve_index);
-=======
 void update_vector_handle_types(const IndexMask &selected_handles,
                                 MutableSpan<int8_t> handle_types);
 void update_auto_handle_types(const IndexMask &selected_handles_left,
@@ -229,7 +227,6 @@
                               const IndexMask &bezier_points,
                               MutableSpan<int8_t> handle_types_left,
                               MutableSpan<int8_t> handle_types_right);
->>>>>>> 46a6641c
 
 }  // namespace curves
 
