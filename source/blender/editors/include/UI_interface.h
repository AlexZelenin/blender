--- conflicted
+++ resolved
@@ -837,24 +837,18 @@
 #define UI_ITEM_R_IMMEDIATE     (1 << 8)
 #define UI_ITEM_R_COMPACT       (1 << 9)
 
-<<<<<<< HEAD
 /* uiLayoutOperatorButs flags */
 enum {
-	UI_LAYOUT_OP_SHOW_TITLE       = (1 << 0),
-	UI_LAYOUT_OP_SHOW_REDO_BUT    = (UI_LAYOUT_OP_SHOW_TITLE | (1 << 1)),
-	UI_LAYOUT_OP_SHOW_EMPTY       = (1 << 2),
-	UI_LAYOUT_OP_COMPACT          = (1 << 3),
+	UI_TEMPLATE_OP_PROPS_SHOW_TITLE       = (1 << 0),
+	UI_TEMPLATE_OP_PROPS_SHOW_REDO_BUT    = (UI_LAYOUT_OP_SHOW_TITLE | (1 << 1)),
+	UI_TEMPLATE_OP_PROPS_SHOW_EMPTY       = (1 << 2),
+	UI_TEMPLATE_OP_PROPS_COMPACT          = (1 << 3),
 	/* Don't show the "Redo Unsupported" label */
-	UI_LAYOUT_OP_HIDE_UNSUPPORTED = (1 << 4),
+	UI_TEMPLATE_OP_PROPS_HIDE_UNSUPPORTED = (1 << 4),
 	/* Only show non-advanced op-properties by default and add a "More" button invoking
 	 * redo popup with all properties. If all properties are advanced, show the first 2. */
-	UI_LAYOUT_OP_SPLIT_ADVANCED   = (1 << 5),
+	UI_TEMPLATE_OP_PROPS_SPLIT_ADVANCED   = (1 << 5),
 };
-=======
-/* uiTemplateOperatorPropertyButs flags */
-#define UI_TEMPLATE_OP_PROPS_SHOW_TITLE 1
-#define UI_TEMPLATE_OP_PROPS_SHOW_EMPTY 2
->>>>>>> 147f9585
 
 /* used for transp checkers */
 #define UI_ALPHA_CHECKER_DARK 100
