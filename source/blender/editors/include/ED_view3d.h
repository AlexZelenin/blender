/*
 * ***** BEGIN GPL LICENSE BLOCK *****
 *
 * This program is free software; you can redistribute it and/or
 * modify it under the terms of the GNU General Public License
 * as published by the Free Software Foundation; either version 2
 * of the License, or (at your option) any later version. 
 *
 * This program is distributed in the hope that it will be useful,
 * but WITHOUT ANY WARRANTY; without even the implied warranty of
 * MERCHANTABILITY or FITNESS FOR A PARTICULAR PURPOSE.  See the
 * GNU General Public License for more details.
 *
 * You should have received a copy of the GNU General Public License
 * along with this program; if not, write to the Free Software Foundation,
 * Inc., 51 Franklin Street, Fifth Floor, Boston, MA 02110-1301, USA.
 *
 * The Original Code is Copyright (C) 2008 Blender Foundation.
 * All rights reserved.
 *
 * 
 * Contributor(s): Blender Foundation
 *
 * ***** END GPL LICENSE BLOCK *****
 */

/** \file ED_view3d.h
 *  \ingroup editors
 */

#ifndef __ED_VIEW3D_H__
#define __ED_VIEW3D_H__

/* ********* exports for space_view3d/ module ********** */
struct ARegion;
struct BMEdge;
struct BMFace;
struct BMVert;
struct BPoint;
struct Base;
struct BezTriple;
struct BoundBox;
struct EditBone;
struct ImBuf;
struct MVert;
struct Main;
struct MetaElem;
struct Nurb;
struct Object;
struct RegionView3D;
struct Scene;
struct ScrArea;
struct View3D;
struct ViewContext;
struct bContext;
struct bPoseChannel;
struct bScreen;
struct bglMats;
struct rctf;
struct rcti;
struct wmOperator;
struct wmOperatorType;
struct wmWindow;
struct GPUFX;
struct GPUOffScreen;
struct GPUFXSettings;
enum eGPUFXFlags;

/* for derivedmesh drawing callbacks, for view3d_select, .... */
typedef struct ViewContext {
	struct Scene *scene;
	struct Object *obact;
	struct Object *obedit;
	struct ARegion *ar;
	struct View3D *v3d;
	struct RegionView3D *rv3d;
	struct BMEditMesh *em;
	int mval[2];
} ViewContext;

typedef struct ViewDepths {
	unsigned short w, h;
	short x, y; /* only for temp use for sub-rects, added to ar->winx/y */
	float *depths;
	double depth_range[2];
	
	bool damaged;
} ViewDepths;

float *ED_view3d_cursor3d_get(struct Scene *scene, struct View3D *v3d);
void   ED_view3d_cursor3d_position(struct bContext *C, float fp[3], const int mval[2]);
void   ED_view3d_cursor3d_update(struct bContext *C, const int mval[2]);

struct Camera *ED_view3d_camera_data_get(struct View3D *v3d, struct RegionView3D *rv3d);

void ED_view3d_to_m4(float mat[4][4], const float ofs[3], const float quat[4], const float dist);
void ED_view3d_from_m4(float mat[4][4], float ofs[3], float quat[4], float *dist);

void ED_view3d_from_object(struct Object *ob, float ofs[3], float quat[4], float *dist, float *lens);
void ED_view3d_to_object(struct Object *ob, const float ofs[3], const float quat[4], const float dist);

void ED_view3d_lastview_store(struct RegionView3D *rv3d);

/* Depth buffer */
void  ED_view3d_depth_update(struct ARegion *ar);
float ED_view3d_depth_read_cached(struct ViewContext *vc, int x, int y);
void  ED_view3d_depth_tag_update(struct RegionView3D *rv3d);

/* Projection */
#define IS_CLIPPED        12000

/* return values for ED_view3d_project_...() */
typedef enum {
	V3D_PROJ_RET_OK   = 0,
	V3D_PROJ_RET_CLIP_NEAR = 1,  /* can't avoid this when in perspective mode, (can't avoid) */
	V3D_PROJ_RET_CLIP_ZERO = 2,  /* so close to zero we can't apply a perspective matrix usefully */
	V3D_PROJ_RET_CLIP_BB   = 3,  /* bounding box clip - RV3D_CLIPPING */
	V3D_PROJ_RET_CLIP_WIN  = 4,  /* outside window bounds */
	V3D_PROJ_RET_OVERFLOW  = 5   /* outside range (mainly for short), (can't avoid) */
} eV3DProjStatus;

/* some clipping tests are optional */
typedef enum {
	V3D_PROJ_TEST_NOP        = 0,
	V3D_PROJ_TEST_CLIP_BB    = (1 << 0),
	V3D_PROJ_TEST_CLIP_WIN   = (1 << 1),
	V3D_PROJ_TEST_CLIP_NEAR  = (1 << 2),
	V3D_PROJ_TEST_CLIP_ZERO  = (1 << 3)
} eV3DProjTest;

#define V3D_PROJ_TEST_CLIP_DEFAULT \
	(V3D_PROJ_TEST_CLIP_BB | V3D_PROJ_TEST_CLIP_WIN | V3D_PROJ_TEST_CLIP_NEAR)
#define V3D_PROJ_TEST_ALL \
	(V3D_PROJ_TEST_CLIP_BB | V3D_PROJ_TEST_CLIP_WIN | V3D_PROJ_TEST_CLIP_NEAR | V3D_PROJ_TEST_CLIP_ZERO)


/* view3d_iterators.c */

/* foreach iterators */
void meshobject_foreachScreenVert(
        struct ViewContext *vc,
        void (*func)(void *userData, struct MVert *eve, const float screen_co[2], int index),
        void *userData, const eV3DProjTest clip_flag);
void mesh_foreachScreenVert(
        struct ViewContext *vc,
        void (*func)(void *userData, struct BMVert *eve, const float screen_co[2], int index),
        void *userData, const eV3DProjTest clip_flag);
void mesh_foreachScreenEdge(
        struct ViewContext *vc,
        void (*func)(void *userData, struct BMEdge *eed, const float screen_co_a[2], const float screen_co_b[2],
                     int index),
        void *userData, const eV3DProjTest clip_flag);
void mesh_foreachScreenFace(
        struct ViewContext *vc,
        void (*func)(void *userData, struct BMFace *efa, const float screen_co[2], int index),
        void *userData, const eV3DProjTest clip_flag);
void nurbs_foreachScreenVert(
        struct ViewContext *vc,
        void (*func)(void *userData, struct Nurb *nu, struct BPoint *bp, struct BezTriple *bezt,
                     int beztindex, const float screen_co[2]),
        void *userData, const eV3DProjTest clip_flag);
void mball_foreachScreenElem(
        struct ViewContext *vc,
        void (*func)(void *userData, struct MetaElem *ml, const float screen_co[2]),
        void *userData, const eV3DProjTest clip_flag);
void lattice_foreachScreenVert(
        struct ViewContext *vc,
        void (*func)(void *userData, struct BPoint *bp,
                     const float screen_co[2]),
        void *userData, const eV3DProjTest clip_flag);
void armature_foreachScreenBone(
        struct ViewContext *vc,
        void (*func)(void *userData, struct EditBone *ebone,
                     const float screen_co_a[2], const float screen_co_b[2]),
        void *userData, const eV3DProjTest clip_flag);
void pose_foreachScreenBone(
        struct ViewContext *vc,
        void (*func)(void *userData, struct bPoseChannel *pchan,
                     const float screen_co_a[2], const float screen_co_b[2]),
        void *userData, const eV3DProjTest clip_flag);
/* *** end iterators *** */


/* view3d_project.c */
void ED_view3d_project_float_v2_m4(const struct ARegion *ar, const float co[3], float r_co[2], float mat[4][4]);
void ED_view3d_project_float_v3_m4(const struct ARegion *ar, const float co[3], float r_co[3], float mat[4][4]);

eV3DProjStatus ED_view3d_project_base(const struct ARegion *ar, struct Base *base);

/* *** short *** */
eV3DProjStatus ED_view3d_project_short_ex(const struct ARegion *ar, float perspmat[4][4], const bool is_local,
                                          const float co[3], short r_co[2], const eV3DProjTest flag);
eV3DProjStatus ED_view3d_project_short_global(const struct ARegion *ar, const float co[3], short r_co[2], const eV3DProjTest flag);
eV3DProjStatus ED_view3d_project_short_object(const struct ARegion *ar, const float co[3], short r_co[2], const eV3DProjTest flag);

/* *** int *** */
eV3DProjStatus ED_view3d_project_int_ex(const struct ARegion *ar, float perspmat[4][4], const bool is_local,
                                        const float co[3], int r_co[2], const eV3DProjTest flag);
eV3DProjStatus ED_view3d_project_int_global(const struct ARegion *ar, const float co[3], int r_co[2], const eV3DProjTest flag);
eV3DProjStatus ED_view3d_project_int_object(const struct ARegion *ar, const float co[3], int r_co[2], const eV3DProjTest flag);

/* *** float *** */
eV3DProjStatus ED_view3d_project_float_ex(const struct ARegion *ar, float perspmat[4][4], const bool is_local,
                                          const float co[3], float r_co[2], const eV3DProjTest flag);
eV3DProjStatus ED_view3d_project_float_global(const struct ARegion *ar, const float co[3], float r_co[2], const eV3DProjTest flag);
eV3DProjStatus ED_view3d_project_float_object(const struct ARegion *ar, const float co[3], float r_co[2], const eV3DProjTest flag);

float ED_view3d_calc_zfac(const struct RegionView3D *rv3d, const float co[3], bool *r_flip);
bool ED_view3d_win_to_ray(const struct ARegion *ar, struct View3D *v3d, const float mval[2],
                          float ray_start[3], float ray_normal[3], const bool do_clip);
bool ED_view3d_win_to_ray_ex(const struct ARegion *ar, struct View3D *v3d, const float mval[2],
                             float r_ray_co[3], float r_ray_normal[3], float r_ray_start[3], bool do_clip);
void ED_view3d_global_to_vector(const struct RegionView3D *rv3d, const float coord[3], float vec[3]);
void ED_view3d_win_to_3d(const struct ARegion *ar, const float depth_pt[3], const float mval[2], float out[3]);
void ED_view3d_win_to_3d_int(const struct ARegion *ar, const float depth_pt[3], const int mval[2], float out[3]);
void ED_view3d_win_to_delta(const struct ARegion *ar, const float mval[2], float out[3], const float zfac);
void ED_view3d_win_to_vector(const struct ARegion *ar, const float mval[2], float out[3]);
bool ED_view3d_win_to_segment(const struct ARegion *ar, struct View3D *v3d, const float mval[2],
                              float r_ray_start[3], float r_ray_end[3], const bool do_clip);
void ED_view3d_ob_project_mat_get(const struct RegionView3D *v3d, struct Object *ob, float pmat[4][4]);
void ED_view3d_unproject(struct bglMats *mats, float out[3], const float x, const float y, const float z);

/* end */


void ED_view3d_dist_range_get(struct View3D *v3d,
                              float r_dist_range[2]);
bool ED_view3d_clip_range_get(struct View3D *v3d, struct RegionView3D *rv3d,
                              float *r_clipsta, float *r_clipend, const bool use_ortho_factor);
bool ED_view3d_viewplane_get(struct View3D *v3d, struct RegionView3D *rv3d, int winxi, int winyi,
                             struct rctf *r_viewplane, float *r_clipsta, float *r_clipend, float *r_pixsize);

void ED_view3d_polygon_offset(const struct RegionView3D *rv3d, const float dist);

void ED_view3d_calc_camera_border(struct Scene *scene, struct ARegion *ar,
                                  struct View3D *v3d, struct RegionView3D *rv3d,
                                  struct rctf *r_viewborder, const bool no_shift);
void ED_view3d_calc_camera_border_size(struct Scene *scene, struct ARegion *ar,
                                       struct View3D *v3d, struct RegionView3D *rv3d,
                                       float r_size[2]);
bool ED_view3d_calc_render_border(struct Scene *scene, struct View3D *v3d,
                                  struct ARegion *ar, struct rcti *rect);

void ED_view3d_clipping_calc(struct BoundBox *bb, float planes[4][4], struct bglMats *mats, const struct rcti *rect);
void ED_view3d_clipping_local(struct RegionView3D *rv3d, float mat[4][4]);
bool ED_view3d_clipping_test(struct RegionView3D *rv3d, const float co[3], const bool is_local);
void ED_view3d_clipping_set(struct RegionView3D *rv3d);
void ED_view3d_clipping_enable(void);
void ED_view3d_clipping_disable(void);

float ED_view3d_pixel_size(struct RegionView3D *rv3d, const float co[3]);

float ED_view3d_radius_to_persp_dist(const float angle, const float radius);
float ED_view3d_radius_to_ortho_dist(const float lens, const float radius);

void drawcircball(int mode, const float cent[3], float rad, float tmat[4][4]);

/* backbuffer select and draw support */
void view3d_validate_backbuf(struct ViewContext *vc);
struct ImBuf *view3d_read_backbuf(struct ViewContext *vc, short xmin, short ymin, short xmax, short ymax);
unsigned int view3d_sample_backbuf_rect(struct ViewContext *vc, const int mval[2], int size,
                                        unsigned int min, unsigned int max, float *dist, short strict,
                                        void *handle, bool (*indextest)(void *handle, unsigned int index));
unsigned int view3d_sample_backbuf(struct ViewContext *vc, int x, int y);

/* draws and does a 4x4 sample */
bool ED_view3d_autodist(struct Scene *scene, struct ARegion *ar, struct View3D *v3d,
                        const int mval[2], float mouse_worldloc[3],
                        const bool alphaoverride, const float fallback_depth_pt[3]);

/* only draw so ED_view3d_autodist_simple can be called many times after */
void ED_view3d_autodist_init(struct Scene *scene, struct ARegion *ar, struct View3D *v3d, int mode);
bool ED_view3d_autodist_simple(struct ARegion *ar, const int mval[2], float mouse_worldloc[3], int margin, float *force_depth);
bool ED_view3d_autodist_depth(struct ARegion *ar, const int mval[2], int margin, float *depth);
bool ED_view3d_autodist_depth_seg(struct ARegion *ar, const int mval_sta[2], const int mval_end[2], int margin, float *depth);

/* select */
#define MAXPICKBUF      10000
short view3d_opengl_select(struct ViewContext *vc, unsigned int *buffer, unsigned int bufsize, const struct rcti *input, bool do_nearest);

/* view3d_select.c */
float ED_view3d_select_dist_px(void);
void view3d_set_viewcontext(struct bContext *C, struct ViewContext *vc);
void view3d_operator_needs_opengl(const struct bContext *C);
void view3d_region_operator_needs_opengl(struct wmWindow *win, struct ARegion *ar);
void view3d_opengl_read_pixels(struct ARegion *ar, int x, int y, int w, int h, int format, int type, void *data);
void view3d_get_transformation(const struct ARegion *ar, struct RegionView3D *rv3d, struct Object *ob, struct bglMats *mats);

/* XXX should move to BLI_math */
bool edge_inside_circle(const float cent[2], float radius, const float screen_co_a[2], const float screen_co_b[2]);

/* get 3d region from context, also if mouse is in header or toolbar */
struct RegionView3D *ED_view3d_context_rv3d(struct bContext *C);
bool ED_view3d_context_user_region(struct bContext *C, struct View3D **r_v3d, struct ARegion **r_ar);
int ED_operator_rv3d_user_region_poll(struct bContext *C);

void ED_view3d_init_mats_rv3d(struct Object *ob, struct RegionView3D *rv3d);
void ED_view3d_init_mats_rv3d_gl(struct Object *ob, struct RegionView3D *rv3d);
#ifdef DEBUG
void ED_view3d_clear_mats_rv3d(struct RegionView3D *rv3d);
void ED_view3d_check_mats_rv3d(struct RegionView3D *rv3d);
#else
#  define ED_view3d_clear_mats_rv3d(rv3d) (void)(rv3d)
#  define ED_view3d_check_mats_rv3d(rv3d) (void)(rv3d)
#endif
int ED_view3d_scene_layer_set(int lay, const int *values, int *active);

bool ED_view3d_context_activate(struct bContext *C);
void ED_view3d_draw_offscreen_init(struct Scene *scene, struct View3D *v3d);
<<<<<<< HEAD
void ED_view3d_draw_offscreen(struct Scene *scene, struct View3D *v3d, struct ARegion *ar,
                              int winx, int winy, float viewmat[4][4], float winmat[4][4], bool do_bgpic, bool do_sky,
                              const char *viewname);
=======
void ED_view3d_draw_offscreen(
        struct Scene *scene, struct View3D *v3d, struct ARegion *ar, int winx, int winy, float viewmat[4][4],
        float winmat[4][4], bool do_bgpic, bool do_sky, bool is_persp,
        struct GPUOffScreen *ofs,
        struct GPUFX *fx, struct GPUFXSettings *fx_settings);
>>>>>>> 90a9415c

struct ImBuf *ED_view3d_draw_offscreen_imbuf(struct Scene *scene, struct View3D *v3d, struct ARegion *ar, int sizex, int sizey, unsigned int flag,
                                             bool draw_background, int alpha_mode, const char *viewname, char err_out[256]);
struct ImBuf *ED_view3d_draw_offscreen_imbuf_simple(struct Scene *scene, struct Object *camera, int width, int height, unsigned int flag, int drawtype,
                                             bool use_solid_tex, bool use_gpencil, bool draw_background, int alpha_mode, const char *viewname, char err_out[256]);

struct Base *ED_view3d_give_base_under_cursor(struct bContext *C, const int mval[2]);
void ED_view3d_quadview_update(struct ScrArea *sa, struct ARegion *ar, bool do_clip);
void ED_view3d_update_viewmat(struct Scene *scene, struct View3D *v3d, struct ARegion *ar, float viewmat[4][4], float winmat[4][4]);
bool ED_view3d_quat_from_axis_view(const char view, float quat[4]);
char ED_view3d_quat_to_axis_view(const float quat[4], const float epsilon);
char ED_view3d_lock_view_from_index(int index);
bool ED_view3d_lock(struct RegionView3D *rv3d);

uint64_t ED_view3d_datamask(struct Scene *scene, struct View3D *v3d);
uint64_t ED_view3d_screen_datamask(struct bScreen *screen);

bool ED_view3d_view_lock_check(struct View3D *v3d, struct RegionView3D *rv3d);

bool ED_view3d_offset_lock_check(struct View3D *v3d, struct RegionView3D *rv3d);

/* camera lock functions */
bool ED_view3d_camera_lock_check(struct View3D *v3d, struct RegionView3D *rv3d);
/* copy the camera to the view before starting a view transformation */
void ED_view3d_camera_lock_init_ex(struct View3D *v3d, struct RegionView3D *rv3d, const bool calc_dist);
void ED_view3d_camera_lock_init(struct View3D *v3d, struct RegionView3D *rv3d);
/* copy the view to the camera, return true if */
bool ED_view3d_camera_lock_sync(struct View3D *v3d, struct RegionView3D *rv3d);

bool ED_view3d_camera_autokey(
        struct Scene *scene, struct ID *id_key,
        struct bContext *C, const bool do_rotate, const bool do_translate);
bool ED_view3d_camera_lock_autokey(
        struct View3D *v3d, struct RegionView3D *rv3d,
        struct bContext *C, const bool do_rotate, const bool do_translate);

void ED_view3D_lock_clear(struct View3D *v3d);

struct BGpic *ED_view3D_background_image_new(struct View3D *v3d);
void ED_view3D_background_image_remove(struct View3D *v3d, struct BGpic *bgpic);
void ED_view3D_background_image_clear(struct View3D *v3d);

#define VIEW3D_MARGIN 1.4f
#define VIEW3D_DIST_FALLBACK 1.0f

float ED_view3d_offset_distance(float mat[4][4], const float ofs[3], const float dist_fallback);
void  ED_view3d_distance_set(struct RegionView3D *rv3d, const float dist);

float ED_scene_grid_scale(struct Scene *scene, const char **grid_unit);
float ED_view3d_grid_scale(struct Scene *scene, struct View3D *v3d, const char **grid_unit);

void ED_scene_draw_fps(struct Scene *scene, const struct rcti *rect);

/* view matrix properties utilities */
/* unused */
#if 0
void ED_view3d_operator_properties_viewmat(struct wmOperatorType *ot);
void ED_view3d_operator_properties_viewmat_set(struct bContext *C, struct wmOperator *op);
void ED_view3d_operator_properties_viewmat_get(struct wmOperator *op, int *winx, int *winy, float persmat[4][4]);
#endif

/* render */
void ED_view3d_shade_update(struct Main *bmain, struct Scene *scene, struct View3D *v3d, struct ScrArea *sa);

#endif /* __ED_VIEW3D_H__ */<|MERGE_RESOLUTION|>--- conflicted
+++ resolved
@@ -307,17 +307,12 @@
 
 bool ED_view3d_context_activate(struct bContext *C);
 void ED_view3d_draw_offscreen_init(struct Scene *scene, struct View3D *v3d);
-<<<<<<< HEAD
-void ED_view3d_draw_offscreen(struct Scene *scene, struct View3D *v3d, struct ARegion *ar,
-                              int winx, int winy, float viewmat[4][4], float winmat[4][4], bool do_bgpic, bool do_sky,
-                              const char *viewname);
-=======
 void ED_view3d_draw_offscreen(
         struct Scene *scene, struct View3D *v3d, struct ARegion *ar, int winx, int winy, float viewmat[4][4],
         float winmat[4][4], bool do_bgpic, bool do_sky, bool is_persp,
         struct GPUOffScreen *ofs,
-        struct GPUFX *fx, struct GPUFXSettings *fx_settings);
->>>>>>> 90a9415c
+        struct GPUFX *fx, struct GPUFXSettings *fx_settings,
+        const char *viewname);
 
 struct ImBuf *ED_view3d_draw_offscreen_imbuf(struct Scene *scene, struct View3D *v3d, struct ARegion *ar, int sizex, int sizey, unsigned int flag,
                                              bool draw_background, int alpha_mode, const char *viewname, char err_out[256]);
