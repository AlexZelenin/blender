/*
 * This program is free software; you can redistribute it and/or
 * modify it under the terms of the GNU General Public License
 * as published by the Free Software Foundation; either version 2
 * of the License, or (at your option) any later version.
 *
 * This program is distributed in the hope that it will be useful,
 * but WITHOUT ANY WARRANTY; without even the implied warranty of
 * MERCHANTABILITY or FITNESS FOR A PARTICULAR PURPOSE.  See the
 * GNU General Public License for more details.
 *
 * You should have received a copy of the GNU General Public License
 * along with this program; if not, write to the Free Software Foundation,
 * Inc., 51 Franklin Street, Fifth Floor, Boston, MA 02110-1301, USA.
 *
 * The Original Code is Copyright (C) 2008, Blender Foundation
 * This is a new part of Blender
 */

/** \file
 * \ingroup editors
 */

#pragma once

#ifdef __cplusplus
extern "C" {
#endif

struct ID;
struct ListBase;
struct PointerRNA;

struct Brush;
struct GP_SpaceConversion;
struct GpRandomSettings;
struct bGPDframe;
struct bGPDlayer;
struct bGPDspoint;
struct bGPDstroke;
struct bGPdata;
struct tGPspoint;

struct ARegion;
struct Depsgraph;
struct Main;
struct RegionView3D;
struct ReportList;
struct Scene;
struct ScrArea;
struct SnapObjectContext;
struct ToolSettings;
struct View3D;
struct bContext;

struct Material;
struct Object;

struct KeyframeEditData;
struct bAnimContext;

struct wmKeyConfig;
struct wmOperator;

#define GPENCIL_MINIMUM_JOIN_DIST 20.0f

/* Reproject stroke modes. */
typedef enum eGP_ReprojectModes {
  /* Axis */
  GP_REPROJECT_FRONT = 0,
  GP_REPROJECT_SIDE,
  GP_REPROJECT_TOP,
  /* On same plane, parallel to view-plane. */
  GP_REPROJECT_VIEW,
  /* Reprojected on to the scene geometry */
  GP_REPROJECT_SURFACE,
  /* Reprojected on 3D cursor orientation */
  GP_REPROJECT_CURSOR,
  /* Keep equals (used in some operators) */
  GP_REPROJECT_KEEP,
} eGP_ReprojectModes;

/* Target object modes. */
typedef enum eGP_TargetObjectMode {
  GP_TARGET_OB_NEW = 0,
  GP_TARGET_OB_SELECTED = 1,
} eGP_TargetObjectMode;

/* ------------- Grease-Pencil Runtime Data ---------------- */

/* Temporary 'Stroke Point' data (2D / screen-space)
 *
 * Used as part of the 'stroke cache' used during drawing of new strokes
 */
typedef struct tGPspoint {
  /** Coordinates x and y of cursor (in relative to area). */
  float x, y;
  /** Pressure of tablet at this point. */
  float pressure;
  /** Pressure of tablet at this point for alpha factor. */
  float strength;
  /** Time relative to stroke start (used when converting to path). */
  float time;
  /** Factor of uv along the stroke. */
  float uv_fac;
  /** UV rotation for dot mode. */
  float uv_rot;
  /** Random value. */
  float rnd[3];
  /** Random flag. */
  bool rnd_dirty;
  /** Point vertex color. */
  float vert_color[4];
} tGPspoint;

/* ----------- Grease Pencil Tools/Context ------------- */

/* Context-dependent */
struct bGPdata **ED_gpencil_data_get_pointers(const struct bContext *C, struct PointerRNA *r_ptr);

struct bGPdata *ED_gpencil_data_get_active(const struct bContext *C);
struct bGPdata *ED_gpencil_data_get_active_evaluated(const struct bContext *C);

/* Context independent (i.e. each required part is passed in instead) */
struct bGPdata **ED_gpencil_data_get_pointers_direct(struct ScrArea *area,
                                                     struct Object *ob,
                                                     struct PointerRNA *r_ptr);
struct bGPdata *ED_gpencil_data_get_active_direct(struct ScrArea *area, struct Object *ob);

struct bGPdata *ED_annotation_data_get_active(const struct bContext *C);
struct bGPdata **ED_annotation_data_get_pointers(const struct bContext *C,
                                                 struct PointerRNA *r_ptr);
struct bGPdata **ED_annotation_data_get_pointers_direct(struct ID *screen_id,
                                                        struct ScrArea *area,
                                                        struct Scene *scene,
                                                        struct PointerRNA *r_ptr);
struct bGPdata *ED_annotation_data_get_active_direct(struct ID *screen_id,
                                                     struct ScrArea *area,
                                                     struct Scene *scene);

bool ED_gpencil_data_owner_is_annotation(struct PointerRNA *owner_ptr);

/* 3D View */
bool ED_gpencil_has_keyframe_v3d(struct Scene *scene, struct Object *ob, int cfra);

/* ----------- Stroke Editing Utilities ---------------- */

bool ED_gpencil_stroke_can_use_direct(const struct ScrArea *area, const struct bGPDstroke *gps);
bool ED_gpencil_stroke_can_use(const struct bContext *C, const struct bGPDstroke *gps);
bool ED_gpencil_stroke_material_editable(struct Object *ob,
                                         const struct bGPDlayer *gpl,
                                         const struct bGPDstroke *gps);
<<<<<<< HEAD
bool ED_gpencil_stroke_material_visible(struct Object *ob,
                                        const struct bGPDlayer *gpl,
                                        const struct bGPDstroke *gps);
=======
bool ED_gpencil_stroke_material_visible(struct Object *ob, const struct bGPDstroke *gps);
>>>>>>> a478d502

/* ----------- Grease Pencil Operators ----------------- */

void ED_keymap_gpencil(struct wmKeyConfig *keyconf);

void ED_operatortypes_gpencil(void);
void ED_operatormacros_gpencil(void);

/* ------------- Copy-Paste Buffers -------------------- */

/* Strokes copybuf */
void ED_gpencil_strokes_copybuf_free(void);

/* ------------ Grease-Pencil Drawing API ------------------ */
/* drawgpencil.c */

void ED_annotation_draw_2dimage(const struct bContext *C);
void ED_annotation_draw_view2d(const struct bContext *C, bool onlyv2d);
void ED_annotation_draw_view3d(struct Scene *scene,
                               struct Depsgraph *depsgraph,
                               struct View3D *v3d,
                               struct ARegion *region,
                               bool only3d);
void ED_annotation_draw_ex(struct Scene *scene,
                           struct bGPdata *gpd,
                           int winx,
                           int winy,
                           const int cfra,
                           const char spacetype);

/* ----------- Grease-Pencil AnimEdit API ------------------ */
bool ED_gpencil_layer_frames_looper(struct bGPDlayer *gpl,
                                    struct Scene *scene,
                                    bool (*gpf_cb)(struct bGPDframe *, struct Scene *));
void ED_gpencil_layer_make_cfra_list(struct bGPDlayer *gpl, ListBase *elems, bool onlysel);

bool ED_gpencil_layer_frame_select_check(struct bGPDlayer *gpl);
void ED_gpencil_layer_frame_select_set(struct bGPDlayer *gpl, short mode);
void ED_gpencil_layer_frames_select_box(struct bGPDlayer *gpl,
                                        float min,
                                        float max,
                                        short select_mode);
void ED_gpencil_layer_frames_select_region(struct KeyframeEditData *ked,
                                           struct bGPDlayer *gpl,
                                           short tool,
                                           short select_mode);
void ED_gpencil_select_frames(struct bGPDlayer *gpl, short select_mode);
void ED_gpencil_select_frame(struct bGPDlayer *gpl, int selx, short select_mode);

bool ED_gpencil_layer_frames_delete(struct bGPDlayer *gpl);
void ED_gpencil_layer_frames_duplicate(struct bGPDlayer *gpl);

void ED_gpencil_layer_frames_keytype_set(struct bGPDlayer *gpl, short type);

void ED_gpencil_layer_snap_frames(struct bGPDlayer *gpl, struct Scene *scene, short mode);
void ED_gpencil_layer_mirror_frames(struct bGPDlayer *gpl, struct Scene *scene, short mode);

void ED_gpencil_anim_copybuf_free(void);
bool ED_gpencil_anim_copybuf_copy(struct bAnimContext *ac);
bool ED_gpencil_anim_copybuf_paste(struct bAnimContext *ac, const short copy_mode);

/* ------------ Grease-Pencil Undo System ------------------ */
int ED_gpencil_session_active(void);
int ED_undo_gpencil_step(struct bContext *C, const int step); /* eUndoStepDir. */

/* ------------ Grease-Pencil Armature ------------------ */
bool ED_gpencil_add_armature(const struct bContext *C,
                             struct ReportList *reports,
                             struct Object *ob,
                             struct Object *ob_arm);
bool ED_gpencil_add_armature_weights(const struct bContext *C,
                                     struct ReportList *reports,
                                     struct Object *ob,
                                     struct Object *ob_arm,
                                     int mode);

/* Add Lattice modifier using Parent operator */
bool ED_gpencil_add_lattice_modifier(const struct bContext *C,
                                     struct ReportList *reports,
                                     struct Object *ob,
                                     struct Object *ob_latt);

/* keep this aligned with gpencil_armature enum */
#define GP_PAR_ARMATURE_NAME 0
#define GP_PAR_ARMATURE_AUTO 1

/* ------------ Transformation Utilities ------------ */

/* reset parent matrix for all layers */
void ED_gpencil_reset_layers_parent(struct Depsgraph *depsgraph,
                                    struct Object *obact,
                                    struct bGPdata *gpd);

/* cursor utilities */
void ED_gpencil_brush_draw_eraser(struct Brush *brush, int x, int y);

/* ----------- Add Primitive Utilities -------------- */

void ED_gpencil_create_monkey(struct bContext *C, struct Object *ob, float mat[4][4]);
void ED_gpencil_create_stroke(struct bContext *C, struct Object *ob, float mat[4][4]);
void ED_gpencil_create_lineart(struct bContext *C, struct Object *ob);

/* ------------ Object Utilities ------------ */
struct Object *ED_gpencil_add_object(struct bContext *C,
                                     const float loc[3],
                                     unsigned short local_view_bits);
void ED_gpencil_add_defaults(struct bContext *C, struct Object *ob);
/* set object modes */
void ED_gpencil_setup_modes(struct bContext *C, struct bGPdata *gpd, int newmode);
bool ED_object_gpencil_exit(struct Main *bmain, struct Object *ob);

void ED_gpencil_project_stroke_to_plane(const struct Scene *scene,
                                        const struct Object *ob,
                                        const struct RegionView3D *rv3d,
                                        struct bGPDlayer *gpl,
                                        struct bGPDstroke *gps,
                                        const float origin[3],
                                        const int axis);
void ED_gpencil_project_point_to_plane(const struct Scene *scene,
                                       const struct Object *ob,
                                       struct bGPDlayer *gpl,
                                       const struct RegionView3D *rv3d,
                                       const float origin[3],
                                       const int axis,
                                       struct bGPDspoint *pt);
void ED_gpencil_drawing_reference_get(const struct Scene *scene,
                                      const struct Object *ob,
                                      char align_flag,
                                      float vec[3]);
void ED_gpencil_project_stroke_to_view(struct bContext *C,
                                       struct bGPDlayer *gpl,
                                       struct bGPDstroke *gps);

void ED_gpencil_stroke_reproject(struct Depsgraph *depsgraph,
                                 const struct GP_SpaceConversion *gsc,
                                 struct SnapObjectContext *sctx,
                                 struct bGPDlayer *gpl,
                                 struct bGPDframe *gpf,
                                 struct bGPDstroke *gps,
                                 const eGP_ReprojectModes mode,
                                 const bool keep_original);

/* set sculpt cursor */
void ED_gpencil_toggle_brush_cursor(struct bContext *C, bool enable, void *customdata);

/* vertex groups */
void ED_gpencil_vgroup_assign(struct bContext *C, struct Object *ob, float weight);
void ED_gpencil_vgroup_remove(struct bContext *C, struct Object *ob);
void ED_gpencil_vgroup_select(struct bContext *C, struct Object *ob);
void ED_gpencil_vgroup_deselect(struct bContext *C, struct Object *ob);

/* join objects */
int ED_gpencil_join_objects_exec(struct bContext *C, struct wmOperator *op);

/* texture coordinate utilities */
void ED_gpencil_tpoint_to_point(struct ARegion *region,
                                float origin[3],
                                const struct tGPspoint *tpt,
                                struct bGPDspoint *pt);
void ED_gpencil_update_color_uv(struct Main *bmain, struct Material *mat);

/* extend selection to stroke intersections
 * returns:
 * 0 - No hit
 * 1 - Hit in point A
 * 2 - Hit in point B
 * 3 - Hit in point A and B
 */
int ED_gpencil_select_stroke_segment(struct bGPdata *gpd,
                                     struct bGPDlayer *gpl,
                                     struct bGPDstroke *gps,
                                     struct bGPDspoint *pt,
                                     bool select,
                                     bool insert,
                                     const float scale,
                                     float r_hita[3],
                                     float r_hitb[3]);

void ED_gpencil_select_toggle_all(struct bContext *C, int action);
void ED_gpencil_select_curve_toggle_all(struct bContext *C, int action);

/* Ensure stroke sbuffer size is enough */
struct tGPspoint *ED_gpencil_sbuffer_ensure(struct tGPspoint *buffer_array,
                                            int *buffer_size,
                                            int *buffer_used,
                                            const bool clear);
void ED_gpencil_sbuffer_update_eval(struct bGPdata *gpd, struct Object *ob_eval);

/* Tag all scene grease pencil object to update. */
void ED_gpencil_tag_scene_gpencil(struct Scene *scene);

/* Vertex color set. */
void ED_gpencil_fill_vertex_color_set(struct ToolSettings *ts,
                                      struct Brush *brush,
                                      struct bGPDstroke *gps);
void ED_gpencil_point_vertex_color_set(struct ToolSettings *ts,
                                       struct Brush *brush,
                                       struct bGPDspoint *pt,
                                       struct tGPspoint *tpt);
void ED_gpencil_sbuffer_vertex_color_set(struct Depsgraph *depsgraph,
                                         struct Object *ob,
                                         struct ToolSettings *ts,
                                         struct Brush *brush,
                                         struct Material *material,
                                         float random_color[3],
                                         float pen_pressure);
void ED_gpencil_init_random_settings(struct Brush *brush,
                                     const int mval[2],
                                     struct GpRandomSettings *random_settings);

bool ED_gpencil_stroke_check_collision(struct GP_SpaceConversion *gsc,
                                       struct bGPDstroke *gps,
                                       const float mouse[2],
                                       const int radius,
                                       const float diff_mat[4][4]);
bool ED_gpencil_stroke_point_is_inside(struct bGPDstroke *gps,
                                       struct GP_SpaceConversion *gsc,
                                       int mouse[2],
                                       const float diff_mat[4][4]);
void ED_gpencil_projected_2d_bound_box(struct GP_SpaceConversion *gsc,
                                       struct bGPDstroke *gps,
                                       const float diff_mat[4][4],
                                       float r_min[2],
                                       float r_max[2]);

struct bGPDstroke *ED_gpencil_stroke_nearest_to_ends(struct bContext *C,
                                                     struct GP_SpaceConversion *gsc,
                                                     struct bGPDlayer *gpl,
                                                     struct bGPDframe *gpf,
                                                     struct bGPDstroke *gps,
                                                     const float radius,
                                                     int *r_index);

struct bGPDstroke *ED_gpencil_stroke_join_and_trim(struct bGPdata *gpd,
                                                   struct bGPDframe *gpf,
                                                   struct bGPDstroke *gps,
                                                   struct bGPDstroke *gps_dst,
                                                   const int pt_index);

void ED_gpencil_stroke_close_by_distance(struct bGPDstroke *gps, const float threshold);

#ifdef __cplusplus
}
#endif<|MERGE_RESOLUTION|>--- conflicted
+++ resolved
@@ -150,13 +150,7 @@
 bool ED_gpencil_stroke_material_editable(struct Object *ob,
                                          const struct bGPDlayer *gpl,
                                          const struct bGPDstroke *gps);
-<<<<<<< HEAD
-bool ED_gpencil_stroke_material_visible(struct Object *ob,
-                                        const struct bGPDlayer *gpl,
-                                        const struct bGPDstroke *gps);
-=======
 bool ED_gpencil_stroke_material_visible(struct Object *ob, const struct bGPDstroke *gps);
->>>>>>> a478d502
 
 /* ----------- Grease Pencil Operators ----------------- */
 
