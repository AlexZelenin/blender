--- conflicted
+++ resolved
@@ -62,6 +62,8 @@
 #include REAL_GL_MODE
 #include "BLF_api.h"
 
+#include "BIF_glutil.h"
+
 #include "UI_interface.h"
 #include "UI_resources.h"
 #include "UI_view2d.h"
@@ -105,13 +107,8 @@
 	int width  = BLI_RCT_SIZE_X(&ar->winrct) + 1;
 	int height = BLI_RCT_SIZE_Y(&ar->winrct) + 1;
 	
-<<<<<<< HEAD
-	wmOrtho2(-0.375f, (float)width - 0.375f, -0.375f, (float)height - 0.375f);
+	wmOrtho2(-GLA_PIXEL_OFS, (float)width - GLA_PIXEL_OFS, -GLA_PIXEL_OFS, (float)height - GLA_PIXEL_OFS);
 	gpuLoadIdentity();
-=======
-	wmOrtho2(-GLA_PIXEL_OFS, (float)width - GLA_PIXEL_OFS, -GLA_PIXEL_OFS, (float)height - GLA_PIXEL_OFS);
-	glLoadIdentity();
->>>>>>> 77f47799
 }
 
 /* only exported for WM */
