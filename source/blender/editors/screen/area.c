--- conflicted
+++ resolved
@@ -2590,19 +2590,15 @@
         continue;
       }
     }
-<<<<<<< HEAD
-    ed_panel_draw(C, sa, region, &region->panels, pt, panel, w, em, vertical);
-=======
 
     ed_panel_draw(C, area, region, &region->panels, pt, panel, w, em, vertical);
->>>>>>> 7c0e2859
   }
 
   if (has_recreate_panel) {
     for (Panel *panel = region->panels.first; panel; panel = panel->next) {
       if (panel->type != NULL) { /* Some panels don't have a type.. */
         if (panel->type->flag & PANELTYPE_RECREATE) {
-          ed_panel_draw(C, sa, region, &region->panels, panel->type, panel, w, em, vertical);
+          ed_panel_draw(C, area, region, &region->panels, panel->type, panel, w, em, vertical);
         }
       }
     }
