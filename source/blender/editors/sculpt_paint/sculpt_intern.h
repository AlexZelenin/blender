/*
 * This program is free software; you can redistribute it and/or
 * modify it under the terms of the GNU General Public License
 * as published by the Free Software Foundation; either version 2
 * of the License, or (at your option) any later version.
 *
 * This program is distributed in the hope that it will be useful,
 * but WITHOUT ANY WARRANTY; without even the implied warranty of
 * MERCHANTABILITY or FITNESS FOR A PARTICULAR PURPOSE.  See the
 * GNU General Public License for more details.
 *
 * You should have received a copy of the GNU General Public License
 * along with this program; if not, write to the Free Software  Foundation,
 * Inc., 51 Franklin Street, Fifth Floor, Boston, MA 02110-1301, USA.
 *
 * The Original Code is Copyright (C) 2006 by Nicholas Bishop
 * All rights reserved.
 */

/** \file
 * \ingroup edsculpt
 */

#ifndef __SCULPT_INTERN_H__
#define __SCULPT_INTERN_H__

#include "DNA_listBase.h"
#include "DNA_vec_types.h"
#include "DNA_key_types.h"

#include "BLI_bitmap.h"
#include "BLI_threads.h"

#include "BKE_pbvh.h"

struct KeyBlock;
struct Object;
struct SculptUndoNode;
struct bContext;

bool sculpt_mode_poll(struct bContext *C);
bool sculpt_mode_poll_view3d(struct bContext *C);
/* checks for a brush, not just sculpt mode */
bool sculpt_poll(struct bContext *C);
bool sculpt_poll_view3d(struct bContext *C);

/* Stroke */

typedef struct SculptCursorGeometryInfo {
  float location[3];
  float normal[3];
  float active_vertex_co[3];
} SculptCursorGeometryInfo;

bool sculpt_stroke_get_location(struct bContext *C, float out[3], const float mouse[2]);
bool sculpt_cursor_geometry_info_update(bContext *C,
                                        SculptCursorGeometryInfo *out,
                                        const float mouse[2],
                                        bool use_sampled_normal);
void sculpt_geometry_preview_lines_update(bContext *C, struct SculptSession *ss, float radius);

/* Sculpt PBVH abstraction API */
float *sculpt_vertex_co_get(struct SculptSession *ss, int index);

/* Dynamic topology */
void sculpt_pbvh_clear(Object *ob);
void sculpt_dyntopo_node_layers_add(struct SculptSession *ss);
void sculpt_dynamic_topology_disable(bContext *C, struct SculptUndoNode *unode);

/* Undo */

typedef enum {
  SCULPT_UNDO_COORDS,
  SCULPT_UNDO_HIDDEN,
  SCULPT_UNDO_MASK,
  SCULPT_UNDO_DYNTOPO_BEGIN,
  SCULPT_UNDO_DYNTOPO_END,
  SCULPT_UNDO_DYNTOPO_SYMMETRIZE,
  SCULPT_UNDO_GEOMETRY,
} SculptUndoType;

typedef struct SculptUndoNode {
  struct SculptUndoNode *next, *prev;

  SculptUndoType type;

  char idname[MAX_ID_NAME]; /* name instead of pointer*/
  void *node;               /* only during push, not valid afterwards! */

  float (*co)[3];
  float (*orig_co)[3];
  short (*no)[3];
  float *mask;
  int totvert;

  /* non-multires */
  int maxvert; /* to verify if totvert it still the same */
  int *index;  /* to restore into right location */
  BLI_bitmap *vert_hidden;

  /* multires */
  int maxgrid;  /* same for grid */
  int gridsize; /* same for grid */
  int totgrid;  /* to restore into right location */
  int *grids;   /* to restore into right location */
  BLI_bitmap **grid_hidden;

  /* bmesh */
  struct BMLogEntry *bm_entry;
  bool applied;

  /* shape keys */
  char shapeName[sizeof(((KeyBlock *)0))->name];

  /* geometry modification operations and bmesh enter data */
  CustomData geom_vdata;
  CustomData geom_edata;
  CustomData geom_ldata;
  CustomData geom_pdata;
  int geom_totvert;
  int geom_totedge;
  int geom_totloop;
  int geom_totpoly;

  /* pivot */
  float pivot_pos[3];
  float pivot_rot[4];

  size_t undo_size;
} SculptUndoNode;

/* Factor of brush to have rake point following behind
 * (could be configurable but this is reasonable default). */
#define SCULPT_RAKE_BRUSH_FACTOR 0.25f

struct SculptRakeData {
  float follow_dist;
  float follow_co[3];
};

/* Single struct used by all BLI_task threaded callbacks, let's avoid adding 10's of those... */
typedef struct SculptThreadedTaskData {
  struct bContext *C;
  struct Sculpt *sd;
  struct Object *ob;
  const struct Brush *brush;
  struct PBVHNode **nodes;
  int totnode;

  struct VPaint *vp;
  struct VPaintData *vpd;
  struct WPaintData *wpd;
  struct WeightPaintInfo *wpi;
  unsigned int *lcol;
  struct Mesh *me;
  /* For passing generic params. */
  void *custom_data;

  /* Data specific to some callbacks. */

  /* Note: even if only one or two of those are used at a time,
   *       keeping them separated, names help figuring out
   *       what it is, and memory overhead is ridiculous anyway. */
  float flippedbstrength;
  float angle;
  float strength;
  bool smooth_mask;
  bool has_bm_orco;

  struct SculptProjectVector *spvc;
  float *offset;
  float *grab_delta;
  float *cono;
  float *area_no;
  float *area_no_sp;
  float *area_co;
  float (*mat)[4];
  float (*vertCos)[3];

  int filter_type;
  float filter_strength;
  int *node_mask;

  /* 0=towards view, 1=flipped */
  float (*area_cos)[3];
  float (*area_nos)[3];
  int *count;
  bool any_vertex_sampled;

<<<<<<< HEAD
  int filter_type;
  float filter_strength;
  int *node_mask;

=======
>>>>>>> 70a93477
  float *prev_mask;

  float *pose_origin;
  float *pose_initial_co;
  float (*transform_rot)[4], (*transform_trans)[4], (*transform_trans_inv)[4];

  float max_distance_squared;
  float nearest_vertex_search_co[3];
  int nearest_vertex_index;

<<<<<<< HEAD
=======
  int mask_expand_update_it;
  bool mask_expand_invert_mask;
  bool mask_expand_use_normals;
  bool mask_expand_keep_prev_mask;

  float transform_mats[8][4][4];

>>>>>>> 70a93477
  ThreadMutex mutex;

} SculptThreadedTaskData;

/*************** Brush testing declarations ****************/
typedef struct SculptBrushTest {
  float radius_squared;
  float location[3];
  float dist;
  int mirror_symmetry_pass;

  /* For circle (not sphere) projection. */
  float plane_view[4];

  /* Some tool code uses a plane for it's calculateions. */
  float plane_tool[4];

  /* View3d clipping - only set rv3d for clipping */
  struct RegionView3D *clip_rv3d;
} SculptBrushTest;

typedef bool (*SculptBrushTestFn)(SculptBrushTest *test, const float co[3]);

typedef struct {
  struct Sculpt *sd;
  struct SculptSession *ss;
  float radius_squared;
  float *center;
  bool original;
} SculptSearchSphereData;

typedef struct {
  struct Sculpt *sd;
  struct SculptSession *ss;
  float radius_squared;
  bool original;
  struct DistRayAABB_Precalc *dist_ray_to_aabb_precalc;
} SculptSearchCircleData;

void sculpt_brush_test_init(struct SculptSession *ss, SculptBrushTest *test);
bool sculpt_brush_test_sphere(SculptBrushTest *test, const float co[3]);
bool sculpt_brush_test_sphere_sq(SculptBrushTest *test, const float co[3]);
bool sculpt_brush_test_sphere_fast(const SculptBrushTest *test, const float co[3]);
bool sculpt_brush_test_cube(SculptBrushTest *test, const float co[3], float local[4][4]);
bool sculpt_brush_test_circle_sq(SculptBrushTest *test, const float co[3]);
bool sculpt_search_sphere_cb(PBVHNode *node, void *data_v);
bool sculpt_search_circle_cb(PBVHNode *node, void *data_v);

SculptBrushTestFn sculpt_brush_test_init_with_falloff_shape(SculptSession *ss,
                                                            SculptBrushTest *test,
                                                            char falloff_shape);
const float *sculpt_brush_frontface_normal_from_falloff_shape(SculptSession *ss,
                                                              char falloff_shape);

float tex_strength(struct SculptSession *ss,
                   const struct Brush *br,
                   const float point[3],
                   const float len,
                   const short vno[3],
                   const float fno[3],
                   const float mask,
                   const int vertex_index,
                   const int thread_id);

/* just for vertex paint. */
bool sculpt_pbvh_calc_area_normal(const struct Brush *brush,
                                  Object *ob,
                                  PBVHNode **nodes,
                                  int totnode,
                                  bool use_threading,
                                  float r_area_no[3]);

/* Cache stroke properties. Used because
 * RNA property lookup isn't particularly fast.
 *
 * For descriptions of these settings, check the operator properties.
 */

typedef struct StrokeCache {
  /* Invariants */
  float initial_radius;
  float scale[3];
  int flag;
  float clip_tolerance[3];
  float initial_mouse[2];

  /* Variants */
  float radius;
  float radius_squared;
  float true_location[3];
  float true_last_location[3];
  float location[3];
  float last_location[3];
  bool is_last_valid;

  bool pen_flip;
  bool invert;
  float pressure;
  float mouse[2];
  float bstrength;
  float normal_weight; /* from brush (with optional override) */

  /* The rest is temporary storage that isn't saved as a property */

  bool first_time; /* Beginning of stroke may do some things special */

  /* from ED_view3d_ob_project_mat_get() */
  float projection_mat[4][4];

  /* Clean this up! */
  struct ViewContext *vc;
  const struct Brush *brush;

  float special_rotation;
  float grab_delta[3], grab_delta_symmetry[3];
  float old_grab_location[3], orig_grab_location[3];

  /* screen-space rotation defined by mouse motion */
  float rake_rotation[4], rake_rotation_symmetry[4];
  bool is_rake_rotation_valid;
  struct SculptRakeData rake_data;

  /* Symmetry index between 0 and 7 bit combo 0 is Brush only;
   * 1 is X mirror; 2 is Y mirror; 3 is XY; 4 is Z; 5 is XZ; 6 is YZ; 7 is XYZ */
  int symmetry;
  int mirror_symmetry_pass; /* the symmetry pass we are currently on between 0 and 7*/
  float true_view_normal[3];
  float view_normal[3];

  /* sculpt_normal gets calculated by calc_sculpt_normal(), then the
   * sculpt_normal_symm gets updated quickly with the usual symmetry
   * transforms */
  float sculpt_normal[3];
  float sculpt_normal_symm[3];

  /* Used for area texture mode, local_mat gets calculated by
   * calc_brush_local_mat() and used in tex_strength(). */
  float brush_local_mat[4][4];

  float plane_offset[3]; /* used to shift the plane around when doing tiled strokes */
  int tile_pass;

  float last_center[3];
  int radial_symmetry_pass;
  float symm_rot_mat[4][4];
  float symm_rot_mat_inv[4][4];
  bool original;
  float anchored_location[3];

  /* Pose brush */
  float *pose_factor;
  float pose_initial_co[3];
  float pose_origin[3];

  float vertex_rotation; /* amount to rotate the vertices when using rotate brush */
  struct Dial *dial;

  char saved_active_brush_name[MAX_ID_NAME];
  char saved_mask_brush_tool;
  int saved_smooth_size; /* smooth tool copies the size of the current tool */
  bool alt_smooth;

  float plane_trim_squared;

  bool supports_gravity;
  float true_gravity_direction[3];
  float gravity_direction[3];

  float *automask;

  rcti previous_r; /* previous redraw rectangle */
  rcti current_r;  /* current redraw rectangle */

} StrokeCache;

typedef struct FilterCache {
  bool enabled_axis[3];
  int random_seed;

  /* unmasked nodes */
  PBVHNode **nodes;
  int totnode;

  /* mask expand iteration caches */
  int mask_update_current_it;
  int mask_update_last_it;
  int *mask_update_it;
<<<<<<< HEAD
=======
  float *normal_factor;
  float *prev_mask;
  float mask_expand_initial_co[3];
>>>>>>> 70a93477
} FilterCache;

void sculpt_cache_calc_brushdata_symm(StrokeCache *cache,
                                      const char symm,
                                      const char axis,
                                      const float angle);
void sculpt_cache_free(StrokeCache *cache);

SculptUndoNode *sculpt_undo_push_node(Object *ob, PBVHNode *node, SculptUndoType type);
SculptUndoNode *sculpt_undo_get_node(PBVHNode *node);
void sculpt_undo_push_begin(const char *name);
void sculpt_undo_push_end(void);

void sculpt_vertcos_to_key(Object *ob, KeyBlock *kb, const float (*vertCos)[3]);

void sculpt_update_object_bounding_box(struct Object *ob);

bool sculpt_get_redraw_rect(struct ARegion *ar, struct RegionView3D *rv3d, Object *ob, rcti *rect);

#define SCULPT_THREADED_LIMIT 4

#endif<|MERGE_RESOLUTION|>--- conflicted
+++ resolved
@@ -187,13 +187,6 @@
   int *count;
   bool any_vertex_sampled;
 
-<<<<<<< HEAD
-  int filter_type;
-  float filter_strength;
-  int *node_mask;
-
-=======
->>>>>>> 70a93477
   float *prev_mask;
 
   float *pose_origin;
@@ -204,8 +197,6 @@
   float nearest_vertex_search_co[3];
   int nearest_vertex_index;
 
-<<<<<<< HEAD
-=======
   int mask_expand_update_it;
   bool mask_expand_invert_mask;
   bool mask_expand_use_normals;
@@ -213,7 +204,6 @@
 
   float transform_mats[8][4][4];
 
->>>>>>> 70a93477
   ThreadMutex mutex;
 
 } SculptThreadedTaskData;
@@ -401,12 +391,9 @@
   int mask_update_current_it;
   int mask_update_last_it;
   int *mask_update_it;
-<<<<<<< HEAD
-=======
   float *normal_factor;
   float *prev_mask;
   float mask_expand_initial_co[3];
->>>>>>> 70a93477
 } FilterCache;
 
 void sculpt_cache_calc_brushdata_symm(StrokeCache *cache,
