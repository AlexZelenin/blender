/* SPDX-License-Identifier: GPL-2.0-or-later
 * Copyright 2020 Blender Foundation. All rights reserved. */

/** \file
 * \ingroup edsculpt
 */

#include "MEM_guardedalloc.h"

#include "BLI_blenlib.h"
#include "BLI_hash.h"
#include "BLI_math.h"
#include "BLI_math_color_blend.h"
#include "BLI_task.h"

#include "DNA_mesh_types.h"
#include "DNA_meshdata_types.h"

#include "BKE_brush.h"
#include "BKE_colortools.h"
#include "BKE_context.h"
#include "BKE_mesh.h"
#include "BKE_mesh_mapping.h"
#include "BKE_object.h"
#include "BKE_paint.h"
#include "BKE_pbvh.h"
#include "BKE_report.h"
#include "BKE_scene.h"

#include "IMB_colormanagement.h"

#include "DEG_depsgraph.h"

#include "WM_api.h"
#include "WM_message.h"
#include "WM_toolsystem.h"
#include "WM_types.h"

#include "ED_object.h"
#include "ED_paint.h"
#include "ED_screen.h"
#include "ED_sculpt.h"
#include "paint_intern.h"
#include "sculpt_intern.h"

#include "RNA_access.h"
#include "RNA_define.h"

#include "UI_interface.h"

#include "bmesh.h"

#include <math.h>
#include <stdlib.h>

typedef enum eSculptColorFilterTypes {
  COLOR_FILTER_FILL,
  COLOR_FILTER_HUE,
  COLOR_FILTER_SATURATION,
  COLOR_FILTER_VALUE,
  COLOR_FILTER_BRIGHTNESS,
  COLOR_FILTER_CONTRAST,
  COLOR_FILTER_RED,
  COLOR_FILTER_GREEN,
  COLOR_FILTER_BLUE,
  COLOR_FILTER_SMOOTH,
} eSculptColorFilterTypes;

static EnumPropertyItem prop_color_filter_types[] = {
    {COLOR_FILTER_FILL, "FILL", 0, "Fill", "Fill with a specific color"},
    {COLOR_FILTER_HUE, "HUE", 0, "Hue", "Change hue"},
    {COLOR_FILTER_SATURATION, "SATURATION", 0, "Saturation", "Change saturation"},
    {COLOR_FILTER_VALUE, "VALUE", 0, "Value", "Change value"},

    {COLOR_FILTER_BRIGHTNESS, "BRIGHTNESS", 0, "Brightness", "Change brightness"},
    {COLOR_FILTER_CONTRAST, "CONTRAST", 0, "Contrast", "Change contrast"},

    {COLOR_FILTER_SMOOTH, "SMOOTH", 0, "Smooth", "Smooth colors"},

    {COLOR_FILTER_RED, "RED", 0, "Red", "Change red channel"},
    {COLOR_FILTER_GREEN, "GREEN", 0, "Green", "Change green channel"},
    {COLOR_FILTER_BLUE, "BLUE", 0, "Blue", "Change blue channel"},
    {0, NULL, 0, NULL, NULL},
};

static void color_filter_task_cb(void *__restrict userdata,
                                 const int n,
                                 const TaskParallelTLS *__restrict UNUSED(tls))
{
  SculptThreadedTaskData *data = userdata;
  SculptSession *ss = data->ob->sculpt;

  const int mode = data->filter_type;

  SculptOrigVertData orig_data;
  SCULPT_orig_vert_data_init(&orig_data, data->ob, data->nodes[n], SCULPT_UNDO_COLOR);

  PBVHVertexIter vd;
  BKE_pbvh_vertex_iter_begin (ss->pbvh, data->nodes[n], vd, PBVH_ITER_UNIQUE) {
    SCULPT_orig_vert_data_update(&orig_data, &vd);
    float orig_color[3], final_color[4], hsv_color[3];
    int hue;
    float brightness, contrast, gain, delta, offset;
    float fade = vd.mask ? *vd.mask : 0.0f;
    fade = 1.0f - fade;
    fade *= data->filter_strength;
    fade *= SCULPT_automasking_factor_get(ss->filter_cache->automasking, ss, vd.vertex);
    if (fade == 0.0f) {
      continue;
    }

    copy_v3_v3(orig_color, orig_data.col);
    final_color[3] = orig_data.col[3]; /* Copy alpha */

    switch (mode) {
      case COLOR_FILTER_FILL: {
        float fill_color_rgba[4];
        copy_v3_v3(fill_color_rgba, data->filter_fill_color);
        fill_color_rgba[3] = 1.0f;
        fade = clamp_f(fade, 0.0f, 1.0f);
        mul_v4_fl(fill_color_rgba, fade);
        blend_color_mix_float(final_color, orig_data.col, fill_color_rgba);
        break;
      }
      case COLOR_FILTER_HUE:
        rgb_to_hsv_v(orig_color, hsv_color);
        hue = hsv_color[0];
        hsv_color[0] = fmod((hsv_color[0] + fabs(fade)) - hue, 1);
        hsv_to_rgb_v(hsv_color, final_color);
        break;
      case COLOR_FILTER_SATURATION:
        rgb_to_hsv_v(orig_color, hsv_color);

        if (hsv_color[1] > 0.001f) {
          hsv_color[1] = clamp_f(hsv_color[1] + fade * hsv_color[1], 0.0f, 1.0f);
          hsv_to_rgb_v(hsv_color, final_color);
        }
        else {
          copy_v3_v3(final_color, orig_color);
        }
        break;
      case COLOR_FILTER_VALUE:
        rgb_to_hsv_v(orig_color, hsv_color);
        hsv_color[2] = clamp_f(hsv_color[2] + fade, 0.0f, 1.0f);
        hsv_to_rgb_v(hsv_color, final_color);
        break;
      case COLOR_FILTER_RED:
        orig_color[0] = clamp_f(orig_color[0] + fade, 0.0f, 1.0f);
        copy_v3_v3(final_color, orig_color);
        break;
      case COLOR_FILTER_GREEN:
        orig_color[1] = clamp_f(orig_color[1] + fade, 0.0f, 1.0f);
        copy_v3_v3(final_color, orig_color);
        break;
      case COLOR_FILTER_BLUE:
        orig_color[2] = clamp_f(orig_color[2] + fade, 0.0f, 1.0f);
        copy_v3_v3(final_color, orig_color);
        break;
      case COLOR_FILTER_BRIGHTNESS:
        fade = clamp_f(fade, -1.0f, 1.0f);
        brightness = fade;
        contrast = 0;
        delta = contrast / 2.0f;
        gain = 1.0f - delta * 2.0f;
        delta *= -1;
        offset = gain * (brightness + delta);
        for (int i = 0; i < 3; i++) {
          final_color[i] = clamp_f(gain * orig_color[i] + offset, 0.0f, 1.0f);
        }
        break;
      case COLOR_FILTER_CONTRAST:
        fade = clamp_f(fade, -1.0f, 1.0f);
        brightness = 0;
        contrast = fade;
        delta = contrast / 2.0f;
        gain = 1.0f - delta * 2.0f;
        if (contrast > 0) {
          gain = 1.0f / ((gain != 0.0f) ? gain : FLT_EPSILON);
          offset = gain * (brightness - delta);
        }
        else {
          delta *= -1;
          offset = gain * (brightness + delta);
        }
        for (int i = 0; i < 3; i++) {
          final_color[i] = clamp_f(gain * orig_color[i] + offset, 0.0f, 1.0f);
        }
        break;
      case COLOR_FILTER_SMOOTH: {
        fade = clamp_f(fade, -1.0f, 1.0f);
        float smooth_color[4];
        SCULPT_neighbor_color_average(ss, smooth_color, vd.vertex);

        float col[4];
        SCULPT_vertex_color_get(ss, vd.vertex, col);

        if (fade < 0.0f) {
          interp_v4_v4v4(smooth_color, smooth_color, col, 0.5f);
        }

        bool copy_alpha = col[3] == smooth_color[3];

        if (fade < 0.0f) {
          float delta_color[4];

          /* Unsharp mask. */
          copy_v4_v4(delta_color, ss->filter_cache->pre_smoothed_color[vd.index]);
          sub_v4_v4(delta_color, smooth_color);

          copy_v4_v4(final_color, col);
          madd_v4_v4fl(final_color, delta_color, fade);
        }
        else {
          blend_color_interpolate_float(final_color, col, smooth_color, fade);
        }

        CLAMP4(final_color, 0.0f, 1.0f);

        /* Prevent accumulated numeric error from corrupting alpha. */
        if (copy_alpha) {
          final_color[3] = smooth_color[3];
        }
        break;
      }
    }

<<<<<<< HEAD
    SCULPT_vertex_color_set(ss, vd.vertex, final_color);

    if (vd.mvert) {
      BKE_pbvh_vert_mark_update(ss->pbvh, vd.vertex);
    }
=======
    SCULPT_vertex_color_set(ss, vd.index, final_color);
>>>>>>> efe0e2b1
  }
  BKE_pbvh_vertex_iter_end;
  BKE_pbvh_node_mark_update_color(data->nodes[n]);
}

static void sculpt_color_presmooth_init(SculptSession *ss)
{
  int totvert = SCULPT_vertex_count_get(ss);

  if (!ss->filter_cache->pre_smoothed_color) {
    ss->filter_cache->pre_smoothed_color = MEM_malloc_arrayN(
        totvert, sizeof(float) * 4, "ss->filter_cache->pre_smoothed_color");
  }

  for (int i = 0; i < totvert; i++) {
    SCULPT_vertex_color_get(
        ss, BKE_pbvh_index_to_vertex(ss->pbvh, i), ss->filter_cache->pre_smoothed_color[i]);
  }

  for (int iteration = 0; iteration < 2; iteration++) {
    for (int i = 0; i < totvert; i++) {
      float avg[4] = {0.0f, 0.0f, 0.0f, 0.0f};
      int total = 0;

      SculptVertexNeighborIter ni;
      SCULPT_VERTEX_NEIGHBORS_ITER_BEGIN (ss, BKE_pbvh_index_to_vertex(ss->pbvh, i), ni) {
        float col[4] = {0};

        copy_v4_v4(col, ss->filter_cache->pre_smoothed_color[ni.index]);

        add_v4_v4(avg, col);
        total++;
      }
      SCULPT_VERTEX_NEIGHBORS_ITER_END(ni);

      if (total > 0) {
        mul_v4_fl(avg, 1.0f / (float)total);
        interp_v4_v4v4(ss->filter_cache->pre_smoothed_color[i],
                       ss->filter_cache->pre_smoothed_color[i],
                       avg,
                       0.5f);
      }
    }
  }
}

static int sculpt_color_filter_modal(bContext *C, wmOperator *op, const wmEvent *event)
{
  Object *ob = CTX_data_active_object(C);
  SculptSession *ss = ob->sculpt;
  Sculpt *sd = CTX_data_tool_settings(C)->sculpt;
  const int mode = RNA_enum_get(op->ptr, "type");
  float filter_strength = RNA_float_get(op->ptr, "strength");

  if (event->type == LEFTMOUSE && event->val == KM_RELEASE) {
    SCULPT_undo_push_end(ob);
    SCULPT_filter_cache_free(ss);
    SCULPT_flush_update_done(C, ob, SCULPT_UPDATE_COLOR);
    return OPERATOR_FINISHED;
  }

  if (event->type != MOUSEMOVE) {
    return OPERATOR_RUNNING_MODAL;
  }

  const float len = event->prev_press_xy[0] - event->xy[0];
  filter_strength = filter_strength * -len * 0.001f;

  float fill_color[3];
  RNA_float_get_array(op->ptr, "fill_color", fill_color);
  IMB_colormanagement_srgb_to_scene_linear_v3(fill_color, fill_color);

  if (filter_strength < 0.0 && !ss->filter_cache->pre_smoothed_color) {
    sculpt_color_presmooth_init(ss);
  }

  SculptThreadedTaskData data = {
      .sd = sd,
      .ob = ob,
      .nodes = ss->filter_cache->nodes,
      .filter_type = mode,
      .filter_strength = filter_strength,
      .filter_fill_color = fill_color,
  };

  TaskParallelSettings settings;
  BLI_parallel_range_settings_defaults(&settings);

  BKE_pbvh_parallel_range_settings(&settings, true, ss->filter_cache->totnode);
  BLI_task_parallel_range(0, ss->filter_cache->totnode, &data, color_filter_task_cb, &settings);

  SCULPT_flush_update_step(C, SCULPT_UPDATE_COLOR);

  return OPERATOR_RUNNING_MODAL;
}

static int sculpt_color_filter_invoke(bContext *C, wmOperator *op, const wmEvent *event)
{
  Object *ob = CTX_data_active_object(C);
  Sculpt *sd = CTX_data_tool_settings(C)->sculpt;
  View3D *v3d = CTX_wm_view3d(C);
  SculptSession *ss = ob->sculpt;
  PBVH *pbvh = ob->sculpt->pbvh;
  if (v3d->shading.type == OB_SOLID) {
    v3d->shading.color_type = V3D_SHADING_VERTEX_COLOR;
  }

  const bool use_automasking = SCULPT_is_automasking_enabled(sd, ss, NULL);
  if (use_automasking) {
    /* Update the active face set manually as the paint cursor is not enabled when using the Mesh
     * Filter Tool. */
    float mval_fl[2] = {UNPACK2(event->mval)};
    SculptCursorGeometryInfo sgi;
    SCULPT_cursor_geometry_info_update(C, &sgi, mval_fl, false);
  }

  /* Disable for multires and dyntopo for now */
  if (!ss->pbvh || !SCULPT_handles_colors_report(ss, op->reports)) {
    return OPERATOR_CANCELLED;
  }

  SCULPT_undo_push_begin(ob, "color filter");
  BKE_sculpt_color_layer_create_if_needed(ob);

  /* CTX_data_ensure_evaluated_depsgraph should be used at the end to include the updates of
   * earlier steps modifying the data. */
  Depsgraph *depsgraph = CTX_data_ensure_evaluated_depsgraph(C);
  BKE_sculpt_update_object_for_edit(depsgraph, ob, true, false, true);

  if (BKE_pbvh_type(pbvh) == PBVH_FACES && !ob->sculpt->pmap) {
    return OPERATOR_CANCELLED;
  }

  SCULPT_filter_cache_init(C, ob, sd, SCULPT_UNDO_COLOR);
  FilterCache *filter_cache = ss->filter_cache;
  filter_cache->active_face_set = SCULPT_FACE_SET_NONE;
  filter_cache->automasking = SCULPT_automasking_cache_init(sd, NULL, ob);
  ED_paint_tool_update_sticky_shading_color(C, ob);

  WM_event_add_modal_handler(C, op);
  return OPERATOR_RUNNING_MODAL;
}

void SCULPT_OT_color_filter(struct wmOperatorType *ot)
{
  /* identifiers */
  ot->name = "Filter Color";
  ot->idname = "SCULPT_OT_color_filter";
  ot->description = "Applies a filter to modify the active color attribute";

  /* api callbacks */
  ot->invoke = sculpt_color_filter_invoke;
  ot->modal = sculpt_color_filter_modal;
  ot->poll = SCULPT_mode_poll;

  ot->flag = OPTYPE_REGISTER | OPTYPE_UNDO;

  /* rna */
  RNA_def_enum(ot->srna, "type", prop_color_filter_types, COLOR_FILTER_HUE, "Filter Type", "");
  RNA_def_float(
      ot->srna, "strength", 1.0f, -10.0f, 10.0f, "Strength", "Filter strength", -10.0f, 10.0f);

  PropertyRNA *prop = RNA_def_float_color(
      ot->srna, "fill_color", 3, NULL, 0.0f, FLT_MAX, "Fill Color", "", 0.0f, 1.0f);
  RNA_def_property_subtype(prop, PROP_COLOR_GAMMA);
}<|MERGE_RESOLUTION|>--- conflicted
+++ resolved
@@ -224,15 +224,7 @@
       }
     }
 
-<<<<<<< HEAD
     SCULPT_vertex_color_set(ss, vd.vertex, final_color);
-
-    if (vd.mvert) {
-      BKE_pbvh_vert_mark_update(ss->pbvh, vd.vertex);
-    }
-=======
-    SCULPT_vertex_color_set(ss, vd.index, final_color);
->>>>>>> efe0e2b1
   }
   BKE_pbvh_vertex_iter_end;
   BKE_pbvh_node_mark_update_color(data->nodes[n]);
