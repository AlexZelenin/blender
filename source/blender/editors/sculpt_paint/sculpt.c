--- conflicted
+++ resolved
@@ -4828,13 +4828,7 @@
 	sculpt_brush_init_tex(scene, sd, ss);
 
 	is_smooth = sculpt_any_smooth_mode(brush, NULL, mode);
-<<<<<<< HEAD
 	BKE_sculpt_update_mesh_elements(depsgraph, scene, sd, ob, is_smooth, need_mask);
-
-	return 1;
-=======
-	BKE_sculpt_update_mesh_elements(scene, sd, ob, is_smooth, need_mask);
->>>>>>> 751189e9
 }
 
 static void sculpt_restore_mesh(Sculpt *sd, Object *ob)
