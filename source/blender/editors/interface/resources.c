/*
 * ***** BEGIN GPL LICENSE BLOCK *****
 *
 * This program is free software; you can redistribute it and/or
 * modify it under the terms of the GNU General Public License
 * as published by the Free Software Foundation; either version 2
 * of the License, or (at your option) any later version.
 *
 * This program is distributed in the hope that it will be useful,
 * but WITHOUT ANY WARRANTY; without even the implied warranty of
 * MERCHANTABILITY or FITNESS FOR A PARTICULAR PURPOSE.  See the
 * GNU General Public License for more details.
 *
 * You should have received a copy of the GNU General Public License
 * along with this program; if not, write to the Free Software Foundation,
 * Inc., 51 Franklin Street, Fifth Floor, Boston, MA 02110-1301, USA.
 *
 * The Original Code is Copyright (C) 2001-2002 by NaN Holding BV.
 * All rights reserved.
 *
 * The Original Code is: all of this file.
 *
 * Contributor(s): none yet.
 *
 * ***** END GPL/BL DUAL LICENSE BLOCK *****
 */

/** \file blender/editors/interface/resources.c
 *  \ingroup edinterface
 */

#include <math.h>
#include <stdlib.h>
#include <string.h>

#include "MEM_guardedalloc.h"

#include "DNA_curve_types.h"
#include "DNA_screen_types.h"
#include "DNA_space_types.h"
#include "DNA_userdef_types.h"
#include "DNA_windowmanager_types.h"

#include "BLI_blenlib.h"
#include "BLI_utildefines.h"
#include "BLI_math.h"

#include "BKE_appdir.h"
#include "BKE_DerivedMesh.h"
#include "BKE_global.h"
#include "BKE_main.h"
#include "BKE_texture.h"

#include "BIF_gl.h"

#include "UI_interface.h"
#include "UI_interface_icons.h"

#include "interface_intern.h"

/* global for themes */
typedef void (*VectorDrawFunc)(int x, int y, int w, int h, float alpha);

/* be sure to keep 'bThemeState' in sync */
static struct bThemeState g_theme_state = {
    NULL,
    SPACE_VIEW3D,
    RGN_TYPE_WINDOW,
};

#define theme_active g_theme_state.theme
#define theme_spacetype g_theme_state.spacetype
#define theme_regionid g_theme_state.regionid

void ui_resources_init(void)
{
	UI_icons_init(BIFICONID_LAST);
}

void ui_resources_free(void)
{
	UI_icons_free();
}


/* ******************************************************** */
/*    THEMES */
/* ******************************************************** */

const unsigned char *UI_ThemeGetColorPtr(bTheme *btheme, int spacetype, int colorid)
{
	ThemeSpace *ts = NULL;
	static char error[4] = {240, 0, 240, 255};
	static char alert[4] = {240, 60, 60, 255};
	static char headerdesel[4] = {0, 0, 0, 255};
	static char setting = 0;
	const char *cp = error;
	
	/* ensure we're not getting a color after running BKE_blender_userdef_free */
	BLI_assert(BLI_findindex(&U.themes, theme_active) != -1);
	BLI_assert(colorid != TH_UNDEFINED);

	if (btheme) {
	
		/* first check for ui buttons theme */
		if (colorid < TH_THEMEUI) {
		
			switch (colorid) {

				case TH_REDALERT:
					cp = alert; break;
			}
		}
		else {
		
			switch (spacetype) {
				case SPACE_BUTS:
					ts = &btheme->tbuts;
					break;
				case SPACE_VIEW3D:
					ts = &btheme->tv3d;
					break;
				case SPACE_IPO:
					ts = &btheme->tipo;
					break;
				case SPACE_FILE:
					ts = &btheme->tfile;
					break;
				case SPACE_NLA:
					ts = &btheme->tnla;
					break;
				case SPACE_ACTION:
					ts = &btheme->tact;
					break;
				case SPACE_SEQ:
					ts = &btheme->tseq;
					break;
				case SPACE_IMAGE:
					ts = &btheme->tima;
					break;
				case SPACE_TEXT:
					ts = &btheme->text;
					break;
				case SPACE_OUTLINER:
					ts = &btheme->toops;
					break;
				case SPACE_INFO:
					ts = &btheme->tinfo;
					break;
				case SPACE_USERPREF:
					ts = &btheme->tuserpref;
					break;
				case SPACE_CONSOLE:
					ts = &btheme->tconsole;
					break;
				case SPACE_TIME:
					ts = &btheme->ttime;
					break;
				case SPACE_NODE:
					ts = &btheme->tnode;
					break;
				case SPACE_LOGIC:
					ts = &btheme->tlogic;
					break;
				case SPACE_CLIP:
					ts = &btheme->tclip;
					break;
				default:
					ts = &btheme->tv3d;
					break;
			}

			switch (colorid) {
				case TH_BACK:
					if (theme_regionid == RGN_TYPE_WINDOW)
						cp = ts->back;
					else if (theme_regionid == RGN_TYPE_CHANNELS)
						cp = ts->list;
					else if (theme_regionid == RGN_TYPE_HEADER)
						cp = ts->header;
					else
						cp = ts->button;
					break;
				case TH_LOW_GRAD:
					cp = ts->gradients.gradient;
					break;
				case TH_HIGH_GRAD:
					cp = ts->gradients.high_gradient;
					break;
				case TH_SHOW_BACK_GRAD:
					cp = &setting;
					setting = ts->gradients.show_grad;
					break;
				case TH_TEXT:
					if (theme_regionid == RGN_TYPE_WINDOW)
						cp = ts->text;
					else if (theme_regionid == RGN_TYPE_CHANNELS)
						cp = ts->list_text;
					else if (theme_regionid == RGN_TYPE_HEADER)
						cp = ts->header_text;
					else
						cp = ts->button_text;
					break;
				case TH_TEXT_HI:
					if (theme_regionid == RGN_TYPE_WINDOW)
						cp = ts->text_hi;
					else if (theme_regionid == RGN_TYPE_CHANNELS)
						cp = ts->list_text_hi;
					else if (theme_regionid == RGN_TYPE_HEADER)
						cp = ts->header_text_hi;
					else
						cp = ts->button_text_hi;
					break;
				case TH_TITLE:
					if (theme_regionid == RGN_TYPE_WINDOW)
						cp = ts->title;
					else if (theme_regionid == RGN_TYPE_CHANNELS)
						cp = ts->list_title;
					else if (theme_regionid == RGN_TYPE_HEADER)
						cp = ts->header_title;
					else
						cp = ts->button_title;
					break;

				case TH_HEADER:
					cp = ts->header; break;
				case TH_HEADERDESEL:
					/* we calculate a dynamic builtin header deselect color, also for pulldowns... */
					cp = ts->header;
					headerdesel[0] = cp[0] > 10 ? cp[0] - 10 : 0;
					headerdesel[1] = cp[1] > 10 ? cp[1] - 10 : 0;
					headerdesel[2] = cp[2] > 10 ? cp[2] - 10 : 0;
					cp = headerdesel;
					break;
				case TH_HEADER_TEXT:
					cp = ts->header_text; break;
				case TH_HEADER_TEXT_HI:
					cp = ts->header_text_hi; break;

				case TH_PANEL_HEADER:
					cp = ts->panelcolors.header; break;
				case TH_PANEL_BACK:
					cp = ts->panelcolors.back; break;
				case TH_PANEL_SHOW_HEADER:
					cp = &setting;
					setting = ts->panelcolors.show_header;
					break;
				case TH_PANEL_SHOW_BACK:
					cp = &setting;
					setting = ts->panelcolors.show_back;
					break;
					
				case TH_BUTBACK:
					cp = ts->button; break;
				case TH_BUTBACK_TEXT:
					cp = ts->button_text; break;
				case TH_BUTBACK_TEXT_HI:
					cp = ts->button_text_hi; break;

				case TH_TAB_ACTIVE:
					cp = ts->tab_active; break;
				case TH_TAB_INACTIVE:
					cp = ts->tab_inactive; break;
				case TH_TAB_BACK:
					cp = ts->tab_back; break;
				case TH_TAB_OUTLINE:
					cp = ts->tab_outline; break;

				case TH_SHADE1:
					cp = ts->shade1; break;
				case TH_SHADE2:
					cp = ts->shade2; break;
				case TH_HILITE:
					cp = ts->hilite; break;
				
				case TH_GRID:
					cp = ts->grid; break;
				case TH_VIEW_OVERLAY:
					cp = ts->view_overlay; break;
				case TH_WIRE:
					cp = ts->wire; break;
				case TH_WIRE_INNER:
					cp = ts->syntaxr; break;
				case TH_WIRE_EDIT:
					cp = ts->wire_edit; break;
				case TH_LAMP:
					cp = ts->lamp; break;
				case TH_SPEAKER:
					cp = ts->speaker; break;
				case TH_CAMERA:
					cp = ts->camera; break;
				case TH_EMPTY:
					cp = ts->empty; break;
				case TH_SELECT:
					cp = ts->select; break;
				case TH_ACTIVE:
					cp = ts->active; break;
				case TH_GROUP:
					cp = ts->group; break;
				case TH_GROUP_ACTIVE:
					cp = ts->group_active; break;
				case TH_TRANSFORM:
					cp = ts->transform; break;
				case TH_VERTEX:
					cp = ts->vertex; break;
				case TH_VERTEX_SELECT:
					cp = ts->vertex_select; break;
				case TH_VERTEX_BEVEL:
					cp = ts->vertex_bevel; break;
				case TH_VERTEX_UNREFERENCED:
					cp = ts->vertex_unreferenced; break;
				case TH_VERTEX_SIZE:
					cp = &ts->vertex_size; break;
				case TH_OUTLINE_WIDTH:
					cp = &ts->outline_width; break;
				case TH_EDGE:
					cp = ts->edge; break;
				case TH_EDGE_SELECT:
					cp = ts->edge_select; break;
				case TH_EDGE_SEAM:
					cp = ts->edge_seam; break;
				case TH_EDGE_SHARP:
					cp = ts->edge_sharp; break;
				case TH_EDGE_CREASE:
					cp = ts->edge_crease; break;
				case TH_EDGE_BEVEL:
					cp = ts->edge_bevel; break;
				case TH_EDITMESH_ACTIVE:
					cp = ts->editmesh_active; break;
				case TH_EDGE_FACESEL:
					cp = ts->edge_facesel; break;
				case TH_FACE:
					cp = ts->face; break;
				case TH_FACE_SELECT:
					cp = ts->face_select; break;
				case TH_FACE_DOT:
					cp = ts->face_dot; break;
				case TH_FACEDOT_SIZE:
					cp = &ts->facedot_size; break;
				case TH_DRAWEXTRA_EDGELEN:
					cp = ts->extra_edge_len; break;
				case TH_DRAWEXTRA_EDGEANG:
					cp = ts->extra_edge_angle; break;
				case TH_DRAWEXTRA_FACEAREA:
					cp = ts->extra_face_area; break;
				case TH_DRAWEXTRA_FACEANG:
					cp = ts->extra_face_angle; break;
				case TH_NORMAL:
					cp = ts->normal; break;
				case TH_VNORMAL:
					cp = ts->vertex_normal; break;
				case TH_LNORMAL:
					cp = ts->loop_normal; break;
				case TH_BONE_SOLID:
					cp = ts->bone_solid; break;
				case TH_BONE_POSE:
					cp = ts->bone_pose; break;
				case TH_BONE_POSE_ACTIVE:
					cp = ts->bone_pose_active; break;
				case TH_STRIP:
					cp = ts->strip; break;
				case TH_STRIP_SELECT:
					cp = ts->strip_select; break;
				case TH_KEYTYPE_KEYFRAME:
					cp = ts->keytype_keyframe; break;
				case TH_KEYTYPE_KEYFRAME_SELECT:
					cp = ts->keytype_keyframe_select; break;
				case TH_KEYTYPE_EXTREME:
					cp = ts->keytype_extreme; break;
				case TH_KEYTYPE_EXTREME_SELECT:
					cp = ts->keytype_extreme_select; break;
				case TH_KEYTYPE_BREAKDOWN:
					cp = ts->keytype_breakdown; break;
				case TH_KEYTYPE_BREAKDOWN_SELECT:
					cp = ts->keytype_breakdown_select; break;
				case TH_KEYTYPE_JITTER:
					cp = ts->keytype_jitter; break;
				case TH_KEYTYPE_JITTER_SELECT:
					cp = ts->keytype_jitter_select; break;
				case TH_KEYBORDER:
					cp = ts->keyborder; break;
				case TH_KEYBORDER_SELECT:
					cp = ts->keyborder_select; break;
				case TH_CFRAME:
					cp = ts->cframe; break;
				case TH_TIME_KEYFRAME:
					cp = ts->time_keyframe; break;
				case TH_TIME_GP_KEYFRAME:
					cp = ts->time_gp_keyframe; break;
				case TH_NURB_ULINE:
					cp = ts->nurb_uline; break;
				case TH_NURB_VLINE:
					cp = ts->nurb_vline; break;
				case TH_NURB_SEL_ULINE:
					cp = ts->nurb_sel_uline; break;
				case TH_NURB_SEL_VLINE:
					cp = ts->nurb_sel_vline; break;
				case TH_ACTIVE_SPLINE:
					cp = ts->act_spline; break;
				case TH_ACTIVE_VERT:
					cp = ts->lastsel_point; break;
				case TH_HANDLE_FREE:
					cp = ts->handle_free; break;
				case TH_HANDLE_AUTO:
					cp = ts->handle_auto; break;
				case TH_HANDLE_AUTOCLAMP:
					cp = ts->handle_auto_clamped; break;
				case TH_HANDLE_VECT:
					cp = ts->handle_vect; break;
				case TH_HANDLE_ALIGN:
					cp = ts->handle_align; break;
				case TH_HANDLE_SEL_FREE:
					cp = ts->handle_sel_free; break;
				case TH_HANDLE_SEL_AUTO:
					cp = ts->handle_sel_auto; break;
				case TH_HANDLE_SEL_AUTOCLAMP:
					cp = ts->handle_sel_auto_clamped; break;
				case TH_HANDLE_SEL_VECT:
					cp = ts->handle_sel_vect; break;
				case TH_HANDLE_SEL_ALIGN:
					cp = ts->handle_sel_align; break;
				case TH_FREESTYLE_EDGE_MARK:
					cp = ts->freestyle_edge_mark; break;
				case TH_FREESTYLE_FACE_MARK:
					cp = ts->freestyle_face_mark; break;

				case TH_SYNTAX_B:
					cp = ts->syntaxb; break;
				case TH_SYNTAX_V:
					cp = ts->syntaxv; break;
				case TH_SYNTAX_C:
					cp = ts->syntaxc; break;
				case TH_SYNTAX_L:
					cp = ts->syntaxl; break;
				case TH_SYNTAX_D:
					cp = ts->syntaxd; break;
				case TH_SYNTAX_R:
					cp = ts->syntaxr; break;
				case TH_SYNTAX_N:
					cp = ts->syntaxn; break;
				case TH_SYNTAX_S:
					cp = ts->syntaxs; break;

				case TH_NODE:
					cp = ts->syntaxl; break;
				case TH_NODE_INPUT:
					cp = ts->syntaxn; break;
				case TH_NODE_OUTPUT:
					cp = ts->nodeclass_output; break;
				case TH_NODE_COLOR:
					cp = ts->syntaxb; break;
				case TH_NODE_FILTER:
					cp = ts->nodeclass_filter; break;
				case TH_NODE_VECTOR:
					cp = ts->nodeclass_vector; break;
				case TH_NODE_TEXTURE:
					cp = ts->nodeclass_texture; break;
				case TH_NODE_PATTERN:
					cp = ts->nodeclass_pattern; break;
				case TH_NODE_SCRIPT:
					cp = ts->nodeclass_script; break;
				case TH_NODE_LAYOUT:
					cp = ts->nodeclass_layout; break;
				case TH_NODE_SHADER:
					cp = ts->nodeclass_shader; break;
				case TH_NODE_CONVERTOR:
					cp = ts->syntaxv; break;
				case TH_NODE_GROUP:
					cp = ts->syntaxc; break;
				case TH_NODE_INTERFACE:
					cp = ts->console_output; break;
				case TH_NODE_FRAME:
					cp = ts->movie; break;
				case TH_NODE_MATTE:
					cp = ts->syntaxs; break;
				case TH_NODE_DISTORT:
					cp = ts->syntaxd; break;
				case TH_NODE_CURVING:
					cp = &ts->noodle_curving; break;

				case TH_SEQ_MOVIE:
					cp = ts->movie; break;
				case TH_SEQ_MOVIECLIP:
					cp = ts->movieclip; break;
				case TH_SEQ_MASK:
					cp = ts->mask; break;
				case TH_SEQ_IMAGE:
					cp = ts->image; break;
				case TH_SEQ_SCENE:
					cp = ts->scene; break;
				case TH_SEQ_AUDIO:
					cp = ts->audio; break;
				case TH_SEQ_EFFECT:
					cp = ts->effect; break;
				case TH_SEQ_TRANSITION:
					cp = ts->transition; break;
				case TH_SEQ_META:
					cp = ts->meta; break;
				case TH_SEQ_TEXT:
					cp = ts->text_strip; break;
				case TH_SEQ_PREVIEW:
					cp = ts->preview_back; break;

				case TH_CONSOLE_OUTPUT:
					cp = ts->console_output; break;
				case TH_CONSOLE_INPUT:
					cp = ts->console_input; break;
				case TH_CONSOLE_INFO:
					cp = ts->console_info; break;
				case TH_CONSOLE_ERROR:
					cp = ts->console_error; break;
				case TH_CONSOLE_CURSOR:
					cp = ts->console_cursor; break;
				case TH_CONSOLE_SELECT:
					cp = ts->console_select; break;

				case TH_HANDLE_VERTEX:
					cp = ts->handle_vertex;
					break;
				case TH_HANDLE_VERTEX_SELECT:
					cp = ts->handle_vertex_select;
					break;
				case TH_HANDLE_VERTEX_SIZE:
					cp = &ts->handle_vertex_size;
					break;
					
				case TH_GP_VERTEX:
					cp = ts->gp_vertex;
					break;
				case TH_GP_VERTEX_SELECT:
					cp = ts->gp_vertex_select;
					break;
				case TH_GP_VERTEX_SIZE:
					cp = &ts->gp_vertex_size;
					break;
					
				case TH_DOPESHEET_CHANNELOB:
					cp = ts->ds_channel;
					break;
				case TH_DOPESHEET_CHANNELSUBOB:
					cp = ts->ds_subchannel;
					break;

				case TH_PREVIEW_BACK:
					cp = ts->preview_back;
					break;

				case TH_STITCH_PREVIEW_FACE:
					cp = ts->preview_stitch_face;
					break;

				case TH_STITCH_PREVIEW_EDGE:
					cp = ts->preview_stitch_edge;
					break;

				case TH_STITCH_PREVIEW_VERT:
					cp = ts->preview_stitch_vert;
					break;

				case TH_STITCH_PREVIEW_STITCHABLE:
					cp = ts->preview_stitch_stitchable;
					break;

				case TH_STITCH_PREVIEW_UNSTITCHABLE:
					cp = ts->preview_stitch_unstitchable;
					break;
				case TH_STITCH_PREVIEW_ACTIVE:
					cp = ts->preview_stitch_active;
					break;

				case TH_PAINT_CURVE_HANDLE:
					cp = ts->paint_curve_handle;
					break;
				case TH_PAINT_CURVE_PIVOT:
					cp = ts->paint_curve_pivot;
					break;

				case TH_METADATA_BG:
					cp = ts->metadatabg;
					break;
				case TH_METADATA_TEXT:
					cp = ts->metadatatext;
					break;

				case TH_UV_OTHERS:
					cp = ts->uv_others;
					break;
				case TH_UV_SHADOW:
					cp = ts->uv_shadow;
					break;

				case TH_MARKER_OUTLINE:
					cp = ts->marker_outline; break;
				case TH_MARKER:
					cp = ts->marker; break;
				case TH_ACT_MARKER:
					cp = ts->act_marker; break;
				case TH_SEL_MARKER:
					cp = ts->sel_marker; break;
				case TH_BUNDLE_SOLID:
					cp = ts->bundle_solid; break;
				case TH_DIS_MARKER:
					cp = ts->dis_marker; break;
				case TH_PATH_BEFORE:
					cp = ts->path_before; break;
				case TH_PATH_AFTER:
					cp = ts->path_after; break;
				case TH_CAMERA_PATH:
					cp = ts->camera_path; break;
				case TH_LOCK_MARKER:
					cp = ts->lock_marker; break;

				case TH_MATCH:
					cp = ts->match;
					break;

				case TH_SELECT_HIGHLIGHT:
					cp = ts->selected_highlight;
					break;

				case TH_SKIN_ROOT:
					cp = ts->skin_root;
					break;
					
				case TH_ANIM_ACTIVE:
					cp = ts->anim_active;
					break;
				case TH_ANIM_INACTIVE:
					cp = ts->anim_non_active;
					break;
				
				case TH_NLA_TWEAK:
					cp = ts->nla_tweaking;
					break;
				case TH_NLA_TWEAK_DUPLI:
					cp = ts->nla_tweakdupli;
					break;
				
				case TH_NLA_TRANSITION:
					cp = ts->nla_transition;
					break;
				case TH_NLA_TRANSITION_SEL:
					cp = ts->nla_transition_sel;
					break;
				case TH_NLA_META:
					cp = ts->nla_meta;
					break;
				case TH_NLA_META_SEL:
					cp = ts->nla_meta_sel;
					break;
				case TH_NLA_SOUND:
					cp = ts->nla_sound;
					break;
				case TH_NLA_SOUND_SEL:
					cp = ts->nla_sound_sel;
					break;
					
				case TH_WIDGET_EMBOSS:
					cp = btheme->tui.widget_emboss; break;

				case TH_AXIS_X:
					cp = btheme->tui.xaxis; break;
				case TH_AXIS_Y:
					cp = btheme->tui.yaxis; break;
				case TH_AXIS_Z:
					cp = btheme->tui.zaxis; break;

				case TH_INFO_SELECTED:
					cp = ts->info_selected;
					break;
				case TH_INFO_SELECTED_TEXT:
					cp = ts->info_selected_text;
					break;
				case TH_INFO_ERROR:
					cp = ts->info_error;
					break;
				case TH_INFO_ERROR_TEXT:
					cp = ts->info_error_text;
					break;
				case TH_INFO_WARNING:
					cp = ts->info_warning;
					break;
				case TH_INFO_WARNING_TEXT:
					cp = ts->info_warning_text;
					break;
				case TH_INFO_INFO:
					cp = ts->info_info;
					break;
				case TH_INFO_INFO_TEXT:
					cp = ts->info_info_text;
					break;
				case TH_INFO_DEBUG:
					cp = ts->info_debug;
					break;
				case TH_INFO_DEBUG_TEXT:
					cp = ts->info_debug_text;
					break;
				case TH_V3D_CLIPPING_BORDER:
					cp = ts->clipping_border_3d;
					break;
			}
		}
	}
	
	return (const unsigned char *)cp;
}

/* use this call to init new bone color sets in Theme */
static void ui_theme_init_boneColorSets(bTheme *btheme)
{
	int i;
	
	/* define default color sets - currently we only define 15 of these, though that should be ample */
	/* set 1 */
	rgba_char_args_set(btheme->tarm[0].solid, 0x9a, 0x00, 0x00, 255);
	rgba_char_args_set(btheme->tarm[0].select, 0xbd, 0x11, 0x11, 255);
	rgba_char_args_set(btheme->tarm[0].active, 0xf7, 0x0a, 0x0a, 255);
	/* set 2 */
	rgba_char_args_set(btheme->tarm[1].solid, 0xf7, 0x40, 0x18, 255);
	rgba_char_args_set(btheme->tarm[1].select, 0xf6, 0x69, 0x13, 255);
	rgba_char_args_set(btheme->tarm[1].active, 0xfa, 0x99, 0x00, 255);
	/* set 3 */
	rgba_char_args_set(btheme->tarm[2].solid, 0x1e, 0x91, 0x09, 255);
	rgba_char_args_set(btheme->tarm[2].select, 0x59, 0xb7, 0x0b, 255);
	rgba_char_args_set(btheme->tarm[2].active, 0x83, 0xef, 0x1d, 255);
	/* set 4 */
	rgba_char_args_set(btheme->tarm[3].solid, 0x0a, 0x36, 0x94, 255);
	rgba_char_args_set(btheme->tarm[3].select, 0x36, 0x67, 0xdf, 255);
	rgba_char_args_set(btheme->tarm[3].active, 0x5e, 0xc1, 0xef, 255);
	/* set 5 */
	rgba_char_args_set(btheme->tarm[4].solid, 0xa9, 0x29, 0x4e, 255);
	rgba_char_args_set(btheme->tarm[4].select, 0xc1, 0x41, 0x6a, 255);
	rgba_char_args_set(btheme->tarm[4].active, 0xf0, 0x5d, 0x91, 255);
	/* set 6 */
	rgba_char_args_set(btheme->tarm[5].solid, 0x43, 0x0c, 0x78, 255);
	rgba_char_args_set(btheme->tarm[5].select, 0x54, 0x3a, 0xa3, 255);
	rgba_char_args_set(btheme->tarm[5].active, 0x87, 0x64, 0xd5, 255);
	/* set 7 */
	rgba_char_args_set(btheme->tarm[6].solid, 0x24, 0x78, 0x5a, 255);
	rgba_char_args_set(btheme->tarm[6].select, 0x3c, 0x95, 0x79, 255);
	rgba_char_args_set(btheme->tarm[6].active, 0x6f, 0xb6, 0xab, 255);
	/* set 8 */
	rgba_char_args_set(btheme->tarm[7].solid, 0x4b, 0x70, 0x7c, 255);
	rgba_char_args_set(btheme->tarm[7].select, 0x6a, 0x86, 0x91, 255);
	rgba_char_args_set(btheme->tarm[7].active, 0x9b, 0xc2, 0xcd, 255);
	/* set 9 */
	rgba_char_args_set(btheme->tarm[8].solid, 0xf4, 0xc9, 0x0c, 255);
	rgba_char_args_set(btheme->tarm[8].select, 0xee, 0xc2, 0x36, 255);
	rgba_char_args_set(btheme->tarm[8].active, 0xf3, 0xff, 0x00, 255);
	/* set 10 */
	rgba_char_args_set(btheme->tarm[9].solid, 0x1e, 0x20, 0x24, 255);
	rgba_char_args_set(btheme->tarm[9].select, 0x48, 0x4c, 0x56, 255);
	rgba_char_args_set(btheme->tarm[9].active, 0xff, 0xff, 0xff, 255);
	/* set 11 */
	rgba_char_args_set(btheme->tarm[10].solid, 0x6f, 0x2f, 0x6a, 255);
	rgba_char_args_set(btheme->tarm[10].select, 0x98, 0x45, 0xbe, 255);
	rgba_char_args_set(btheme->tarm[10].active, 0xd3, 0x30, 0xd6, 255);
	/* set 12 */
	rgba_char_args_set(btheme->tarm[11].solid, 0x6c, 0x8e, 0x22, 255);
	rgba_char_args_set(btheme->tarm[11].select, 0x7f, 0xb0, 0x22, 255);
	rgba_char_args_set(btheme->tarm[11].active, 0xbb, 0xef, 0x5b, 255);
	/* set 13 */
	rgba_char_args_set(btheme->tarm[12].solid, 0x8d, 0x8d, 0x8d, 255);
	rgba_char_args_set(btheme->tarm[12].select, 0xb0, 0xb0, 0xb0, 255);
	rgba_char_args_set(btheme->tarm[12].active, 0xde, 0xde, 0xde, 255);
	/* set 14 */
	rgba_char_args_set(btheme->tarm[13].solid, 0x83, 0x43, 0x26, 255);
	rgba_char_args_set(btheme->tarm[13].select, 0x8b, 0x58, 0x11, 255);
	rgba_char_args_set(btheme->tarm[13].active, 0xbd, 0x6a, 0x11, 255);
	/* set 15 */
	rgba_char_args_set(btheme->tarm[14].solid, 0x08, 0x31, 0x0e, 255);
	rgba_char_args_set(btheme->tarm[14].select, 0x1c, 0x43, 0x0b, 255);
	rgba_char_args_set(btheme->tarm[14].active, 0x34, 0x62, 0x2b, 255);
	
	/* reset flags too */
	for (i = 0; i < 20; i++)
		btheme->tarm[i].flag = 0;
}

/* use this call to init new variables in themespace, if they're same for all */
static void ui_theme_init_new_do(ThemeSpace *ts)
{
	rgba_char_args_set(ts->header_text,    0, 0, 0, 255);
	rgba_char_args_set(ts->header_title,   0, 0, 0, 255);
	rgba_char_args_set(ts->header_text_hi, 255, 255, 255, 255);

#if 0
	rgba_char_args_set(ts->panel_text,     0, 0, 0, 255);
	rgba_char_args_set(ts->panel_title,        0, 0, 0, 255);
	rgba_char_args_set(ts->panel_text_hi,  255, 255, 255, 255);
#endif

	ts->panelcolors.show_back = false;
	ts->panelcolors.show_header = false;
	rgba_char_args_set(ts->panelcolors.back,   114, 114, 114, 128);
	rgba_char_args_set(ts->panelcolors.header, 0, 0, 0, 25);

	rgba_char_args_set(ts->button,         145, 145, 145, 245);
	rgba_char_args_set(ts->button_title,   0, 0, 0, 255);
	rgba_char_args_set(ts->button_text,    0, 0, 0, 255);
	rgba_char_args_set(ts->button_text_hi, 255, 255, 255, 255);

	rgba_char_args_set(ts->list,           165, 165, 165, 255);
	rgba_char_args_set(ts->list_title,     0, 0, 0, 255);
	rgba_char_args_set(ts->list_text,      0, 0, 0, 255);
	rgba_char_args_set(ts->list_text_hi,   255, 255, 255, 255);

	rgba_char_args_set(ts->tab_active,     114, 114, 114, 255);
	rgba_char_args_set(ts->tab_inactive,   83, 83, 83, 255);
	rgba_char_args_set(ts->tab_back,       64, 64, 64, 255);
	rgba_char_args_set(ts->tab_outline,    60, 60, 60, 255);
}

static void ui_theme_init_new(bTheme *btheme)
{
	ThemeSpace *ts;

	for (ts = UI_THEMESPACE_START(btheme); ts != UI_THEMESPACE_END(btheme); ts++) {
		ui_theme_init_new_do(ts);
	}
}

static void ui_theme_space_init_handles_color(ThemeSpace *theme_space)
{
	rgba_char_args_set(theme_space->handle_free, 0, 0, 0, 255);
	rgba_char_args_set(theme_space->handle_auto, 0x90, 0x90, 0x00, 255);
	rgba_char_args_set(theme_space->handle_vect, 0x40, 0x90, 0x30, 255);
	rgba_char_args_set(theme_space->handle_align, 0x80, 0x30, 0x60, 255);
	rgba_char_args_set(theme_space->handle_sel_free, 0, 0, 0, 255);
	rgba_char_args_set(theme_space->handle_sel_auto, 0xf0, 0xff, 0x40, 255);
	rgba_char_args_set(theme_space->handle_sel_vect, 0x40, 0xc0, 0x30, 255);
	rgba_char_args_set(theme_space->handle_sel_align, 0xf0, 0x90, 0xa0, 255);
	rgba_char_args_set(theme_space->handle_vertex, 0x00, 0x00, 0x00, 0xff);
	rgba_char_args_set(theme_space->handle_vertex_select, 0xff, 0xff, 0, 0xff);
	rgba_char_args_set(theme_space->act_spline, 0xdb, 0x25, 0x12, 255);
}

/**
 * initialize default theme
 * \note: when you add new colors, created & saved themes need initialized
 * use function below, init_userdef_do_versions()
 */
void ui_theme_init_default(void)
{
	bTheme *btheme;
	
	/* we search for the theme with name Default */
	btheme = BLI_findstring(&U.themes, "Default", offsetof(bTheme, name));
	
	if (btheme == NULL) {
		btheme = MEM_callocN(sizeof(bTheme), "theme");
		BLI_addtail(&U.themes, btheme);
		strcpy(btheme->name, "Default");
	}
	
	UI_SetTheme(0, 0);  /* make sure the global used in this file is set */

	/* UI buttons */
	ui_widget_color_init(&btheme->tui);

	btheme->tui.iconfile[0] = 0;
	rgba_char_args_set(btheme->tui.wcol_tooltip.text, 255, 255, 255, 255);
	rgba_char_args_set_fl(btheme->tui.widget_emboss, 1.0f, 1.0f, 1.0f, 0.02f);

	rgba_char_args_set(btheme->tui.xaxis, 220,   0,   0, 255);
	rgba_char_args_set(btheme->tui.yaxis,   0, 220,   0, 255);
	rgba_char_args_set(btheme->tui.zaxis,   0,   0, 220, 255);

	btheme->tui.menu_shadow_fac = 0.5f;
	btheme->tui.menu_shadow_width = 12;
	
	/* Bone Color Sets */
	ui_theme_init_boneColorSets(btheme);
	
	/* common (new) variables */
	ui_theme_init_new(btheme);
	
	/* space view3d */
	rgba_char_args_set_fl(btheme->tv3d.back,       0.225, 0.225, 0.225, 1.0);
	rgba_char_args_set(btheme->tv3d.text,       0, 0, 0, 255);
	rgba_char_args_set(btheme->tv3d.text_hi, 255, 255, 255, 255);
	
	rgba_char_args_set_fl(btheme->tv3d.header,  0.45, 0.45, 0.45, 1.0);
	rgba_char_args_set_fl(btheme->tv3d.button,  0.45, 0.45, 0.45, 0.5);
//	rgba_char_args_set(btheme->tv3d.panel,      165, 165, 165, 127);
	
	rgba_char_args_set(btheme->tv3d.shade1,  160, 160, 160, 100);
	rgba_char_args_set(btheme->tv3d.shade2,  0x7f, 0x70, 0x70, 100);

	rgba_char_args_set_fl(btheme->tv3d.grid,     0.251, 0.251, 0.251, 1.0);
	rgba_char_args_set(btheme->tv3d.view_overlay, 0, 0, 0, 255);
	rgba_char_args_set(btheme->tv3d.wire,       0x0, 0x0, 0x0, 255);
	rgba_char_args_set(btheme->tv3d.wire_edit,  0x0, 0x0, 0x0, 255);
	rgba_char_args_set(btheme->tv3d.lamp,       0, 0, 0, 40);
	rgba_char_args_set(btheme->tv3d.speaker,    0, 0, 0, 255);
	rgba_char_args_set(btheme->tv3d.camera,    0, 0, 0, 255);
	rgba_char_args_set(btheme->tv3d.empty,    0, 0, 0, 255);
	rgba_char_args_set(btheme->tv3d.select, 241, 88, 0, 255);
	rgba_char_args_set(btheme->tv3d.active, 255, 170, 64, 255);
	rgba_char_args_set(btheme->tv3d.group,      8, 48, 8, 255);
	rgba_char_args_set(btheme->tv3d.group_active, 85, 187, 85, 255);
	rgba_char_args_set(btheme->tv3d.transform, 0xff, 0xff, 0xff, 255);
	rgba_char_args_set(btheme->tv3d.vertex, 0, 0, 0, 255);
	rgba_char_args_set(btheme->tv3d.vertex_select, 255, 133, 0, 255);
	rgba_char_args_set(btheme->tv3d.vertex_bevel, 0, 165, 255, 255);
	rgba_char_args_set(btheme->tv3d.vertex_unreferenced, 0, 0, 0, 255);
	btheme->tv3d.vertex_size = 3;
	btheme->tv3d.outline_width = 1;
	rgba_char_args_set(btheme->tv3d.edge,       0x0, 0x0, 0x0, 255);
	rgba_char_args_set(btheme->tv3d.edge_select, 255, 160, 0, 255);
	rgba_char_args_set(btheme->tv3d.edge_seam, 219, 37, 18, 255);
	rgba_char_args_set(btheme->tv3d.edge_bevel, 0, 165, 255, 255);
	rgba_char_args_set(btheme->tv3d.edge_facesel, 75, 75, 75, 255);
	rgba_char_args_set(btheme->tv3d.face,       0, 0, 0, 18);
	rgba_char_args_set(btheme->tv3d.face_select, 255, 133, 0, 60);
	rgba_char_args_set(btheme->tv3d.normal, 0x22, 0xDD, 0xDD, 255);
	rgba_char_args_set(btheme->tv3d.vertex_normal, 0x23, 0x61, 0xDD, 255);
	rgba_char_args_set(btheme->tv3d.loop_normal, 0xDD, 0x23, 0xDD, 255);
	rgba_char_args_set(btheme->tv3d.face_dot, 255, 133, 0, 255);
	rgba_char_args_set(btheme->tv3d.editmesh_active, 255, 255, 255, 128);
	rgba_char_args_set_fl(btheme->tv3d.edge_crease, 0.8, 0, 0.6, 1.0);
	rgba_char_args_set(btheme->tv3d.edge_sharp, 0, 255, 255, 255);
	rgba_char_args_set(btheme->tv3d.header_text, 0, 0, 0, 255);
	rgba_char_args_set(btheme->tv3d.header_text_hi, 255, 255, 255, 255);
	rgba_char_args_set(btheme->tv3d.button_text, 0, 0, 0, 255);
	rgba_char_args_set(btheme->tv3d.button_text_hi, 255, 255, 255, 255);
	rgba_char_args_set(btheme->tv3d.button_title, 0, 0, 0, 255);
	rgba_char_args_set(btheme->tv3d.title, 0, 0, 0, 255);
	rgba_char_args_set(btheme->tv3d.freestyle_edge_mark, 0x7f, 0xff, 0x7f, 255);
	rgba_char_args_set(btheme->tv3d.freestyle_face_mark, 0x7f, 0xff, 0x7f, 51);
	rgba_char_args_set_fl(btheme->tv3d.paint_curve_handle, 0.5f, 1.0f, 0.5f, 0.5f);
	rgba_char_args_set_fl(btheme->tv3d.paint_curve_pivot, 1.0f, 0.5f, 0.5f, 0.5f);
	rgba_char_args_set(btheme->tv3d.gp_vertex, 0, 0, 0, 255);
	rgba_char_args_set(btheme->tv3d.gp_vertex_select, 255, 133, 0, 255);
	btheme->tv3d.gp_vertex_size = 3;

	btheme->tv3d.facedot_size = 4;

	rgba_char_args_set(btheme->tv3d.extra_edge_len, 32, 0, 0, 255);
	rgba_char_args_set(btheme->tv3d.extra_edge_angle, 32, 32, 0, 255);
	rgba_char_args_set(btheme->tv3d.extra_face_area, 0, 32, 0, 255);
	rgba_char_args_set(btheme->tv3d.extra_face_angle, 0, 0, 128, 255);

	rgba_char_args_set(btheme->tv3d.cframe, 0x60, 0xc0,  0x40, 255);

	rgba_char_args_set(btheme->tv3d.nurb_uline, 0x90, 0x90, 0x00, 255);
	rgba_char_args_set(btheme->tv3d.nurb_vline, 0x80, 0x30, 0x60, 255);
	rgba_char_args_set(btheme->tv3d.nurb_sel_uline, 0xf0, 0xff, 0x40, 255);
	rgba_char_args_set(btheme->tv3d.nurb_sel_vline, 0xf0, 0x90, 0xa0, 255);

	ui_theme_space_init_handles_color(&btheme->tv3d);

	rgba_char_args_set(btheme->tv3d.act_spline, 0xdb, 0x25, 0x12, 255);
	rgba_char_args_set(btheme->tv3d.lastsel_point,  0xff, 0xff, 0xff, 255);

	rgba_char_args_set(btheme->tv3d.bone_solid, 200, 200, 200, 255);
	/* alpha 80 is not meant editable, used for wire+action draw */
	rgba_char_args_set(btheme->tv3d.bone_pose, 80, 200, 255, 80);
	rgba_char_args_set(btheme->tv3d.bone_pose_active, 140, 255, 255, 80);

	rgba_char_args_set(btheme->tv3d.bundle_solid, 200, 200, 200, 255);
	rgba_char_args_set(btheme->tv3d.camera_path, 0x00, 0x00, 0x00, 255);

	rgba_char_args_set(btheme->tv3d.skin_root, 180, 77, 77, 255);
	rgba_char_args_set(btheme->tv3d.gradients.gradient, 0, 0, 0, 0);
	rgba_char_args_set(btheme->tv3d.gradients.high_gradient, 58, 58, 58, 255);
	btheme->tv3d.gradients.show_grad = false;

	rgba_char_args_set(btheme->tv3d.clipping_border_3d, 50, 50, 50, 255);

	rgba_char_args_set(btheme->tv3d.time_keyframe, 0xDD, 0xD7, 0x00, 0xFF);
	rgba_char_args_set(btheme->tv3d.time_gp_keyframe, 0xB5, 0xE6, 0x1D, 0xFF);

	/* space buttons */
	/* to have something initialized */
	btheme->tbuts = btheme->tv3d;

	rgba_char_args_set_fl(btheme->tbuts.back,   0.45, 0.45, 0.45, 1.0);
//	rgba_char_args_set(btheme->tbuts.panel, 0x82, 0x82, 0x82, 255);

	/* graph editor */
	btheme->tipo = btheme->tv3d;
	rgba_char_args_set_fl(btheme->tipo.back,    0.42, 0.42, 0.42, 1.0);
	rgba_char_args_set_fl(btheme->tipo.list,    0.4, 0.4, 0.4, 1.0);
	rgba_char_args_set(btheme->tipo.grid,   94, 94, 94, 255);
//	rgba_char_args_set(btheme->tipo.panel,  255, 255, 255, 150);
	rgba_char_args_set(btheme->tipo.shade1,     150, 150, 150, 100);    /* scrollbars */
	rgba_char_args_set(btheme->tipo.shade2,     0x70, 0x70, 0x70, 100);
	rgba_char_args_set(btheme->tipo.vertex,     0, 0, 0, 255);
	rgba_char_args_set(btheme->tipo.vertex_select, 255, 133, 0, 255);
	rgba_char_args_set(btheme->tipo.hilite, 0x60, 0xc0, 0x40, 255);
	btheme->tipo.vertex_size = 6;

	rgba_char_args_set(btheme->tipo.handle_vertex,      0, 0, 0, 255);
	rgba_char_args_set(btheme->tipo.handle_vertex_select, 255, 133, 0, 255);
	rgba_char_args_set(btheme->tipo.handle_auto_clamped, 0x99, 0x40, 0x30, 255);
	rgba_char_args_set(btheme->tipo.handle_sel_auto_clamped, 0xf0, 0xaf, 0x90, 255);
	btheme->tipo.handle_vertex_size = 5;
	
	rgba_char_args_set(btheme->tipo.ds_channel,      82, 96, 110, 255);
	rgba_char_args_set(btheme->tipo.ds_subchannel,  124, 137, 150, 255);
	rgba_char_args_set(btheme->tipo.group,           79, 101, 73, 255);
	rgba_char_args_set(btheme->tipo.group_active,   135, 177, 125, 255);

	/* dopesheet */
	btheme->tact = btheme->tipo;
	rgba_char_args_set(btheme->tact.strip,          12, 10, 10, 128);
	rgba_char_args_set(btheme->tact.strip_select,   255, 140, 0, 255);
	
	rgba_char_args_set(btheme->tact.anim_active,    204, 112, 26, 102);
	
	rgba_char_args_set(btheme->tact.keytype_keyframe,           232, 232, 232, 255);
	rgba_char_args_set(btheme->tact.keytype_keyframe_select,    255, 190,  50, 255);
	rgba_char_args_set(btheme->tact.keytype_extreme,            232, 179, 204, 255);
	rgba_char_args_set(btheme->tact.keytype_extreme_select,     242, 128, 128, 255);
	rgba_char_args_set(btheme->tact.keytype_breakdown,          179, 219, 232, 255);
	rgba_char_args_set(btheme->tact.keytype_breakdown_select,    84, 191, 237, 255);
	rgba_char_args_set(btheme->tact.keytype_jitter,             148, 229, 117, 255);
	rgba_char_args_set(btheme->tact.keytype_jitter_select,       97, 192,  66, 255);
	
	rgba_char_args_set(btheme->tact.keyborder,               0,   0,   0, 255);
	rgba_char_args_set(btheme->tact.keyborder_select,        0,   0,   0, 255);
	
	btheme->tact.keyframe_scale_fac = 1.0f;
	
	/* space nla */
	btheme->tnla = btheme->tact;
	
	rgba_char_args_set(btheme->tnla.anim_active,     204, 112, 26, 102); /* same as for dopesheet; duplicate here for easier reference */
	rgba_char_args_set(btheme->tnla.anim_non_active, 153, 135, 97, 77);
	
	rgba_char_args_set(btheme->tnla.nla_tweaking,   77, 243, 26, 77);
	rgba_char_args_set(btheme->tnla.nla_tweakdupli, 217, 0, 0, 255);
	
	rgba_char_args_set(btheme->tnla.nla_transition,     28, 38, 48, 255);
	rgba_char_args_set(btheme->tnla.nla_transition_sel, 46, 117, 219, 255);
	rgba_char_args_set(btheme->tnla.nla_meta,           51, 38, 66, 255);
	rgba_char_args_set(btheme->tnla.nla_meta_sel,       105, 33, 150, 255);
	rgba_char_args_set(btheme->tnla.nla_sound,          43, 61, 61, 255);
	rgba_char_args_set(btheme->tnla.nla_sound_sel,      31, 122, 122, 255);
	
	rgba_char_args_set(btheme->tnla.keyborder,               0,   0,   0, 255);
	rgba_char_args_set(btheme->tnla.keyborder_select,        0,   0,   0, 255);
	
	/* space file */
	/* to have something initialized */
	btheme->tfile = btheme->tv3d;
	rgba_char_args_set_fl(btheme->tfile.back, 0.3, 0.3, 0.3, 1);
//	rgba_char_args_set_fl(btheme->tfile.panel, 0.3, 0.3, 0.3, 1);
	rgba_char_args_set_fl(btheme->tfile.list, 0.4, 0.4, 0.4, 1);
	rgba_char_args_set(btheme->tfile.text,  250, 250, 250, 255);
	rgba_char_args_set(btheme->tfile.text_hi, 15, 15, 15, 255);
//	rgba_char_args_set(btheme->tfile.panel, 145, 145, 145, 255);  /* bookmark/ui regions */
	rgba_char_args_set(btheme->tfile.hilite, 255, 140, 25, 255);  /* selected files */

	rgba_char_args_set(btheme->tfile.image, 250, 250, 250, 255);
	rgba_char_args_set(btheme->tfile.movie, 250, 250, 250, 255);
	rgba_char_args_set(btheme->tfile.scene, 250, 250, 250, 255);

	
	/* space seq */
	btheme->tseq = btheme->tv3d;
	rgba_char_args_set(btheme->tseq.back,   116, 116, 116, 255);
	rgba_char_args_set(btheme->tseq.movie,  81, 105, 135, 255);
	rgba_char_args_set(btheme->tseq.movieclip,  32, 32, 143, 255);
	rgba_char_args_set(btheme->tseq.mask,   152, 78, 62, 255);
	rgba_char_args_set(btheme->tseq.image,  109, 88, 129, 255);
	rgba_char_args_set(btheme->tseq.scene,  78, 152, 62, 255);
	rgba_char_args_set(btheme->tseq.audio,  46, 143, 143, 255);
	rgba_char_args_set(btheme->tseq.effect,     169, 84, 124, 255);
	rgba_char_args_set(btheme->tseq.transition, 162, 95, 111, 255);
	rgba_char_args_set(btheme->tseq.meta,   109, 145, 131, 255);
	rgba_char_args_set(btheme->tseq.text_strip,   162, 151, 0, 255);
	rgba_char_args_set(btheme->tseq.preview_back,   0, 0, 0, 255);
	rgba_char_args_set(btheme->tseq.grid,   64, 64, 64, 255);

	/* space image */
	btheme->tima = btheme->tv3d;
	rgba_char_args_set(btheme->tima.back,   53, 53, 53, 255);
	rgba_char_args_set(btheme->tima.vertex, 0, 0, 0, 255);
	rgba_char_args_set(btheme->tima.vertex_select, 255, 133, 0, 255);
	rgba_char_args_set(btheme->tima.wire_edit, 192, 192, 192, 255);
	rgba_char_args_set(btheme->tima.edge_select, 255, 133, 0, 255);
	btheme->tima.vertex_size = 3;
	btheme->tima.facedot_size = 3;
	rgba_char_args_set(btheme->tima.face,   255, 255, 255, 10);
	rgba_char_args_set(btheme->tima.face_select, 255, 133, 0, 60);
	rgba_char_args_set(btheme->tima.editmesh_active, 255, 255, 255, 128);
	rgba_char_args_set_fl(btheme->tima.preview_back,        0.0, 0.0, 0.0, 0.3);
	rgba_char_args_set_fl(btheme->tima.preview_stitch_face, 0.5, 0.5, 0.0, 0.2);
	rgba_char_args_set_fl(btheme->tima.preview_stitch_edge, 1.0, 0.0, 1.0, 0.2);
	rgba_char_args_set_fl(btheme->tima.preview_stitch_vert, 0.0, 0.0, 1.0, 0.2);
	rgba_char_args_set_fl(btheme->tima.preview_stitch_stitchable, 0.0, 1.0, 0.0, 1.0);
	rgba_char_args_set_fl(btheme->tima.preview_stitch_unstitchable, 1.0, 0.0, 0.0, 1.0);
	rgba_char_args_set_fl(btheme->tima.preview_stitch_active, 0.886, 0.824, 0.765, 0.140);

	rgba_char_args_test_set(btheme->tima.uv_others, 96, 96, 96, 255);
	rgba_char_args_test_set(btheme->tima.uv_shadow, 112, 112, 112, 255);

	ui_theme_space_init_handles_color(&btheme->tima);
	btheme->tima.handle_vertex_size = 5;

	/* space text */
	btheme->text = btheme->tv3d;
	rgba_char_args_set(btheme->text.back,   153, 153, 153, 255);
	rgba_char_args_set(btheme->text.shade1,     143, 143, 143, 255);
	rgba_char_args_set(btheme->text.shade2,     0xc6, 0x77, 0x77, 255);
	rgba_char_args_set(btheme->text.hilite,     255, 0, 0, 255);
	
	/* syntax highlighting */
	rgba_char_args_set(btheme->text.syntaxn,    0, 0, 200, 255);    /* Numbers  Blue*/
	rgba_char_args_set(btheme->text.syntaxl,    100, 0, 0, 255);    /* Strings  Red */
	rgba_char_args_set(btheme->text.syntaxc,    0, 100, 50, 255);   /* Comments  Greenish */
	rgba_char_args_set(btheme->text.syntaxv,    95, 95, 0, 255);    /* Special  Yellow*/
	rgba_char_args_set(btheme->text.syntaxd,    50, 0, 140, 255);   /* Decorator/Preprocessor Dir.  Blue-purple */
	rgba_char_args_set(btheme->text.syntaxr,    140, 60, 0, 255);   /* Reserved  Orange*/
	rgba_char_args_set(btheme->text.syntaxb,    128, 0, 80, 255);   /* Builtin  Red-purple */
	rgba_char_args_set(btheme->text.syntaxs,    76, 76, 76, 255);   /* Gray (mix between fg/bg) */
	
	/* space oops */
	btheme->toops = btheme->tv3d;
	rgba_char_args_set_fl(btheme->toops.back,   0.45, 0.45, 0.45, 1.0);
	
	rgba_char_args_set_fl(btheme->toops.match,  0.2, 0.5, 0.2, 0.3);    /* highlighting search match - soft green*/
	rgba_char_args_set_fl(btheme->toops.selected_highlight, 0.51, 0.53, 0.55, 0.3);

	/* space info */
	btheme->tinfo = btheme->tv3d;
	rgba_char_args_set_fl(btheme->tinfo.back,   0.45, 0.45, 0.45, 1.0);
	rgba_char_args_set(btheme->tinfo.info_selected, 96, 128, 255, 255);
	rgba_char_args_set(btheme->tinfo.info_selected_text, 255, 255, 255, 255);
	rgba_char_args_set(btheme->tinfo.info_error, 220, 0, 0, 255);
	rgba_char_args_set(btheme->tinfo.info_error_text, 0, 0, 0, 255);
	rgba_char_args_set(btheme->tinfo.info_warning, 220, 128, 96, 255);
	rgba_char_args_set(btheme->tinfo.info_warning_text, 0, 0, 0, 255);
	rgba_char_args_set(btheme->tinfo.info_info, 0, 170, 0, 255);
	rgba_char_args_set(btheme->tinfo.info_info_text, 0, 0, 0, 255);
	rgba_char_args_set(btheme->tinfo.info_debug, 196, 196, 196, 255);
	rgba_char_args_set(btheme->tinfo.info_debug_text, 0, 0, 0, 255);

	/* space user preferences */
	btheme->tuserpref = btheme->tv3d;
	rgba_char_args_set_fl(btheme->tuserpref.back, 0.45, 0.45, 0.45, 1.0);
	
	/* space console */
	btheme->tconsole = btheme->tv3d;
	rgba_char_args_set(btheme->tconsole.back, 0, 0, 0, 255);
	rgba_char_args_set(btheme->tconsole.console_output, 96, 128, 255, 255);
	rgba_char_args_set(btheme->tconsole.console_input, 255, 255, 255, 255);
	rgba_char_args_set(btheme->tconsole.console_info, 0, 170, 0, 255);
	rgba_char_args_set(btheme->tconsole.console_error, 220, 96, 96, 255);
	rgba_char_args_set(btheme->tconsole.console_cursor, 220, 96, 96, 255);
	rgba_char_args_set(btheme->tconsole.console_select, 255, 255, 255, 48);
	
	/* space time */
	btheme->ttime = btheme->tv3d;
	rgba_char_args_set_fl(btheme->ttime.back,   0.45, 0.45, 0.45, 1.0);
	rgba_char_args_set_fl(btheme->ttime.grid,   0.36, 0.36, 0.36, 1.0);
	rgba_char_args_set(btheme->ttime.shade1,  173, 173, 173, 255);      /* sliders */
	
	rgba_char_args_set(btheme->ttime.time_keyframe, 0xDD, 0xD7, 0x00, 0xFF);
	rgba_char_args_set(btheme->ttime.time_gp_keyframe, 0xB5, 0xE6, 0x1D, 0xFF);
	
	/* space node, re-uses syntax and console color storage */
	btheme->tnode = btheme->tv3d;
	rgba_char_args_set(btheme->tnode.syntaxr, 115, 115, 115, 255);  /* wire inner color */
	rgba_char_args_set(btheme->tnode.edge_select, 255, 255, 255, 255);  /* wire selected */
	rgba_char_args_set(btheme->tnode.syntaxl, 155, 155, 155, 160);  /* TH_NODE, backdrop */
	rgba_char_args_set(btheme->tnode.syntaxn, 100, 100, 100, 255);  /* in */
	rgba_char_args_set(btheme->tnode.nodeclass_output, 100, 100, 100, 255);  /* output */
	rgba_char_args_set(btheme->tnode.syntaxb, 108, 105, 111, 255);  /* operator */
	rgba_char_args_set(btheme->tnode.syntaxv, 104, 106, 117, 255);  /* generator */
	rgba_char_args_set(btheme->tnode.syntaxc, 105, 117, 110, 255);  /* group */
	rgba_char_args_set(btheme->tnode.nodeclass_texture, 108, 105, 111, 255);  /* operator */
	rgba_char_args_set(btheme->tnode.nodeclass_shader, 108, 105, 111, 255);  /* operator */
	rgba_char_args_set(btheme->tnode.nodeclass_filter, 108, 105, 111, 255);  /* operator */
	rgba_char_args_set(btheme->tnode.nodeclass_script, 108, 105, 111, 255);  /* operator */
	rgba_char_args_set(btheme->tnode.nodeclass_pattern, 108, 105, 111, 255);  /* operator */
	rgba_char_args_set(btheme->tnode.nodeclass_vector, 108, 105, 111, 255);  /* operator */
	rgba_char_args_set(btheme->tnode.nodeclass_layout, 108, 105, 111, 255);  /* operator */
	rgba_char_args_set(btheme->tnode.movie, 155, 155, 155, 160);  /* frame */
	rgba_char_args_set(btheme->tnode.syntaxs, 151, 116, 116, 255);  /* matte nodes */
	rgba_char_args_set(btheme->tnode.syntaxd, 116, 151, 151, 255);  /* distort nodes */
	rgba_char_args_set(btheme->tnode.console_output, 223, 202, 53, 255);  /* interface nodes */
	btheme->tnode.noodle_curving = 5;

	/* space logic */
	btheme->tlogic = btheme->tv3d;
	rgba_char_args_set(btheme->tlogic.back, 100, 100, 100, 255);
	
	/* space clip */
	btheme->tclip = btheme->tv3d;

	rgba_char_args_set(btheme->tclip.marker_outline, 0x00, 0x00, 0x00, 255);
	rgba_char_args_set(btheme->tclip.marker, 0x7f, 0x7f, 0x00, 255);
	rgba_char_args_set(btheme->tclip.act_marker, 0xff, 0xff, 0xff, 255);
	rgba_char_args_set(btheme->tclip.sel_marker, 0xff, 0xff, 0x00, 255);
	rgba_char_args_set(btheme->tclip.dis_marker, 0x7f, 0x00, 0x00, 255);
	rgba_char_args_set(btheme->tclip.lock_marker, 0x7f, 0x7f, 0x7f, 255);
	rgba_char_args_set(btheme->tclip.path_before, 0xff, 0x00, 0x00, 255);
	rgba_char_args_set(btheme->tclip.path_after, 0x00, 0x00, 0xff, 255);
	rgba_char_args_set(btheme->tclip.grid, 0x5e, 0x5e, 0x5e, 255);
	rgba_char_args_set(btheme->tclip.cframe, 0x60, 0xc0, 0x40, 255);
	rgba_char_args_set(btheme->tclip.list, 0x66, 0x66, 0x66, 0xff);
	rgba_char_args_set(btheme->tclip.strip, 0x0c, 0x0a, 0x0a, 0x80);
	rgba_char_args_set(btheme->tclip.strip_select, 0xff, 0x8c, 0x00, 0xff);
	btheme->tclip.handle_vertex_size = 5;
	ui_theme_space_init_handles_color(&btheme->tclip);
}

void ui_style_init_default(void)
{
	BLI_freelistN(&U.uistyles);
	/* gets automatically re-allocated */
	uiStyleInit();
}


void UI_SetTheme(int spacetype, int regionid)
{
	if (spacetype) {
		/* later on, a local theme can be found too */
		theme_active = U.themes.first;
		theme_spacetype = spacetype;
		theme_regionid = regionid;
	}
	else if (regionid) {
		/* popups */
		theme_active = U.themes.first;
		theme_spacetype = SPACE_BUTS;
		theme_regionid = regionid;
	}
	else {
		/* for safety, when theme was deleted */
		theme_active = U.themes.first;
		theme_spacetype = SPACE_VIEW3D;
		theme_regionid = RGN_TYPE_WINDOW;
	}
}

bTheme *UI_GetTheme(void)
{
	return U.themes.first;
}

/**
 * for the rare case we need to temp swap in a different theme (offscreen render)
 */
void UI_Theme_Store(struct bThemeState *theme_state)
{
	*theme_state = g_theme_state;
}
void UI_Theme_Restore(struct bThemeState *theme_state)
{
	g_theme_state = *theme_state;
}

/* for space windows only */
void UI_ThemeColor(int colorid)
{
	const unsigned char *cp;
	
	cp = UI_ThemeGetColorPtr(theme_active, theme_spacetype, colorid);
	glColor3ubv(cp);

}

/* plus alpha */
void UI_ThemeColor4(int colorid)
{
	const unsigned char *cp;
	
	cp = UI_ThemeGetColorPtr(theme_active, theme_spacetype, colorid);
	glColor4ubv(cp);

}

/* set the color with offset for shades */
void UI_ThemeColorShade(int colorid, int offset)
{
	int r, g, b;
	const unsigned char *cp;
	
	cp = UI_ThemeGetColorPtr(theme_active, theme_spacetype, colorid);
	r = offset + (int) cp[0];
	CLAMP(r, 0, 255);
	g = offset + (int) cp[1];
	CLAMP(g, 0, 255);
	b = offset + (int) cp[2];
	CLAMP(b, 0, 255);
	glColor4ub(r, g, b, cp[3]);
}
void UI_ThemeColorShadeAlpha(int colorid, int coloffset, int alphaoffset)
{
	int r, g, b, a;
	const unsigned char *cp;
	
	cp = UI_ThemeGetColorPtr(theme_active, theme_spacetype, colorid);
	r = coloffset + (int) cp[0];
	CLAMP(r, 0, 255);
	g = coloffset + (int) cp[1];
	CLAMP(g, 0, 255);
	b = coloffset + (int) cp[2];
	CLAMP(b, 0, 255);
	a = alphaoffset + (int) cp[3];
	CLAMP(a, 0, 255);
	glColor4ub(r, g, b, a);
}

void UI_GetThemeColorBlend3ubv(int colorid1, int colorid2, float fac, unsigned char col[3])
{
	const unsigned char *cp1, *cp2;

	cp1 = UI_ThemeGetColorPtr(theme_active, theme_spacetype, colorid1);
	cp2 = UI_ThemeGetColorPtr(theme_active, theme_spacetype, colorid2);

	CLAMP(fac, 0.0f, 1.0f);
	col[0] = floorf((1.0f - fac) * cp1[0] + fac * cp2[0]);
	col[1] = floorf((1.0f - fac) * cp1[1] + fac * cp2[1]);
	col[2] = floorf((1.0f - fac) * cp1[2] + fac * cp2[2]);
}

/* blend between to theme colors, and set it */
void UI_ThemeColorBlend(int colorid1, int colorid2, float fac)
{
	unsigned char col[3];
	UI_GetThemeColorBlend3ubv(colorid1, colorid2, fac, col);
	glColor3ubv(col);
}

/* blend between to theme colors, shade it, and set it */
void UI_ThemeColorBlendShade(int colorid1, int colorid2, float fac, int offset)
{
	int r, g, b;
	const unsigned char *cp1, *cp2;
	
	cp1 = UI_ThemeGetColorPtr(theme_active, theme_spacetype, colorid1);
	cp2 = UI_ThemeGetColorPtr(theme_active, theme_spacetype, colorid2);

	CLAMP(fac, 0.0f, 1.0f);
	r = offset + floorf((1.0f - fac) * cp1[0] + fac * cp2[0]);
	g = offset + floorf((1.0f - fac) * cp1[1] + fac * cp2[1]);
	b = offset + floorf((1.0f - fac) * cp1[2] + fac * cp2[2]);
	
	CLAMP(r, 0, 255);
	CLAMP(g, 0, 255);
	CLAMP(b, 0, 255);
	
	glColor3ub(r, g, b);
}

/* blend between to theme colors, shade it, and set it */
void UI_ThemeColorBlendShadeAlpha(int colorid1, int colorid2, float fac, int offset, int alphaoffset)
{
	int r, g, b, a;
	const unsigned char *cp1, *cp2;
	
	cp1 = UI_ThemeGetColorPtr(theme_active, theme_spacetype, colorid1);
	cp2 = UI_ThemeGetColorPtr(theme_active, theme_spacetype, colorid2);

	CLAMP(fac, 0.0f, 1.0f);
	r = offset + floorf((1.0f - fac) * cp1[0] + fac * cp2[0]);
	g = offset + floorf((1.0f - fac) * cp1[1] + fac * cp2[1]);
	b = offset + floorf((1.0f - fac) * cp1[2] + fac * cp2[2]);
	a = alphaoffset + floorf((1.0f - fac) * cp1[3] + fac * cp2[3]);
	
	CLAMP(r, 0, 255);
	CLAMP(g, 0, 255);
	CLAMP(b, 0, 255);
	CLAMP(a, 0, 255);

	glColor4ub(r, g, b, a);
}


/* get individual values, not scaled */
float UI_GetThemeValuef(int colorid)
{
	const unsigned char *cp;
	
	cp = UI_ThemeGetColorPtr(theme_active, theme_spacetype, colorid);
	return ((float)cp[0]);
}

/* get individual values, not scaled */
int UI_GetThemeValue(int colorid)
{
	const unsigned char *cp;
	
	cp = UI_ThemeGetColorPtr(theme_active, theme_spacetype, colorid);
	return ((int) cp[0]);
}

/* versions of the function above, which take a space-type */
float UI_GetThemeValueTypef(int colorid, int spacetype)
{
	const unsigned char *cp;

	cp = UI_ThemeGetColorPtr(theme_active, spacetype, colorid);
	return ((float)cp[0]);
}

int UI_GetThemeValueType(int colorid, int spacetype)
{
	const unsigned char *cp;

	cp = UI_ThemeGetColorPtr(theme_active, spacetype, colorid);
	return ((int)cp[0]);
}


/* get the color, range 0.0-1.0 */
void UI_GetThemeColor3fv(int colorid, float col[3])
{
	const unsigned char *cp;
	
	cp = UI_ThemeGetColorPtr(theme_active, theme_spacetype, colorid);
	col[0] = ((float)cp[0]) / 255.0f;
	col[1] = ((float)cp[1]) / 255.0f;
	col[2] = ((float)cp[2]) / 255.0f;
}

void UI_GetThemeColor4fv(int colorid, float col[4])
{
	const unsigned char *cp;
	
	cp = UI_ThemeGetColorPtr(theme_active, theme_spacetype, colorid);
	col[0] = ((float)cp[0]) / 255.0f;
	col[1] = ((float)cp[1]) / 255.0f;
	col[2] = ((float)cp[2]) / 255.0f;
	col[3] = ((float)cp[3]) / 255.0f;
}

/* get the color, range 0.0-1.0, complete with shading offset */
void UI_GetThemeColorShade3fv(int colorid, int offset, float col[3])
{
	int r, g, b;
	const unsigned char *cp;
	
	cp = UI_ThemeGetColorPtr(theme_active, theme_spacetype, colorid);
	
	r = offset + (int) cp[0];
	CLAMP(r, 0, 255);
	g = offset + (int) cp[1];
	CLAMP(g, 0, 255);
	b = offset + (int) cp[2];
	CLAMP(b, 0, 255);
	
	col[0] = ((float)r) / 255.0f;
	col[1] = ((float)g) / 255.0f;
	col[2] = ((float)b) / 255.0f;
}

void UI_GetThemeColorShade3ubv(int colorid, int offset, unsigned char col[3])
{
	int r, g, b;
	const unsigned char *cp;

	cp = UI_ThemeGetColorPtr(theme_active, theme_spacetype, colorid);

	r = offset + (int) cp[0];
	CLAMP(r, 0, 255);
	g = offset + (int) cp[1];
	CLAMP(g, 0, 255);
	b = offset + (int) cp[2];
	CLAMP(b, 0, 255);

	col[0] = r;
	col[1] = g;
	col[2] = b;
}

/* get the color, in char pointer */
void UI_GetThemeColor3ubv(int colorid, unsigned char col[3])
{
	const unsigned char *cp;
	
	cp = UI_ThemeGetColorPtr(theme_active, theme_spacetype, colorid);
	col[0] = cp[0];
	col[1] = cp[1];
	col[2] = cp[2];
}

/* get the color, range 0.0-1.0, complete with shading offset */
void UI_GetThemeColorShade4fv(int colorid, int offset, float col[4])
{
	int r, g, b, a;
	const unsigned char *cp;
	
	cp = UI_ThemeGetColorPtr(theme_active, theme_spacetype, colorid);
	
	r = offset + (int) cp[0];
	CLAMP(r, 0, 255);
	g = offset + (int) cp[1];
	CLAMP(g, 0, 255);
	b = offset + (int) cp[2];
	CLAMP(b, 0, 255);
	
	a = (int) cp[3]; /* no shading offset... */
	CLAMP(a, 0, 255);
	
	col[0] = ((float)r) / 255.0f;
	col[1] = ((float)g) / 255.0f;
	col[2] = ((float)b) / 255.0f;
	col[3] = ((float)a) / 255.0f;
}

/* get the color, in char pointer */
void UI_GetThemeColor4ubv(int colorid, unsigned char col[4])
{
	const unsigned char *cp;
	
	cp = UI_ThemeGetColorPtr(theme_active, theme_spacetype, colorid);
	col[0] = cp[0];
	col[1] = cp[1];
	col[2] = cp[2];
	col[3] = cp[3];
}

void UI_GetThemeColorType4ubv(int colorid, int spacetype, char col[4])
{
	const unsigned char *cp;
	
	cp = UI_ThemeGetColorPtr(theme_active, spacetype, colorid);
	col[0] = cp[0];
	col[1] = cp[1];
	col[2] = cp[2];
	col[3] = cp[3];
}

/* blends and shades between two char color pointers */
void UI_ColorPtrBlendShade3ubv(const unsigned char cp1[3], const unsigned char cp2[3], float fac, int offset)
{
	int r, g, b;
	CLAMP(fac, 0.0f, 1.0f);
	r = offset + floorf((1.0f - fac) * cp1[0] + fac * cp2[0]);
	g = offset + floorf((1.0f - fac) * cp1[1] + fac * cp2[1]);
	b = offset + floorf((1.0f - fac) * cp1[2] + fac * cp2[2]);

	r = r < 0 ? 0 : (r > 255 ? 255 : r);
	g = g < 0 ? 0 : (g > 255 ? 255 : g);
	b = b < 0 ? 0 : (b > 255 ? 255 : b);
	
	glColor3ub(r, g, b);
}

void UI_GetColorPtrShade3ubv(const unsigned char cp[3], unsigned char col[3], int offset)
{
	int r, g, b;

	r = offset + (int)cp[0];
	g = offset + (int)cp[1];
	b = offset + (int)cp[2];

	CLAMP(r, 0, 255);
	CLAMP(g, 0, 255);
	CLAMP(b, 0, 255);

	col[0] = r;
	col[1] = g;
	col[2] = b;
}

/* get a 3 byte color, blended and shaded between two other char color pointers */
void UI_GetColorPtrBlendShade3ubv(
        const unsigned char cp1[3], const unsigned char cp2[3], unsigned char col[3],
        float fac, int offset)
{
	int r, g, b;

	CLAMP(fac, 0.0f, 1.0f);
	r = offset + floor((1.0f - fac) * cp1[0] + fac * cp2[0]);
	g = offset + floor((1.0f - fac) * cp1[1] + fac * cp2[1]);
	b = offset + floor((1.0f - fac) * cp1[2] + fac * cp2[2]);

	CLAMP(r, 0, 255);
	CLAMP(g, 0, 255);
	CLAMP(b, 0, 255);

	col[0] = r;
	col[1] = g;
	col[2] = b;
}

void UI_ThemeClearColor(int colorid)
{
	float col[3];
	
	UI_GetThemeColor3fv(colorid, col);
	glClearColor(col[0], col[1], col[2], 0.0f);
}

void UI_ThemeClearColorAlpha(int colorid, float alpha)
{
	float col[3];
	UI_GetThemeColor3fv(colorid, col);
	glClearColor(col[0], col[1], col[2], alpha);
}


int UI_ThemeMenuShadowWidth(void)
{
	bTheme *btheme = UI_GetTheme();
	return (int)(btheme->tui.menu_shadow_width * UI_DPI_FAC);
}

void UI_make_axis_color(const unsigned char src_col[3], unsigned char dst_col[3], const char axis)
{
	unsigned char col[3];
	
	switch (axis) {
		case 'X':
			UI_GetThemeColor3ubv(TH_AXIS_X, col);
			UI_GetColorPtrBlendShade3ubv(src_col, col, dst_col, 0.5f, -10);
			break;
		case 'Y':
			UI_GetThemeColor3ubv(TH_AXIS_Y, col);
			UI_GetColorPtrBlendShade3ubv(src_col, col, dst_col, 0.5f, -10);
			break;
		case 'Z':
			UI_GetThemeColor3ubv(TH_AXIS_Z, col);
			UI_GetColorPtrBlendShade3ubv(src_col, col, dst_col, 0.5f, -10);
			break;
		default:
			BLI_assert(0);
			break;
	}
}

/* ************************************************************* */

/* patching UserDef struct and Themes */
void init_userdef_do_versions(void)
{
	Main *bmain = G.main;
	
#define USER_VERSION_ATLEAST(ver, subver) MAIN_VERSION_ATLEAST(bmain, ver, subver)

	/* the UserDef struct is not corrected with do_versions() .... ugh! */
	if (U.wheellinescroll == 0) U.wheellinescroll = 3;
	if (U.menuthreshold1 == 0) {
		U.menuthreshold1 = 5;
		U.menuthreshold2 = 2;
	}
	if (U.tb_leftmouse == 0) {
		U.tb_leftmouse = 5;
		U.tb_rightmouse = 5;
	}
	if (U.mixbufsize == 0) U.mixbufsize = 2048;
	if (STREQ(U.tempdir, "/")) {
		BKE_tempdir_system_init(U.tempdir);
	}
	if (U.autokey_mode == 0) {
		/* 'add/replace' but not on */
		U.autokey_mode = 2;
	}
	if (U.savetime <= 0) {
		U.savetime = 1;
// XXX		error(STRINGIFY(BLENDER_STARTUP_FILE)" is buggy, please consider removing it.\n");
	}
	/* transform widget settings */
	if (U.tw_hotspot == 0) {
		U.tw_hotspot = 14;
		U.tw_size = 25;          /* percentage of window size */
		U.tw_handlesize = 16;    /* percentage of widget radius */
	}
	if (U.pad_rot_angle == 0.0f)
		U.pad_rot_angle = 15.0f;
	
	/* graph editor - unselected F-Curve visibility */
	if (U.fcu_inactive_alpha == 0) {
		U.fcu_inactive_alpha = 0.25f;
	}
	
	/* signal for derivedmesh to use colorband */
	/* run in case this was on and is now off in the user prefs [#28096] */
	vDM_ColorBand_store((U.flag & USER_CUSTOM_RANGE) ? (&U.coba_weight) : NULL, UI_GetTheme()->tv3d.vertex_unreferenced);

	if (!USER_VERSION_ATLEAST(192, 0)) {
		strcpy(U.sounddir, "/");
	}
	
	/* patch to set Dupli Armature */
	if (!USER_VERSION_ATLEAST(220, 0)) {
		U.dupflag |= USER_DUP_ARM;
	}
	
	/* added seam, normal color, undo */
	if (!USER_VERSION_ATLEAST(235, 0)) {
		bTheme *btheme;
		
		U.uiflag |= USER_GLOBALUNDO;
		if (U.undosteps == 0) U.undosteps = 32;
		
		for (btheme = U.themes.first; btheme; btheme = btheme->next) {
			/* check for (alpha == 0) is safe, then color was never set */
			if (btheme->tv3d.edge_seam[3] == 0) {
				rgba_char_args_set(btheme->tv3d.edge_seam, 230, 150, 50, 255);
			}
			if (btheme->tv3d.normal[3] == 0) {
				rgba_char_args_set(btheme->tv3d.normal, 0x22, 0xDD, 0xDD, 255);
			}
			if (btheme->tv3d.vertex_normal[3] == 0) {
				rgba_char_args_set(btheme->tv3d.vertex_normal, 0x23, 0x61, 0xDD, 255);
			}
			if (btheme->tv3d.face_dot[3] == 0) {
				rgba_char_args_set(btheme->tv3d.face_dot, 255, 138, 48, 255);
				btheme->tv3d.facedot_size = 4;
			}
		}
	}
	if (!USER_VERSION_ATLEAST(236, 0)) {
		/* illegal combo... */
		if (U.flag & USER_LMOUSESELECT) 
			U.flag &= ~USER_TWOBUTTONMOUSE;
	}
	if (!USER_VERSION_ATLEAST(237, 0)) {
		bTheme *btheme;
		/* new space type */
		for (btheme = U.themes.first; btheme; btheme = btheme->next) {
			/* check for (alpha == 0) is safe, then color was never set */
			if (btheme->ttime.back[3] == 0) {
				/* copied from ui_theme_init_default */
				btheme->ttime = btheme->tv3d;
				rgba_char_args_set_fl(btheme->ttime.back,   0.45, 0.45, 0.45, 1.0);
				rgba_char_args_set_fl(btheme->ttime.grid,   0.36, 0.36, 0.36, 1.0);
				rgba_char_args_set(btheme->ttime.shade1,  173, 173, 173, 255);  /* sliders */
			}
			if (btheme->text.syntaxn[3] == 0) {
				rgba_char_args_set(btheme->text.syntaxn,    0, 0, 200, 255);    /* Numbers  Blue*/
				rgba_char_args_set(btheme->text.syntaxl,    100, 0, 0, 255);    /* Strings  red */
				rgba_char_args_set(btheme->text.syntaxc,    0, 100, 50, 255);   /* Comments greenish */
				rgba_char_args_set(btheme->text.syntaxv,    95, 95, 0, 255);    /* Special */
				rgba_char_args_set(btheme->text.syntaxb,    128, 0, 80, 255);   /* Builtin, red-purple */
			}
		}
	}
	if (!USER_VERSION_ATLEAST(238, 0)) {
		bTheme *btheme;
		/* bone colors */
		for (btheme = U.themes.first; btheme; btheme = btheme->next) {
			/* check for alpha==0 is safe, then color was never set */
			if (btheme->tv3d.bone_solid[3] == 0) {
				rgba_char_args_set(btheme->tv3d.bone_solid, 200, 200, 200, 255);
				rgba_char_args_set(btheme->tv3d.bone_pose, 80, 200, 255, 80);
			}
		}
	}
	if (!USER_VERSION_ATLEAST(239, 0)) {
		bTheme *btheme;
		/* bone colors */
		for (btheme = U.themes.first; btheme; btheme = btheme->next) {
			/* check for alpha==0 is safe, then color was never set */
			if (btheme->tnla.strip[3] == 0) {
				rgba_char_args_set(btheme->tnla.strip_select,   0xff, 0xff, 0xaa, 255);
				rgba_char_args_set(btheme->tnla.strip, 0xe4, 0x9c, 0xc6, 255);
			}
		}
	}
	if (!USER_VERSION_ATLEAST(240, 0)) {
		bTheme *btheme;
		
		for (btheme = U.themes.first; btheme; btheme = btheme->next) {
			/* Lamp theme, check for alpha==0 is safe, then color was never set */
			if (btheme->tv3d.lamp[3] == 0) {
				rgba_char_args_set(btheme->tv3d.lamp,   0, 0, 0, 40);
/* TEMPORAL, remove me! (ton) */				
				U.uiflag |= USER_PLAINMENUS;
			}
			
		}
		if (U.obcenter_dia == 0) U.obcenter_dia = 6;
	}
	if (!USER_VERSION_ATLEAST(242, 0)) {
		bTheme *btheme;
		for (btheme = U.themes.first; btheme; btheme = btheme->next) {
			/* Node editor theme, check for alpha==0 is safe, then color was never set */
			if (btheme->tnode.syntaxn[3] == 0) {
				/* re-uses syntax color storage */
				btheme->tnode = btheme->tv3d;
				rgba_char_args_set(btheme->tnode.edge_select, 255, 255, 255, 255);
				rgba_char_args_set(btheme->tnode.syntaxl, 150, 150, 150, 255);  /* TH_NODE, backdrop */
				rgba_char_args_set(btheme->tnode.syntaxn, 129, 131, 144, 255);  /* in/output */
				rgba_char_args_set(btheme->tnode.syntaxb, 127, 127, 127, 255);  /* operator */
				rgba_char_args_set(btheme->tnode.syntaxv, 142, 138, 145, 255);  /* generator */
				rgba_char_args_set(btheme->tnode.syntaxc, 120, 145, 120, 255);  /* group */
			}
			/* Group theme colors */
			if (btheme->tv3d.group[3] == 0) {
				rgba_char_args_set(btheme->tv3d.group, 0x0C, 0x30, 0x0C, 255);
				rgba_char_args_set(btheme->tv3d.group_active, 0x66, 0xFF, 0x66, 255);
			}
			/* Sequence editor theme*/
			if (btheme->tseq.movie[3] == 0) {
				rgba_char_args_set(btheme->tseq.movie,  81, 105, 135, 255);
				rgba_char_args_set(btheme->tseq.image,  109, 88, 129, 255);
				rgba_char_args_set(btheme->tseq.scene,  78, 152, 62, 255);
				rgba_char_args_set(btheme->tseq.audio,  46, 143, 143, 255);
				rgba_char_args_set(btheme->tseq.effect,     169, 84, 124, 255);
				rgba_char_args_set(btheme->tseq.transition, 162, 95, 111, 255);
				rgba_char_args_set(btheme->tseq.meta,   109, 145, 131, 255);
			}
		}
		
		/* set defaults for 3D View rotating axis indicator */ 
		/* since size can't be set to 0, this indicates it's not saved in startup.blend */
		if (U.rvisize == 0) {
			U.rvisize = 15;
			U.rvibright = 8;
			U.uiflag |= USER_SHOW_ROTVIEWICON;
		}
		
	}
	if (!USER_VERSION_ATLEAST(243, 0)) {
		bTheme *btheme;
		
		for (btheme = U.themes.first; btheme; btheme = btheme->next) {
			/* long keyframe color */
			/* check for alpha==0 is safe, then color was never set */
			if (btheme->tact.strip[3] == 0) {
				rgba_char_args_set(btheme->tv3d.edge_sharp, 255, 32, 32, 255);
				rgba_char_args_set(btheme->tact.strip_select,   0xff, 0xff, 0xaa, 204);
				rgba_char_args_set(btheme->tact.strip, 0xe4, 0x9c, 0xc6, 204);
			}
			
			/* IPO-Editor - Vertex Size*/
			if (btheme->tipo.vertex_size == 0) {
				btheme->tipo.vertex_size = 3;
			}
		}
	}
	if (!USER_VERSION_ATLEAST(244, 0)) {
		/* set default number of recently-used files (if not set) */
		if (U.recent_files == 0) U.recent_files = 10;
	}
	if (!USER_VERSION_ATLEAST(245, 3)) {
		bTheme *btheme;
		for (btheme = U.themes.first; btheme; btheme = btheme->next) {
			rgba_char_args_set(btheme->tv3d.editmesh_active, 255, 255, 255, 128);
		}
		if (U.coba_weight.tot == 0)
			init_colorband(&U.coba_weight, true);
	}
	if (!USER_VERSION_ATLEAST(245, 3)) {
		bTheme *btheme;
		for (btheme = U.themes.first; btheme; btheme = btheme->next) {
			/* these should all use the same color */
			rgba_char_args_set(btheme->tv3d.cframe, 0x60, 0xc0, 0x40, 255);
			rgba_char_args_set(btheme->tipo.cframe, 0x60, 0xc0, 0x40, 255);
			rgba_char_args_set(btheme->tact.cframe, 0x60, 0xc0, 0x40, 255);
			rgba_char_args_set(btheme->tnla.cframe, 0x60, 0xc0, 0x40, 255);
			rgba_char_args_set(btheme->tseq.cframe, 0x60, 0xc0, 0x40, 255);
			//rgba_char_args_set(btheme->tsnd.cframe, 0x60, 0xc0, 0x40, 255); Not needed anymore
			rgba_char_args_set(btheme->ttime.cframe, 0x60, 0xc0, 0x40, 255);
		}
	}
	if (!USER_VERSION_ATLEAST(245, 3)) {
		bTheme *btheme;
		for (btheme = U.themes.first; btheme; btheme = btheme->next) {
			/* action channel groups (recolor anyway) */
			rgba_char_args_set(btheme->tact.group, 0x39, 0x7d, 0x1b, 255);
			rgba_char_args_set(btheme->tact.group_active, 0x7d, 0xe9, 0x60, 255);
			
			/* bone custom-color sets */
			if (btheme->tarm[0].solid[3] == 0)
				ui_theme_init_boneColorSets(btheme);
		}
	}
	if (!USER_VERSION_ATLEAST(245, 3)) {
		U.flag |= USER_ADD_VIEWALIGNED | USER_ADD_EDITMODE;
	}
	if (!USER_VERSION_ATLEAST(245, 3)) {
		bTheme *btheme;
		
		/* adjust themes */
		for (btheme = U.themes.first; btheme; btheme = btheme->next) {
			const char *col;
			
			/* IPO Editor: Handles/Vertices */
			col = btheme->tipo.vertex;
			rgba_char_args_set(btheme->tipo.handle_vertex, col[0], col[1], col[2], 255);
			col = btheme->tipo.vertex_select;
			rgba_char_args_set(btheme->tipo.handle_vertex_select, col[0], col[1], col[2], 255);
			btheme->tipo.handle_vertex_size = btheme->tipo.vertex_size;
			
			/* Sequence/Image Editor: colors for GPencil text */
			col = btheme->tv3d.bone_pose;
			rgba_char_args_set(btheme->tseq.bone_pose, col[0], col[1], col[2], 255);
			rgba_char_args_set(btheme->tima.bone_pose, col[0], col[1], col[2], 255);
			col = btheme->tv3d.vertex_select;
			rgba_char_args_set(btheme->tseq.vertex_select, col[0], col[1], col[2], 255);
		}
	}
	if (!USER_VERSION_ATLEAST(250, 0)) {
		bTheme *btheme;
		
		for (btheme = U.themes.first; btheme; btheme = btheme->next) {
			/* this was not properly initialized in 2.45 */
			if (btheme->tima.face_dot[3] == 0) {
				rgba_char_args_set(btheme->tima.editmesh_active, 255, 255, 255, 128);
				rgba_char_args_set(btheme->tima.face_dot, 255, 133, 0, 255);
				btheme->tima.facedot_size = 2;
			}
			
			/* DopeSheet - (Object) Channel color */
			rgba_char_args_set(btheme->tact.ds_channel,     82, 96, 110, 255);
			rgba_char_args_set(btheme->tact.ds_subchannel,  124, 137, 150, 255);
			/* DopeSheet - Group Channel color (saner version) */
			rgba_char_args_set(btheme->tact.group, 79, 101, 73, 255);
			rgba_char_args_set(btheme->tact.group_active, 135, 177, 125, 255);
			
			/* Graph Editor - (Object) Channel color */
			rgba_char_args_set(btheme->tipo.ds_channel,     82, 96, 110, 255);
			rgba_char_args_set(btheme->tipo.ds_subchannel,  124, 137, 150, 255);
			/* Graph Editor - Group Channel color */
			rgba_char_args_set(btheme->tipo.group, 79, 101, 73, 255);
			rgba_char_args_set(btheme->tipo.group_active, 135, 177, 125, 255);
			
			/* Nla Editor - (Object) Channel color */
			rgba_char_args_set(btheme->tnla.ds_channel,     82, 96, 110, 255);
			rgba_char_args_set(btheme->tnla.ds_subchannel,  124, 137, 150, 255);
			/* NLA Editor - New Strip colors */
			rgba_char_args_set(btheme->tnla.strip,          12, 10, 10, 128);
			rgba_char_args_set(btheme->tnla.strip_select,   255, 140, 0, 255);
		}
		
		/* adjust grease-pencil distances */
		U.gp_manhattendist = 1;
		U.gp_euclideandist = 2;
		
		/* adjust default interpolation for new IPO-curves */
		U.ipo_new = BEZT_IPO_BEZ;
	}
	
	if (!USER_VERSION_ATLEAST(250, 1)) {
		bTheme *btheme;

		for (btheme = U.themes.first; btheme; btheme = btheme->next) {
			
			/* common (new) variables, it checks for alpha==0 */
			ui_theme_init_new(btheme);

			if (btheme->tui.wcol_num.outline[3] == 0)
				ui_widget_color_init(&btheme->tui);
			
			/* Logic editor theme, check for alpha==0 is safe, then color was never set */
			if (btheme->tlogic.syntaxn[3] == 0) {
				/* re-uses syntax color storage */
				btheme->tlogic = btheme->tv3d;
				rgba_char_args_set(btheme->tlogic.back, 100, 100, 100, 255);
			}

			rgba_char_args_set_fl(btheme->tinfo.back, 0.45, 0.45, 0.45, 1.0);
			rgba_char_args_set_fl(btheme->tuserpref.back, 0.45, 0.45, 0.45, 1.0);
		}
	}

	if (!USER_VERSION_ATLEAST(250, 3)) {
		/* new audio system */
		if (U.audiochannels == 0)
			U.audiochannels = 2;
		if (U.audiodevice == 0) {
#ifdef WITH_OPENAL
			U.audiodevice = 2;
#endif
#ifdef WITH_SDL
			U.audiodevice = 1;
#endif
		}
		if (U.audioformat == 0)
			U.audioformat = 0x24;
		if (U.audiorate == 0)
			U.audiorate = 48000;
	}
	
	if (!USER_VERSION_ATLEAST(250, 8)) {
		wmKeyMap *km;
		
		for (km = U.user_keymaps.first; km; km = km->next) {
			if (STREQ(km->idname, "Armature_Sketch"))
				strcpy(km->idname, "Armature Sketch");
			else if (STREQ(km->idname, "View3D"))
				strcpy(km->idname, "3D View");
			else if (STREQ(km->idname, "View3D Generic"))
				strcpy(km->idname, "3D View Generic");
			else if (STREQ(km->idname, "EditMesh"))
				strcpy(km->idname, "Mesh");
			else if (STREQ(km->idname, "TimeLine"))
				strcpy(km->idname, "Timeline");
			else if (STREQ(km->idname, "UVEdit"))
				strcpy(km->idname, "UV Editor");
			else if (STREQ(km->idname, "Animation_Channels"))
				strcpy(km->idname, "Animation Channels");
			else if (STREQ(km->idname, "GraphEdit Keys"))
				strcpy(km->idname, "Graph Editor");
			else if (STREQ(km->idname, "GraphEdit Generic"))
				strcpy(km->idname, "Graph Editor Generic");
			else if (STREQ(km->idname, "Action_Keys"))
				strcpy(km->idname, "Dopesheet");
			else if (STREQ(km->idname, "NLA Data"))
				strcpy(km->idname, "NLA Editor");
			else if (STREQ(km->idname, "Node Generic"))
				strcpy(km->idname, "Node Editor");
			else if (STREQ(km->idname, "Logic Generic"))
				strcpy(km->idname, "Logic Editor");
			else if (STREQ(km->idname, "File"))
				strcpy(km->idname, "File Browser");
			else if (STREQ(km->idname, "FileMain"))
				strcpy(km->idname, "File Browser Main");
			else if (STREQ(km->idname, "FileButtons"))
				strcpy(km->idname, "File Browser Buttons");
			else if (STREQ(km->idname, "Buttons Generic"))
				strcpy(km->idname, "Property Editor");
		}
	}
	if (!USER_VERSION_ATLEAST(250, 16)) {
		if (U.wmdrawmethod == USER_DRAW_TRIPLE)
			U.wmdrawmethod = USER_DRAW_AUTOMATIC;
	}
	
	if (!USER_VERSION_ATLEAST(252, 3)) {
		if (U.flag & USER_LMOUSESELECT) 
			U.flag &= ~USER_TWOBUTTONMOUSE;
	}
	if (!USER_VERSION_ATLEAST(252, 4)) {
		bTheme *btheme;
		
		/* default new handle type is auto handles */
		U.keyhandles_new = HD_AUTO;
		
		/* init new curve colors */
		for (btheme = U.themes.first; btheme; btheme = btheme->next) {
			ui_theme_space_init_handles_color(&btheme->tv3d);
			ui_theme_space_init_handles_color(&btheme->tipo);

			/* edge crease */
			rgba_char_args_set_fl(btheme->tv3d.edge_crease, 0.8, 0, 0.6, 1.0);
		}
	}
	if (!USER_VERSION_ATLEAST(253, 0)) {
		bTheme *btheme;

		/* init new curve colors */
		for (btheme = U.themes.first; btheme; btheme = btheme->next) {
			if (btheme->tv3d.lastsel_point[3] == 0)
				rgba_char_args_set(btheme->tv3d.lastsel_point, 0xff, 0xff, 0xff, 255);
		}
	}
	if (!USER_VERSION_ATLEAST(252, 5)) {
		bTheme *btheme;
		
		/* interface_widgets.c */
		struct uiWidgetColors wcol_progress = {
			{0, 0, 0, 255},
			{190, 190, 190, 255},
			{100, 100, 100, 180},
			{128, 128, 128, 255},
			
			{0, 0, 0, 255},
			{255, 255, 255, 255},
			
			0,
			5, -5
		};
		
		for (btheme = U.themes.first; btheme; btheme = btheme->next) {
			/* init progress bar theme */
			btheme->tui.wcol_progress = wcol_progress;
		}
	}

	if (!USER_VERSION_ATLEAST(255, 2)) {
		bTheme *btheme;
		for (btheme = U.themes.first; btheme; btheme = btheme->next) {
			rgba_char_args_set(btheme->tv3d.extra_edge_len, 32, 0, 0, 255);
			rgba_char_args_set(btheme->tv3d.extra_face_angle, 0, 32, 0, 255);
			rgba_char_args_set(btheme->tv3d.extra_face_area, 0, 0, 128, 255);
		}
	}
	
	if (!USER_VERSION_ATLEAST(256, 4)) {
		bTheme *btheme;
		for (btheme = U.themes.first; btheme; btheme = btheme->next) {
			if ((btheme->tv3d.outline_width) == 0) btheme->tv3d.outline_width = 1;
		}
	}

	if (!USER_VERSION_ATLEAST(257, 0)) {
		/* clear "AUTOKEY_FLAG_ONLYKEYINGSET" flag from userprefs,
		 * so that it doesn't linger around from old configs like a ghost */
		U.autokey_flag &= ~AUTOKEY_FLAG_ONLYKEYINGSET;
	}

	if (!USER_VERSION_ATLEAST(258, 2)) {
		bTheme *btheme;
		for (btheme = U.themes.first; btheme; btheme = btheme->next) {
			btheme->tnode.noodle_curving = 5;
		}
	}

	if (!USER_VERSION_ATLEAST(259, 1)) {
		bTheme *btheme;
		
		for (btheme = U.themes.first; btheme; btheme = btheme->next) {
			btheme->tv3d.speaker[3] = 255;
		}
	}

	if (!USER_VERSION_ATLEAST(260, 3)) {
		bTheme *btheme;
		
		/* if new keyframes handle default is stuff "auto", make it "auto-clamped" instead 
		 * was changed in 260 as part of GSoC11, but version patch was wrong
		 */
		if (U.keyhandles_new == HD_AUTO) 
			U.keyhandles_new = HD_AUTO_ANIM;
		
		for (btheme = U.themes.first; btheme; btheme = btheme->next) {
			if (btheme->tv3d.bundle_solid[3] == 0)
				rgba_char_args_set(btheme->tv3d.bundle_solid, 200, 200, 200, 255);
			
			if (btheme->tv3d.camera_path[3] == 0)
				rgba_char_args_set(btheme->tv3d.camera_path, 0x00, 0x00, 0x00, 255);
				
			if ((btheme->tclip.back[3]) == 0) {
				btheme->tclip = btheme->tv3d;
				
				rgba_char_args_set(btheme->tclip.marker_outline, 0x00, 0x00, 0x00, 255);
				rgba_char_args_set(btheme->tclip.marker, 0x7f, 0x7f, 0x00, 255);
				rgba_char_args_set(btheme->tclip.act_marker, 0xff, 0xff, 0xff, 255);
				rgba_char_args_set(btheme->tclip.sel_marker, 0xff, 0xff, 0x00, 255);
				rgba_char_args_set(btheme->tclip.dis_marker, 0x7f, 0x00, 0x00, 255);
				rgba_char_args_set(btheme->tclip.lock_marker, 0x7f, 0x7f, 0x7f, 255);
				rgba_char_args_set(btheme->tclip.path_before, 0xff, 0x00, 0x00, 255);
				rgba_char_args_set(btheme->tclip.path_after, 0x00, 0x00, 0xff, 255);
				rgba_char_args_set(btheme->tclip.grid, 0x5e, 0x5e, 0x5e, 255);
				rgba_char_args_set(btheme->tclip.cframe, 0x60, 0xc0, 0x40, 255);
				rgba_char_args_set(btheme->tclip.handle_vertex, 0x00, 0x00, 0x00, 0xff);
				rgba_char_args_set(btheme->tclip.handle_vertex_select, 0xff, 0xff, 0, 0xff);
				btheme->tclip.handle_vertex_size = 5;
			}
			
			/* auto-clamped handles -> based on auto */
			if (btheme->tipo.handle_auto_clamped[3] == 0)
				rgba_char_args_set(btheme->tipo.handle_auto_clamped, 0x99, 0x40, 0x30, 255);
			if (btheme->tipo.handle_sel_auto_clamped[3] == 0)
				rgba_char_args_set(btheme->tipo.handle_sel_auto_clamped, 0xf0, 0xaf, 0x90, 255);
		}
		
		/* enable (Cycles) addon by default */
		if (!BLI_findstring(&U.addons, "cycles", offsetof(bAddon, module))) {
			bAddon *baddon = MEM_callocN(sizeof(bAddon), "bAddon");
			BLI_strncpy(baddon->module, "cycles", sizeof(baddon->module));
			BLI_addtail(&U.addons, baddon);
		}
	}
	
	if (!USER_VERSION_ATLEAST(260, 5)) {
		bTheme *btheme;
		
		for (btheme = U.themes.first; btheme; btheme = btheme->next) {
			rgba_char_args_set(btheme->tui.panel.header, 0, 0, 0, 25);
			btheme->tui.icon_alpha = 1.0;
		}
	}
	
	if (!USER_VERSION_ATLEAST(261, 4)) {
		bTheme *btheme;
		for (btheme = U.themes.first; btheme; btheme = btheme->next) {
			rgba_char_args_set_fl(btheme->tima.preview_stitch_face, 0.071, 0.259, 0.694, 0.150);
			rgba_char_args_set_fl(btheme->tima.preview_stitch_edge, 1.0, 0.522, 0.0, 0.7);
			rgba_char_args_set_fl(btheme->tima.preview_stitch_vert, 1.0, 0.522, 0.0, 0.5);
			rgba_char_args_set_fl(btheme->tima.preview_stitch_stitchable, 0.0, 1.0, 0.0, 1.0);
			rgba_char_args_set_fl(btheme->tima.preview_stitch_unstitchable, 1.0, 0.0, 0.0, 1.0);
			rgba_char_args_set_fl(btheme->tima.preview_stitch_active, 0.886, 0.824, 0.765, 0.140);
			
			rgba_char_args_set_fl(btheme->toops.match, 0.2, 0.5, 0.2, 0.3);
			rgba_char_args_set_fl(btheme->toops.selected_highlight, 0.51, 0.53, 0.55, 0.3);
		}
		
		U.use_16bit_textures = true;
	}

	if (!USER_VERSION_ATLEAST(262, 2)) {
		bTheme *btheme;
		for (btheme = U.themes.first; btheme; btheme = btheme->next) {
			if (btheme->tui.wcol_menu_item.item[3] == 255)
				rgba_char_args_set(btheme->tui.wcol_menu_item.item, 172, 172, 172, 128);
		}
	}

	if (!USER_VERSION_ATLEAST(262, 3)) {
		bTheme *btheme;
		for (btheme = U.themes.first; btheme; btheme = btheme->next) {
			if (btheme->tui.wcol_tooltip.inner[3] == 0) {
				btheme->tui.wcol_tooltip = btheme->tui.wcol_menu_back;
			}
			if (btheme->tui.wcol_tooltip.text[0] == 160) { /* hrmf */
				rgba_char_args_set(btheme->tui.wcol_tooltip.text, 255, 255, 255, 255);
			}
		}
	}

	if (!USER_VERSION_ATLEAST(262, 4)) {
		bTheme *btheme;
		for (btheme = U.themes.first; btheme; btheme = btheme->next) {
			if (btheme->tseq.movieclip[3] == 0) {
				rgba_char_args_set(btheme->tseq.movieclip,  32, 32, 143, 255);
			}
		}
	}

	if (!USER_VERSION_ATLEAST(263, 2)) {
		bTheme *btheme;
		for (btheme = U.themes.first; btheme; btheme = btheme->next) {
			if (btheme->tclip.strip[0] == 0) {
				rgba_char_args_set(btheme->tclip.list, 0x66, 0x66, 0x66, 0xff);
				rgba_char_args_set(btheme->tclip.strip, 0x0c, 0x0a, 0x0a, 0x80);
				rgba_char_args_set(btheme->tclip.strip_select, 0xff, 0x8c, 0x00, 0xff);
			}
		}
	}

	if (!USER_VERSION_ATLEAST(263, 6)) {
		bTheme *btheme;
		for (btheme = U.themes.first; btheme; btheme = btheme->next)
			rgba_char_args_set(btheme->tv3d.skin_root, 180, 77, 77, 255);
	}
	
	if (!USER_VERSION_ATLEAST(263, 7)) {
		bTheme *btheme;
		
		for (btheme = U.themes.first; btheme; btheme = btheme->next) {
			/* DopeSheet Summary */
			rgba_char_args_set(btheme->tact.anim_active,    204, 112, 26, 102); 
			
			/* NLA Colors */
			rgba_char_args_set(btheme->tnla.anim_active,     204, 112, 26, 102); /* same as dopesheet above */
			rgba_char_args_set(btheme->tnla.anim_non_active, 153, 135, 97, 77);
			
			rgba_char_args_set(btheme->tnla.nla_tweaking,   77, 243, 26, 77);
			rgba_char_args_set(btheme->tnla.nla_tweakdupli, 217, 0, 0, 255);
			
			rgba_char_args_set(btheme->tnla.nla_transition,     28, 38, 48, 255);
			rgba_char_args_set(btheme->tnla.nla_transition_sel, 46, 117, 219, 255);
			rgba_char_args_set(btheme->tnla.nla_meta,           51, 38, 66, 255);
			rgba_char_args_set(btheme->tnla.nla_meta_sel,       105, 33, 150, 255);
			rgba_char_args_set(btheme->tnla.nla_sound,          43, 61, 61, 255);
			rgba_char_args_set(btheme->tnla.nla_sound_sel,      31, 122, 122, 255);
		}
	}

	if (!USER_VERSION_ATLEAST(263, 11)) {
		bTheme *btheme;
		for (btheme = U.themes.first; btheme; btheme = btheme->next) {
			if (btheme->tseq.mask[3] == 0) {
				rgba_char_args_set(btheme->tseq.mask,  152, 78, 62, 255);
			}
		}
	}

	if (!USER_VERSION_ATLEAST(263, 15)) {
		bTheme *btheme;
		for (btheme = U.themes.first; btheme; btheme = btheme->next) {
			rgba_char_args_set(btheme->tv3d.bone_pose_active, 140, 255, 255, 80);
		}
	}

	if (!USER_VERSION_ATLEAST(263, 16)) {
		bTheme *btheme;

		for (btheme = U.themes.first; btheme; btheme = btheme->next) {
			if (btheme->tact.anim_active[3] == 0)
				rgba_char_args_set(btheme->tact.anim_active, 204, 112, 26, 102);

			if (btheme->tnla.anim_active[3] == 0)
				rgba_char_args_set(btheme->tnla.anim_active, 204, 112, 26, 102);
		}
	}

	if (!USER_VERSION_ATLEAST(263, 22)) {
		bTheme *btheme;

		for (btheme = U.themes.first; btheme; btheme = btheme->next) {
			if (btheme->tipo.lastsel_point[3] == 0)
				rgba_char_args_set(btheme->tipo.lastsel_point, 0xff, 0xff, 0xff, 255);

			if (btheme->tv3d.skin_root[3] == 0)
				rgba_char_args_set(btheme->tv3d.skin_root, 180, 77, 77, 255);
		}
	}
	
	if (!USER_VERSION_ATLEAST(264, 9)) {
		bTheme *btheme;
		
		for (btheme = U.themes.first; btheme; btheme = btheme->next) {
			rgba_char_args_set(btheme->tui.xaxis, 220,   0,   0, 255);
			rgba_char_args_set(btheme->tui.yaxis,   0, 220,   0, 255);
			rgba_char_args_set(btheme->tui.zaxis,   0,   0, 220, 255);
		}
	}

	if (!USER_VERSION_ATLEAST(267, 0)) {
		/* Freestyle color settings */
		bTheme *btheme;

		for (btheme = U.themes.first; btheme; btheme = btheme->next) {
			/* check for alpha == 0 is safe, then color was never set */
			if (btheme->tv3d.freestyle_edge_mark[3] == 0) {
				rgba_char_args_set(btheme->tv3d.freestyle_edge_mark, 0x7f, 0xff, 0x7f, 255);
				rgba_char_args_set(btheme->tv3d.freestyle_face_mark, 0x7f, 0xff, 0x7f, 51);
			}

			if (btheme->tv3d.wire_edit[3] == 0) {
				rgba_char_args_set(btheme->tv3d.wire_edit,  0x0, 0x0, 0x0, 255);
			}
		}

		/* GL Texture Garbage Collection */
		if (U.textimeout == 0) {
			U.texcollectrate = 60;
			U.textimeout = 120;
		}
		if (U.memcachelimit <= 0) {
			U.memcachelimit = 32;
		}
		if (U.frameserverport == 0) {
			U.frameserverport = 8080;
		}
		if (U.dbl_click_time == 0) {
			U.dbl_click_time = 350;
		}
		if (U.scrcastfps == 0) {
			U.scrcastfps = 10;
			U.scrcastwait = 50;
		}
		if (U.v2d_min_gridsize == 0) {
			U.v2d_min_gridsize = 35;
		}
		if (U.dragthreshold == 0)
			U.dragthreshold = 5;
		if (U.widget_unit == 0)
			U.widget_unit = 20;
		if (U.anisotropic_filter <= 0)
			U.anisotropic_filter = 1;

		if (U.ndof_sensitivity == 0.0f) {
			U.ndof_sensitivity = 1.0f;
			U.ndof_flag = (NDOF_LOCK_HORIZON | NDOF_SHOULD_PAN | NDOF_SHOULD_ZOOM | NDOF_SHOULD_ROTATE);
		}
		
		if (U.ndof_orbit_sensitivity == 0.0f) {
			U.ndof_orbit_sensitivity = U.ndof_sensitivity;

			if (!(U.flag & USER_TRACKBALL))
				U.ndof_flag |= NDOF_TURNTABLE;
		}
		if (U.tweak_threshold == 0)
			U.tweak_threshold = 10;
	}

	if (!USER_VERSION_ATLEAST(265, 1)) {
		bTheme *btheme;
		
		for (btheme = U.themes.first; btheme; btheme = btheme->next) {
			/* note: the toggle operator for transparent backdrops limits to these spacetypes */
			if (btheme->tnode.button[3] == 255) {
				btheme->tv3d.button[3] = 128;
				btheme->tnode.button[3] = 128;
				btheme->tima.button[3] = 128;
				btheme->tseq.button[3] = 128;
				btheme->tclip.button[3] = 128;
			}
		}
	}
	
	/* panel header/backdrop supported locally per editor now */
	if (!USER_VERSION_ATLEAST(265, 2)) {
		bTheme *btheme;
		
		for (btheme = U.themes.first; btheme; btheme = btheme->next) {
			ThemeSpace *ts;
			
			/* new color, panel backdrop. Not used anywhere yet, until you enable it */
			copy_v3_v3_char(btheme->tui.panel.back, btheme->tbuts.button);
			btheme->tui.panel.back[3] = 128;
			
			for (ts = UI_THEMESPACE_START(btheme); ts != UI_THEMESPACE_END(btheme); ts++) {
				ts->panelcolors = btheme->tui.panel;
			}
		}
	}

	/* NOTE!! from now on use U.versionfile and U.subversionfile */
#undef USER_VERSION_ATLEAST
#define USER_VERSION_ATLEAST(ver, subver) MAIN_VERSION_ATLEAST((&(U)), ver, subver)

	if (!USER_VERSION_ATLEAST(266, 0)) {
		bTheme *btheme;
		
		for (btheme = U.themes.first; btheme; btheme = btheme->next) {
			/* rna definition limits fac to 0.01 */
			if (btheme->tui.menu_shadow_fac == 0.0f) {
				btheme->tui.menu_shadow_fac = 0.5f;
				btheme->tui.menu_shadow_width = 12;
			}
		}
	}

	if (!USER_VERSION_ATLEAST(265, 4)) {
		bTheme *btheme;
		for (btheme = U.themes.first; btheme; btheme = btheme->next) {
			rgba_char_args_set(btheme->text.syntaxd,    50, 0, 140, 255);   /* Decorator/Preprocessor Dir.  Blue-purple */
			rgba_char_args_set(btheme->text.syntaxr,    140, 60, 0, 255);   /* Reserved  Orange */
			rgba_char_args_set(btheme->text.syntaxs,    76, 76, 76, 255);   /* Gray (mix between fg/bg) */
		}
	}

	if (!USER_VERSION_ATLEAST(265, 6)) {
		bTheme *btheme;
		for (btheme = U.themes.first; btheme; btheme = btheme->next) {
			copy_v4_v4_char(btheme->tv3d.gradients.high_gradient, btheme->tv3d.back);
		}
	}

	if (!USER_VERSION_ATLEAST(265, 9)) {
		bTheme *btheme;
		for (btheme = U.themes.first; btheme; btheme = btheme->next) {
			rgba_char_args_test_set(btheme->tnode.syntaxs, 151, 116, 116, 255);  /* matte nodes */
			rgba_char_args_test_set(btheme->tnode.syntaxd, 116, 151, 151, 255);  /* distort nodes */
		}
	}

	if (!USER_VERSION_ATLEAST(265, 11)) {
		bTheme *btheme;
		for (btheme = U.themes.first; btheme; btheme = btheme->next) {
			rgba_char_args_test_set(btheme->tconsole.console_select, 255, 255, 255, 48);
		}
	}

	if (!USER_VERSION_ATLEAST(266, 2)) {
		bTheme *btheme;
		for (btheme = U.themes.first; btheme; btheme = btheme->next) {
			rgba_char_args_test_set(btheme->tnode.console_output, 223, 202, 53, 255);  /* interface nodes */
		}
	}

	if (!USER_VERSION_ATLEAST(268, 3)) {
		bTheme *btheme;
		for (btheme = U.themes.first; btheme; btheme = btheme->next) {
			rgba_char_args_test_set(btheme->tima.uv_others, 96, 96, 96, 255);
			rgba_char_args_test_set(btheme->tima.uv_shadow, 112, 112, 112, 255);
		}
	}

	if (!USER_VERSION_ATLEAST(269, 5)) {
		bTheme *btheme;
		for (btheme = U.themes.first; btheme; btheme = btheme->next) {
			rgba_char_args_set(btheme->tima.wire_edit, 192, 192, 192, 255);
			rgba_char_args_set(btheme->tima.edge_select, 255, 133, 0, 255);
		}
	}

	if (!USER_VERSION_ATLEAST(269, 6)) {
		bTheme *btheme;
		for (btheme = U.themes.first; btheme; btheme = btheme->next) {
			char r, g, b;
			r = btheme->tnode.syntaxn[0];
			g = btheme->tnode.syntaxn[1];
			b = btheme->tnode.syntaxn[2];
			rgba_char_args_test_set(btheme->tnode.nodeclass_output, r, g, b, 255);
			r = btheme->tnode.syntaxb[0];
			g = btheme->tnode.syntaxb[1];
			b = btheme->tnode.syntaxb[2];
			rgba_char_args_test_set(btheme->tnode.nodeclass_filter, r, g, b, 255);
			rgba_char_args_test_set(btheme->tnode.nodeclass_vector, r, g, b, 255);
			rgba_char_args_test_set(btheme->tnode.nodeclass_texture, r, g, b, 255);
			rgba_char_args_test_set(btheme->tnode.nodeclass_shader, r, g, b, 255);
			rgba_char_args_test_set(btheme->tnode.nodeclass_script, r, g, b, 255);
			rgba_char_args_test_set(btheme->tnode.nodeclass_pattern, r, g, b, 255);
			rgba_char_args_test_set(btheme->tnode.nodeclass_layout, r, g, b, 255);
		}
	}

	if (!USER_VERSION_ATLEAST(269, 8)) {
		bTheme *btheme;
		for (btheme = U.themes.first; btheme; btheme = btheme->next) {
			rgba_char_args_test_set(btheme->tinfo.info_selected, 96, 128, 255, 255);
			rgba_char_args_test_set(btheme->tinfo.info_selected_text, 255, 255, 255, 255);
			rgba_char_args_test_set(btheme->tinfo.info_error, 220, 0, 0, 255);
			rgba_char_args_test_set(btheme->tinfo.info_error_text, 0, 0, 0, 255);
			rgba_char_args_test_set(btheme->tinfo.info_warning, 220, 128, 96, 255);
			rgba_char_args_test_set(btheme->tinfo.info_warning_text, 0, 0, 0, 255);
			rgba_char_args_test_set(btheme->tinfo.info_info, 0, 170, 0, 255);
			rgba_char_args_test_set(btheme->tinfo.info_info_text, 0, 0, 0, 255);
			rgba_char_args_test_set(btheme->tinfo.info_debug, 196, 196, 196, 255);
			rgba_char_args_test_set(btheme->tinfo.info_debug_text, 0, 0, 0, 255);
		}
	}
	
	if (!USER_VERSION_ATLEAST(269, 9)) {
		bTheme *btheme;
		
		U.tw_size = U.tw_size * 5.0f;
		
		/* Action Editor (and NLA Editor) - Keyframe Colors */
		/* Graph Editor - larger vertex size defaults */
		for (btheme = U.themes.first; btheme; btheme = btheme->next) {
			/* Action Editor ................. */
			/* key types */
			rgba_char_args_set(btheme->tact.keytype_keyframe,           232, 232, 232, 255);
			rgba_char_args_set(btheme->tact.keytype_keyframe_select,    255, 190,  50, 255);
			rgba_char_args_set(btheme->tact.keytype_extreme,            232, 179, 204, 255);
			rgba_char_args_set(btheme->tact.keytype_extreme_select,     242, 128, 128, 255);
			rgba_char_args_set(btheme->tact.keytype_breakdown,          179, 219, 232, 255);
			rgba_char_args_set(btheme->tact.keytype_breakdown_select,    84, 191, 237, 255);
			rgba_char_args_set(btheme->tact.keytype_jitter,             148, 229, 117, 255);
			rgba_char_args_set(btheme->tact.keytype_jitter_select,       97, 192,  66, 255);
			
			/* key border */
			rgba_char_args_set(btheme->tact.keyborder,               0,   0,   0, 255);
			rgba_char_args_set(btheme->tact.keyborder_select,        0,   0,   0, 255);
			
			/* NLA ............................ */
			/* key border */
			rgba_char_args_set(btheme->tnla.keyborder,               0,   0,   0, 255);
			rgba_char_args_set(btheme->tnla.keyborder_select,        0,   0,   0, 255);
			
			/* Graph Editor ................... */
			btheme->tipo.vertex_size = 6;
			btheme->tipo.handle_vertex_size = 5;
		}
		
		/* grease pencil - new layer color */
		if (U.gpencil_new_layer_col[3] < 0.1f) {
			/* defaults to black, but must at least be visible! */
			U.gpencil_new_layer_col[3] = 0.9f;
		}
	}

	if (!USER_VERSION_ATLEAST(269, 10)) {
		bTheme *btheme;
		for (btheme = U.themes.first; btheme; btheme = btheme->next) {
			ThemeSpace *ts;

			for (ts = UI_THEMESPACE_START(btheme); ts != UI_THEMESPACE_END(btheme); ts++) {
				rgba_char_args_set(ts->tab_active, 114, 114, 114, 255);
				rgba_char_args_set(ts->tab_inactive, 83, 83, 83, 255);
				rgba_char_args_set(ts->tab_back, 64, 64, 64, 255);
				rgba_char_args_set(ts->tab_outline, 60, 60, 60, 255);
			}
		}
	}

	if (!USER_VERSION_ATLEAST(271, 0)) {
		bTheme *btheme;
		for (btheme = U.themes.first; btheme; btheme = btheme->next) {
			rgba_char_args_set(btheme->tui.wcol_tooltip.text, 255, 255, 255, 255);
		}
	}

	if (!USER_VERSION_ATLEAST(272, 2)) {
		bTheme *btheme;
		for (btheme = U.themes.first; btheme; btheme = btheme->next) {
			rgba_char_args_set_fl(btheme->tv3d.paint_curve_handle, 0.5f, 1.0f, 0.5f, 0.5f);
			rgba_char_args_set_fl(btheme->tv3d.paint_curve_pivot, 1.0f, 0.5f, 0.5f, 0.5f);
			rgba_char_args_set_fl(btheme->tima.paint_curve_handle, 0.5f, 1.0f, 0.5f, 0.5f);
			rgba_char_args_set_fl(btheme->tima.paint_curve_pivot, 1.0f, 0.5f, 0.5f, 0.5f);
			rgba_char_args_set(btheme->tnode.syntaxr, 115, 115, 115, 255);
		}
	}

	if (!USER_VERSION_ATLEAST(271, 5)) {
		bTheme *btheme;

		struct uiWidgetColors wcol_pie_menu = {
			{10, 10, 10, 200},
			{25, 25, 25, 230},
			{140, 140, 140, 255},
			{45, 45, 45, 230},

			{160, 160, 160, 255},
			{255, 255, 255, 255},

			1,
			10, -10
		};

		U.pie_menu_radius = 100;
		U.pie_menu_threshold = 12;
		U.pie_animation_timeout = 6;

		for (btheme = U.themes.first; btheme; btheme = btheme->next) {
			btheme->tui.wcol_pie_menu = wcol_pie_menu;

			ui_theme_space_init_handles_color(&btheme->tclip);
			ui_theme_space_init_handles_color(&btheme->tima);
			btheme->tima.handle_vertex_size = 5;
			btheme->tclip.handle_vertex_size = 5;
		}
	}

	if (!USER_VERSION_ATLEAST(271, 6)) {
		bTheme *btheme;
		for (btheme = U.themes.first; btheme; btheme = btheme->next) {
			/* check for (alpha == 0) is safe, then color was never set */
			if (btheme->tv3d.loop_normal[3] == 0) {
				rgba_char_args_set(btheme->tv3d.loop_normal, 0xDD, 0x23, 0xDD, 255);
			}
		}
	}

	if (!USER_VERSION_ATLEAST(272, 3)) {
		bTheme *btheme;
		for (btheme = U.themes.first; btheme; btheme = btheme->next) {
			rgba_char_args_set_fl(btheme->tui.widget_emboss, 1.0f, 1.0f, 1.0f, 0.02f);
		}
	}
	
	if (!USER_VERSION_ATLEAST(273, 1)) {
		bTheme *btheme;
		for (btheme = U.themes.first; btheme; btheme = btheme->next) {
			/* Grease Pencil vertex settings */
			rgba_char_args_set(btheme->tv3d.gp_vertex, 0, 0, 0, 255);
			rgba_char_args_set(btheme->tv3d.gp_vertex_select, 255, 133, 0, 255);
			btheme->tv3d.gp_vertex_size = 3;
			
			rgba_char_args_set(btheme->tseq.gp_vertex, 0, 0, 0, 255);
			rgba_char_args_set(btheme->tseq.gp_vertex_select, 255, 133, 0, 255);
			btheme->tseq.gp_vertex_size = 3;
			
			rgba_char_args_set(btheme->tima.gp_vertex, 0, 0, 0, 255);
			rgba_char_args_set(btheme->tima.gp_vertex_select, 255, 133, 0, 255);
			btheme->tima.gp_vertex_size = 3;
			
			rgba_char_args_set(btheme->tnode.gp_vertex, 0, 0, 0, 255);
			rgba_char_args_set(btheme->tnode.gp_vertex_select, 255, 133, 0, 255);
			btheme->tnode.gp_vertex_size = 3;
			
			/* Timeline Keyframe Indicators */
			rgba_char_args_set(btheme->ttime.time_keyframe, 0xDD, 0xD7, 0x00, 0xFF);
			rgba_char_args_set(btheme->ttime.time_gp_keyframe, 0xB5, 0xE6, 0x1D, 0xFF);
		}
	}

	if (!USER_VERSION_ATLEAST(273, 5)) {
		bTheme *btheme;
		for (btheme = U.themes.first; btheme; btheme = btheme->next) {
			unsigned char *cp = (unsigned char *)btheme->tv3d.clipping_border_3d;
			int c;
			copy_v4_v4_char((char *)cp, btheme->tv3d.back);
			c = cp[0] - 8;
			CLAMP(c, 0, 255);
			cp[0] = c;
			c = cp[1] - 8;
			CLAMP(c, 0, 255);
			cp[1] = c;
			c = cp[2] - 8;
			CLAMP(c, 0, 255);
			cp[2] = c;
			cp[3] = 255;
		}
	}

	if (!USER_VERSION_ATLEAST(274, 5)) {
		bTheme *btheme;
		for (btheme = U.themes.first; btheme; btheme = btheme->next) {
			copy_v4_v4_char(btheme->tima.metadatatext, btheme->tima.text_hi);
			copy_v4_v4_char(btheme->tseq.metadatatext, btheme->tseq.text_hi);
		}
	}

	if (!USER_VERSION_ATLEAST(275, 1)) {
		bTheme *btheme;
		for (btheme = U.themes.first; btheme; btheme = btheme->next) {
			copy_v4_v4_char(btheme->tclip.metadatatext, btheme->tseq.text_hi);
		}
	}

	if (!USER_VERSION_ATLEAST(275, 2)) {
		U.ndof_deadzone = 0.1;
	}

	if (!USER_VERSION_ATLEAST(275, 4)) {
		U.node_margin = 80;
	}

	if (!USER_VERSION_ATLEAST(276, 1)) {
		bTheme *btheme;
		for (btheme = U.themes.first; btheme; btheme = btheme->next) {
			rgba_char_args_set_fl(btheme->tima.preview_back, 0.0f, 0.0f, 0.0f, 0.3f);
		}
	}

	if (!USER_VERSION_ATLEAST(276, 2)) {
		bTheme *btheme;
		for (btheme = U.themes.first; btheme; btheme = btheme->next) {
			rgba_char_args_set(btheme->tclip.gp_vertex, 0, 0, 0, 255);
			rgba_char_args_set(btheme->tclip.gp_vertex_select, 255, 133, 0, 255);
			btheme->tclip.gp_vertex_size = 3;
		}
	}

	if (!USER_VERSION_ATLEAST(276, 3)) {
		bTheme *btheme;
		for (btheme = U.themes.first; btheme; btheme = btheme->next) {
			rgba_char_args_set(btheme->tseq.text_strip, 162, 151, 0, 255);
		}
	}

	if (!USER_VERSION_ATLEAST(276, 8)) {
		bTheme *btheme;
		for (btheme = U.themes.first; btheme; btheme = btheme->next) {
			rgba_char_args_set(btheme->tui.wcol_progress.item, 128, 128, 128, 255);
		}
	}

	if (!USER_VERSION_ATLEAST(276, 10)) {
		bTheme *btheme;
		for (btheme = U.themes.first; btheme; btheme = btheme->next) {
			/* 3dView Keyframe Indicators */
			rgba_char_args_set(btheme->tv3d.time_keyframe, 0xDD, 0xD7, 0x00, 0xFF);
			rgba_char_args_set(btheme->tv3d.time_gp_keyframe, 0xB5, 0xE6, 0x1D, 0xFF);
		}
	}

	if (!USER_VERSION_ATLEAST(277, 0)) {
		bTheme *btheme;
		for (btheme = U.themes.first; btheme; btheme = btheme->next) {
			if (memcmp(btheme->tui.wcol_list_item.item, btheme->tui.wcol_list_item.text_sel, sizeof(char) * 3) == 0) {
				copy_v4_v4_char(btheme->tui.wcol_list_item.item, btheme->tui.wcol_text.item);
				copy_v4_v4_char(btheme->tui.wcol_list_item.text_sel, btheme->tui.wcol_text.text_sel);
			}
		}
	}
	
	if (!USER_VERSION_ATLEAST(277, 2)) {
		bTheme *btheme;
		for (btheme = U.themes.first; btheme; btheme = btheme->next) {
			if (btheme->tact.keyframe_scale_fac < 0.1f)
				btheme->tact.keyframe_scale_fac = 1.0f;
		}
	}

	if (!USER_VERSION_ATLEAST(278, 2)) {
		bTheme *btheme;
		for (btheme = U.themes.first; btheme; btheme = btheme->next) {
			rgba_char_args_set(btheme->tv3d.vertex_bevel, 0, 165, 255, 255);
			rgba_char_args_set(btheme->tv3d.edge_bevel, 0, 165, 255, 255);
		}
	}

<<<<<<< HEAD
	if (!USER_VERSION_ATLEAST(278, 2)) {
		U.hmd_settings.device = -1;
		U.hmd_settings.flag = (USER_HMD_USE_DEVICE_IPD | USER_HMD_USE_DEVICE_ROT | USER_HMD_USE_LENSDIST_FX);
		U.hmd_settings.custom_ipd = 0.061f;
=======
	if (!USER_VERSION_ATLEAST(278, 3)) {
		for (bTheme *btheme = U.themes.first; btheme; btheme = btheme->next) {
			/* Keyframe Indicators (were using wrong alpha) */
			btheme->tv3d.time_keyframe[3] = btheme->tv3d.time_gp_keyframe[3] = 255;
			btheme->ttime.time_keyframe[3] = btheme->ttime.time_gp_keyframe[3] = 255;
		}
>>>>>>> cb117f28
	}

	/**
	 * Include next version bump.
	 *
	 * (keep this block even if it becomes empty).
	 */
	{
		
	}

	if (U.pixelsize == 0.0f)
		U.pixelsize = 1.0f;
	
	if (U.image_draw_method == 0)
		U.image_draw_method = IMAGE_DRAW_METHOD_2DTEXTURE;
	
	// keep the following until the new audaspace is default to be built with
#ifdef WITH_SYSTEM_AUDASPACE
	// we default to the first audio device
	U.audiodevice = 0;
#endif

	/* funny name, but it is GE stuff, moves userdef stuff to engine */
// XXX	space_set_commmandline_options();
	/* this timer uses U */
// XXX	reset_autosave();

}<|MERGE_RESOLUTION|>--- conflicted
+++ resolved
@@ -2750,19 +2750,12 @@
 		}
 	}
 
-<<<<<<< HEAD
-	if (!USER_VERSION_ATLEAST(278, 2)) {
-		U.hmd_settings.device = -1;
-		U.hmd_settings.flag = (USER_HMD_USE_DEVICE_IPD | USER_HMD_USE_DEVICE_ROT | USER_HMD_USE_LENSDIST_FX);
-		U.hmd_settings.custom_ipd = 0.061f;
-=======
 	if (!USER_VERSION_ATLEAST(278, 3)) {
 		for (bTheme *btheme = U.themes.first; btheme; btheme = btheme->next) {
 			/* Keyframe Indicators (were using wrong alpha) */
 			btheme->tv3d.time_keyframe[3] = btheme->tv3d.time_gp_keyframe[3] = 255;
 			btheme->ttime.time_keyframe[3] = btheme->ttime.time_gp_keyframe[3] = 255;
 		}
->>>>>>> cb117f28
 	}
 
 	/**
@@ -2771,7 +2764,9 @@
 	 * (keep this block even if it becomes empty).
 	 */
 	{
-		
+		U.hmd_settings.device = -1;
+		U.hmd_settings.flag = (USER_HMD_USE_DEVICE_IPD | USER_HMD_USE_DEVICE_ROT | USER_HMD_USE_LENSDIST_FX);
+		U.hmd_settings.custom_ipd = 0.061f;
 	}
 
 	if (U.pixelsize == 0.0f)
