/*
 * ***** BEGIN GPL LICENSE BLOCK *****
 *
 * This program is free software; you can redistribute it and/or
 * modify it under the terms of the GNU General Public License
 * as published by the Free Software Foundation; either version 2
 * of the License, or (at your option) any later version. 
 *
 * This program is distributed in the hope that it will be useful,
 * but WITHOUT ANY WARRANTY; without even the implied warranty of
 * MERCHANTABILITY or FITNESS FOR A PARTICULAR PURPOSE.  See the
 * GNU General Public License for more details.
 *
 * You should have received a copy of the GNU General Public License
 * along with this program; if not, write to the Free Software Foundation,
 * Inc., 51 Franklin Street, Fifth Floor, Boston, MA 02110-1301, USA.
 *
 * The Original Code is Copyright (C) 2008 Blender Foundation.
 * All rights reserved.
 * 
 * Contributor(s): Blender Foundation
 *
 * ***** END GPL LICENSE BLOCK *****
 */

/** \file blender/editors/interface/interface_handlers.c
 *  \ingroup edinterface
 */


#include <float.h>
#include <limits.h>
#include <math.h>
#include <stdlib.h>
#include <string.h>
#include <ctype.h>
#include <assert.h>

#include "MEM_guardedalloc.h"

#include "DNA_sensor_types.h"
#include "DNA_controller_types.h"
#include "DNA_actuator_types.h"

#include "DNA_object_types.h"
#include "DNA_scene_types.h"

#include "BLI_math.h"
#include "BLI_blenlib.h"
#include "BLI_utildefines.h"
#include "BLI_string_cursor_utf8.h"

#include "BLF_translation.h"

#include "PIL_time.h"

#include "BKE_blender.h"
#include "BKE_colortools.h"
#include "BKE_context.h"
#include "BKE_idprop.h"
#include "BKE_report.h"
#include "BKE_texture.h"
#include "BKE_tracking.h"
#include "BKE_unit.h"
#include "BKE_global.h"

#include "ED_screen.h"
#include "ED_util.h"
#include "ED_keyframing.h"

#include "UI_interface.h"

#include "BLF_api.h"

#include "interface_intern.h"

#include "RNA_access.h"

#include "WM_api.h"
#include "WM_types.h"

/* place the mouse at the scaled down location when un-grabbing */
#define USE_CONT_MOUSE_CORRECT

/* proto */
static void ui_add_smart_controller(bContext *C, uiBut *from, uiBut *to);
static void ui_add_link(bContext *C, uiBut *from, uiBut *to);

/***************** structs and defines ****************/

#define BUTTON_TOOLTIP_RESET        0.200
#define BUTTON_TOOLTIP_DELAY        0.500
#define BUTTON_FLASH_DELAY          0.020
#define MENU_SCROLL_INTERVAL        0.1
#define BUTTON_AUTO_OPEN_THRESH     0.3
#define BUTTON_MOUSE_TOWARDS_THRESH 1.0

typedef enum uiButtonActivateType {
	BUTTON_ACTIVATE_OVER,
	BUTTON_ACTIVATE,
	BUTTON_ACTIVATE_APPLY,
	BUTTON_ACTIVATE_TEXT_EDITING,
	BUTTON_ACTIVATE_OPEN
} uiButtonActivateType;

typedef enum uiHandleButtonState {
	BUTTON_STATE_INIT,
	BUTTON_STATE_HIGHLIGHT,
	BUTTON_STATE_WAIT_FLASH,
	BUTTON_STATE_WAIT_RELEASE,
	BUTTON_STATE_WAIT_KEY_EVENT,
	BUTTON_STATE_NUM_EDITING,
	BUTTON_STATE_TEXT_EDITING,
	BUTTON_STATE_TEXT_SELECTING,
	BUTTON_STATE_MENU_OPEN,
	BUTTON_STATE_WAIT_DRAG,
	BUTTON_STATE_EXIT
} uiHandleButtonState;

typedef struct uiHandleButtonData {
	wmWindowManager *wm;
	wmWindow *window;
	ARegion *region;

	int interactive;

	/* overall state */
	uiHandleButtonState state;
	int retval;
	/* booleans (could be made into flags) */
	char cancel, escapecancel;
	char applied, appliedinteractive;
	wmTimer *flashtimer;

	/* edited value */
	char *str, *origstr;
	double value, origvalue, startvalue;
	float vec[3], origvec[3];
	int togdual, togonly;
	ColorBand *coba;

	/* tooltip */
	ARegion *tooltip;
	wmTimer *tooltiptimer;
	
	/* auto open */
	int used_mouse;
	wmTimer *autoopentimer;

	/* text selection/editing */
	int maxlen, selextend, selstartx;

	/* number editing / dragging */
	int draglastx, draglasty;
	int dragstartx, dragstarty;
	int dragchange, draglock, dragsel;
	float dragf, dragfstart;
	CBData *dragcbd;

#ifdef USE_CONT_MOUSE_CORRECT
	/* when ungrabbing buttons which are #ui_is_a_warp_but(), we may want to position them
	 * FLT_MAX signifies do-nothing, use #ui_block_to_window_fl() to get this into a usable space  */
	float ungrab_mval[2];
#endif

	/* menu open (watch uiFreeActiveButtons) */
	uiPopupBlockHandle *menu;
	int menuretval;
	
	/* search box (watch uiFreeActiveButtons) */
	ARegion *searchbox;

	/* post activate */
	uiButtonActivateType posttype;
	uiBut *postbut;
} uiHandleButtonData;

typedef struct uiAfterFunc {
	struct uiAfterFunc *next, *prev;

	uiButHandleFunc func;
	void *func_arg1;
	void *func_arg2;
	void *func_arg3;
	
	uiButHandleNFunc funcN;
	void *func_argN;

	uiButHandleRenameFunc rename_func;
	void *rename_arg1;
	void *rename_orig;
	
	uiBlockHandleFunc handle_func;
	void *handle_func_arg;
	int retval;

	uiMenuHandleFunc butm_func;
	void *butm_func_arg;
	int a2;

	wmOperatorType *optype;
	int opcontext;
	PointerRNA *opptr;

	PointerRNA rnapoin;
	PropertyRNA *rnaprop;

	bContextStore *context;

	char undostr[BKE_UNDO_STR_MAX];

	int autokey;
} uiAfterFunc;

static int ui_but_contains_pt(uiBut *but, int mx, int my);
static int ui_mouse_inside_button(ARegion *ar, uiBut *but, int x, int y);
static void button_activate_state(bContext *C, uiBut *but, uiHandleButtonState state);
static int ui_handler_region_menu(bContext *C, wmEvent *event, void *userdata);
static void ui_handle_button_activate(bContext *C, ARegion *ar, uiBut *but, uiButtonActivateType type);
static void button_timers_tooltip_remove(bContext *C, uiBut *but);

/* ******************** menu navigation helpers ************** */

static int ui_but_editable(uiBut *but)
{
	return ELEM5(but->type, LABEL, SEPR, ROUNDBOX, LISTBOX, PROGRESSBAR);
}

static uiBut *ui_but_prev(uiBut *but)
{
	while (but->prev) {
		but = but->prev;
		if (!ui_but_editable(but)) return but;
	}
	return NULL;
}

static uiBut *ui_but_next(uiBut *but)
{
	while (but->next) {
		but = but->next;
		if (!ui_but_editable(but)) return but;
	}
	return NULL;
}

static uiBut *ui_but_first(uiBlock *block)
{
	uiBut *but;
	
	but = block->buttons.first;
	while (but) {
		if (!ui_but_editable(but)) return but;
		but = but->next;
	}
	return NULL;
}

static uiBut *ui_but_last(uiBlock *block)
{
	uiBut *but;
	
	but = block->buttons.last;
	while (but) {
		if (!ui_but_editable(but)) return but;
		but = but->prev;
	}
	return NULL;
}

static int ui_is_a_warp_but(uiBut *but)
{
	if (U.uiflag & USER_CONTINUOUS_MOUSE) {
		if (ELEM6(but->type, NUM, NUMABS, HSVCIRCLE, TRACKPREVIEW, HSVCUBE, BUT_CURVE)) {
			return TRUE;
		}
	}

	return FALSE;
}

static float ui_mouse_scale_warp_factor(const short shift)
{
	if (U.uiflag & USER_CONTINUOUS_MOUSE) {
		return shift ? 0.05f : 1.0f;
	}
	else {
		return 1.0f;
	}
}

static void ui_mouse_scale_warp(uiHandleButtonData *data,
                                const float mx, const float my,
                                float *r_mx, float *r_my,
                                const short shift)
{
	if (U.uiflag & USER_CONTINUOUS_MOUSE) {
		const float fac = ui_mouse_scale_warp_factor(shift);
		/* slow down the mouse, this is fairly picky */
		*r_mx = (data->dragstartx * (1.0f - fac) + mx * fac);
		*r_my = (data->dragstarty * (1.0f - fac) + my * fac);
	}
	else {
		*r_mx = mx;
		*r_my = my;
	}
}

/* file selectors are exempt from utf-8 checks */
int ui_is_but_utf8(uiBut *but)
{
	if (but->rnaprop) {
		const int subtype = RNA_property_subtype(but->rnaprop);
		return !(ELEM4(subtype, PROP_FILEPATH, PROP_DIRPATH, PROP_FILENAME, PROP_BYTESTRING));
	}
	else {
		return !(but->flag & UI_BUT_NO_UTF8);
	}
}

/* ********************** button apply/revert ************************/

static ListBase UIAfterFuncs = {NULL, NULL};

static void ui_apply_but_func(bContext *C, uiBut *but)
{
	uiAfterFunc *after;
	uiBlock *block = but->block;

	/* these functions are postponed and only executed after all other
	 * handling is done, i.e. menus are closed, in order to avoid conflicts
	 * with these functions removing the buttons we are working with */

	if (but->func || but->funcN || block->handle_func || but->rename_func ||
	    (but->type == BUTM && block->butm_func) || but->optype || but->rnaprop)
	{
		after = MEM_callocN(sizeof(uiAfterFunc), "uiAfterFunc");

		if (but->func && ELEM(but, but->func_arg1, but->func_arg2)) {
			/* exception, this will crash due to removed button otherwise */
			but->func(C, but->func_arg1, but->func_arg2);
		}
		else
			after->func = but->func;

		after->func_arg1 = but->func_arg1;
		after->func_arg2 = but->func_arg2;
		after->func_arg3 = but->func_arg3;

		after->funcN = but->funcN;
		after->func_argN = MEM_dupallocN(but->func_argN);

		after->rename_func = but->rename_func;
		after->rename_arg1 = but->rename_arg1;
		after->rename_orig = but->rename_orig; /* needs free! */

		after->handle_func = block->handle_func;
		after->handle_func_arg = block->handle_func_arg;
		after->retval = but->retval;

		if (but->type == BUTM) {
			after->butm_func = block->butm_func;
			after->butm_func_arg = block->butm_func_arg;
			after->a2 = but->a2;
		}

		after->optype = but->optype;
		after->opcontext = but->opcontext;
		after->opptr = but->opptr;

		after->rnapoin = but->rnapoin;
		after->rnaprop = but->rnaprop;

		if (but->context)
			after->context = CTX_store_copy(but->context);

		but->optype = NULL;
		but->opcontext = 0;
		but->opptr = NULL;

		BLI_addtail(&UIAfterFuncs, after);
	}
}

static void ui_apply_autokey_undo(bContext *C, uiBut *but)
{
	Scene *scene = CTX_data_scene(C);
	uiAfterFunc *after;

	if (but->flag & UI_BUT_UNDO) {
		const char *str = NULL;

		/* define which string to use for undo */
		if (ELEM(but->type, LINK, INLINK)) str = "Add button link";
		else if (ELEM(but->type, MENU, ICONTEXTROW)) str = but->drawstr;
		else if (but->drawstr[0]) str = but->drawstr;
		else str = but->tip;

		/* fallback, else we don't get an undo! */
		if (str == NULL || str[0] == '\0') {
			str = "Unknown Action";
		}

		/* delayed, after all other funcs run, popups are closed, etc */
		after = MEM_callocN(sizeof(uiAfterFunc), "uiAfterFunc");
		BLI_strncpy(after->undostr, str, sizeof(after->undostr));
		BLI_addtail(&UIAfterFuncs, after);
	}

	/* try autokey */
	ui_but_anim_autokey(C, but, scene, scene->r.cfra);
}

static void ui_apply_but_funcs_after(bContext *C)
{
	uiAfterFunc *afterf, after;
	PointerRNA opptr;
	ListBase funcs;

	/* copy to avoid recursive calls */
	funcs = UIAfterFuncs;
	UIAfterFuncs.first = UIAfterFuncs.last = NULL;

	for (afterf = funcs.first; afterf; afterf = after.next) {
		after = *afterf; /* copy to avoid memleak on exit() */
		BLI_freelinkN(&funcs, afterf);

		if (after.context)
			CTX_store_set(C, after.context);

		if (after.opptr) {
			/* free in advance to avoid leak on exit */
			opptr = *after.opptr,
			MEM_freeN(after.opptr);
		}

		if (after.optype)
			WM_operator_name_call(C, after.optype->idname, after.opcontext, (after.opptr) ? &opptr : NULL);

		if (after.opptr)
			WM_operator_properties_free(&opptr);

		if (after.rnapoin.data)
			RNA_property_update(C, &after.rnapoin, after.rnaprop);

		if (after.context) {
			CTX_store_set(C, NULL);
			CTX_store_free(after.context);
		}

		if (after.func)
			after.func(C, after.func_arg1, after.func_arg2);
		if (after.funcN)
			after.funcN(C, after.func_argN, after.func_arg2);
		if (after.func_argN)
			MEM_freeN(after.func_argN);
		
		if (after.handle_func)
			after.handle_func(C, after.handle_func_arg, after.retval);
		if (after.butm_func)
			after.butm_func(C, after.butm_func_arg, after.a2);
		
		if (after.rename_func)
			after.rename_func(C, after.rename_arg1, after.rename_orig);
		if (after.rename_orig)
			MEM_freeN(after.rename_orig);
		
		if (after.undostr[0])
			ED_undo_push(C, after.undostr);
	}
}

static void ui_apply_but_BUT(bContext *C, uiBut *but, uiHandleButtonData *data)
{
	ui_apply_but_func(C, but);

	data->retval = but->retval;
	data->applied = TRUE;
}

static void ui_apply_but_BUTM(bContext *C, uiBut *but, uiHandleButtonData *data)
{
	ui_set_but_val(but, but->hardmin);
	ui_apply_but_func(C, but);

	data->retval = but->retval;
	data->applied = TRUE;
}

static void ui_apply_but_BLOCK(bContext *C, uiBut *but, uiHandleButtonData *data)
{
	if (ELEM3(but->type, MENU, ICONROW, ICONTEXTROW))
		ui_set_but_val(but, data->value);

	ui_check_but(but);
	ui_apply_but_func(C, but);
	data->retval = but->retval;
	data->applied = TRUE;
}

static void ui_apply_but_TOG(bContext *C, uiBut *but, uiHandleButtonData *data)
{
	double value;
	int w, lvalue, push;
	
	/* local hack... */
	if (but->type == BUT_TOGDUAL && data->togdual) {
		if (but->pointype == UI_BUT_POIN_SHORT) {
			but->poin += 2;
		}
		else if (but->pointype == UI_BUT_POIN_INT) {
			but->poin += 4;
		}
	}
	
	value = ui_get_but_val(but);
	lvalue = (int)value;
	
	if (but->bit) {
		w = UI_BITBUT_TEST(lvalue, but->bitnr);
		if (w) lvalue = UI_BITBUT_CLR(lvalue, but->bitnr);
		else   lvalue = UI_BITBUT_SET(lvalue, but->bitnr);
		
		if (but->type == TOGR) {
			if (!data->togonly) {
				lvalue = 1 << (but->bitnr);
	
				ui_set_but_val(but, (double)lvalue);
			}
			else {
				if (lvalue == 0) lvalue = 1 << (but->bitnr);
			}
		}
		
		ui_set_but_val(but, (double)lvalue);
		if (but->type == ICONTOG || but->type == ICONTOGN) ui_check_but(but);
	}
	else {
		
		if (value == 0.0) push = 1;
		else push = 0;
		
		if (ELEM3(but->type, TOGN, ICONTOGN, OPTIONN)) push = !push;
		ui_set_but_val(but, (double)push);
		if (but->type == ICONTOG || but->type == ICONTOGN) ui_check_but(but);
	}
	
	/* end local hack... */
	if (but->type == BUT_TOGDUAL && data->togdual) {
		if (but->pointype == UI_BUT_POIN_SHORT) {
			but->poin -= 2;
		}
		else if (but->pointype == UI_BUT_POIN_INT) {
			but->poin -= 4;
		}
	}
	
	ui_apply_but_func(C, but);

	data->retval = but->retval;
	data->applied = TRUE;
}

static void ui_apply_but_ROW(bContext *C, uiBlock *block, uiBut *but, uiHandleButtonData *data)
{
	uiBut *bt;
	
	ui_set_but_val(but, but->hardmax);
	
	/* states of other row buttons */
	for (bt = block->buttons.first; bt; bt = bt->next)
		if (bt != but && bt->poin == but->poin && ELEM(bt->type, ROW, LISTROW))
			ui_check_but(bt);
	
	ui_apply_but_func(C, but);

	data->retval = but->retval;
	data->applied = TRUE;
}

static void ui_apply_but_TEX(bContext *C, uiBut *but, uiHandleButtonData *data)
{
	if (!data->str)
		return;

	ui_set_but_string(C, but, data->str);
	ui_check_but(but);

	/* give butfunc the original text too */
	/* feature used for bone renaming, channels, etc */
	/* afterfunc frees origstr */
	but->rename_orig = data->origstr;
	data->origstr = NULL;
	ui_apply_but_func(C, but);

	data->retval = but->retval;
	data->applied = TRUE;
}

static void ui_apply_but_NUM(bContext *C, uiBut *but, uiHandleButtonData *data)
{
	if (data->str) {
		if (ui_set_but_string(C, but, data->str)) {
			data->value = ui_get_but_val(but);
		}
		else {
			data->cancel = TRUE;
			return;
		}
	}
	else
		ui_set_but_val(but, data->value);

	ui_check_but(but);
	ui_apply_but_func(C, but);

	data->retval = but->retval;
	data->applied = TRUE;
}

static void ui_apply_but_TOG3(bContext *C, uiBut *but, uiHandleButtonData *data)
{ 
	if (but->pointype == UI_BUT_POIN_SHORT) {
		short *sp = (short *)but->poin;
		
		if (UI_BITBUT_TEST(sp[1], but->bitnr)) {
			sp[1] = UI_BITBUT_CLR(sp[1], but->bitnr);
			sp[0] = UI_BITBUT_CLR(sp[0], but->bitnr);
		}
		else if (UI_BITBUT_TEST(sp[0], but->bitnr)) {
			sp[1] = UI_BITBUT_SET(sp[1], but->bitnr);
		}
		else {
			sp[0] = UI_BITBUT_SET(sp[0], but->bitnr);
		}
	}
	else {
		if (UI_BITBUT_TEST(*(but->poin + 2), but->bitnr)) {
			*(but->poin + 2) = UI_BITBUT_CLR(*(but->poin + 2), but->bitnr);
			*(but->poin)     = UI_BITBUT_CLR(*(but->poin),     but->bitnr);
		}
		else if (UI_BITBUT_TEST(*(but->poin), but->bitnr)) {
			*(but->poin + 2) = UI_BITBUT_SET(*(but->poin + 2), but->bitnr);
		}
		else {
			*(but->poin) = UI_BITBUT_SET(*(but->poin), but->bitnr);
		}
	}
	
	ui_check_but(but);
	ui_apply_but_func(C, but);
	data->retval = but->retval;
	data->applied = TRUE;
}

static void ui_apply_but_VEC(bContext *C, uiBut *but, uiHandleButtonData *data)
{
	ui_set_but_vectorf(but, data->vec);
	ui_check_but(but);
	ui_apply_but_func(C, but);

	data->retval = but->retval;
	data->applied = TRUE;
}

static void ui_apply_but_COLORBAND(bContext *C, uiBut *but, uiHandleButtonData *data)
{
	ui_apply_but_func(C, but);
	data->retval = but->retval;
	data->applied = TRUE;
}

static void ui_apply_but_CURVE(bContext *C, uiBut *but, uiHandleButtonData *data)
{
	ui_apply_but_func(C, but);
	data->retval = but->retval;
	data->applied = TRUE;
}

static void ui_apply_but_IDPOIN(bContext *C, uiBut *but, uiHandleButtonData *data)
{
	ui_set_but_string(C, but, data->str);
	ui_check_but(but);
	ui_apply_but_func(C, but);
	data->retval = but->retval;
	data->applied = TRUE;
}

#ifdef WITH_INTERNATIONAL
static void ui_apply_but_CHARTAB(bContext *C, uiBut *but, uiHandleButtonData *data)
{
	ui_apply_but_func(C, but);
	data->retval = but->retval;
	data->applied = TRUE;
}
#endif

/* ****************** drag drop code *********************** */

static int ui_but_mouse_inside_icon(uiBut *but, ARegion *ar, wmEvent *event)
{
	rcti rect;
	int x = event->x, y = event->y;
	
	ui_window_to_block(ar, but->block, &x, &y);
	
	BLI_rcti_rctf_copy(&rect, &but->rect);
	
	if (but->imb) ;  /* use button size itself */
	else if (but->flag & UI_ICON_LEFT) {
		rect.xmax = rect.xmin + (BLI_rcti_size_y(&rect));
	}
	else {
		int delta = BLI_rcti_size_x(&rect) - BLI_rcti_size_y(&rect);
		rect.xmin += delta / 2;
		rect.xmax -= delta / 2;
	}
	
	return BLI_rcti_isect_pt(&rect, x, y);
}

static int ui_but_start_drag(bContext *C, uiBut *but, uiHandleButtonData *data, wmEvent *event)
{
	/* prevent other WM gestures to start while we try to drag */
	WM_gestures_remove(C);

	if (ABS(data->dragstartx - event->x) + ABS(data->dragstarty - event->y) > U.dragthreshold) {
		wmDrag *drag;
		
		button_activate_state(C, but, BUTTON_STATE_EXIT);
		data->cancel = TRUE;
		
		drag = WM_event_start_drag(C, but->icon, but->dragtype, but->dragpoin, ui_get_but_val(but));
		if (but->imb)
			WM_event_drag_image(drag, but->imb, but->imb_scale, BLI_rctf_size_x(&but->rect), BLI_rctf_size_y(&but->rect));
		return 1;
	}
	
	return 0;
}

/* ********************** linklines *********************** */

static void ui_delete_active_linkline(uiBlock *block)
{
	uiBut *but;
	uiLink *link;
	uiLinkLine *line, *nline;
	int a, b;

	for (but = block->buttons.first; but; but = but->next) {
		if (but->type == LINK && but->link) {
			for (line = but->link->lines.first; line; line = nline) {
				nline = line->next;
				
				if (line->flag & UI_SELECT) {
					BLI_remlink(&but->link->lines, line);
					
					link = line->from->link;
					
					/* are there more pointers allowed? */
					if (link->ppoin) {
						
						if (*(link->totlink) == 1) {
							*(link->totlink) = 0;
							MEM_freeN(*(link->ppoin));
							*(link->ppoin) = NULL;
						}
						else {
							b = 0;
							for (a = 0; a < (*(link->totlink)); a++) {
								
								if ((*(link->ppoin))[a] != line->to->poin) {
									(*(link->ppoin))[b] = (*(link->ppoin))[a];
									b++;
								}
							}	
							(*(link->totlink))--;
						}
					}
					else {
						*(link->poin) = NULL;
					}
					
					MEM_freeN(line);
				}
			}
		}
	}
}


static uiLinkLine *ui_is_a_link(uiBut *from, uiBut *to)
{
	uiLinkLine *line;
	uiLink *link;
	
	link = from->link;
	if (link) {
		for (line = link->lines.first; line; line = line->next) {
			if (line->from == from && line->to == to) {
				return line;
			}
		}
	}
	return NULL;
}

/* XXX BAD BAD HACK, fixme later **************** */
/* Try to add an AND Controller between the sensor and the actuator logic bricks and to connect them all */
static void ui_add_smart_controller(bContext *C, uiBut *from, uiBut *to)
{
	Object *ob = NULL;
	bSensor *sens_iter;
	bActuator *act_to, *act_iter;
	bController *cont;
	bController ***sens_from_links;
	uiBut *tmp_but;

	uiLink *link = from->link;

	PointerRNA props_ptr, object_ptr;
	
	if (link->ppoin)
		sens_from_links = (bController ***)(link->ppoin);
	else return;

	act_to = (bActuator *)(to->poin);

	/* (1) get the object */
	CTX_DATA_BEGIN (C, Object *, ob_iter, selected_editable_objects)
	{
		for (sens_iter = ob_iter->sensors.first; sens_iter; sens_iter = sens_iter->next) {
			if (&(sens_iter->links) == sens_from_links) {
				ob = ob_iter;
				break;
			}
		}
		if (ob) break;
	} CTX_DATA_END;

	if (!ob) return;

	/* (2) check if the sensor and the actuator are from the same object */
	for (act_iter = ob->actuators.first; act_iter; act_iter = (bActuator *)act_iter->next) {
		if (act_iter == act_to)
			break;
	}

	/* only works if the sensor and the actuator are from the same object */
	if (!act_iter) return;
	
	/* in case the linked controller is not the active one */
	RNA_pointer_create((ID *)ob, &RNA_Object, ob, &object_ptr);
	
	WM_operator_properties_create(&props_ptr, "LOGIC_OT_controller_add");
	RNA_string_set(&props_ptr, "object", ob->id.name+2);

	/* (3) add a new controller */
	if (WM_operator_name_call(C, "LOGIC_OT_controller_add", WM_OP_EXEC_DEFAULT, &props_ptr) & OPERATOR_FINISHED) {
		cont = (bController *)ob->controllers.last;
		cont->type = CONT_LOGIC_AND; /* Quick fix to make sure we always have an AND controller. It might be nicer to make sure the operator gives us the right one though... */

		/* (4) link the sensor->controller->actuator */
		tmp_but = MEM_callocN(sizeof(uiBut), "uiBut");
		uiSetButLink(tmp_but, (void **)&cont, (void ***)&(cont->links), &(cont->totlinks), from->link->tocode, (int)to->hardmin);
		tmp_but->hardmin = from->link->tocode;
		tmp_but->poin = (char *)cont;

		tmp_but->type = INLINK;
		ui_add_link(C, from, tmp_but);

		tmp_but->type = LINK;
		ui_add_link(C, tmp_but, to);

		/* (5) garbage collection */
		MEM_freeN(tmp_but->link);
		MEM_freeN(tmp_but);
	}
	WM_operator_properties_free(&props_ptr);
}

static void ui_add_link(bContext *C, uiBut *from, uiBut *to)
{
	/* in 'from' we have to add a link to 'to' */
	uiLink *link;
	uiLinkLine *line;
	void **oldppoin;
	int a;
	
	if ((line = ui_is_a_link(from, to))) {
		line->flag |= UI_SELECT;
		ui_delete_active_linkline(from->block);
		return;
	}

	if (from->type == INLINK && to->type == INLINK) {
		return;
	}
	else if (from->type == LINK && to->type == INLINK) {
		if (from->link->tocode != (int)to->hardmin) {
			ui_add_smart_controller(C, from, to);
			return;
		}
	}
	else if (from->type == INLINK && to->type == LINK) {
		if (to->link->tocode == (int)from->hardmin) {
			return;
		}
	}
	
	link = from->link;
	
	/* are there more pointers allowed? */
	if (link->ppoin) {
		oldppoin = *(link->ppoin);
		
		(*(link->totlink))++;
		*(link->ppoin) = MEM_callocN(*(link->totlink) * sizeof(void *), "new link");
		
		for (a = 0; a < (*(link->totlink)) - 1; a++) {
			(*(link->ppoin))[a] = oldppoin[a];
		}
		(*(link->ppoin))[a] = to->poin;
		
		if (oldppoin) MEM_freeN(oldppoin);
	}
	else {
		*(link->poin) = to->poin;
	}
	
}


static void ui_apply_but_LINK(bContext *C, uiBut *but, uiHandleButtonData *data)
{
	ARegion *ar = CTX_wm_region(C);
	uiBut *bt;
	
	for (bt = but->block->buttons.first; bt; bt = bt->next) {
		if (ui_mouse_inside_button(ar, bt, but->linkto[0] + ar->winrct.xmin, but->linkto[1] + ar->winrct.ymin) )
			break;
	}
	if (bt && bt != but) {
		if (!ELEM(bt->type, LINK, INLINK) || !ELEM(but->type, LINK, INLINK))
			return;
		
		if (but->type == LINK) ui_add_link(C, but, bt);
		else ui_add_link(C, bt, but);

		ui_apply_but_func(C, but);
		data->retval = but->retval;
	}
	data->applied = TRUE;
}

static void ui_apply_but_IMAGE(bContext *C, uiBut *but, uiHandleButtonData *data)
{
	ui_apply_but_func(C, but);
	data->retval = but->retval;
	data->applied = TRUE;
}

static void ui_apply_but_HISTOGRAM(bContext *C, uiBut *but, uiHandleButtonData *data)
{
	ui_apply_but_func(C, but);
	data->retval = but->retval;
	data->applied = TRUE;
}

static void ui_apply_but_WAVEFORM(bContext *C, uiBut *but, uiHandleButtonData *data)
{
	ui_apply_but_func(C, but);
	data->retval = but->retval;
	data->applied = TRUE;
}

static void ui_apply_but_TRACKPREVIEW(bContext *C, uiBut *but, uiHandleButtonData *data)
{
	ui_apply_but_func(C, but);
	data->retval = but->retval;
	data->applied = TRUE;
}


static void ui_apply_button(bContext *C, uiBlock *block, uiBut *but, uiHandleButtonData *data, int interactive)
{
	char *editstr;
	double *editval;
	float *editvec;
	ColorBand *editcoba;
	CurveMapping *editcumap;

	data->retval = 0;

	/* if we cancel and have not applied yet, there is nothing to do,
	 * otherwise we have to restore the original value again */
	if (data->cancel) {
		if (!data->applied)
			return;

		if (data->str) MEM_freeN(data->str);
		data->str = data->origstr;
		data->origstr = NULL;
		data->value = data->origvalue;
		data->origvalue = 0.0;
		copy_v3_v3(data->vec, data->origvec);
		data->origvec[0] = data->origvec[1] = data->origvec[2] = 0.0f;
	}
	else {
		/* we avoid applying interactive edits a second time
		 * at the end with the appliedinteractive flag */
		if (interactive) {
			data->appliedinteractive = TRUE;
		}
		else if (data->appliedinteractive) {
			return;
		}
	}

	/* ensures we are writing actual values */
	editstr = but->editstr;
	editval = but->editval;
	editvec = but->editvec;
	editcoba = but->editcoba;
	editcumap = but->editcumap;
	but->editstr = NULL;
	but->editval = NULL;
	but->editvec = NULL;
	but->editcoba = NULL;
	but->editcumap = NULL;

	/* handle different types */
	switch (but->type) {
		case BUT:
			ui_apply_but_BUT(C, but, data);
			break;
		case TEX:
		case SEARCH_MENU:
			ui_apply_but_TEX(C, but, data);
			break;
		case TOGBUT: 
		case TOG: 
		case TOGR: 
		case ICONTOG:
		case ICONTOGN:
		case TOGN:
		case BUT_TOGDUAL:
		case OPTION:
		case OPTIONN:
			ui_apply_but_TOG(C, but, data);
			break;
		case ROW:
		case LISTROW:
			ui_apply_but_ROW(C, block, but, data);
			break;
		case SCROLL:
		case NUM:
		case NUMABS:
		case SLI:
		case NUMSLI:
			ui_apply_but_NUM(C, but, data);
			break;
		case HSVSLI:
			break;
		case TOG3:	
			ui_apply_but_TOG3(C, but, data);
			break;
		case MENU:
		case ICONROW:
		case ICONTEXTROW:
		case BLOCK:
		case PULLDOWN:
			ui_apply_but_BLOCK(C, but, data);
			break;
		case COLOR:
			if (data->cancel)
				ui_apply_but_VEC(C, but, data);
			else
				ui_apply_but_BLOCK(C, but, data);
			break;
		case BUTM:
			ui_apply_but_BUTM(C, but, data);
			break;
		case BUT_NORMAL:
		case HSVCUBE:
		case HSVCIRCLE:
			ui_apply_but_VEC(C, but, data);
			break;
		case BUT_COLORBAND:
			ui_apply_but_COLORBAND(C, but, data);
			break;
		case BUT_CURVE:
			ui_apply_but_CURVE(C, but, data);
			break;
		case IDPOIN:
			ui_apply_but_IDPOIN(C, but, data);
			break;
#ifdef WITH_INTERNATIONAL
		case CHARTAB:
			ui_apply_but_CHARTAB(C, but, data);
			break;
#endif
		case KEYEVT:
		case HOTKEYEVT:
			ui_apply_but_BUT(C, but, data);
			break;
		case LINK:
		case INLINK:
			ui_apply_but_LINK(C, but, data);
			break;
		case BUT_IMAGE:	
			ui_apply_but_IMAGE(C, but, data);
			break;
		case HISTOGRAM:	
			ui_apply_but_HISTOGRAM(C, but, data);
			break;
		case WAVEFORM:
			ui_apply_but_WAVEFORM(C, but, data);
			break;
		case TRACKPREVIEW:
			ui_apply_but_TRACKPREVIEW(C, but, data);
			break;
		default:
			break;
	}

	but->editstr = editstr;
	but->editval = editval;
	but->editvec = editvec;
	but->editcoba = editcoba;
	but->editcumap = editcumap;
}

/* ******************* drop event ********************  */

/* only call if event type is EVT_DROP */
static void ui_but_drop(bContext *C, wmEvent *event, uiBut *but, uiHandleButtonData *data)
{
	wmDrag *wmd;
	ListBase *drags = event->customdata; /* drop event type has listbase customdata by default */
	
	for (wmd = drags->first; wmd; wmd = wmd->next) {
		if (wmd->type == WM_DRAG_ID) {
			/* align these types with UI_but_active_drop_name */
			if (ELEM3(but->type, TEX, IDPOIN, SEARCH_MENU)) {
				ID *id = (ID *)wmd->poin;
				
				if (but->poin == NULL && but->rnapoin.data == NULL) {}
				button_activate_state(C, but, BUTTON_STATE_TEXT_EDITING);
				BLI_strncpy(data->str, id->name + 2, data->maxlen);
				button_activate_state(C, but, BUTTON_STATE_EXIT);
			}
		}
	}
	
}

/* ******************* copy and paste ********************  */

/* c = copy, v = paste */
static void ui_but_copy_paste(bContext *C, uiBut *but, uiHandleButtonData *data, char mode)
{
	static ColorBand but_copypaste_coba = {0};
	char buf[UI_MAX_DRAW_STR + 1] = {0};

	if (mode == 'v' && but->lock  == TRUE) {
		return;
	}

	if (mode == 'v') {
		/* extract first line from clipboard in case of multi-line copies */
		char *p, *pbuf = WM_clipboard_text_get(0);
		p = pbuf;
		if (p) {
			int i = 0;
			while (*p && *p != '\r' && *p != '\n' && i < UI_MAX_DRAW_STR) {
				buf[i++] = *p;
				p++;
			}
			buf[i] = 0;
			MEM_freeN(pbuf);
		}
	}
	
	/* numeric value */
	if (ELEM4(but->type, NUM, NUMABS, NUMSLI, HSVSLI)) {
		
		if (but->poin == NULL && but->rnapoin.data == NULL) ;
		else if (mode == 'c') {
			ui_get_but_string(but, buf, sizeof(buf));
			WM_clipboard_text_set(buf, 0);
		}
		else {
			double val;

			if (ui_set_but_string_eval_num(C, but, buf, &val)) {
				button_activate_state(C, but, BUTTON_STATE_NUM_EDITING);
				data->value = val;
				ui_set_but_string(C, but, buf);
				button_activate_state(C, but, BUTTON_STATE_EXIT);
			}
		}
	}

	/* RGB triple */
	else if (but->type == COLOR) {
		float rgb[3];
		
		if (but->poin == NULL && but->rnapoin.data == NULL) ;
		else if (mode == 'c') {

			ui_get_but_vectorf(but, rgb);
			/* convert to linear color to do compatible copy between gamma and non-gamma */
			if (but->rnaprop && RNA_property_subtype(but->rnaprop) == PROP_COLOR_GAMMA)
				srgb_to_linearrgb_v3_v3(rgb, rgb);

			BLI_snprintf(buf, sizeof(buf), "[%f, %f, %f]", rgb[0], rgb[1], rgb[2]);
			WM_clipboard_text_set(buf, 0);
			
		}
		else {
			if (sscanf(buf, "[%f, %f, %f]", &rgb[0], &rgb[1], &rgb[2]) == 3) {
				/* assume linear colors in buffer */
				if (but->rnaprop && RNA_property_subtype(but->rnaprop) == PROP_COLOR_GAMMA)
					linearrgb_to_srgb_v3_v3(rgb, rgb);

				button_activate_state(C, but, BUTTON_STATE_NUM_EDITING);
				ui_set_but_vectorf(but, rgb);
				button_activate_state(C, but, BUTTON_STATE_EXIT);
			}
		}
	}

	/* text/string and ID data */
	else if (ELEM3(but->type, TEX, IDPOIN, SEARCH_MENU)) {
		uiHandleButtonData *active_data = but->active;

		if (but->poin == NULL && but->rnapoin.data == NULL) ;
		else if (mode == 'c') {
			button_activate_state(C, but, BUTTON_STATE_TEXT_EDITING);
			BLI_strncpy(buf, active_data->str, UI_MAX_DRAW_STR);
			WM_clipboard_text_set(active_data->str, 0);
			active_data->cancel = TRUE;
			button_activate_state(C, but, BUTTON_STATE_EXIT);
		}
		else {
			button_activate_state(C, but, BUTTON_STATE_TEXT_EDITING);

			if (ui_is_but_utf8(but)) BLI_strncpy_utf8(active_data->str, buf, active_data->maxlen);
			else BLI_strncpy(active_data->str, buf, active_data->maxlen);

			if (but->type == SEARCH_MENU) {
				/* else uiSearchboxData.active member is not updated [#26856] */
				ui_searchbox_update(C, data->searchbox, but, 1);
			}
			button_activate_state(C, but, BUTTON_STATE_EXIT);
		}
	}
	/* colorband (not supported by system clipboard) */
	else if (but->type == BUT_COLORBAND) {
		if (mode == 'c') {
			if (but->poin == NULL)
				return;

			memcpy(&but_copypaste_coba, but->poin, sizeof(ColorBand));
		}
		else {
			if (but_copypaste_coba.tot == 0)
				return;

			if (!but->poin)
				but->poin = MEM_callocN(sizeof(ColorBand), "colorband");

			button_activate_state(C, but, BUTTON_STATE_NUM_EDITING);
			memcpy(data->coba, &but_copypaste_coba, sizeof(ColorBand));
			button_activate_state(C, but, BUTTON_STATE_EXIT);
		}
	}
	/* operator button (any type) */
	else if (but->optype) {
		if (mode == 'c') {
			PointerRNA *opptr;
			char *str;
			opptr = uiButGetOperatorPtrRNA(but); /* allocated when needed, the button owns it */

			str = WM_operator_pystring(C, but->optype, opptr, 0);

			WM_clipboard_text_set(str, 0);

			MEM_freeN(str);
		}
	}
}

/* ************* in-button text selection/editing ************* */


static int ui_textedit_delete_selection(uiBut *but, uiHandleButtonData *data)
{
	char *str = data->str;
	int len = strlen(str);
	int change = 0;
	if (but->selsta != but->selend && len) {
		memmove(str + but->selsta, str + but->selend, (len - but->selend) + 1);
		change = 1;
	}
	
	but->pos = but->selend = but->selsta;
	return change;
}

/* note, but->block->aspect is used here, when drawing button style is getting scaled too */
static void ui_textedit_set_cursor_pos(uiBut *but, uiHandleButtonData *data, short x)
{
	uiStyle *style = UI_GetStyle();  // XXX pass on as arg
	uiFontStyle *fstyle = &style->widget;
	int startx = but->rect.xmin;
	char *origstr;

	uiStyleFontSet(fstyle);

	if (fstyle->kerning == 1) /* for BLF_width */
		BLF_enable(fstyle->uifont_id, BLF_KERNING_DEFAULT);
	
	origstr = MEM_callocN(sizeof(char) * data->maxlen, "ui_textedit origstr");
	
	BLI_strncpy(origstr, but->drawstr, data->maxlen);
	
	/* XXX solve generic */
	if (but->type == NUM || but->type == NUMSLI)
		startx += (int)(0.5f * (BLI_rctf_size_y(&but->rect)));
	else if (ELEM(but->type, TEX, SEARCH_MENU)) {
		startx += 5;
		if (but->flag & UI_HAS_ICON)
			startx += UI_DPI_ICON_SIZE;
	}
	
	/* mouse dragged outside the widget to the left */
	if (x < startx && but->ofs > 0) {	
		int i = but->ofs;

		origstr[but->ofs] = 0;
		
		while (i > 0) {
			if (BLI_str_cursor_step_prev_utf8(origstr, but->ofs, &i)) {
				/* 0.25 == scale factor for less sensitivity */
				if (BLF_width(fstyle->uifont_id, origstr + i) > (startx - x) * 0.25f) {
					break;
				}
			}
			else {
				break; /* unlikely but possible */
			}
		}
		but->ofs = i;
		but->pos = but->ofs;
	}
	/* mouse inside the widget */
	else if (x >= startx) {
		int pos_i;

		/* keep track of previous distance from the cursor to the char */
		float cdist, cdist_prev = 0.0f;
		short pos_prev;

		const float aspect_sqrt = sqrtf(but->block->aspect);
		
		but->pos = pos_prev = strlen(origstr) - but->ofs;

		while (TRUE) {
			/* XXX does not take zoom level into account */
			cdist = startx + aspect_sqrt *BLF_width(fstyle->uifont_id, origstr + but->ofs);

			/* check if position is found */
			if (cdist < x) {
				/* check is previous location was in fact closer */
				if (((float)x - cdist) > (cdist_prev - (float)x)) {
					but->pos = pos_prev;
				}
				break;
			}
			cdist_prev = cdist;
			pos_prev   = but->pos;
			/* done with tricky distance checks */

			pos_i = but->pos;
			if (but->pos <= 0) break;
			if (BLI_str_cursor_step_prev_utf8(origstr, but->ofs, &pos_i)) {
				but->pos = pos_i;
				origstr[but->pos + but->ofs] = 0;
			}
			else {
				break; /* unlikely but possible */
			}
		}
		but->pos += but->ofs;
		if (but->pos < 0) but->pos = 0;
	}
	
	if (fstyle->kerning == 1)
		BLF_disable(fstyle->uifont_id, BLF_KERNING_DEFAULT);
	
	MEM_freeN(origstr);
}

static void ui_textedit_set_cursor_select(uiBut *but, uiHandleButtonData *data, short x)
{
	if      (x > data->selstartx) data->selextend = EXTEND_RIGHT;
	else if (x < data->selstartx) data->selextend = EXTEND_LEFT;

	ui_textedit_set_cursor_pos(but, data, x);

	if      (data->selextend == EXTEND_RIGHT) but->selend = but->pos;
	else if (data->selextend == EXTEND_LEFT)  but->selsta = but->pos;

	ui_check_but(but);
}

/* this is used for both utf8 and ascii, its meant to be used for single keys,
 * notice the buffer is either copied or not, so its not suitable for pasting in
 * - campbell */
static int ui_textedit_type_buf(uiBut *but, uiHandleButtonData *data,
                                const char *utf8_buf, int utf8_buf_len)
{
	char *str;
	int len, changed = 0;

	str = data->str;
	len = strlen(str);

	if (len - (but->selend - but->selsta) + 1 <= data->maxlen) {
		int step = utf8_buf_len;

		/* type over the current selection */
		if ((but->selend - but->selsta) > 0) {
			changed = ui_textedit_delete_selection(but, data);
			len = strlen(str);
		}

		if (len + step < data->maxlen) {
			memmove(&str[but->pos + step], &str[but->pos], (len + 1) - but->pos);
			memcpy(&str[but->pos], utf8_buf, step * sizeof(char));
			but->pos += step;
			changed = 1;
		}
	}

	return changed;
}

static int ui_textedit_type_ascii(uiBut *but, uiHandleButtonData *data, char ascii)
{
	char buf[2] = {ascii, '\0'};

	if (ui_is_but_utf8(but) && (BLI_str_utf8_size(buf) == -1)) {
		printf("%s: entering invalid ascii char into an ascii key (%d)\n",
		       __func__, (int)(unsigned char)ascii);

		return 0;
	}

	/* in some cases we want to allow invalid utf8 chars */
	return ui_textedit_type_buf(but, data, buf, 1);
}

static void ui_textedit_move(uiBut *but, uiHandleButtonData *data, strCursorJumpDirection direction,
                             int select, strCursorJumpType jump)
{
	const char *str = data->str;
	const int len = strlen(str);
	const int pos_prev = but->pos;
	const int has_sel = (but->selend - but->selsta) > 0;

	ui_check_but(but);

	/* special case, quit selection and set cursor */
	if (has_sel && !select) {
		if (jump == STRCUR_JUMP_ALL) {
			but->selsta = but->selend = but->pos = direction ? len : 0;
		}
		else {
			if (direction) {
				but->selsta = but->pos = but->selend;
			}
			else {
				but->pos = but->selend = but->selsta;
			}
		}
		data->selextend = 0;
	}
	else {
		int pos_i = but->pos;
		BLI_str_cursor_step_utf8(str, len, &pos_i, direction, jump);
		but->pos = pos_i;

		if (select) {
			/* existing selection */
			if (has_sel) {

				if (data->selextend == 0) {
					data->selextend = EXTEND_RIGHT;
				}

				if (direction) {
					if (data->selextend == EXTEND_RIGHT) {
						but->selend = but->pos;
					}
					else {
						but->selsta = but->pos;
					}
				}
				else {
					if (data->selextend == EXTEND_LEFT) {
						but->selsta = but->pos;
					}
					else {
						but->selend = but->pos;
					}
				}

				if (but->selend < but->selsta) {
					SWAP(short, but->selsta, but->selend);
					data->selextend = (data->selextend == EXTEND_RIGHT) ? EXTEND_LEFT : EXTEND_RIGHT;
				}

			} /* new selection */
			else {
				if (direction) {
					data->selextend = EXTEND_RIGHT;
					but->selend = but->pos;
					but->selsta = pos_prev;
				}
				else {
					data->selextend = EXTEND_LEFT;
					but->selend = pos_prev;
					but->selsta = but->pos;
				}
			}
		}
	}
}

static int ui_textedit_delete(uiBut *but, uiHandleButtonData *data, int direction, strCursorJumpType jump)
{
	char *str = data->str;
	const int len = strlen(str);

	int changed = 0;

	if (jump == STRCUR_JUMP_ALL) {
		if (len) changed = 1;
		str[0] = '\0';
		but->pos = 0;
	}
	else if (direction) { /* delete */
		if ((but->selend - but->selsta) > 0) {
			changed = ui_textedit_delete_selection(but, data);
		}
		else if (but->pos >= 0 && but->pos < len) {
			int pos = but->pos;
			int step;
			BLI_str_cursor_step_utf8(str, len, &pos, direction, jump);
			step = pos - but->pos;
			memmove(&str[but->pos], &str[but->pos + step], (len + 1) - but->pos);
			changed = 1;
		}
	}
	else { /* backspace */
		if (len != 0) {
			if ((but->selend - but->selsta) > 0) {
				changed = ui_textedit_delete_selection(but, data);
			}
			else if (but->pos > 0) {
				int pos = but->pos;
				int step;

				BLI_str_cursor_step_utf8(str, len, &pos, direction, jump);
				step = but->pos - pos;
				memmove(&str[but->pos - step], &str[but->pos], (len + 1) - but->pos);
				but->pos -= step;
				changed = 1;
			}
		} 
	}

	return changed;
}

static int ui_textedit_autocomplete(bContext *C, uiBut *but, uiHandleButtonData *data)
{
	char *str;
	int changed = 1;

	str = data->str;

	if (data->searchbox)
		ui_searchbox_autocomplete(C, data->searchbox, but, data->str);
	else
		but->autocomplete_func(C, str, but->autofunc_arg);

	but->pos = strlen(str);
	but->selsta = but->selend = but->pos;

	return changed;
}

static int ui_textedit_copypaste(uiBut *but, uiHandleButtonData *data, int paste, int copy, int cut)
{
	char buf[UI_MAX_DRAW_STR] = {0};
	char *str, *p, *pbuf;
	int len, x, i, changed = 0;

	str = data->str;
	len = strlen(str);
	
	/* paste */
	if (paste) {
		/* TODO, ensure UTF8 ui_is_but_utf8() - campbell */
		/* extract the first line from the clipboard */
		p = pbuf = WM_clipboard_text_get(0);

		if (p && p[0]) {
			unsigned int y;
			i = 0;
			while (*p && *p != '\r' && *p != '\n' && i < UI_MAX_DRAW_STR - 1) {
				buf[i++] = *p;
				p++;
			}
			buf[i] = 0;

			/* paste over the current selection */
			if ((but->selend - but->selsta) > 0) {
				ui_textedit_delete_selection(but, data);
				len = strlen(str);
			}
			
			for (y = 0; y < strlen(buf); y++) {
				/* add contents of buffer */
				if (len + 1 < data->maxlen) {
					for (x = data->maxlen; x > but->pos; x--)
						str[x] = str[x - 1];
					str[but->pos] = buf[y];
					but->pos++; 
					len++;
					str[len] = '\0';
				}
			}

			changed = 1;
		}

		if (pbuf) {
			MEM_freeN(pbuf);
		}
	}
	/* cut & copy */
	else if (copy || cut) {
		/* copy the contents to the copypaste buffer */
		for (x = but->selsta; x <= but->selend; x++) {
			if (x == but->selend)
				buf[x] = '\0';
			else
				buf[(x - but->selsta)] = str[x];
		}

		WM_clipboard_text_set(buf, 0);
		
		/* for cut only, delete the selection afterwards */
		if (cut)
			if ((but->selend - but->selsta) > 0)
				changed = ui_textedit_delete_selection(but, data);
	} 

	return changed;
}

static void ui_textedit_begin(bContext *C, uiBut *but, uiHandleButtonData *data)
{
	int len;

	if (data->str) {
		MEM_freeN(data->str);
		data->str = NULL;
	}

	/* retrieve string */
	data->maxlen = ui_get_but_string_max_length(but);
	data->str = MEM_callocN(sizeof(char) * data->maxlen + 1, "textedit str");
	ui_get_but_string(but, data->str, data->maxlen);

	if (ELEM3(but->type, NUM, NUMABS, NUMSLI)) {
		ui_convert_to_unit_alt_name(but, data->str, data->maxlen);
	}

	/* won't change from now on */
	len = strlen(data->str);

	data->origstr = BLI_strdupn(data->str, len);
	data->selextend = 0;
	data->selstartx = 0;

	/* set cursor pos to the end of the text */
	but->editstr = data->str;
	but->pos = len;
	but->selsta = 0;
	but->selend = len;

	/* optional searchbox */
	if (but->type == SEARCH_MENU) {
		data->searchbox = ui_searchbox_create(C, data->region, but);
		ui_searchbox_update(C, data->searchbox, but, 1); /* 1= reset */
	}
	
	ui_check_but(but);
	
	WM_cursor_modal(CTX_wm_window(C), BC_TEXTEDITCURSOR);
}

static void ui_textedit_end(bContext *C, uiBut *but, uiHandleButtonData *data)
{
	if (but) {
		if (ui_is_but_utf8(but)) {
			int strip = BLI_utf8_invalid_strip(but->editstr, strlen(but->editstr));
			/* not a file?, strip non utf-8 chars */
			if (strip) {
				/* wont happen often so isn't that annoying to keep it here for a while */
				printf("%s: invalid utf8 - stripped chars %d\n", __func__, strip);
			}
		}
		
		if (data->searchbox) {
			if (data->cancel == 0)
				ui_searchbox_apply(but, data->searchbox);

			ui_searchbox_free(C, data->searchbox);
			data->searchbox = NULL;
		}
		
		but->editstr = NULL;
		but->pos = -1;
	}
	
	WM_cursor_restore(CTX_wm_window(C));
}

static void ui_textedit_next_but(uiBlock *block, uiBut *actbut, uiHandleButtonData *data)
{
	uiBut *but;

	/* label and roundbox can overlap real buttons (backdrops...) */
	if (ELEM4(actbut->type, LABEL, SEPR, ROUNDBOX, LISTBOX))
		return;

	for (but = actbut->next; but; but = but->next) {
		if (ELEM7(but->type, TEX, NUM, NUMABS, NUMSLI, HSVSLI, IDPOIN, SEARCH_MENU)) {
			if (!(but->flag & UI_BUT_DISABLED)) {
				data->postbut = but;
				data->posttype = BUTTON_ACTIVATE_TEXT_EDITING;
				return;
			}
		}
	}
	for (but = block->buttons.first; but != actbut; but = but->next) {
		if (ELEM7(but->type, TEX, NUM, NUMABS, NUMSLI, HSVSLI, IDPOIN, SEARCH_MENU)) {
			if (!(but->flag & UI_BUT_DISABLED)) {
				data->postbut = but;
				data->posttype = BUTTON_ACTIVATE_TEXT_EDITING;
				return;
			}
		}
	}
}

static void ui_textedit_prev_but(uiBlock *block, uiBut *actbut, uiHandleButtonData *data)
{
	uiBut *but;

	/* label and roundbox can overlap real buttons (backdrops...) */
	if (ELEM4(actbut->type, LABEL, SEPR, ROUNDBOX, LISTBOX))
		return;

	for (but = actbut->prev; but; but = but->prev) {
		if (ELEM7(but->type, TEX, NUM, NUMABS, NUMSLI, HSVSLI, IDPOIN, SEARCH_MENU)) {
			if (!(but->flag & UI_BUT_DISABLED)) {
				data->postbut = but;
				data->posttype = BUTTON_ACTIVATE_TEXT_EDITING;
				return;
			}
		}
	}
	for (but = block->buttons.last; but != actbut; but = but->prev) {
		if (ELEM7(but->type, TEX, NUM, NUMABS, NUMSLI, HSVSLI, IDPOIN, SEARCH_MENU)) {
			if (!(but->flag & UI_BUT_DISABLED)) {
				data->postbut = but;
				data->posttype = BUTTON_ACTIVATE_TEXT_EDITING;
				return;
			}
		}
	}
}


static void ui_do_but_textedit(bContext *C, uiBlock *block, uiBut *but, uiHandleButtonData *data, wmEvent *event)
{
	int mx, my, changed = 0, inbox = 0, update = 0, retval = WM_UI_HANDLER_CONTINUE;

	switch (event->type) {
		case WHEELUPMOUSE:
		case WHEELDOWNMOUSE:
		case MOUSEMOVE:
			if (data->searchbox)
				ui_searchbox_event(C, data->searchbox, but, event);
			
			break;
		case RIGHTMOUSE:
		case ESCKEY:
			data->cancel = TRUE;
			data->escapecancel = TRUE;
			button_activate_state(C, but, BUTTON_STATE_EXIT);
			retval = WM_UI_HANDLER_BREAK;
			break;
		case LEFTMOUSE:
		{
			/* exit on LMB only on RELEASE for searchbox, to mimic other popups, and allow multiple menu levels */
			if (data->searchbox)
				inbox = ui_searchbox_inside(data->searchbox, event->x, event->y);

			if (event->val == KM_PRESS) {
				mx = event->x;
				my = event->y;
				ui_window_to_block(data->region, block, &mx, &my);

				if (ui_but_contains_pt(but, mx, my)) {
					ui_textedit_set_cursor_pos(but, data, mx);
					but->selsta = but->selend = but->pos;
					data->selstartx = mx;

					button_activate_state(C, but, BUTTON_STATE_TEXT_SELECTING);
					retval = WM_UI_HANDLER_BREAK;
				}
				else if (inbox == 0) {
					/* if searchbox, click outside will cancel */
					if (data->searchbox)
						data->cancel = data->escapecancel = TRUE;
					button_activate_state(C, but, BUTTON_STATE_EXIT);
					retval = WM_UI_HANDLER_BREAK;
				}
			}
			else if (inbox) {
				button_activate_state(C, but, BUTTON_STATE_EXIT);
				retval = WM_UI_HANDLER_BREAK;
			}
			break;
		}
	}

	if (event->val == KM_PRESS) {
		switch (event->type) {
			case VKEY:
			case XKEY:
			case CKEY:
				if (event->ctrl || event->oskey) {
					if (event->type == VKEY)
						changed = ui_textedit_copypaste(but, data, 1, 0, 0);
					else if (event->type == CKEY)
						changed = ui_textedit_copypaste(but, data, 0, 1, 0);
					else if (event->type == XKEY)
						changed = ui_textedit_copypaste(but, data, 0, 0, 1);

					retval = WM_UI_HANDLER_BREAK;
				}
				break;
			case RIGHTARROWKEY:
				ui_textedit_move(but, data, STRCUR_DIR_NEXT,
				                 event->shift, event->ctrl ? STRCUR_JUMP_DELIM : STRCUR_JUMP_NONE);
				retval = WM_UI_HANDLER_BREAK;
				break;
			case LEFTARROWKEY:
				ui_textedit_move(but, data, STRCUR_DIR_PREV,
				                 event->shift, event->ctrl ? STRCUR_JUMP_DELIM : STRCUR_JUMP_NONE);
				retval = WM_UI_HANDLER_BREAK;
				break;
			case DOWNARROWKEY:
				if (data->searchbox) {
					ui_searchbox_event(C, data->searchbox, but, event);
					break;
				}
			/* pass on purposedly */
			case ENDKEY:
				ui_textedit_move(but, data, STRCUR_DIR_NEXT,
				                 event->shift, STRCUR_JUMP_ALL);
				retval = WM_UI_HANDLER_BREAK;
				break;
			case UPARROWKEY:
				if (data->searchbox) {
					ui_searchbox_event(C, data->searchbox, but, event);
					break;
				}
			/* pass on purposedly */
			case HOMEKEY:
				ui_textedit_move(but, data, STRCUR_DIR_PREV,
				                 event->shift, STRCUR_JUMP_ALL);
				retval = WM_UI_HANDLER_BREAK;
				break;
			case PADENTER:
			case RETKEY:
				button_activate_state(C, but, BUTTON_STATE_EXIT);
				retval = WM_UI_HANDLER_BREAK;
				break;
			case DELKEY:
				changed = ui_textedit_delete(but, data, 1,
				                             event->ctrl ? STRCUR_JUMP_DELIM : STRCUR_JUMP_NONE);
				retval = WM_UI_HANDLER_BREAK;
				break;

			case BACKSPACEKEY:
				changed = ui_textedit_delete(but, data, 0,
				                             event->shift ? STRCUR_JUMP_ALL : (event->ctrl ? STRCUR_JUMP_DELIM : STRCUR_JUMP_NONE));
				retval = WM_UI_HANDLER_BREAK;
				break;
				
			case TABKEY:
				/* there is a key conflict here, we can't tab with autocomplete */
				if (but->autocomplete_func || data->searchbox) {
					changed = ui_textedit_autocomplete(C, but, data);
					update = 1; /* do live update for tab key */
				}
				/* the hotkey here is not well defined, was G.qual so we check all */
				else if (event->shift || event->ctrl || event->alt || event->oskey) {
					ui_textedit_prev_but(block, but, data);
					button_activate_state(C, but, BUTTON_STATE_EXIT);
				}
				else {
					ui_textedit_next_but(block, but, data);
					button_activate_state(C, but, BUTTON_STATE_EXIT);
				}
				retval = WM_UI_HANDLER_BREAK;
				break;
		}

		if ((event->ascii || event->utf8_buf[0]) && (retval == WM_UI_HANDLER_CONTINUE)) {
			char ascii = event->ascii;
			const char *utf8_buf = event->utf8_buf;

			/* exception that's useful for number buttons, some keyboard
			 * numpads have a comma instead of a period */
			if (ELEM3(but->type, NUM, NUMABS, NUMSLI)) { /* could use data->min*/
				if (event->type == PADPERIOD && ascii == ',') {
					ascii = '.';
					utf8_buf = NULL; /* force ascii fallback */
				}
			}

			if (utf8_buf && utf8_buf[0]) {
				int utf8_buf_len = BLI_str_utf8_size(utf8_buf);
				/* keep this printf until utf8 is well tested */
				if (utf8_buf_len != 1) {
					printf("%s: utf8 char '%.*s'\n", __func__, utf8_buf_len, utf8_buf);
				}

				// strcpy(utf8_buf, "12345");
				changed = ui_textedit_type_buf(but, data, event->utf8_buf, utf8_buf_len);
			}
			else {
				changed = ui_textedit_type_ascii(but, data, ascii);
			}

			retval = WM_UI_HANDLER_BREAK;
			
		}
		/* textbutton with magnifier icon: do live update for search button */
		if (but->icon == ICON_VIEWZOOM)
			update = 1;
	}

	if (changed) {
		/* only update when typing for TAB key */
		if (update && data->interactive) {
			ui_apply_button(C, block, but, data, 1);
		}
		else {
			ui_check_but(but);
		}
		but->changed = TRUE;
		
		if (data->searchbox)
			ui_searchbox_update(C, data->searchbox, but, 1);  /* 1 = reset */
	}

	if (changed || (retval == WM_UI_HANDLER_BREAK))
		ED_region_tag_redraw(data->region);
}

static void ui_do_but_textedit_select(bContext *C, uiBlock *block, uiBut *but, uiHandleButtonData *data, wmEvent *event)
{
	int mx, my, retval = WM_UI_HANDLER_CONTINUE;

	switch (event->type) {
		case MOUSEMOVE:
		{
			mx = event->x;
			my = event->y;
			ui_window_to_block(data->region, block, &mx, &my);

			ui_textedit_set_cursor_select(but, data, mx);
			retval = WM_UI_HANDLER_BREAK;
			break;
		}
		case LEFTMOUSE:
			if (event->val == KM_RELEASE)
				button_activate_state(C, but, BUTTON_STATE_TEXT_EDITING);
			retval = WM_UI_HANDLER_BREAK;
			break;
	}

	if (retval == WM_UI_HANDLER_BREAK) {
		ui_check_but(but);
		ED_region_tag_redraw(data->region);
	}
}

/* ************* number editing for various types ************* */

static void ui_numedit_begin(uiBut *but, uiHandleButtonData *data)
{
	if (but->type == BUT_CURVE) {
		but->editcumap = (CurveMapping *)but->poin;
	}
	else if (but->type == BUT_COLORBAND) {
		data->coba = (ColorBand *)but->poin;
		but->editcoba = data->coba;
	}
	else if (ELEM3(but->type, BUT_NORMAL, HSVCUBE, HSVCIRCLE)) {
		ui_get_but_vectorf(but, data->origvec);
		copy_v3_v3(data->vec, data->origvec);
		but->editvec = data->vec;
	}
	else {
		float softrange, softmin, softmax;

		data->startvalue = ui_get_but_val(but);
		data->origvalue = data->startvalue;
		data->value = data->origvalue;
		but->editval = &data->value;

		softmin = but->softmin;
		softmax = but->softmax;
		softrange = softmax - softmin;

		data->dragfstart = (softrange == 0.0f) ? 0.0f : ((float)data->value - softmin) / softrange;
		data->dragf = data->dragfstart;
	}

	data->dragchange = 0;
	data->draglock = 1;
}

static void ui_numedit_end(uiBut *but, uiHandleButtonData *data)
{
	but->editval = NULL;
	but->editvec = NULL;
	but->editcoba = NULL;
	but->editcumap = NULL;

	data->dragstartx = 0;
	data->draglastx = 0;
	data->dragchange = 0;
	data->dragcbd = NULL;
	data->dragsel = 0;
}

static void ui_numedit_apply(bContext *C, uiBlock *block, uiBut *but, uiHandleButtonData *data)
{
	if (data->interactive) {
		ui_apply_button(C, block, but, data, 1);
	}
	else {
		ui_check_but(but);
	}

	ED_region_tag_redraw(data->region);
}

/* ****************** menu opening for various types **************** */

static void ui_blockopen_begin(bContext *C, uiBut *but, uiHandleButtonData *data)
{
	uiBlockCreateFunc func = NULL;
	uiBlockHandleCreateFunc handlefunc = NULL;
	uiMenuCreateFunc menufunc = NULL;
	char *menustr = NULL;
	void *arg = NULL;

	switch (but->type) {
		case BLOCK:
		case PULLDOWN:
			if (but->menu_create_func) {
				menufunc = but->menu_create_func;
				arg = but->poin;
			}
			else {
				func = but->block_create_func;
				arg = but->poin ? but->poin : but->func_argN;
			}
			break;
		case MENU:
			if (but->menu_create_func) {
				menufunc = but->menu_create_func;
				arg = but->poin;
			}
			else {
				data->origvalue = ui_get_but_val(but);
				data->value = data->origvalue;
				but->editval = &data->value;

				menustr = but->str;
			}
			break;
		case ICONROW:
			menufunc = ui_block_func_ICONROW;
			arg = but;
			break;
		case ICONTEXTROW:
			menufunc = ui_block_func_ICONTEXTROW;
			arg = but;
			break;
		case COLOR:
			ui_get_but_vectorf(but, data->origvec);
			copy_v3_v3(data->vec, data->origvec);
			but->editvec = data->vec;

			handlefunc = ui_block_func_COLOR;
			arg = but;
			break;

			/* quiet warnings for unhandled types */
		default:
			break;
	}

	if (func || handlefunc) {
		data->menu = ui_popup_block_create(C, data->region, but, func, handlefunc, arg);
		if (but->block->handle)
			data->menu->popup = but->block->handle->popup;
	}
	else if (menufunc || menustr) {
		data->menu = ui_popup_menu_create(C, data->region, but, menufunc, arg, menustr);
		if (but->block->handle)
			data->menu->popup = but->block->handle->popup;
	}

	/* this makes adjacent blocks auto open from now on */
	//if (but->block->auto_open ==0 ) but->block->auto_open = 1;
}

static void ui_blockopen_end(bContext *C, uiBut *but, uiHandleButtonData *data)
{
	if (but) {
		but->editval = NULL;
		but->editvec = NULL;

		but->block->auto_open_last = PIL_check_seconds_timer();
	}

	if (data->menu) {
		ui_popup_block_free(C, data->menu);
		data->menu = NULL;
	}
}

/* ***************** events for different button types *************** */

static int ui_do_but_BUT(bContext *C, uiBut *but, uiHandleButtonData *data, wmEvent *event)
{
	if (data->state == BUTTON_STATE_HIGHLIGHT) {
		if (event->type == LEFTMOUSE && event->val == KM_PRESS) {
			button_activate_state(C, but, BUTTON_STATE_WAIT_RELEASE);
			return WM_UI_HANDLER_BREAK;
		}
		else if (event->type == LEFTMOUSE && but->block->handle) {
			button_activate_state(C, but, BUTTON_STATE_EXIT);
			return WM_UI_HANDLER_BREAK;
		}
		else if (ELEM(event->type, PADENTER, RETKEY) && event->val == KM_PRESS) {
			button_activate_state(C, but, BUTTON_STATE_WAIT_FLASH);
			return WM_UI_HANDLER_BREAK;
		}
	}
	else if (data->state == BUTTON_STATE_WAIT_RELEASE) {
		if (event->type == LEFTMOUSE && event->val != KM_PRESS) {
			if (!(but->flag & UI_SELECT))
				data->cancel = TRUE;
			button_activate_state(C, but, BUTTON_STATE_EXIT);
			return WM_UI_HANDLER_BREAK;
		}
	}

	return WM_UI_HANDLER_CONTINUE;
}

static int ui_do_but_HOTKEYEVT(bContext *C, uiBut *but, uiHandleButtonData *data, wmEvent *event)
{
	if (data->state == BUTTON_STATE_HIGHLIGHT) {
		if (ELEM3(event->type, LEFTMOUSE, PADENTER, RETKEY) && event->val == KM_PRESS) {
			but->drawstr[0] = 0;
			but->modifier_key = 0;
			button_activate_state(C, but, BUTTON_STATE_WAIT_KEY_EVENT);
			return WM_UI_HANDLER_BREAK;
		}
	}
	else if (data->state == BUTTON_STATE_WAIT_KEY_EVENT) {
		
		if (event->type == MOUSEMOVE)
			return WM_UI_HANDLER_CONTINUE;
		
		if (event->type == LEFTMOUSE && event->val == KM_PRESS) {
			/* only cancel if click outside the button */
			if (ui_mouse_inside_button(but->active->region, but, event->x, event->y) == 0) {
				/* data->cancel doesnt work, this button opens immediate */
				if (but->flag & UI_BUT_IMMEDIATE)
					ui_set_but_val(but, 0);
				else
					data->cancel = TRUE;
				button_activate_state(C, but, BUTTON_STATE_EXIT);
				return WM_UI_HANDLER_BREAK;
			}
		}
		
		/* always set */
		but->modifier_key = 0;
		if (event->shift) but->modifier_key |= KM_SHIFT;
		if (event->alt) but->modifier_key |= KM_ALT;
		if (event->ctrl) but->modifier_key |= KM_CTRL;
		if (event->oskey) but->modifier_key |= KM_OSKEY;

		ui_check_but(but);
		ED_region_tag_redraw(data->region);
			
		if (event->val == KM_PRESS) {
			if (ISHOTKEY(event->type)) { 
				
				if (WM_key_event_string(event->type)[0])
					ui_set_but_val(but, event->type);
				else
					data->cancel = TRUE;
				
				button_activate_state(C, but, BUTTON_STATE_EXIT);
				return WM_UI_HANDLER_BREAK;
			}
			else if (event->type == ESCKEY) {
				data->cancel = TRUE;
				data->escapecancel = TRUE;
				button_activate_state(C, but, BUTTON_STATE_EXIT);
			}
			
		}
	}
	
	return WM_UI_HANDLER_CONTINUE;
}

static int ui_do_but_KEYEVT(bContext *C, uiBut *but, uiHandleButtonData *data, wmEvent *event)
{
	if (data->state == BUTTON_STATE_HIGHLIGHT) {
		if (ELEM3(event->type, LEFTMOUSE, PADENTER, RETKEY) && event->val == KM_PRESS) {
			button_activate_state(C, but, BUTTON_STATE_WAIT_KEY_EVENT);
			return WM_UI_HANDLER_BREAK;
		}
	}
	else if (data->state == BUTTON_STATE_WAIT_KEY_EVENT) {
		if (event->type == MOUSEMOVE)
			return WM_UI_HANDLER_CONTINUE;

		if (event->val == KM_PRESS) {
			if (WM_key_event_string(event->type)[0])
				ui_set_but_val(but, event->type);
			else
				data->cancel = TRUE;

			button_activate_state(C, but, BUTTON_STATE_EXIT);
		}
	}

	return WM_UI_HANDLER_CONTINUE;
}

static int ui_do_but_TEX(bContext *C, uiBlock *block, uiBut *but, uiHandleButtonData *data, wmEvent *event)
{
	if (data->state == BUTTON_STATE_HIGHLIGHT) {
		if (ELEM(event->type, LEFTMOUSE, EVT_BUT_OPEN) && event->val == KM_PRESS) {
			if (but->dt == UI_EMBOSSN && !event->ctrl) ;
			else {
				button_activate_state(C, but, BUTTON_STATE_TEXT_EDITING);
				return WM_UI_HANDLER_BREAK;
			}
		}
	}
	else if (data->state == BUTTON_STATE_TEXT_EDITING) {
		ui_do_but_textedit(C, block, but, data, event);
		return WM_UI_HANDLER_BREAK;
	}
	else if (data->state == BUTTON_STATE_TEXT_SELECTING) {
		ui_do_but_textedit_select(C, block, but, data, event);
		return WM_UI_HANDLER_BREAK;
	}

	return WM_UI_HANDLER_CONTINUE;
}

static int ui_do_but_TOG(bContext *C, uiBut *but, uiHandleButtonData *data, wmEvent *event)
{
	if (data->state == BUTTON_STATE_HIGHLIGHT) {
		if (ELEM3(event->type, LEFTMOUSE, PADENTER, RETKEY) && event->val == KM_PRESS) {
			data->togdual = event->ctrl;
			data->togonly = !event->shift;
			button_activate_state(C, but, BUTTON_STATE_EXIT);

			G.drag_button_func = but->func;
			if (!G.drag_button_func && but->rnaprop)
				G.drag_button_func = but->rnaprop;
			G.drag_button_state = (ui_get_but_val(but) == 0);

			return WM_UI_HANDLER_BREAK;
		}

		if (G.drag_button_func != NULL && ELEM(G.drag_button_func, but->func, but->rnaprop) && G.drag_button_state == (ui_get_but_val(but) == 0)) {
			wmWindow *win = CTX_wm_window(C);

			button_activate_state(C, but, BUTTON_STATE_EXIT);

			return WM_UI_HANDLER_BREAK;
		}
	}
	return WM_UI_HANDLER_CONTINUE;
}

static int ui_do_but_EXIT(bContext *C, uiBut *but, uiHandleButtonData *data, wmEvent *event)
{
	
	if (data->state == BUTTON_STATE_HIGHLIGHT) {

		/* first handle click on icondrag type button */
		if (event->type == LEFTMOUSE && event->val == KM_PRESS && but->dragpoin) {
			if (ui_but_mouse_inside_icon(but, data->region, event)) {
				
				/* tell the button to wait and keep checking further events to
				 * see if it should start dragging */
				button_activate_state(C, but, BUTTON_STATE_WAIT_DRAG);
				data->dragstartx = event->x;
				data->dragstarty = event->y;
				return WM_UI_HANDLER_CONTINUE;
			}
		}
		
		if (ELEM3(event->type, LEFTMOUSE, PADENTER, RETKEY) && event->val == KM_PRESS) {
			int ret = WM_UI_HANDLER_BREAK;
			/* XXX (a bit ugly) Special case handling for filebrowser drag button */
			if (but->dragpoin && but->imb && ui_but_mouse_inside_icon(but, data->region, event)) {
				ret = WM_UI_HANDLER_CONTINUE;
			}
			button_activate_state(C, but, BUTTON_STATE_EXIT);
			return ret;
		}
	}
	else if (data->state == BUTTON_STATE_WAIT_DRAG) {
		
		/* this function also ends state */
		if (ui_but_start_drag(C, but, data, event)) {
			return WM_UI_HANDLER_BREAK;
		}
		
		/* If the mouse has been pressed and released, getting to 
		 * this point without triggering a drag, then clear the 
		 * drag state for this button and continue to pass on the event */
		if (event->type == LEFTMOUSE && event->val == KM_RELEASE) {
			button_activate_state(C, but, BUTTON_STATE_EXIT);
			return WM_UI_HANDLER_CONTINUE;
		}
		
		/* while waiting for a drag to be triggered, always block 
		 * other events from getting handled */
		return WM_UI_HANDLER_BREAK;
	}
	
	return WM_UI_HANDLER_CONTINUE;
}

/* var names match ui_numedit_but_NUM */
static float ui_numedit_apply_snapf(uiBut *but, float tempf, float softmin, float softmax, float softrange, int snap)
{
	if (tempf == softmin || tempf == softmax || snap == 0) {
		/* pass */
	}
	else {
		float fac = 1.0f;
		
		if (ui_is_but_unit(but)) {
			UnitSettings *unit = but->block->unit;
			int unit_type = RNA_SUBTYPE_UNIT_VALUE(uiButGetUnitType(but));

			if (bUnit_IsValid(unit->system, unit_type)) {
				fac = (float)bUnit_BaseScalar(unit->system, unit_type);
				if (ELEM3(unit_type, B_UNIT_LENGTH, B_UNIT_AREA, B_UNIT_VOLUME)) {
					fac /= unit->scale_length;
				}
			}
		}

		if (fac != 1.0f) {
			/* snap in unit-space */
			tempf /= fac;
			/* softmin /= fac; */ /* UNUSED */
			/* softmax /= fac; */ /* UNUSED */
			softrange /= fac;
		}

		if (snap == 1) {
			if      (softrange < 2.10f) tempf = 0.1f  * floorf(10.0f * tempf);
			else if (softrange < 21.0f) tempf = floorf(tempf);
			else                        tempf = 10.0f * floorf(tempf / 10.0f);
		}
		else if (snap == 2) {
			if      (softrange < 2.10f) tempf = 0.01f * floorf(100.0f * tempf);
			else if (softrange < 21.0f) tempf = 0.1f  * floorf(10.0f * tempf);
			else                        tempf = floor(tempf);
		}
		
		if (fac != 1.0f)
			tempf *= fac;
	}

	return tempf;
}

static float ui_numedit_apply_snap(int temp, float softmin, float softmax, int snap)
{
	if (temp == softmin || temp == softmax)
		return temp;

	switch (snap) {
		case 0:
			break;
		case 1:
			temp = 10 * (temp / 10);
			break;
		case 2:
			temp = 100 * (temp / 100);
			break;
	}

	return temp;
}

static int ui_numedit_but_NUM(uiBut *but, uiHandleButtonData *data, float fac, int snap, int mx)
{
	float deler, tempf, softmin, softmax, softrange;
	int lvalue, temp, changed = 0;
	
	if (mx == data->draglastx)
		return changed;
	
	/* drag-lock - prevent unwanted scroll adjustments */
	/* change value (now 3) to adjust threshold in pixels */
	if (data->draglock) {
		if (abs(mx - data->dragstartx) <= 3)
			return changed;

		data->draglock = 0;
		data->dragstartx = mx;  /* ignore mouse movement within drag-lock */
	}

	softmin = but->softmin;
	softmax = but->softmax;
	softrange = softmax - softmin;

	if (ui_is_a_warp_but(but)) {
		/* Mouse location isn't screen clamped to the screen so use a linear mapping
		 * 2px == 1-int, or 1px == 1-ClickStep */
		if (ui_is_but_float(but)) {
			fac *= 0.01f * but->a1;
			tempf = (float)data->startvalue + ((float)(mx - data->dragstartx) * fac);
			tempf = ui_numedit_apply_snapf(but, tempf, softmin, softmax, softrange, snap);

#if 1       /* fake moving the click start, nicer for dragging back after passing the limit */
			if (tempf < softmin) {
				data->dragstartx -= (softmin - tempf) / fac;
				tempf = softmin;
			}
			else if (tempf > softmax) {
				data->dragstartx += (tempf - softmax) / fac;
				tempf = softmax;
			}
#else
			CLAMP(tempf, softmin, softmax);
#endif

			if (tempf != (float)data->value) {
				data->dragchange = 1;
				data->value = tempf;
				changed = 1;
			}
		}
		else {
			if      (softrange > 256) fac = 1.0;        /* 1px == 1 */
			else if (softrange >  32) fac = 1.0 / 2.0;  /* 2px == 1 */
			else                      fac = 1.0 / 16.0; /* 16px == 1? */

			temp = data->startvalue + (((double)mx - data->dragstartx) * (double)fac);
			temp = ui_numedit_apply_snap(temp, softmin, softmax, snap);

#if 1       /* fake moving the click start, nicer for dragging back after passing the limit */
			if (temp < softmin) {
				data->dragstartx -= (softmin - temp) / fac;
				temp = softmin;
			}
			else if (temp > softmax) {
				data->dragstartx += (temp - softmax) / fac;
				temp = softmax;
			}
#else
			CLAMP(temp, softmin, softmax);
#endif

			if (temp != data->value) {
				data->dragchange = 1;
				data->value = temp;
				changed = 1;
			}
		}

		data->draglastx = mx;
	}
	else {
		/* Use a non-linear mapping of the mouse drag especially for large floats (normal behavior) */
		deler = 500;
		if (!ui_is_but_float(but)) {
			/* prevent large ranges from getting too out of control */
			if      (softrange > 600) deler = powf(softrange, 0.75);
			else if (softrange < 100) deler = 200.0;
			else if (softrange <  25) deler = 50.0;
		}
		deler /= fac;

		if (softrange > 11) {
			/* non linear change in mouse input- good for high precicsion */
			data->dragf += (((float)(mx - data->draglastx)) / deler) * (fabsf(data->dragstartx - mx) * 0.002f);
		}
		else if (softrange > 129) { /* only scale large int buttons */
			/* non linear change in mouse input- good for high precicsionm ints need less fine tuning */
			data->dragf += (((float)(mx - data->draglastx)) / deler) * (fabsf(data->dragstartx - mx) * 0.004f);
		}
		else {
			/*no scaling */
			data->dragf += ((float)(mx - data->draglastx)) / deler;
		}
	
		CLAMP(data->dragf, 0.0f, 1.0f);
		data->draglastx = mx;
		tempf = (softmin + data->dragf * softrange);


		if (!ui_is_but_float(but)) {
			temp = floorf(tempf + 0.5f);

			temp = ui_numedit_apply_snap(temp, softmin, softmax, snap);

			CLAMP(temp, softmin, softmax);
			lvalue = (int)data->value;
			
			if (temp != lvalue) {
				data->dragchange = 1;
				data->value = (double)temp;
				changed = 1;
			}
		}
		else {
			temp = 0;
			tempf = ui_numedit_apply_snapf(but, tempf, softmin, softmax, softrange, snap);

			CLAMP(tempf, softmin, softmax);

			if (tempf != (float)data->value) {
				data->dragchange = 1;
				data->value = tempf;
				changed = 1;
			}
		}
	}


	return changed;
}

static int ui_do_but_NUM(bContext *C, uiBlock *block, uiBut *but, uiHandleButtonData *data, wmEvent *event)
{
	int mx, my; /* mouse location scaled to fit the UI */
	int screen_mx, screen_my; /* mouse location kept at screen pixel coords */
	int click = 0;
	int retval = WM_UI_HANDLER_CONTINUE;
	
	mx = screen_mx = event->x;
	my = screen_my = event->y;

	ui_window_to_block(data->region, block, &mx, &my);

	if (data->state == BUTTON_STATE_HIGHLIGHT) {
		/* XXX hardcoded keymap check.... */
		if (event->type == WHEELDOWNMOUSE && event->alt) {
			mx = but->rect.xmin;
			click = 1;
		}
		else if (event->type == WHEELUPMOUSE && event->alt) {
			mx = but->rect.xmax;
			click = 1;
		}
		else if (event->val == KM_PRESS) {
			if (ELEM3(event->type, LEFTMOUSE, PADENTER, RETKEY) && event->ctrl) {
				button_activate_state(C, but, BUTTON_STATE_TEXT_EDITING);
				retval = WM_UI_HANDLER_BREAK;
			}
			else if (event->type == LEFTMOUSE) {
				data->dragstartx = data->draglastx = ui_is_a_warp_but(but) ? screen_mx : mx;
				button_activate_state(C, but, BUTTON_STATE_NUM_EDITING);
				retval = WM_UI_HANDLER_BREAK;
			}
			else if (ELEM(event->type, PADENTER, RETKEY) && event->val == KM_PRESS) {
				click = 1;
			}
			else if (event->type == MINUSKEY && event->val == KM_PRESS) {
				button_activate_state(C, but, BUTTON_STATE_NUM_EDITING);
				data->value = -data->value;
				button_activate_state(C, but, BUTTON_STATE_EXIT);
				retval = WM_UI_HANDLER_BREAK;
			}
		}
		
	}
	else if (data->state == BUTTON_STATE_NUM_EDITING) {
		if (event->type == ESCKEY) {
			data->cancel = TRUE;
			data->escapecancel = TRUE;
			button_activate_state(C, but, BUTTON_STATE_EXIT);
		}
		else if (event->type == LEFTMOUSE && event->val != KM_PRESS) {
			if (data->dragchange)
				button_activate_state(C, but, BUTTON_STATE_EXIT);
			else
				click = 1;
		}
		else if (event->type == MOUSEMOVE) {
			float fac;
			int snap;

			fac = 1.0f;
			if (event->shift) fac /= 10.0f;
			if (event->alt)   fac /= 20.0f;
			
			snap = (event->ctrl) ? (event->shift) ? 2 : 1 : 0;

			if (ui_numedit_but_NUM(but, data, fac, snap, (ui_is_a_warp_but(but) ? screen_mx : mx)))
				ui_numedit_apply(C, block, but, data);
		}
		retval = WM_UI_HANDLER_BREAK;
	}
	else if (data->state == BUTTON_STATE_TEXT_EDITING) {
		ui_do_but_textedit(C, block, but, data, event);
		retval = WM_UI_HANDLER_BREAK;
	}
	else if (data->state == BUTTON_STATE_TEXT_SELECTING) {
		ui_do_but_textedit_select(C, block, but, data, event);
		retval = WM_UI_HANDLER_BREAK;
	}
	
	if (click) {
		/* we can click on the side arrows to increment/decrement,
		 * or click inside to edit the value directly */
		float tempf, softmin, softmax;
		int temp;

		softmin = but->softmin;
		softmax = but->softmax;

		if (!ui_is_but_float(but)) {
			if (mx < (but->rect.xmin + BLI_rctf_size_x(&but->rect) / 3 - 3)) {
				button_activate_state(C, but, BUTTON_STATE_NUM_EDITING);

				temp = (int)data->value - 1;
				if (temp >= softmin && temp <= softmax)
					data->value = (double)temp;
				else
					data->cancel = TRUE;

				button_activate_state(C, but, BUTTON_STATE_EXIT);
			}
			else if (mx > (but->rect.xmin + (2 * BLI_rctf_size_x(&but->rect) / 3) + 3)) {
				button_activate_state(C, but, BUTTON_STATE_NUM_EDITING);

				temp = (int)data->value + 1;
				if (temp >= softmin && temp <= softmax)
					data->value = (double)temp;
				else
					data->cancel = TRUE;

				button_activate_state(C, but, BUTTON_STATE_EXIT);
			}
			else {
				button_activate_state(C, but, BUTTON_STATE_TEXT_EDITING);
			}
		}
		else {
			if (mx < (but->rect.xmin + BLI_rctf_size_x(&but->rect) / 3 - 3)) {
				button_activate_state(C, but, BUTTON_STATE_NUM_EDITING);

				tempf = (float)data->value - 0.01f * but->a1;
				if (tempf < softmin) tempf = softmin;
				data->value = tempf;

				button_activate_state(C, but, BUTTON_STATE_EXIT);
			}
			else if (mx > but->rect.xmin + (2 * (BLI_rctf_size_x(&but->rect) / 3) + 3)) {
				button_activate_state(C, but, BUTTON_STATE_NUM_EDITING);

				tempf = (float)data->value + 0.01f * but->a1;
				if (tempf > softmax) tempf = softmax;
				data->value = tempf;

				button_activate_state(C, but, BUTTON_STATE_EXIT);
			}
			else {
				button_activate_state(C, but, BUTTON_STATE_TEXT_EDITING);
			}
		}

		retval = WM_UI_HANDLER_BREAK;
	}
	
	return retval;
}

static int ui_numedit_but_SLI(uiBut *but, uiHandleButtonData *data, const short shift, const short ctrl, int mx)
{
	float deler, f, tempf, softmin, softmax, softrange;
	int temp, lvalue, changed = 0;

	softmin = but->softmin;
	softmax = but->softmax;
	softrange = softmax - softmin;

	if (but->type == NUMSLI) {
		deler = (BLI_rctf_size_x(&but->rect) - 5.0f * but->aspect);
	}
	else if (but->type == HSVSLI) {
		deler = (BLI_rctf_size_x(&but->rect) / 2.0f - 5.0f * but->aspect);
	}
	else if (but->type == SCROLL) {
		int horizontal = (BLI_rctf_size_x(&but->rect) > BLI_rctf_size_y(&but->rect));
		float size = (horizontal) ? BLI_rctf_size_x(&but->rect) : -BLI_rctf_size_y(&but->rect);
		deler = size * (but->softmax - but->softmin) / (but->softmax - but->softmin + but->a1);
	}
	else {
		deler = (BLI_rctf_size_x(&but->rect) - 5.0f * but->aspect);
	}

	f = (float)(mx - data->dragstartx) / deler + data->dragfstart;
	
	if (shift)
		f = (f - data->dragfstart) / 10.0f + data->dragfstart;

	CLAMP(f, 0.0f, 1.0f);
	tempf = softmin + f * softrange;
	temp = floorf(tempf + 0.5f);

	if (ctrl) {
		if (tempf == softmin || tempf == softmax) {
			/* pass */
		}
		else if (ui_is_but_float(but)) {

			if (shift) {
				if      (tempf == softmin || tempf == softmax) {}
				else if (softmax - softmin < 2.10f) tempf = 0.01f * floorf(100.0f * tempf);
				else if (softmax - softmin < 21.0f) tempf = 0.1f  * floorf(10.0f * tempf);
				else                                tempf = floorf(tempf);
			}
			else {
				if      (softmax - softmin < 2.10f) tempf = 0.1f * floorf(10.0f * tempf);
				else if (softmax - softmin < 21.0f) tempf = floorf(tempf);
				else                                tempf = 10.0f * floorf(tempf / 10.0f);
			}
		}
		else {
			temp = 10 * (temp / 10);
			tempf = temp;
		}
	}

	if (!ui_is_but_float(but)) {
		lvalue = floor(data->value + 0.5);

		CLAMP(temp, softmin, softmax);

		if (temp != lvalue) {
			data->value = temp;
			data->dragchange = 1;
			changed = 1;
		}
	}
	else {
		CLAMP(tempf, softmin, softmax);

		if (tempf != (float)data->value) {
			data->value = tempf;
			data->dragchange = 1;
			changed = 1;
		}
	}

	return changed;
}

static int ui_do_but_SLI(bContext *C, uiBlock *block, uiBut *but, uiHandleButtonData *data, wmEvent *event)
{
	int mx, my, click = 0;
	int retval = WM_UI_HANDLER_CONTINUE;

	mx = event->x;
	my = event->y;
	ui_window_to_block(data->region, block, &mx, &my);

	if (data->state == BUTTON_STATE_HIGHLIGHT) {
		/* XXX hardcoded keymap check.... */
		if (event->type == WHEELDOWNMOUSE && event->alt) {
			mx = but->rect.xmin;
			click = 2;
		}
		else if (event->type == WHEELUPMOUSE && event->alt) {
			mx = but->rect.xmax;
			click = 2;
		}
		else if (event->val == KM_PRESS) {
			if (ELEM3(event->type, LEFTMOUSE, PADENTER, RETKEY) && event->ctrl) {
				button_activate_state(C, but, BUTTON_STATE_TEXT_EDITING);
				retval = WM_UI_HANDLER_BREAK;
			}
			/* alt-click on sides to get "arrows" like in NUM buttons, and match wheel usage above */
			else if (event->type == LEFTMOUSE && event->alt) {
				int halfpos = BLI_rctf_cent_x(&but->rect);
				click = 2;
				if (mx < halfpos)
					mx = but->rect.xmin;
				else
					mx = but->rect.xmax;
			}
			else if (event->type == LEFTMOUSE) {
				data->dragstartx = mx;
				data->draglastx = mx;
				button_activate_state(C, but, BUTTON_STATE_NUM_EDITING);
				retval = WM_UI_HANDLER_BREAK;
			}
			else if (ELEM(event->type, PADENTER, RETKEY) && event->val == KM_PRESS) {
				click = 1;
			}
			else if (event->type == MINUSKEY && event->val == KM_PRESS) {
				button_activate_state(C, but, BUTTON_STATE_NUM_EDITING);
				data->value = -data->value;
				button_activate_state(C, but, BUTTON_STATE_EXIT);
				retval = WM_UI_HANDLER_BREAK;
			}
		}
	}
	else if (data->state == BUTTON_STATE_NUM_EDITING) {
		if (event->type == ESCKEY) {
			data->cancel = TRUE;
			data->escapecancel = TRUE;
			button_activate_state(C, but, BUTTON_STATE_EXIT);
		}
		else if (event->type == LEFTMOUSE && event->val != KM_PRESS) {
			if (data->dragchange)
				button_activate_state(C, but, BUTTON_STATE_EXIT);
			else
				click = 1;
		}
		else if (event->type == MOUSEMOVE) {
			if (ui_numedit_but_SLI(but, data, event->shift, event->ctrl, mx))
				ui_numedit_apply(C, block, but, data);
		}
		retval = WM_UI_HANDLER_BREAK;
	}
	else if (data->state == BUTTON_STATE_TEXT_EDITING) {
		ui_do_but_textedit(C, block, but, data, event);
		retval = WM_UI_HANDLER_BREAK;
	}
	else if (data->state == BUTTON_STATE_TEXT_SELECTING) {
		ui_do_but_textedit_select(C, block, but, data, event);
		retval = WM_UI_HANDLER_BREAK;
	}

	if (click) {
		if (click == 2) {
			/* nudge slider to the left or right */
			float f, tempf, softmin, softmax, softrange;
			int temp;
			
			button_activate_state(C, but, BUTTON_STATE_NUM_EDITING);
			
			softmin = but->softmin;
			softmax = but->softmax;
			softrange = softmax - softmin;
			
			tempf = data->value;
			temp = (int)data->value;

#if 0
			if (but->type == SLI) {
				f = (float)(mx - but->rect.xmin) / (BLI_rctf_size_x(&but->rect)); /* same as below */
			}
			else
#endif
			{
				f = (float)(mx - but->rect.xmin) / (BLI_rctf_size_x(&but->rect));
			}
			
			f = softmin + f * softrange;
			
			if (!ui_is_but_float(but)) {
				if (f < temp) temp--;
				else temp++;
				
				if (temp >= softmin && temp <= softmax)
					data->value = temp;
				else
					data->cancel = TRUE;
			} 
			else {
				if (f < tempf) tempf -= 0.01f;
				else tempf += 0.01f;
				
				if (tempf >= softmin && tempf <= softmax)
					data->value = tempf;
				else
					data->cancel = TRUE;
			}
			
			button_activate_state(C, but, BUTTON_STATE_EXIT);
			retval = WM_UI_HANDLER_BREAK;
		}
		else {
			/* edit the value directly */
			button_activate_state(C, but, BUTTON_STATE_TEXT_EDITING);
			retval = WM_UI_HANDLER_BREAK;
		}
	}
	
	return retval;
}

static int ui_do_but_SCROLL(bContext *C, uiBlock *block, uiBut *but, uiHandleButtonData *data, wmEvent *event)
{
	int mx, my /*, click= 0 */;
	int retval = WM_UI_HANDLER_CONTINUE;
	int horizontal = (BLI_rctf_size_x(&but->rect) > BLI_rctf_size_y(&but->rect));
	
	mx = event->x;
	my = event->y;
	ui_window_to_block(data->region, block, &mx, &my);

	if (data->state == BUTTON_STATE_HIGHLIGHT) {
		if (event->val == KM_PRESS) {
			if (event->type == LEFTMOUSE) {
				if (horizontal) {
					data->dragstartx = mx;
					data->draglastx = mx;
				}
				else {
					data->dragstartx = my;
					data->draglastx = my;
				}
				button_activate_state(C, but, BUTTON_STATE_NUM_EDITING);
				retval = WM_UI_HANDLER_BREAK;
			}
			/* UNUSED - otherwise code is ok, add back if needed */
#if 0
			else if (ELEM(event->type, PADENTER, RETKEY) && event->val == KM_PRESS)
				click = 1;
#endif
		}
	}
	else if (data->state == BUTTON_STATE_NUM_EDITING) {
		if (event->type == ESCKEY) {
			data->cancel = TRUE;
			data->escapecancel = TRUE;
			button_activate_state(C, but, BUTTON_STATE_EXIT);
		}
		else if (event->type == LEFTMOUSE && event->val != KM_PRESS) {
			button_activate_state(C, but, BUTTON_STATE_EXIT);
		}
		else if (event->type == MOUSEMOVE) {
			if (ui_numedit_but_SLI(but, data, 0, 0, (horizontal) ? mx : my))
				ui_numedit_apply(C, block, but, data);
		}

		retval = WM_UI_HANDLER_BREAK;
	}
	
	return retval;
}


static int ui_do_but_BLOCK(bContext *C, uiBut *but, uiHandleButtonData *data, wmEvent *event)
{
	
	if (data->state == BUTTON_STATE_HIGHLIGHT) {
		
		/* first handle click on icondrag type button */
		if (event->type == LEFTMOUSE && but->dragpoin && event->val == KM_PRESS) {
			if (ui_but_mouse_inside_icon(but, data->region, event)) {
				button_activate_state(C, but, BUTTON_STATE_WAIT_DRAG);
				data->dragstartx = event->x;
				data->dragstarty = event->y;
				return WM_UI_HANDLER_BREAK;
			}
		}
		
		/* regular open menu */
		if (ELEM3(event->type, LEFTMOUSE, PADENTER, RETKEY) && event->val == KM_PRESS) {
			button_activate_state(C, but, BUTTON_STATE_MENU_OPEN);
			return WM_UI_HANDLER_BREAK;
		}
		else if (ELEM3(but->type, MENU, ICONROW, ICONTEXTROW)) {
			if (ELEM(event->type, WHEELDOWNMOUSE, WHEELUPMOUSE) && event->alt) {
				const int direction = (event->type == WHEELDOWNMOUSE) ? -1 : 1;

				data->value = ui_step_name_menu(but, direction);

				button_activate_state(C, but, BUTTON_STATE_EXIT);
				ui_apply_button(C, but->block, but, data, 1);

				/* button's state need to be changed to EXIT so moving mouse away from this mouse wouldn't lead
				 * to cancel changes made to this button, but changing state to EXIT also makes no button active for
				 * a while which leads to triggering operator when doing fast scrolling mouse wheel.
				 * using post activate stuff from button allows to make button be active again after checking for all
				 * all that mouse leave and cancel stuff, so quick scroll wouldn't be an issue anymore.
				 * same goes for scrolling wheel in another direction below (sergey)
				 */
				data->postbut = but;
				data->posttype = BUTTON_ACTIVATE_OVER;

				/* without this, a new interface that draws as result of the menu change
				 * won't register that the mouse is over it, eg:
				 * Alt+MouseWheel over the render slots, without this,
				 * the slot menu fails to switch a second time.
				 *
				 * The active state of the button could be maintained some other way
				 * and remove this mousemove event.
				 */
				WM_event_add_mousemove(C);

				return WM_UI_HANDLER_BREAK;
			}
		}
		else if (but->type == COLOR) {
			if (ELEM(event->type, WHEELDOWNMOUSE, WHEELUPMOUSE) && event->alt) {
				float *hsv = ui_block_hsv_get(but->block);
				float col[3];
				
				ui_get_but_vectorf(but, col);
				rgb_to_hsv_compat_v(col, hsv);

				if (event->type == WHEELDOWNMOUSE)
					hsv[2] = CLAMPIS(hsv[2] - 0.05f, 0.0f, 1.0f);
				else
					hsv[2] = CLAMPIS(hsv[2] + 0.05f, 0.0f, 1.0f);
				
				hsv_to_rgb_v(hsv, data->vec);
				ui_set_but_vectorf(but, data->vec);
				
				button_activate_state(C, but, BUTTON_STATE_EXIT);
				ui_apply_button(C, but->block, but, data, 1);
				return WM_UI_HANDLER_BREAK;
			}
		}
	}
	else if (data->state == BUTTON_STATE_WAIT_DRAG) {
		
		/* this function also ends state */
		if (ui_but_start_drag(C, but, data, event)) {
			return WM_UI_HANDLER_BREAK;
		}
		
		/* outside icon quit, not needed if drag activated */
		if (0 == ui_but_mouse_inside_icon(but, data->region, event)) {
			button_activate_state(C, but, BUTTON_STATE_EXIT);
			data->cancel = TRUE;
			return WM_UI_HANDLER_BREAK;
		}
		
		if (event->type == LEFTMOUSE && event->val == KM_RELEASE) {
			button_activate_state(C, but, BUTTON_STATE_MENU_OPEN);
			return WM_UI_HANDLER_BREAK;
		}

	}

	return WM_UI_HANDLER_CONTINUE;
}

static int ui_numedit_but_NORMAL(uiBut *but, uiHandleButtonData *data, int mx, int my)
{
	float dx, dy, rad, radsq, mrad, *fp;
	int mdx, mdy, changed = 1;
	
	/* button is presumed square */
	/* if mouse moves outside of sphere, it does negative normal */

	/* note that both data->vec and data->origvec should be normalized
	 * else we'll get a harmless but annoying jump when first clicking */

	fp = data->origvec;
	rad = BLI_rctf_size_x(&but->rect);
	radsq = rad * rad;
	
	if (fp[2] > 0.0f) {
		mdx = (rad * fp[0]);
		mdy = (rad * fp[1]);
	}
	else if (fp[2] > -1.0f) {
		mrad = rad / sqrtf(fp[0] * fp[0] + fp[1] * fp[1]);
		
		mdx = 2.0f * mrad * fp[0] - (rad * fp[0]);
		mdy = 2.0f * mrad * fp[1] - (rad * fp[1]);
	}
	else {
		mdx = mdy = 0;
	}
	
	dx = (float)(mx + mdx - data->dragstartx);
	dy = (float)(my + mdy - data->dragstarty);

	fp = data->vec;
	mrad = dx * dx + dy * dy;
	if (mrad < radsq) { /* inner circle */
		fp[0] = dx;
		fp[1] = dy;
		fp[2] = sqrt(radsq - dx * dx - dy * dy);
	}
	else {  /* outer circle */
		
		mrad = rad / sqrtf(mrad);  // veclen
		
		dx *= (2.0f * mrad - 1.0f);
		dy *= (2.0f * mrad - 1.0f);
		
		mrad = dx * dx + dy * dy;
		if (mrad < radsq) {
			fp[0] = dx;
			fp[1] = dy;
			fp[2] = -sqrt(radsq - dx * dx - dy * dy);
		}
	}
	normalize_v3(fp);

	data->draglastx = mx;
	data->draglasty = my;

	return changed;
}

static int ui_do_but_NORMAL(bContext *C, uiBlock *block, uiBut *but, uiHandleButtonData *data, wmEvent *event)
{
	int mx, my;

	mx = event->x;
	my = event->y;
	ui_window_to_block(data->region, block, &mx, &my);

	if (data->state == BUTTON_STATE_HIGHLIGHT) {
		if (event->type == LEFTMOUSE && event->val == KM_PRESS) {
			data->dragstartx = mx;
			data->dragstarty = my;
			data->draglastx = mx;
			data->draglasty = my;
			button_activate_state(C, but, BUTTON_STATE_NUM_EDITING);

			/* also do drag the first time */
			if (ui_numedit_but_NORMAL(but, data, mx, my))
				ui_numedit_apply(C, block, but, data);
			
			return WM_UI_HANDLER_BREAK;
		}
	}
	else if (data->state == BUTTON_STATE_NUM_EDITING) {
		if (event->type == MOUSEMOVE) {
			if (mx != data->draglastx || my != data->draglasty) {
				if (ui_numedit_but_NORMAL(but, data, mx, my))
					ui_numedit_apply(C, block, but, data);
			}
		}
		else if (event->type == LEFTMOUSE && event->val != KM_PRESS) {
			button_activate_state(C, but, BUTTON_STATE_EXIT);
		}

		return WM_UI_HANDLER_BREAK;
	}
	
	return WM_UI_HANDLER_CONTINUE;
}

static int ui_numedit_but_HSVCUBE(uiBut *but, uiHandleButtonData *data, int mx, int my, const short shift)
{
	float rgb[3];
	float *hsv = ui_block_hsv_get(but->block);
	float x, y;
	float mx_fl, my_fl;
	int changed = 1;
	int color_profile = but->block->color_profile;
	
	ui_mouse_scale_warp(data, mx, my, &mx_fl, &my_fl, shift);

#ifdef USE_CONT_MOUSE_CORRECT
	if (ui_is_a_warp_but(but)) {
		/* OK but can go outside bounds */
		data->ungrab_mval[0] = mx_fl;
		data->ungrab_mval[1] = my_fl;
		BLI_rctf_clamp_pt_v(&but->rect, data->ungrab_mval);
	}
#endif

	if (but->rnaprop) {
		if (RNA_property_subtype(but->rnaprop) == PROP_COLOR_GAMMA)
			color_profile = FALSE;
	}

	ui_get_but_vectorf(but, rgb);

	if (color_profile && (int)but->a1)
		ui_block_to_display_space_v3(but->block, rgb);

	rgb_to_hsv_compat_v(rgb, hsv);

	/* relative position within box */
	x = ((float)mx_fl - but->rect.xmin) / BLI_rctf_size_x(&but->rect);
	y = ((float)my_fl - but->rect.ymin) / BLI_rctf_size_y(&but->rect);
	CLAMP(x, 0.0f, 1.0f);
	CLAMP(y, 0.0f, 1.0f);

	switch ((int)but->a1) {
		case UI_GRAD_SV:
			hsv[2] = x;
			hsv[1] = y;
			break;
		case UI_GRAD_HV:
			hsv[0] = x;
			hsv[2] = y;
			break;
		case UI_GRAD_HS:
			hsv[0] = x;
			hsv[1] = y;
			break;
		case UI_GRAD_H:
			hsv[0] = x;
			break;
		case UI_GRAD_S:
			hsv[1] = x;
			break;
		case UI_GRAD_V:
			hsv[2] = x;
			break;
		case UI_GRAD_V_ALT:
			/* vertical 'value' strip */

			/* exception only for value strip - use the range set in but->min/max */
			hsv[2] = y * (but->softmax - but->softmin) + but->softmin;

			break;
		default:
			assert(!"invalid hsv type");
	}

	hsv_to_rgb_v(hsv, rgb);

	if (color_profile && (int)but->a1)
		ui_block_to_scene_linear_v3(but->block, rgb);

	copy_v3_v3(data->vec, rgb);

	data->draglastx = mx;
	data->draglasty = my;

	return changed;
}

static void ui_ndofedit_but_HSVCUBE(uiBut *but, uiHandleButtonData *data, wmNDOFMotionData *ndof, const short shift)
{
	float *hsv = ui_block_hsv_get(but->block);
	float rgb[3];
	float sensitivity = (shift ? 0.15f : 0.3f) * ndof->dt;
	
	int color_profile = but->block->color_profile;
	
	if (but->rnaprop) {
		if (RNA_property_subtype(but->rnaprop) == PROP_COLOR_GAMMA)
			color_profile = FALSE;
	}

	ui_get_but_vectorf(but, rgb);

	if (color_profile && (int)but->a1)
		ui_block_to_display_space_v3(but->block, rgb);

	rgb_to_hsv_compat_v(rgb, hsv);
	
	switch ((int)but->a1) {
		case UI_GRAD_SV:
			hsv[2] += ndof->ry * sensitivity;
			hsv[1] += ndof->rx * sensitivity;
			break;
		case UI_GRAD_HV:
			hsv[0] += ndof->ry * sensitivity;
			hsv[2] += ndof->rx * sensitivity;
			break;
		case UI_GRAD_HS:
			hsv[0] += ndof->ry * sensitivity;
			hsv[1] += ndof->rx * sensitivity;
			break;
		case UI_GRAD_H:
			hsv[0] += ndof->ry * sensitivity;
			break;
		case UI_GRAD_S:
			hsv[1] += ndof->ry * sensitivity;
			break;
		case UI_GRAD_V:
			hsv[2] += ndof->ry * sensitivity;
			break;
		case UI_GRAD_V_ALT:	
			/* vertical 'value' strip */
			
			/* exception only for value strip - use the range set in but->min/max */
			hsv[2] += ndof->rx * sensitivity;
			
			CLAMP(hsv[2], but->softmin, but->softmax);
		default:
			assert(!"invalid hsv type");
	}

	hsv_to_rgb_v(hsv, rgb);

	if (color_profile && (int)but->a1)
		ui_block_to_scene_linear_v3(but->block, rgb);

	copy_v3_v3(data->vec, rgb);
	ui_set_but_vectorf(but, data->vec);
}

static int ui_do_but_HSVCUBE(bContext *C, uiBlock *block, uiBut *but, uiHandleButtonData *data, wmEvent *event)
{
	int mx, my;

	mx = event->x;
	my = event->y;
	ui_window_to_block(data->region, block, &mx, &my);

	if (data->state == BUTTON_STATE_HIGHLIGHT) {
		if (event->type == LEFTMOUSE && event->val == KM_PRESS) {
			data->dragstartx = mx;
			data->dragstarty = my;
			data->draglastx = mx;
			data->draglasty = my;
			button_activate_state(C, but, BUTTON_STATE_NUM_EDITING);

			/* also do drag the first time */
			if (ui_numedit_but_HSVCUBE(but, data, mx, my, event->shift))
				ui_numedit_apply(C, block, but, data);
			
			return WM_UI_HANDLER_BREAK;
		}
		else if (event->type == NDOF_MOTION) {
			wmNDOFMotionData *ndof = (wmNDOFMotionData *) event->customdata;
			
			ui_ndofedit_but_HSVCUBE(but, data, ndof, event->shift);
			
			button_activate_state(C, but, BUTTON_STATE_EXIT);
			ui_apply_button(C, but->block, but, data, 1);
			
			return WM_UI_HANDLER_BREAK;
		}
		/* XXX hardcoded keymap check.... */
		else if (event->type == BACKSPACEKEY && event->val == KM_PRESS) {
			if (but->a1 == UI_GRAD_V_ALT) {
				int len;
				
				/* reset only value */
				
				len = RNA_property_array_length(&but->rnapoin, but->rnaprop);
				if (len >= 3) {
					float rgb[3], def_hsv[3];
					float *def;
					float *hsv = ui_block_hsv_get(but->block);
					def = MEM_callocN(sizeof(float) * len, "reset_defaults - float");
					
					RNA_property_float_get_default_array(&but->rnapoin, but->rnaprop, def);
					rgb_to_hsv_v(def, def_hsv);
					
					ui_get_but_vectorf(but, rgb);
					rgb_to_hsv_compat_v(rgb, hsv);

					def_hsv[0] = hsv[0];
					def_hsv[1] = hsv[1];
					
					hsv_to_rgb_v(def_hsv, rgb);
					ui_set_but_vectorf(but, rgb);
					
					RNA_property_update(C, &but->rnapoin, but->rnaprop);
					
					MEM_freeN(def);
				}
				return WM_UI_HANDLER_BREAK;
			}
		}
	}
	else if (data->state == BUTTON_STATE_NUM_EDITING) {
		if (event->type == ESCKEY) {
			data->cancel = TRUE;
			data->escapecancel = TRUE;
			button_activate_state(C, but, BUTTON_STATE_EXIT);
		}
		else if (event->type == MOUSEMOVE) {
			if (mx != data->draglastx || my != data->draglasty) {
				if (ui_numedit_but_HSVCUBE(but, data, mx, my, event->shift))
					ui_numedit_apply(C, block, but, data);
			}
		}
		else if (event->type == LEFTMOUSE && event->val != KM_PRESS) {
			button_activate_state(C, but, BUTTON_STATE_EXIT);
		}
		
		return WM_UI_HANDLER_BREAK;
	}

	return WM_UI_HANDLER_CONTINUE;
}

static int ui_numedit_but_HSVCIRCLE(uiBut *but, uiHandleButtonData *data, float mx, float my, int shift)
{
	rcti rect;
	int changed = 1;
	float mx_fl, my_fl;
	float rgb[3];
	float hsv[3];
	
	ui_mouse_scale_warp(data, mx, my, &mx_fl, &my_fl, shift);

#ifdef USE_CONT_MOUSE_CORRECT
	if (ui_is_a_warp_but(but)) {
		/* OK but can go outside bounds */
		data->ungrab_mval[0] = mx_fl;
		data->ungrab_mval[1] = my_fl;
		{	/* clamp */
			const float radius = minf(BLI_rctf_size_x(&but->rect), BLI_rctf_size_y(&but->rect)) / 2.0f;
			const float cent[2] = {BLI_rctf_cent_x(&but->rect), BLI_rctf_cent_y(&but->rect)};
			const float len = len_v2v2(cent, data->ungrab_mval);
			if (len > radius) {
				dist_ensure_v2_v2fl(data->ungrab_mval, cent, radius);
			}
		}
	}
#endif

	BLI_rcti_rctf_copy(&rect, &but->rect);

	ui_get_but_vectorf(but, rgb);
	copy_v3_v3(hsv, ui_block_hsv_get(but->block));
	rgb_to_hsv_compat_v(rgb, hsv);
	
	/* exception, when using color wheel in 'locked' value state:
	 * allow choosing a hue for black values, by giving a tiny increment */
	if (but->flag & UI_BUT_COLOR_LOCK) { // lock
		if (hsv[2] == 0.f) hsv[2] = 0.0001f;
	}


	ui_hsvcircle_vals_from_pos(hsv, hsv + 1, &rect, mx_fl, my_fl);

	if (but->flag & UI_BUT_COLOR_CUBIC)
		hsv[1] = 1.0f - sqrt3f(1.0f - hsv[1]);

	hsv_to_rgb_v(hsv, rgb);

	if ((but->flag & UI_BUT_VEC_SIZE_LOCK) && (rgb[0] || rgb[1] || rgb[2])) {
		normalize_v3(rgb);
		mul_v3_fl(rgb, but->a2);
	}

	ui_set_but_vectorf(but, rgb);
	
	data->draglastx = mx;
	data->draglasty = my;
	
	return changed;
}

static void ui_ndofedit_but_HSVCIRCLE(uiBut *but, uiHandleButtonData *data, wmNDOFMotionData *ndof, const short shift)
{
	float *hsv = ui_block_hsv_get(but->block);
	float rgb[3];
	float phi, r /*, sqr */ /* UNUSED */, v[2];
	float sensitivity = (shift ? 0.15f : 0.3f) * ndof->dt;
	
	ui_get_but_vectorf(but, rgb);
	rgb_to_hsv_compat_v(rgb, hsv);
	
	/* Convert current color on hue/sat disc to circular coordinates phi, r */
	phi = fmodf(hsv[0] + 0.25f, 1.0f) * -2.0f * (float)M_PI;
	r = hsv[1];
	/* sqr = r > 0.0f ? sqrtf(r) : 1; */ /* UNUSED */
	
	/* Convert to 2d vectors */
	v[0] = r * cosf(phi);
	v[1] = r * sinf(phi);
	
	/* Use ndof device y and x rotation to move the vector in 2d space */
	v[0] += ndof->ry * sensitivity;
	v[1] += ndof->rx * sensitivity;

	/* convert back to polar coords on circle */
	phi = atan2f(v[0], v[1]) / (2.0f * (float)M_PI) + 0.5f;
	
	/* use ndof z rotation to additionally rotate hue */
	phi -= ndof->rz * sensitivity * 0.5f;
	
	r = len_v2(v);
	CLAMP(r, 0.0f, 1.0f);
	
	/* convert back to hsv values, in range [0,1] */
	hsv[0] = fmodf(phi, 1.0f);
	hsv[1] = r;

	/* exception, when using color wheel in 'locked' value state:
	 * allow choosing a hue for black values, by giving a tiny increment */
	if (but->flag & UI_BUT_COLOR_LOCK) { // lock
		if (hsv[2] == 0.0f) hsv[2] = 0.0001f;
	}
	
	hsv_to_rgb_v(hsv, data->vec);
	
	if ((but->flag & UI_BUT_VEC_SIZE_LOCK) && (data->vec[0] || data->vec[1] || data->vec[2])) {
		normalize_v3(data->vec);
		mul_v3_fl(data->vec, but->a2);
	}
	
	ui_set_but_vectorf(but, data->vec);
}


static int ui_do_but_HSVCIRCLE(bContext *C, uiBlock *block, uiBut *but, uiHandleButtonData *data, wmEvent *event)
{
	int mx, my;
	mx = event->x;
	my = event->y;
	ui_window_to_block(data->region, block, &mx, &my);
	
	if (data->state == BUTTON_STATE_HIGHLIGHT) {
		if (event->type == LEFTMOUSE && event->val == KM_PRESS) {
			data->dragstartx = mx;
			data->dragstarty = my;
			data->draglastx = mx;
			data->draglasty = my;
			button_activate_state(C, but, BUTTON_STATE_NUM_EDITING);
			
			/* also do drag the first time */
			if (ui_numedit_but_HSVCIRCLE(but, data, mx, my, event->shift))
				ui_numedit_apply(C, block, but, data);
			
			return WM_UI_HANDLER_BREAK;
		}
		else if (event->type == NDOF_MOTION) {
			wmNDOFMotionData *ndof = (wmNDOFMotionData *) event->customdata;
			
			ui_ndofedit_but_HSVCIRCLE(but, data, ndof, event->shift);

			button_activate_state(C, but, BUTTON_STATE_EXIT);
			ui_apply_button(C, but->block, but, data, 1);
			
			return WM_UI_HANDLER_BREAK;
		}
		/* XXX hardcoded keymap check.... */
		else if (event->type == BACKSPACEKEY && event->val == KM_PRESS) {
			int len;
			
			/* reset only saturation */
			
			len = RNA_property_array_length(&but->rnapoin, but->rnaprop);
			if (len >= 3) {
				float rgb[3], def_hsv[3];
				float *def;
				float *hsv = ui_block_hsv_get(but->block);
				def = MEM_callocN(sizeof(float) * len, "reset_defaults - float");
				
				RNA_property_float_get_default_array(&but->rnapoin, but->rnaprop, def);
				rgb_to_hsv_v(def, def_hsv);
				
				ui_get_but_vectorf(but, rgb);
				rgb_to_hsv_compat_v(rgb, hsv);
				
				def_hsv[0] = hsv[0];
				def_hsv[2] = hsv[2];

				hsv_to_rgb_v(def_hsv, rgb);
				ui_set_but_vectorf(but, rgb);
				
				RNA_property_update(C, &but->rnapoin, but->rnaprop);
				
				MEM_freeN(def);
			}
			return WM_UI_HANDLER_BREAK;
		}
	}
	else if (data->state == BUTTON_STATE_NUM_EDITING) {
		if (event->type == ESCKEY) {
			data->cancel = TRUE;
			data->escapecancel = TRUE;
			button_activate_state(C, but, BUTTON_STATE_EXIT);
		}
		/* XXX hardcoded keymap check.... */
		else if (event->type == WHEELDOWNMOUSE) {
			float *hsv = ui_block_hsv_get(but->block);
			hsv[2] = CLAMPIS(hsv[2] - 0.05f, 0.0f, 1.0f);
			ui_set_but_hsv(but);    /* converts to rgb */
			ui_numedit_apply(C, block, but, data);
		}
		else if (event->type == WHEELUPMOUSE) {
			float *hsv = ui_block_hsv_get(but->block);
			hsv[2] = CLAMPIS(hsv[2] + 0.05f, 0.0f, 1.0f);
			ui_set_but_hsv(but);    /* converts to rgb */
			ui_numedit_apply(C, block, but, data);
		}
		else if (event->type == MOUSEMOVE) {
			if (mx != data->draglastx || my != data->draglasty) {
				if (ui_numedit_but_HSVCIRCLE(but, data, mx, my, event->shift))
					ui_numedit_apply(C, block, but, data);
			}
		}
		else if (event->type == LEFTMOUSE && event->val != KM_PRESS) {
			button_activate_state(C, but, BUTTON_STATE_EXIT);
		}
		return WM_UI_HANDLER_BREAK;
	}
	
	return WM_UI_HANDLER_CONTINUE;
}


static int ui_numedit_but_COLORBAND(uiBut *but, uiHandleButtonData *data, int mx)
{
	float dx;
	int changed = 0;

	if (data->draglastx == mx)
		return changed;

	dx = ((float)(mx - data->draglastx)) / BLI_rctf_size_x(&but->rect);
	data->dragcbd->pos += dx;
	CLAMP(data->dragcbd->pos, 0.0f, 1.0f);
	
	colorband_update_sort(data->coba);
	data->dragcbd = data->coba->data + data->coba->cur;  /* because qsort */
	
	data->draglastx = mx;
	changed = 1;

	return changed;
}

static int ui_do_but_COLORBAND(bContext *C, uiBlock *block, uiBut *but, uiHandleButtonData *data, wmEvent *event)
{
	ColorBand *coba;
	CBData *cbd;
	int mx, my, a, xco, mindist = 12;

	mx = event->x;
	my = event->y;
	ui_window_to_block(data->region, block, &mx, &my);

	if (data->state == BUTTON_STATE_HIGHLIGHT) {
		if (event->type == LEFTMOUSE && event->val == KM_PRESS) {
			coba = (ColorBand *)but->poin;

			if (event->ctrl) {
				/* insert new key on mouse location */
				float pos = ((float)(mx - but->rect.xmin)) / BLI_rctf_size_x(&but->rect);
				colorband_element_add(coba, pos);
				button_activate_state(C, but, BUTTON_STATE_EXIT);
			}
			else {
				data->dragstartx = mx;
				data->dragstarty = my;
				data->draglastx = mx;
				data->draglasty = my;

				/* activate new key when mouse is close */
				for (a = 0, cbd = coba->data; a < coba->tot; a++, cbd++) {
					xco = but->rect.xmin + (cbd->pos * BLI_rctf_size_x(&but->rect));
					xco = ABS(xco - mx);
					if (a == coba->cur) xco += 5;  // selected one disadvantage
					if (xco < mindist) {
						coba->cur = a;
						mindist = xco;
					}
				}
		
				data->dragcbd = coba->data + coba->cur;
				button_activate_state(C, but, BUTTON_STATE_NUM_EDITING);
			}

			return WM_UI_HANDLER_BREAK;
		}
	}
	else if (data->state == BUTTON_STATE_NUM_EDITING) {
		if (event->type == MOUSEMOVE) {
			if (mx != data->draglastx || my != data->draglasty) {
				if (ui_numedit_but_COLORBAND(but, data, mx))
					ui_numedit_apply(C, block, but, data);
			}
		}
		else if (event->type == LEFTMOUSE && event->val != KM_PRESS) {
			button_activate_state(C, but, BUTTON_STATE_EXIT);
		}
		
		return WM_UI_HANDLER_BREAK;
	}

	return WM_UI_HANDLER_CONTINUE;
}

static int ui_numedit_but_CURVE(uiBut *but, uiHandleButtonData *data, int snap,
                                float mx, float my, const short shift)
{
	CurveMapping *cumap = (CurveMapping *)but->poin;
	CurveMap *cuma = cumap->cm + cumap->cur;
	CurveMapPoint *cmp = cuma->curve;
	float fx, fy, zoomx, zoomy /*, offsx, offsy */ /* UNUSED */;
	int a, changed = 0;

	zoomx = BLI_rctf_size_x(&but->rect) / BLI_rctf_size_x(&cumap->curr);
	zoomy = BLI_rctf_size_y(&but->rect) / BLI_rctf_size_y(&cumap->curr);
	/* offsx= cumap->curr.xmin; */
	/* offsy= cumap->curr.ymin; */

	if (snap) {
		float d[2];

		d[0] = mx - data->dragstartx;
		d[1] = my - data->dragstarty;

		if (len_v2(d) < 3.0f)
			snap = 0;
	}

	if (data->dragsel != -1) {
		CurveMapPoint *cmp_last = NULL;
		const float mval_factor = ui_mouse_scale_warp_factor(shift);
		int moved_point = 0;     /* for ctrl grid, can't use orig coords because of sorting */

		fx = (mx - data->draglastx) / zoomx;
		fy = (my - data->draglasty) / zoomy;

		fx *= mval_factor;
		fy *= mval_factor;

		for (a = 0; a < cuma->totpoint; a++) {
			if (cmp[a].flag & CUMA_SELECT) {
				float origx = cmp[a].x, origy = cmp[a].y;
				cmp[a].x += fx;
				cmp[a].y += fy;
				if (snap) {
					cmp[a].x = 0.125f * floorf(0.5f + 8.0f * cmp[a].x);
					cmp[a].y = 0.125f * floorf(0.5f + 8.0f * cmp[a].y);
				}
				if (cmp[a].x != origx || cmp[a].y != origy)
					moved_point = 1;

				cmp_last = &cmp[a];
			}
		}

		curvemapping_changed(cumap, FALSE);
		
		if (moved_point) {
			data->draglastx = mx;
			data->draglasty = my;
			changed = 1;

#ifdef USE_CONT_MOUSE_CORRECT
			/* note: using 'cmp_last' is weak since there may be multiple points selected,
			 * but in practice this isnt really an issue */
			if (ui_is_a_warp_but(but)) {
				/* OK but can go outside bounds */
				data->ungrab_mval[0] = but->rect.xmin + ((cmp_last->x - cumap->curr.xmin) * zoomx);
				data->ungrab_mval[1] = but->rect.ymin + ((cmp_last->y - cumap->curr.ymin) * zoomy);
				BLI_rctf_clamp_pt_v(&but->rect, data->ungrab_mval);
			}
#endif

		}

		data->dragchange = 1; /* mark for selection */
	}
	else {
		fx = (mx - data->draglastx) / zoomx;
		fy = (my - data->draglasty) / zoomy;
		
		/* clamp for clip */
		if (cumap->flag & CUMA_DO_CLIP) {
			if (cumap->curr.xmin - fx < cumap->clipr.xmin)
				fx = cumap->curr.xmin - cumap->clipr.xmin;
			else if (cumap->curr.xmax - fx > cumap->clipr.xmax)
				fx = cumap->curr.xmax - cumap->clipr.xmax;
			if (cumap->curr.ymin - fy < cumap->clipr.ymin)
				fy = cumap->curr.ymin - cumap->clipr.ymin;
			else if (cumap->curr.ymax - fy > cumap->clipr.ymax)
				fy = cumap->curr.ymax - cumap->clipr.ymax;
		}

		cumap->curr.xmin -= fx;
		cumap->curr.ymin -= fy;
		cumap->curr.xmax -= fx;
		cumap->curr.ymax -= fy;
		
		data->draglastx = mx;
		data->draglasty = my;

		changed = 1;
	}

	return changed;
}

static int ui_do_but_CURVE(bContext *C, uiBlock *block, uiBut *but, uiHandleButtonData *data, wmEvent *event)
{
	int mx, my, a, changed = 0;

	mx = event->x;
	my = event->y;
	ui_window_to_block(data->region, block, &mx, &my);

	if (data->state == BUTTON_STATE_HIGHLIGHT) {
		if (event->type == LEFTMOUSE && event->val == KM_PRESS) {
			CurveMapping *cumap = (CurveMapping *)but->poin;
			CurveMap *cuma = cumap->cm + cumap->cur;
			CurveMapPoint *cmp;
			float fx, fy, zoomx, zoomy, offsx, offsy;
			float dist, mindist = 200.0f; // 14 pixels radius
			int sel = -1;

			zoomx = BLI_rctf_size_x(&but->rect) / BLI_rctf_size_x(&cumap->curr);
			zoomy = BLI_rctf_size_y(&but->rect) / BLI_rctf_size_y(&cumap->curr);
			offsx = cumap->curr.xmin;
			offsy = cumap->curr.ymin;

			if (event->ctrl) {
				fx = ((float)mx - but->rect.xmin) / zoomx + offsx;
				fy = ((float)my - but->rect.ymin) / zoomy + offsy;
				
				curvemap_insert(cuma, fx, fy);
				curvemapping_changed(cumap, FALSE);
				changed = 1;
			}

			/* check for selecting of a point */
			cmp = cuma->curve;   /* ctrl adds point, new malloc */
			for (a = 0; a < cuma->totpoint; a++) {
				fx = but->rect.xmin + zoomx * (cmp[a].x - offsx);
				fy = but->rect.ymin + zoomy * (cmp[a].y - offsy);
				dist = (fx - mx) * (fx - mx) + (fy - my) * (fy - my);
				if (dist < mindist) {
					sel = a;
					mindist = dist;
				}
			}

			if (sel == -1) {
				int i;

				/* if the click didn't select anything, check if it's clicked on the 
				 * curve itself, and if so, add a point */
				fx = ((float)mx - but->rect.xmin) / zoomx + offsx;
				fy = ((float)my - but->rect.ymin) / zoomy + offsy;
				
				cmp = cuma->table;

				/* loop through the curve segment table and find what's near the mouse.
				 * 0.05 is kinda arbitrary, but seems to be what works nicely. */
				for (i = 0; i <= CM_TABLE; i++) {
					if ((fabsf(fx - cmp[i].x) < 0.05f) &&
					    (fabsf(fy - cmp[i].y) < 0.05f))
					{
					
						curvemap_insert(cuma, fx, fy);
						curvemapping_changed(cumap, FALSE);

						changed = 1;
						
						/* reset cmp back to the curve points again, rather than drawing segments */		
						cmp = cuma->curve;
						
						/* find newly added point and make it 'sel' */
						for (a = 0; a < cuma->totpoint; a++)
							if (cmp[a].x == fx)
								sel = a;
							
						break;
					}
				}
			}

			if (sel != -1) {
				/* ok, we move a point */
				/* deselect all if this one is deselect. except if we hold shift */
				if (event->shift == FALSE) {
					for (a = 0; a < cuma->totpoint; a++) {
						cmp[a].flag &= ~CUMA_SELECT;
					}
					cmp[sel].flag |= CUMA_SELECT;
				}
				else {
					cmp[sel].flag ^= CUMA_SELECT;
				}
			}
			else {
				/* move the view */
				data->cancel = TRUE;
			}

			data->dragsel = sel;

			data->dragstartx = mx;
			data->dragstarty = my;
			data->draglastx = mx;
			data->draglasty = my;

			button_activate_state(C, but, BUTTON_STATE_NUM_EDITING);
			return WM_UI_HANDLER_BREAK;
		}
	}
	else if (data->state == BUTTON_STATE_NUM_EDITING) {
		if (event->type == MOUSEMOVE) {
			if (mx != data->draglastx || my != data->draglasty) {
				if (ui_numedit_but_CURVE(but, data, event->ctrl, mx, my, event->shift))
					ui_numedit_apply(C, block, but, data);
			}
		}
		else if (event->type == LEFTMOUSE && event->val != KM_PRESS) {
			if (data->dragsel != -1) {
				CurveMapping *cumap = (CurveMapping *)but->poin;
				CurveMap *cuma = cumap->cm + cumap->cur;
				CurveMapPoint *cmp = cuma->curve;

				if (!data->dragchange) {
					/* deselect all, select one */
					if (event->shift == FALSE) {
						for (a = 0; a < cuma->totpoint; a++)
							cmp[a].flag &= ~CUMA_SELECT;
						cmp[data->dragsel].flag |= CUMA_SELECT;
					}
				}
				else {
					curvemapping_changed(cumap, TRUE);  /* remove doubles */
				}
			}

			button_activate_state(C, but, BUTTON_STATE_EXIT);
		}

		return WM_UI_HANDLER_BREAK;
	}

	/* UNUSED but keep for now */
	(void)changed;

	return WM_UI_HANDLER_CONTINUE;
}

static int in_scope_resize_zone(uiBut *but, int UNUSED(x), int y)
{
	/* bottom corner return (x > but->rect.xmax - SCOPE_RESIZE_PAD) && (y < but->rect.ymin + SCOPE_RESIZE_PAD); */
	return (y < but->rect.ymin + SCOPE_RESIZE_PAD);
}

static int ui_numedit_but_HISTOGRAM(uiBut *but, uiHandleButtonData *data, int mx, int my)
{
	Histogram *hist = (Histogram *)but->poin;
	/* rcti rect; */
	int changed = 1;
	float /* dx, */ dy; /* UNUSED */
	
	/* BLI_rcti_rctf_copy(&rect, &but->rect); */
	
	/* dx = mx - data->draglastx; */ /* UNUSED */
	dy = my - data->draglasty;

	if (in_scope_resize_zone(but, data->dragstartx, data->dragstarty)) {
		/* resize histogram widget itself */
		hist->height = BLI_rctf_size_y(&but->rect) + (data->dragstarty - my);
	}
	else {
		/* scale histogram values (dy / 10 for better control) */
		const float yfac = minf(powf(hist->ymax, 2.0f), 1.0f) * 0.5f;
		hist->ymax += (dy * 0.1f) * yfac;
	
		/* 0.1 allows us to see HDR colors up to 10 */
		CLAMP(hist->ymax, 0.1f, 100.f);
	}
	
	data->draglastx = mx;
	data->draglasty = my;
	
	return changed;
}

static int ui_do_but_HISTOGRAM(bContext *C, uiBlock *block, uiBut *but, uiHandleButtonData *data, wmEvent *event)
{
	int mx, my;
	
	mx = event->x;
	my = event->y;
	ui_window_to_block(data->region, block, &mx, &my);
	
	if (data->state == BUTTON_STATE_HIGHLIGHT) {
		if (event->type == LEFTMOUSE && event->val == KM_PRESS) {
			data->dragstartx = mx;
			data->dragstarty = my;
			data->draglastx = mx;
			data->draglasty = my;
			button_activate_state(C, but, BUTTON_STATE_NUM_EDITING);
			
			/* also do drag the first time */
			if (ui_numedit_but_HISTOGRAM(but, data, mx, my))
				ui_numedit_apply(C, block, but, data);
			
			return WM_UI_HANDLER_BREAK;
		}
		/* XXX hardcoded keymap check.... */
		else if (event->type == BACKSPACEKEY && event->val == KM_PRESS) {
			Histogram *hist = (Histogram *)but->poin;
			hist->ymax = 1.f;
			
			button_activate_state(C, but, BUTTON_STATE_EXIT);
			return WM_UI_HANDLER_BREAK;
		}
	}
	else if (data->state == BUTTON_STATE_NUM_EDITING) {
		if (event->type == ESCKEY) {
			data->cancel = TRUE;
			data->escapecancel = TRUE;
			button_activate_state(C, but, BUTTON_STATE_EXIT);
		}
		else if (event->type == MOUSEMOVE) {
			if (mx != data->draglastx || my != data->draglasty) {
				if (ui_numedit_but_HISTOGRAM(but, data, mx, my))
					ui_numedit_apply(C, block, but, data);
			}
		}
		else if (event->type == LEFTMOUSE && event->val != KM_PRESS) {
			button_activate_state(C, but, BUTTON_STATE_EXIT);
		}
		return WM_UI_HANDLER_BREAK;
	}
	
	return WM_UI_HANDLER_CONTINUE;
}

static int ui_numedit_but_WAVEFORM(uiBut *but, uiHandleButtonData *data, int mx, int my)
{
	Scopes *scopes = (Scopes *)but->poin;
	/* rcti rect; */
	int changed = 1;
	float /* dx, */ dy /* , yfac=1.f */; /* UNUSED */

	/* BLI_rcti_rctf_copy(&rect, &but->rect); */

	/* dx = mx - data->draglastx; */ /* UNUSED */
	dy = my - data->draglasty;


	if (in_scope_resize_zone(but, data->dragstartx, data->dragstarty)) {
		/* resize waveform widget itself */
		scopes->wavefrm_height = BLI_rctf_size_y(&but->rect) + (data->dragstarty - my);
	}
	else {
		/* scale waveform values */
		/* yfac = scopes->wavefrm_yfac; */ /* UNUSED */
		scopes->wavefrm_yfac += dy / 200.0f;

		CLAMP(scopes->wavefrm_yfac, 0.5f, 2.f);
	}

	data->draglastx = mx;
	data->draglasty = my;

	return changed;
}

static int ui_do_but_WAVEFORM(bContext *C, uiBlock *block, uiBut *but, uiHandleButtonData *data, wmEvent *event)
{
	int mx, my;

	mx = event->x;
	my = event->y;
	ui_window_to_block(data->region, block, &mx, &my);

	if (data->state == BUTTON_STATE_HIGHLIGHT) {
		if (event->type == LEFTMOUSE && event->val == KM_PRESS) {
			data->dragstartx = mx;
			data->dragstarty = my;
			data->draglastx = mx;
			data->draglasty = my;
			button_activate_state(C, but, BUTTON_STATE_NUM_EDITING);

			/* also do drag the first time */
			if (ui_numedit_but_WAVEFORM(but, data, mx, my))
				ui_numedit_apply(C, block, but, data);

			return WM_UI_HANDLER_BREAK;
		}
		/* XXX hardcoded keymap check.... */
		else if (event->type == BACKSPACEKEY && event->val == KM_PRESS) {
			Scopes *scopes = (Scopes *)but->poin;
			scopes->wavefrm_yfac = 1.f;

			button_activate_state(C, but, BUTTON_STATE_EXIT);
			return WM_UI_HANDLER_BREAK;
		}
	}
	else if (data->state == BUTTON_STATE_NUM_EDITING) {
		if (event->type == ESCKEY) {
			data->cancel = TRUE;
			data->escapecancel = TRUE;
			button_activate_state(C, but, BUTTON_STATE_EXIT);
		}
		else if (event->type == MOUSEMOVE) {
			if (mx != data->draglastx || my != data->draglasty) {
				if (ui_numedit_but_WAVEFORM(but, data, mx, my))
					ui_numedit_apply(C, block, but, data);
			}
		}
		else if (event->type == LEFTMOUSE && event->val != KM_PRESS) {
			button_activate_state(C, but, BUTTON_STATE_EXIT);
		}
		return WM_UI_HANDLER_BREAK;
	}

	return WM_UI_HANDLER_CONTINUE;
}

static int ui_numedit_but_VECTORSCOPE(uiBut *but, uiHandleButtonData *data, int mx, int my)
{
	Scopes *scopes = (Scopes *)but->poin;
	/* rcti rect; */
	int changed = 1;
	/* float dx, dy; */

	/* BLI_rcti_rctf_copy(&rect, &but->rect); */

	/* dx = mx - data->draglastx; */
	/* dy = my - data->draglasty; */

	if (in_scope_resize_zone(but, data->dragstartx, data->dragstarty)) {
		/* resize vectorscope widget itself */
		scopes->vecscope_height = BLI_rctf_size_y(&but->rect) + (data->dragstarty - my);
	}

	data->draglastx = mx;
	data->draglasty = my;

	return changed;
}

static int ui_do_but_VECTORSCOPE(bContext *C, uiBlock *block, uiBut *but, uiHandleButtonData *data, wmEvent *event)
{
	int mx, my;

	mx = event->x;
	my = event->y;
	ui_window_to_block(data->region, block, &mx, &my);

	if (data->state == BUTTON_STATE_HIGHLIGHT) {
		if (event->type == LEFTMOUSE && event->val == KM_PRESS) {
			data->dragstartx = mx;
			data->dragstarty = my;
			data->draglastx = mx;
			data->draglasty = my;
			button_activate_state(C, but, BUTTON_STATE_NUM_EDITING);

			/* also do drag the first time */
			if (ui_numedit_but_VECTORSCOPE(but, data, mx, my))
				ui_numedit_apply(C, block, but, data);

			return WM_UI_HANDLER_BREAK;
		}
	}
	else if (data->state == BUTTON_STATE_NUM_EDITING) {
		if (event->type == ESCKEY) {
			data->cancel = TRUE;
			data->escapecancel = TRUE;
			button_activate_state(C, but, BUTTON_STATE_EXIT);
		}
		else if (event->type == MOUSEMOVE) {
			if (mx != data->draglastx || my != data->draglasty) {
				if (ui_numedit_but_VECTORSCOPE(but, data, mx, my))
					ui_numedit_apply(C, block, but, data);
			}
		}
		else if (event->type == LEFTMOUSE && event->val != KM_PRESS) {
			button_activate_state(C, but, BUTTON_STATE_EXIT);
		}
		return WM_UI_HANDLER_BREAK;
	}

	return WM_UI_HANDLER_CONTINUE;
}

#ifdef WITH_INTERNATIONAL
static int ui_do_but_CHARTAB(bContext *UNUSED(C), uiBlock *UNUSED(block), uiBut *UNUSED(but), uiHandleButtonData *UNUSED(data), wmEvent *UNUSED(event))
{
	/* XXX 2.50 bad global and state access */
#if 0
	float sx, sy, ex, ey;
	float width, height;
	float butw, buth;
	int mx, my, x, y, cs, che;

	mx = event->x;
	my = event->y;
	ui_window_to_block(data->region, block, &mx, &my);

	if (data->state == BUTTON_STATE_HIGHLIGHT) {
		if (ELEM3(event->type, LEFTMOUSE, PADENTER, RETKEY) && event->val == KM_PRESS) {
			/* Calculate the size of the button */
			width  = abs(BLI_rctf_size_x(&but->rect));
			height = abs(BLI_rctf_size_y(&but->rect));

			butw = floor(width / 12);
			buth = floor(height / 6);

			/* Initialize variables */
			sx = but->rect.xmin;
			ex = but->rect.xmin + butw;
			sy = but->rect.ymin + height - buth;
			ey = but->rect.ymin + height;

			cs = G.charstart;

			/* And the character is */
			x = (int) ((mx / butw) - 0.5);
			y = (int) (6 - ((my / buth) - 0.5));

			che = cs + (y * 12) + x;

			if (che > G.charmax)
				che = 0;

			if (G.obedit) {
				do_textedit(0, 0, che);
			}

			button_activate_state(C, but, BUTTON_STATE_EXIT);
			return WM_UI_HANDLER_BREAK;
		}
		else if (ELEM(event->type, WHEELUPMOUSE, PAGEUPKEY)) {
			for (but = block->buttons.first; but; but = but->next) {
				if (but->type == CHARTAB) {
					G.charstart = G.charstart - (12 * 6);
					if (G.charstart < 0)
						G.charstart = 0;
					if (G.charstart < G.charmin)
						G.charstart = G.charmin;
					ui_draw_but(but);

					//Really nasty... to update the num button from the same butblock
					for (bt = block->buttons.first; bt; bt = bt->next)
					{
						if (ELEM(bt->type, NUM, NUMABS)) {
							ui_check_but(bt);
							ui_draw_but(bt);
						}
					}
					retval = UI_CONT;
					break;
				}
			}

			return WM_UI_HANDLER_BREAK;
		}
		else if (ELEM(event->type, WHEELDOWNMOUSE, PAGEDOWNKEY)) {
			for (but = block->buttons.first; but; but = but->next) {
				if (but->type == CHARTAB) {
					G.charstart = G.charstart + (12 * 6);
					if (G.charstart > (0xffff - 12 * 6))
						G.charstart = 0xffff - (12 * 6);
					if (G.charstart > G.charmax - 12 * 6)
						G.charstart = G.charmax - 12 * 6;
					ui_draw_but(but);

					for (bt = block->buttons.first; bt; bt = bt->next)
					{
						if (ELEM(bt->type, NUM, NUMABS)) {
							ui_check_but(bt);
							ui_draw_but(bt);
						}
					}
					
					but->flag |= UI_ACTIVE;
					retval = UI_RETURN_OK;
					break;
				}
			}

			return WM_UI_HANDLER_BREAK;
		}
	}
#endif

	return WM_UI_HANDLER_CONTINUE;
}
#endif


static int ui_do_but_LINK(bContext *C, uiBut *but, uiHandleButtonData *data, wmEvent *event)
{	
	VECCOPY2D(but->linkto, event->mval);

	if (data->state == BUTTON_STATE_HIGHLIGHT) {
		if (event->type == LEFTMOUSE && event->val == KM_PRESS) {
			button_activate_state(C, but, BUTTON_STATE_WAIT_RELEASE);
			return WM_UI_HANDLER_BREAK;
		}
		else if (event->type == LEFTMOUSE && but->block->handle) {
			button_activate_state(C, but, BUTTON_STATE_EXIT);
			return WM_UI_HANDLER_BREAK;
		}
	}
	else if (data->state == BUTTON_STATE_WAIT_RELEASE) {
		
		if (event->type == LEFTMOUSE && event->val != KM_PRESS) {
			if (!(but->flag & UI_SELECT))
				data->cancel = TRUE;
			button_activate_state(C, but, BUTTON_STATE_EXIT);
			return WM_UI_HANDLER_BREAK;
		}
	}
	
	return WM_UI_HANDLER_CONTINUE;
}

static int ui_numedit_but_TRACKPREVIEW(bContext *C, uiBut *but, uiHandleButtonData *data,
                                       int mx, int my, const short shift)
{
	MovieClipScopes *scopes = (MovieClipScopes *)but->poin;
	int changed = 1;
	float dx, dy;

	dx = mx - data->draglastx;
	dy = my - data->draglasty;

	if (shift) {
		dx /= 5.0f;
		dy /= 5.0f;
	}

	if (in_scope_resize_zone(but, data->dragstartx, data->dragstarty)) {
		/* resize preview widget itself */
		scopes->track_preview_height = BLI_rctf_size_y(&but->rect) + (data->dragstarty - my);
	}
	else {
		if (!scopes->track_locked) {
			if (scopes->marker->framenr != scopes->framenr)
				scopes->marker = BKE_tracking_marker_ensure(scopes->track, scopes->framenr);

			scopes->marker->flag &= ~(MARKER_DISABLED | MARKER_TRACKED);
			scopes->marker->pos[0] += -dx * scopes->slide_scale[0] / BLI_rctf_size_x(&but->block->rect);
			scopes->marker->pos[1] += -dy * scopes->slide_scale[1] / BLI_rctf_size_y(&but->block->rect);

			WM_event_add_notifier(C, NC_MOVIECLIP | NA_EDITED, NULL);
		}

		scopes->ok = 0;
	}

	data->draglastx = mx;
	data->draglasty = my;

	return changed;
}

static int ui_do_but_TRACKPREVIEW(bContext *C, uiBlock *block, uiBut *but, uiHandleButtonData *data, wmEvent *event)
{
	int mx, my;

	mx = event->x;
	my = event->y;
	ui_window_to_block(data->region, block, &mx, &my);

	if (data->state == BUTTON_STATE_HIGHLIGHT) {
		if (event->type == LEFTMOUSE && event->val == KM_PRESS) {
			data->dragstartx = mx;
			data->dragstarty = my;
			data->draglastx = mx;
			data->draglasty = my;
			button_activate_state(C, but, BUTTON_STATE_NUM_EDITING);

			/* also do drag the first time */
			if (ui_numedit_but_TRACKPREVIEW(C, but, data, mx, my, event->shift))
				ui_numedit_apply(C, block, but, data);

			return WM_UI_HANDLER_BREAK;
		}
	}
	else if (data->state == BUTTON_STATE_NUM_EDITING) {
		if (event->type == ESCKEY) {
			data->cancel = TRUE;
			data->escapecancel = TRUE;
			button_activate_state(C, but, BUTTON_STATE_EXIT);
		}
		else if (event->type == MOUSEMOVE) {
			if (mx != data->draglastx || my != data->draglasty) {
				if (ui_numedit_but_TRACKPREVIEW(C, but, data, mx, my, event->shift))
					ui_numedit_apply(C, block, but, data);
			}
		}
		else if (event->type == LEFTMOUSE && event->val != KM_PRESS) {
			button_activate_state(C, but, BUTTON_STATE_EXIT);
		}
		return WM_UI_HANDLER_BREAK;
	}

	return WM_UI_HANDLER_CONTINUE;
}

static void but_shortcut_name_func(bContext *C, void *arg1, int UNUSED(event))
{
	uiBut *but = (uiBut *)arg1;

	if (but->optype) {
		char shortcut_str[128];

		IDProperty *prop = (but->opptr) ? but->opptr->data : NULL;
		
		/* complex code to change name of button */
		if (WM_key_event_operator_string(C, but->optype->idname, but->opcontext, prop, TRUE,
		                                 shortcut_str, sizeof(shortcut_str)))
		{
			ui_but_add_shortcut(but, shortcut_str, TRUE);
		}
		else {
			/* simply strip the shortcut */
			ui_but_add_shortcut(but, NULL, TRUE);
		}
	}
}

static uiBlock *menu_change_shortcut(bContext *C, ARegion *ar, void *arg)
{
	wmWindowManager *wm = CTX_wm_manager(C);
	uiBlock *block;
	uiBut *but = (uiBut *)arg;
	wmKeyMap *km;
	wmKeyMapItem *kmi;
	PointerRNA ptr;
	uiLayout *layout;
	uiStyle *style = UI_GetStyle();
	IDProperty *prop = (but->opptr) ? but->opptr->data : NULL;
	int kmi_id = WM_key_event_operator_id(C, but->optype->idname, but->opcontext, prop, 1, &km);

	kmi = WM_keymap_item_find_id(km, kmi_id);
	
	RNA_pointer_create(&wm->id, &RNA_KeyMapItem, kmi, &ptr);
	
	block = uiBeginBlock(C, ar, "_popup", UI_EMBOSS);
	uiBlockSetHandleFunc(block, but_shortcut_name_func, but);
	uiBlockSetFlag(block, UI_BLOCK_MOVEMOUSE_QUIT);
	uiBlockSetDirection(block, UI_CENTER);
	
	layout = uiBlockLayout(block, UI_LAYOUT_VERTICAL, UI_LAYOUT_PANEL, 0, 0, 200, 20, style);
	
	uiItemR(layout, &ptr, "type", UI_ITEM_R_FULL_EVENT | UI_ITEM_R_IMMEDIATE, "", ICON_NONE);
	
	uiPopupBoundsBlock(block, 6, -50, 26);
	uiEndBlock(C, block);
	
	return block;
}

static uiBlock *menu_add_shortcut(bContext *C, ARegion *ar, void *arg)
{
	wmWindowManager *wm = CTX_wm_manager(C);
	uiBlock *block;
	uiBut *but = (uiBut *)arg;
	wmKeyMap *km;
	wmKeyMapItem *kmi;
	PointerRNA ptr;
	uiLayout *layout;
	uiStyle *style = UI_GetStyle();
	IDProperty *prop = (but->opptr) ? but->opptr->data : NULL;
	int kmi_id;
	
	/* XXX this guess_opname can potentially return a different keymap than being found on adding later... */
	km = WM_keymap_guess_opname(C, but->optype->idname);		
	kmi = WM_keymap_add_item(km, but->optype->idname, AKEY, KM_PRESS, 0, 0);
	kmi_id = kmi->id;

	/* copy properties, prop can be NULL for reset */	
	if (prop)
		prop = IDP_CopyProperty(prop);
	WM_keymap_properties_reset(kmi, prop);

	/* update and get pointers again */
	WM_keyconfig_update(wm);

	km = WM_keymap_guess_opname(C, but->optype->idname);		
	kmi = WM_keymap_item_find_id(km, kmi_id);

	RNA_pointer_create(&wm->id, &RNA_KeyMapItem, kmi, &ptr);

	block = uiBeginBlock(C, ar, "_popup", UI_EMBOSS);
	uiBlockSetHandleFunc(block, but_shortcut_name_func, but);
	uiBlockSetFlag(block, UI_BLOCK_RET_1);
	uiBlockSetDirection(block, UI_CENTER);

	layout = uiBlockLayout(block, UI_LAYOUT_VERTICAL, UI_LAYOUT_PANEL, 0, 0, 200, 20, style);

	uiItemR(layout, &ptr, "type", UI_ITEM_R_FULL_EVENT | UI_ITEM_R_IMMEDIATE, "", ICON_NONE);
	
	uiPopupBoundsBlock(block, 6, -50, 26);
	uiEndBlock(C, block);
	
	return block;
}

static void popup_change_shortcut_func(bContext *C, void *arg1, void *UNUSED(arg2))
{
	uiBut *but = (uiBut *)arg1;
	button_timers_tooltip_remove(C, but);
	uiPupBlock(C, menu_change_shortcut, but);
}

static void remove_shortcut_func(bContext *C, void *arg1, void *UNUSED(arg2))
{
	uiBut *but = (uiBut *)arg1;
	wmKeyMap *km;
	wmKeyMapItem *kmi;
	IDProperty *prop = (but->opptr) ? but->opptr->data : NULL;
	int kmi_id = WM_key_event_operator_id(C, but->optype->idname, but->opcontext, prop, 1, &km);
	
	kmi = WM_keymap_item_find_id(km, kmi_id);
	WM_keymap_remove_item(km, kmi);
	
	but_shortcut_name_func(C, but, 0);
}

static void popup_add_shortcut_func(bContext *C, void *arg1, void *UNUSED(arg2))
{
	uiBut *but = (uiBut *)arg1;
	button_timers_tooltip_remove(C, but);
	uiPupBlock(C, menu_add_shortcut, but);
}


static int ui_but_menu(bContext *C, uiBut *but)
{
	ARegion *ar = CTX_wm_region(C);
	uiPopupMenu *pup;
	uiLayout *layout;
	int length;
	char *name;
	uiStringInfo label = {BUT_GET_LABEL, NULL};

/*	if ((but->rnapoin.data && but->rnaprop) == 0 && but->optype == NULL)*/
/*		return 0;*/
	
	button_timers_tooltip_remove(C, but);

	uiButGetStrInfo(C, but, 1, &label);
	name = label.strinfo;

	pup = uiPupMenuBegin(C, name, ICON_NONE);
	layout = uiPupMenuLayout(pup);

	if (label.strinfo)
		MEM_freeN(label.strinfo);

	uiLayoutSetOperatorContext(layout, WM_OP_INVOKE_DEFAULT);

	if (but->rnapoin.data && but->rnaprop) {
		short is_anim = RNA_property_animateable(&but->rnapoin, but->rnaprop);

		/* second slower test, saved people finding keyframe items in menus when its not possible */
		if (is_anim)
			is_anim = RNA_property_path_from_ID_check(&but->rnapoin, but->rnaprop);

		length = RNA_property_array_length(&but->rnapoin, but->rnaprop);
		
		/* Keyframes */
		if (but->flag & UI_BUT_ANIMATED_KEY) {
			/* replace/delete keyfraemes */
			if (length) {
				uiItemBooleanO(layout, CTX_IFACE_(BLF_I18NCONTEXT_OPERATOR_DEFAULT, "Replace Keyframes"),
				               ICON_NONE, "ANIM_OT_keyframe_insert_button", "all", 1);
				uiItemBooleanO(layout, CTX_IFACE_(BLF_I18NCONTEXT_OPERATOR_DEFAULT, "Replace Single Keyframe"),
				               ICON_NONE, "ANIM_OT_keyframe_insert_button", "all", 0);
				uiItemBooleanO(layout, CTX_IFACE_(BLF_I18NCONTEXT_OPERATOR_DEFAULT, "Delete Keyframes"),
				               ICON_NONE, "ANIM_OT_keyframe_delete_button", "all", 1);
				uiItemBooleanO(layout, CTX_IFACE_(BLF_I18NCONTEXT_OPERATOR_DEFAULT, "Delete Single Keyframe"),
				               ICON_NONE, "ANIM_OT_keyframe_delete_button", "all", 0);
			}
			else {
				uiItemBooleanO(layout, CTX_IFACE_(BLF_I18NCONTEXT_OPERATOR_DEFAULT, "Replace Keyframe"),
				               ICON_NONE, "ANIM_OT_keyframe_insert_button", "all", 0);
				uiItemBooleanO(layout, CTX_IFACE_(BLF_I18NCONTEXT_OPERATOR_DEFAULT, "Delete Keyframe"),
				               ICON_NONE, "ANIM_OT_keyframe_delete_button", "all", 0);
			}
			
			/* keyframe settings */
			uiItemS(layout);
			
			
		}
		else if (but->flag & UI_BUT_DRIVEN) {
			/* pass */
		}
		else if (is_anim) {
			if (length) {
				uiItemBooleanO(layout, CTX_IFACE_(BLF_I18NCONTEXT_OPERATOR_DEFAULT, "Insert Keyframes"),
				               ICON_NONE, "ANIM_OT_keyframe_insert_button", "all", 1);
				uiItemBooleanO(layout, CTX_IFACE_(BLF_I18NCONTEXT_OPERATOR_DEFAULT, "Insert Single Keyframe"),
				               ICON_NONE, "ANIM_OT_keyframe_insert_button", "all", 0);
			}
			else {
				uiItemBooleanO(layout, CTX_IFACE_(BLF_I18NCONTEXT_OPERATOR_DEFAULT, "Insert Keyframe"),
				               ICON_NONE, "ANIM_OT_keyframe_insert_button", "all", 0);
			}
		}
		
		if (but->flag & UI_BUT_ANIMATED) {
			if (length) {
				uiItemBooleanO(layout, CTX_IFACE_(BLF_I18NCONTEXT_OPERATOR_DEFAULT, "Clear Keyframes"),
				               ICON_NONE, "ANIM_OT_keyframe_clear_button", "all", 1);
				uiItemBooleanO(layout, CTX_IFACE_(BLF_I18NCONTEXT_OPERATOR_DEFAULT, "Clear Single Keyframes"),
				               ICON_NONE, "ANIM_OT_keyframe_clear_button", "all", 0);
			}
			else {
				uiItemBooleanO(layout, CTX_IFACE_(BLF_I18NCONTEXT_OPERATOR_DEFAULT, "Clear Keyframes"),
				               ICON_NONE, "ANIM_OT_keyframe_clear_button", "all", 0);
			}
		}

		/* Drivers */
		if (but->flag & UI_BUT_DRIVEN) {
			uiItemS(layout);

			if (length) {
				uiItemBooleanO(layout, CTX_IFACE_(BLF_I18NCONTEXT_OPERATOR_DEFAULT, "Delete Drivers"),
				               ICON_NONE, "ANIM_OT_driver_button_remove", "all", 1);
				uiItemBooleanO(layout, CTX_IFACE_(BLF_I18NCONTEXT_OPERATOR_DEFAULT, "Delete Single Driver"),
				               ICON_NONE, "ANIM_OT_driver_button_remove", "all", 0);
			}
			else {
				uiItemBooleanO(layout, CTX_IFACE_(BLF_I18NCONTEXT_OPERATOR_DEFAULT, "Delete Driver"),
				               ICON_NONE, "ANIM_OT_driver_button_remove", "all", 0);
			}

			uiItemO(layout, CTX_IFACE_(BLF_I18NCONTEXT_OPERATOR_DEFAULT, "Copy Driver"),
			        ICON_NONE, "ANIM_OT_copy_driver_button");
			if (ANIM_driver_can_paste()) {
				uiItemO(layout, CTX_IFACE_(BLF_I18NCONTEXT_OPERATOR_DEFAULT, "Paste Driver"),
				        ICON_NONE, "ANIM_OT_paste_driver_button");
			}
		}
		else if (but->flag & (UI_BUT_ANIMATED_KEY | UI_BUT_ANIMATED)) {
			/* pass */
		}
		else if (is_anim) {
			uiItemS(layout);

			if (length) {
				uiItemBooleanO(layout, CTX_IFACE_(BLF_I18NCONTEXT_OPERATOR_DEFAULT, "Add Drivers"),
				               ICON_NONE, "ANIM_OT_driver_button_add", "all", 1);
				uiItemBooleanO(layout, CTX_IFACE_(BLF_I18NCONTEXT_OPERATOR_DEFAULT, "Add Single Driver"),
				               ICON_NONE, "ANIM_OT_driver_button_add", "all", 0);
			}
			else {
				uiItemBooleanO(layout, CTX_IFACE_(BLF_I18NCONTEXT_OPERATOR_DEFAULT, "Add Driver"),
				               ICON_NONE, "ANIM_OT_driver_button_add", "all", 0);
			}

			if (ANIM_driver_can_paste()) {
				uiItemO(layout, CTX_IFACE_(BLF_I18NCONTEXT_OPERATOR_DEFAULT, "Paste Driver"),
				        ICON_NONE, "ANIM_OT_paste_driver_button");
			}
		}
		
		/* Keying Sets */
		/* TODO: check on modifyability of Keying Set when doing this */
		if (is_anim) {
			uiItemS(layout);

			if (length) {
				uiItemBooleanO(layout, CTX_IFACE_(BLF_I18NCONTEXT_OPERATOR_DEFAULT, "Add All to Keying Set"),
				               ICON_NONE, "ANIM_OT_keyingset_button_add", "all", 1);
				uiItemBooleanO(layout, CTX_IFACE_(BLF_I18NCONTEXT_OPERATOR_DEFAULT, "Add Single to Keying Set"),
				               ICON_NONE, "ANIM_OT_keyingset_button_add", "all", 0);
				uiItemO(layout, CTX_IFACE_(BLF_I18NCONTEXT_OPERATOR_DEFAULT, "Remove from Keying Set"),
				        ICON_NONE, "ANIM_OT_keyingset_button_remove");
			}
			else {
				uiItemBooleanO(layout, CTX_IFACE_(BLF_I18NCONTEXT_OPERATOR_DEFAULT, "Add to Keying Set"),
				               ICON_NONE, "ANIM_OT_keyingset_button_add", "all", 0);
				uiItemO(layout, CTX_IFACE_(BLF_I18NCONTEXT_OPERATOR_DEFAULT, "Remove from Keying Set"),
				        ICON_NONE, "ANIM_OT_keyingset_button_remove");
			}
		}
		
		uiItemS(layout);
		
		/* Property Operators */
		
		/*Copy Property Value
		 *Paste Property Value */
		
		if (length) {
			uiItemBooleanO(layout, CTX_IFACE_(BLF_I18NCONTEXT_OPERATOR_DEFAULT, "Reset All to Default Values"),
			               ICON_NONE, "UI_OT_reset_default_button", "all", 1);
			uiItemBooleanO(layout, CTX_IFACE_(BLF_I18NCONTEXT_OPERATOR_DEFAULT, "Reset Single to Default Value"),
			               ICON_NONE, "UI_OT_reset_default_button", "all", 0);
		}
		else {
			uiItemO(layout, CTX_IFACE_(BLF_I18NCONTEXT_OPERATOR_DEFAULT, "Reset to Default Value"),
			        ICON_NONE, "UI_OT_reset_default_button");
		}
		
		uiItemO(layout, CTX_IFACE_(BLF_I18NCONTEXT_OPERATOR_DEFAULT, "Copy Data Path"),
		        ICON_NONE, "UI_OT_copy_data_path_button");
		uiItemO(layout, CTX_IFACE_(BLF_I18NCONTEXT_OPERATOR_DEFAULT, "Copy To Selected"),
		        ICON_NONE, "UI_OT_copy_to_selected_button");

		uiItemS(layout);
	}

	/* Operator buttons */
	if (but->optype) {
		uiBlock *block = uiLayoutGetBlock(layout);
		uiBut *but2;
		IDProperty *prop = (but->opptr) ? but->opptr->data : NULL;
		int w = uiLayoutGetWidth(layout);
		wmKeyMap *km;
		wmKeyMapItem *kmi = NULL;
		int kmi_id = WM_key_event_operator_id(C, but->optype->idname, but->opcontext, prop, 1, &km);

		if (kmi_id)
			kmi = WM_keymap_item_find_id(km, kmi_id);

		/* keyboard shortcuts */
		if ((kmi) && ISKEYBOARD(kmi->type)) {

			/* would rather use a block but, but gets weirdly positioned... */
			//uiDefBlockBut(block, menu_change_shortcut, but, "Change Shortcut", 0, 0, uiLayoutGetWidth(layout), UI_UNIT_Y, "");
			
			but2 = uiDefIconTextBut(block, BUT, 0, 0, CTX_IFACE_(BLF_I18NCONTEXT_OPERATOR_DEFAULT, "Change Shortcut"),
			                        0, 0, w, UI_UNIT_Y, NULL, 0, 0, 0, 0, "");
			uiButSetFunc(but2, popup_change_shortcut_func, but, NULL);

			but2 = uiDefIconTextBut(block, BUT, 0, 0, CTX_IFACE_(BLF_I18NCONTEXT_OPERATOR_DEFAULT, "Remove Shortcut"),
			                        0, 0, w, UI_UNIT_Y, NULL, 0, 0, 0, 0, "");
			uiButSetFunc(but2, remove_shortcut_func, but, NULL);
		}
		/* only show 'add' if there's a suitable key map for it to go in */
		else if (WM_keymap_guess_opname(C, but->optype->idname)) {
			but2 = uiDefIconTextBut(block, BUT, 0, 0, CTX_IFACE_(BLF_I18NCONTEXT_OPERATOR_DEFAULT, "Add Shortcut"),
			                        0, 0, w, UI_UNIT_Y, NULL, 0, 0, 0, 0, "");
			uiButSetFunc(but2, popup_add_shortcut_func, but, NULL);
		}
		
		uiItemS(layout);
	}

	/* Show header tools for header buttons. */
	if (ar->regiontype == RGN_TYPE_HEADER) {
		uiItemMenuF(layout, IFACE_("Header"), ICON_NONE, ED_screens_header_tools_menu_create, NULL);
		uiItemS(layout);
	}

	{   /* Docs */
		char buf[512];
		PointerRNA ptr_props;

		if (but->rnapoin.data && but->rnaprop) {
			BLI_snprintf(buf, sizeof(buf), "%s.%s",
			             RNA_struct_identifier(but->rnapoin.type), RNA_property_identifier(but->rnaprop));

			WM_operator_properties_create(&ptr_props, "WM_OT_doc_view_manual");
			RNA_string_set(&ptr_props, "doc_id", buf);
			uiItemFullO(layout, "WM_OT_doc_view_manual", CTX_IFACE_(BLF_I18NCONTEXT_OPERATOR_DEFAULT, "Online Manual"),
			            ICON_NONE, ptr_props.data, WM_OP_EXEC_DEFAULT, 0);

			WM_operator_properties_create(&ptr_props, "WM_OT_doc_view");
			RNA_string_set(&ptr_props, "doc_id", buf);
			uiItemFullO(layout, "WM_OT_doc_view", CTX_IFACE_(BLF_I18NCONTEXT_OPERATOR_DEFAULT, "Online Python Reference"),
			            ICON_NONE, ptr_props.data, WM_OP_EXEC_DEFAULT, 0);

			/* XXX inactive option, not for public! */
#if 0
			WM_operator_properties_create(&ptr_props, "WM_OT_doc_edit");
			RNA_string_set(&ptr_props, "doc_id", buf);
			RNA_string_set(&ptr_props, "doc_new", RNA_property_description(but->rnaprop));

			uiItemFullO(layout, "WM_OT_doc_edit", "Submit Description", ICON_NONE, ptr_props.data, WM_OP_INVOKE_DEFAULT, 0);
 #endif
		}
		else if (but->optype) {
			WM_operator_py_idname(buf, but->optype->idname);


			WM_operator_properties_create(&ptr_props, "WM_OT_doc_view_manual");
			RNA_string_set(&ptr_props, "doc_id", buf);
			uiItemFullO(layout, "WM_OT_doc_view_manual", CTX_IFACE_(BLF_I18NCONTEXT_OPERATOR_DEFAULT, "Online Manual"),
			            ICON_NONE, ptr_props.data, WM_OP_EXEC_DEFAULT, 0);

			WM_operator_properties_create(&ptr_props, "WM_OT_doc_view");
			RNA_string_set(&ptr_props, "doc_id", buf);
			uiItemFullO(layout, "WM_OT_doc_view", CTX_IFACE_(BLF_I18NCONTEXT_OPERATOR_DEFAULT, "Online Python Reference"),
			            ICON_NONE, ptr_props.data, WM_OP_EXEC_DEFAULT, 0);

			/* XXX inactive option, not for public! */
#if 0
			WM_operator_properties_create(&ptr_props, "WM_OT_doc_edit");
			RNA_string_set(&ptr_props, "doc_id", buf);
			RNA_string_set(&ptr_props, "doc_new", but->optype->description);

			uiItemFullO(layout, "WM_OT_doc_edit", CTX_IFACE_(BLF_I18NCONTEXT_OPERATOR_DEFAULT, "Submit Description"),
			            ICON_NONE, ptr_props.data, WM_OP_INVOKE_DEFAULT, 0);
#endif
		}
	}

	/* perhaps we should move this into (G.debug & G_DEBUG) - campbell */
	uiItemFullO(layout, "UI_OT_editsource", NULL, ICON_NONE, NULL, WM_OP_INVOKE_DEFAULT, 0);
	uiItemFullO(layout, "UI_OT_edittranslation_init", NULL, ICON_NONE, NULL, WM_OP_INVOKE_DEFAULT, 0);

	uiPupMenuEnd(C, pup);

	return 1;
}

static int ui_do_button(bContext *C, uiBlock *block, uiBut *but, wmEvent *event)
{
	uiHandleButtonData *data;
	int retval;

	data = but->active;
	retval = WM_UI_HANDLER_CONTINUE;

	if (but->flag & UI_BUT_DISABLED)
		return WM_UI_HANDLER_CONTINUE;

	if ((data->state == BUTTON_STATE_HIGHLIGHT) &&
	    /* check prevval because of modal operators [#24016],
	     * modifier check is to allow Ctrl+C for copy.
	     * if this causes other problems, remove this check and suffer the bug :) - campbell */
	    ((event->prevval != KM_PRESS) || (ISKEYMODIFIER(event->prevtype)) || (event->type == EVT_DROP)))
	{
		/* handle copy-paste */
		if (ELEM(event->type, CKEY, VKEY) && event->val == KM_PRESS && (event->ctrl || event->oskey)) {
			ui_but_copy_paste(C, but, data, (event->type == CKEY) ? 'c' : 'v');
			return WM_UI_HANDLER_BREAK;
		}
		/* handle drop */
		else if (event->type == EVT_DROP) {
			ui_but_drop(C, event, but, data);
		}
		/* handle keyframing */
		else if ((event->type == IKEY) &&
		         !ELEM(KM_MOD_FIRST, event->ctrl, event->oskey) &&
		         (event->val == KM_PRESS))
		{
			if (event->alt) {
				if (event->shift) {
					ui_but_anim_clear_keyframe(C);
				}
				else {
					ui_but_anim_delete_keyframe(C);
				}
			}
			else {
				ui_but_anim_insert_keyframe(C);
			}
			
			ED_region_tag_redraw(CTX_wm_region(C));
			
			return WM_UI_HANDLER_BREAK;
		}
		/* handle drivers */
		else if ((event->type == DKEY) &&
		         !ELEM3(KM_MOD_FIRST, event->ctrl, event->oskey, event->shift) &&
		         (event->val == KM_PRESS))
		{
			if (event->alt)
				ui_but_anim_remove_driver(C);
			else
				ui_but_anim_add_driver(C);
				
			ED_region_tag_redraw(CTX_wm_region(C));
			
			return WM_UI_HANDLER_BREAK;
		}
		/* handle keyingsets */
		else if ((event->type == KKEY) &&
		         !ELEM3(KM_MOD_FIRST, event->ctrl, event->oskey, event->shift) &&
		         (event->val == KM_PRESS))
		{
			if (event->alt)
				ui_but_anim_remove_keyingset(C);
			else
				ui_but_anim_add_keyingset(C);
				
			ED_region_tag_redraw(CTX_wm_region(C));
			
			return WM_UI_HANDLER_BREAK;
		}
		/* reset to default */
		/* XXX hardcoded keymap check.... */
		else if (event->type == BACKSPACEKEY && event->val == KM_PRESS) {
			/* ctrl+backspace = reset active button; backspace = reset a whole array*/
			if (!(ELEM3(but->type, HSVCIRCLE, HSVCUBE, HISTOGRAM)))
				ui_set_but_default(C, !event->ctrl);
		}
		/* handle menu */
		else if (event->type == RIGHTMOUSE && event->val == KM_PRESS) {
			/* RMB has two options now */
			if (ui_but_menu(C, but)) {
				return WM_UI_HANDLER_BREAK;
			}
		}
	}

	/* verify if we can edit this button */
	if (ELEM(event->type, LEFTMOUSE, RETKEY)) {
		/* this should become disabled button .. */
		if (but->lock == TRUE) {
			if (but->lockstr) {
				BKE_report(NULL, RPT_WARNING, but->lockstr);
				button_activate_state(C, but, BUTTON_STATE_EXIT);
				return WM_UI_HANDLER_BREAK;
			}
		} 
		else if (but->pointype && but->poin == NULL) {
			/* there's a pointer needed */
			BKE_reportf(NULL, RPT_WARNING, "DoButton pointer error: %s", but->str);
			button_activate_state(C, but, BUTTON_STATE_EXIT);
			return WM_UI_HANDLER_BREAK;
		}
	}

	switch (but->type) {
		case BUT:
			retval = ui_do_but_BUT(C, but, data, event);
			break;
		case KEYEVT:
			retval = ui_do_but_KEYEVT(C, but, data, event);
			break;
		case HOTKEYEVT:
			retval = ui_do_but_HOTKEYEVT(C, but, data, event);
			break;
		case TOGBUT:
		case TOG:
		case TOGR:
		case ICONTOG:
		case ICONTOGN:
		case TOGN:
		case BUT_TOGDUAL:
		case OPTION:
		case OPTIONN:
			retval = ui_do_but_TOG(C, but, data, event);
			break;
		case SCROLL:
			retval = ui_do_but_SCROLL(C, block, but, data, event);
			break;
		case NUM:
		case NUMABS:
			retval = ui_do_but_NUM(C, block, but, data, event);
			break;
		case SLI:
		case NUMSLI:
		case HSVSLI:
			retval = ui_do_but_SLI(C, block, but, data, event);
			break;
		case ROUNDBOX:
		case LISTBOX:
		case LABEL:
		case TOG3:
		case ROW:
		case LISTROW:
		case BUT_IMAGE:
		case PROGRESSBAR:
			retval = ui_do_but_EXIT(C, but, data, event);
			break;
		case HISTOGRAM:
			retval = ui_do_but_HISTOGRAM(C, block, but, data, event);
			break;
		case WAVEFORM:
			retval = ui_do_but_WAVEFORM(C, block, but, data, event);
			break;
		case VECTORSCOPE:
			retval = ui_do_but_VECTORSCOPE(C, block, but, data, event);
			break;
		case TEX:
		case IDPOIN:
		case SEARCH_MENU:
			retval = ui_do_but_TEX(C, block, but, data, event);
			break;
		case MENU:
		case ICONROW:
		case ICONTEXTROW:
		case BLOCK:
		case PULLDOWN:
			retval = ui_do_but_BLOCK(C, but, data, event);
			break;
		case BUTM:
			retval = ui_do_but_BUT(C, but, data, event);
			break;
		case COLOR:
			if (but->a1 == UI_GRAD_V_ALT)  /* signal to prevent calling up color picker */
				retval = ui_do_but_EXIT(C, but, data, event);
			else
				retval = ui_do_but_BLOCK(C, but, data, event);
			break;
		case BUT_NORMAL:
			retval = ui_do_but_NORMAL(C, block, but, data, event);
			break;
		case BUT_COLORBAND:
			retval = ui_do_but_COLORBAND(C, block, but, data, event);
			break;
		case BUT_CURVE:
			retval = ui_do_but_CURVE(C, block, but, data, event);
			break;
		case HSVCUBE:
			retval = ui_do_but_HSVCUBE(C, block, but, data, event);
			break;
		case HSVCIRCLE:
			retval = ui_do_but_HSVCIRCLE(C, block, but, data, event);
			break;
#ifdef WITH_INTERNATIONAL
		case CHARTAB:
			retval = ui_do_but_CHARTAB(C, block, but, data, event);
			break;
#else
			/* do nothing */
		case CHARTAB:
			break;
#endif

		case LINK:
		case INLINK:
			retval = ui_do_but_LINK(C, but, data, event);
			break;
		case TRACKPREVIEW:
			retval = ui_do_but_TRACKPREVIEW(C, block, but, data, event);
			break;

			/* quiet warnings for unhandled types */
		case SEPR:
		case BUT_EXTRA:
			break;
	}
	
	return retval;
}

/* ************************ button utilities *********************** */

static int ui_but_contains_pt(uiBut *but, int mx, int my)
{
	return BLI_rctf_isect_pt(&but->rect, mx, my);
}

static uiBut *ui_but_find_activated(ARegion *ar)
{
	uiBlock *block;
	uiBut *but;

	for (block = ar->uiblocks.first; block; block = block->next)
		for (but = block->buttons.first; but; but = but->next)
			if (but->active)
				return but;

	return NULL;
}

int ui_button_is_active(ARegion *ar)
{
	return (ui_but_find_activated(ar) != NULL);
}

/* is called by notifier */
void uiFreeActiveButtons(const bContext *C, bScreen *screen)
{
	ScrArea *sa = screen->areabase.first;
	
	for (; sa; sa = sa->next) {
		ARegion *ar = sa->regionbase.first;
		for (; ar; ar = ar->next) {
			uiBut *but = ui_but_find_activated(ar);
			if (but) {
				uiHandleButtonData *data = but->active;
				
				if (data->menu == NULL && data->searchbox == NULL)
					if (data->state == BUTTON_STATE_HIGHLIGHT)
						ui_button_active_free(C, but);
			}
		}
	}
}



/* returns TRUE if highlighted button allows drop of names */
/* called in region context */
int UI_but_active_drop_name(bContext *C)
{
	ARegion *ar = CTX_wm_region(C);
	uiBut *but = ui_but_find_activated(ar);

	if (but) {
		if (ELEM3(but->type, TEX, IDPOIN, SEARCH_MENU))
			return 1;
	}
	
	return 0;
}

static void ui_blocks_set_tooltips(ARegion *ar, int enable)
{
	uiBlock *block;

	if (!ar)
		return;

	/* we disabled buttons when when they were already shown, and
	 * re-enable them on mouse move */
	for (block = ar->uiblocks.first; block; block = block->next)
		block->tooltipdisabled = !enable;
}

static int ui_mouse_inside_region(ARegion *ar, int x, int y)
{
	uiBlock *block;
	
	/* check if the mouse is in the region */
	if (!BLI_rcti_isect_pt(&ar->winrct, x, y)) {
		for (block = ar->uiblocks.first; block; block = block->next)
			block->auto_open = FALSE;
		
		return 0;
	}

	/* also, check that with view2d, that the mouse is not over the scrollbars 
	 * NOTE: care is needed here, since the mask rect may include the scrollbars
	 * even when they are not visible, so we need to make a copy of the mask to
	 * use to check
	 */
	if (ar->v2d.mask.xmin != ar->v2d.mask.xmax) {
		View2D *v2d = &ar->v2d;
		rcti mask_rct;
		int mx, my;
		
		/* convert window coordinates to region coordinates */
		mx = x;
		my = y;
		ui_window_to_region(ar, &mx, &my);
		
		/* make a copy of the mask rect, and tweak accordingly for hidden scrollbars */
		mask_rct = v2d->mask;
		
		if (v2d->scroll & (V2D_SCROLL_VERTICAL_HIDE | V2D_SCROLL_VERTICAL_FULLR)) {
			if (v2d->scroll & V2D_SCROLL_LEFT)
				mask_rct.xmin = v2d->vert.xmin;
			else if (v2d->scroll & V2D_SCROLL_RIGHT)
				mask_rct.xmax = v2d->vert.xmax;
		}
		if (v2d->scroll & (V2D_SCROLL_HORIZONTAL_HIDE | V2D_SCROLL_HORIZONTAL_FULLR)) {
			if (v2d->scroll & (V2D_SCROLL_BOTTOM | V2D_SCROLL_BOTTOM_O))
				mask_rct.ymin = v2d->hor.ymin;
			else if (v2d->scroll & V2D_SCROLL_TOP)
				mask_rct.ymax = v2d->hor.ymax;
		}
		
		/* check if in the rect */
		if (!BLI_rcti_isect_pt(&mask_rct, mx, my)) 
			return 0;
	}
	
	return 1;
}

static int ui_mouse_inside_button(ARegion *ar, uiBut *but, int x, int y)
{
	if (!ui_mouse_inside_region(ar, x, y))
		return 0;

	ui_window_to_block(ar, but->block, &x, &y);

	if (!ui_but_contains_pt(but, x, y))
		return 0;
	
	return 1;
}

static uiBut *ui_but_find_mouse_over(ARegion *ar, int x, int y)
{
	uiBlock *block;
	uiBut *but, *butover = NULL;
	int mx, my;

//	if (!win->active)
//		return NULL;
	if (!ui_mouse_inside_region(ar, x, y))
		return NULL;

	for (block = ar->uiblocks.first; block; block = block->next) {
		mx = x;
		my = y;
		ui_window_to_block(ar, block, &mx, &my);

		for (but = block->buttons.first; but; but = but->next) {
			/* note, LABEL is included for highlights, this allows drags */
			if (but->type == LABEL && but->dragpoin == NULL)
				continue;
			if (ELEM3(but->type, ROUNDBOX, SEPR, LISTBOX))
				continue;
			if (but->flag & UI_HIDDEN)
				continue;
			if (but->flag & UI_SCROLLED)
				continue;
			if (ui_but_contains_pt(but, mx, my))
				butover = but;
		}

		/* CLIP_EVENTS prevents the event from reaching other blocks */
		if (block->flag & UI_BLOCK_CLIP_EVENTS) {
			/* check if mouse is inside block */
			if (BLI_rctf_isect_pt(&block->rect, mx, my)) {
				break;
			}
		}
	}

	return butover;
}

static uiBut *ui_list_find_mouse_over(ARegion *ar, int x, int y)
{
	uiBlock *block;
	uiBut *but;
	int mx, my;

//	if (!win->active)
//		return NULL;
	if (!ui_mouse_inside_region(ar, x, y))
		return NULL;

	for (block = ar->uiblocks.first; block; block = block->next) {
		mx = x;
		my = y;
		ui_window_to_block(ar, block, &mx, &my);

		for (but = block->buttons.last; but; but = but->prev)
			if (but->type == LISTBOX && ui_but_contains_pt(but, mx, my))
				return but;
	}

	return NULL;
}

/* ****************** button state handling **************************/

static int button_modal_state(uiHandleButtonState state)
{
	return ELEM6(state, BUTTON_STATE_WAIT_RELEASE, BUTTON_STATE_WAIT_KEY_EVENT,
	             BUTTON_STATE_NUM_EDITING, BUTTON_STATE_TEXT_EDITING,
	             BUTTON_STATE_TEXT_SELECTING, BUTTON_STATE_MENU_OPEN);
}

static void button_timers_tooltip_remove(bContext *C, uiBut *but)
{
	uiHandleButtonData *data;

	data = but->active;
	if (data) {

		if (data->tooltiptimer) {
			WM_event_remove_timer(data->wm, data->window, data->tooltiptimer);
			data->tooltiptimer = NULL;
		}
		if (data->tooltip) {
			ui_tooltip_free(C, data->tooltip);
			data->tooltip = NULL;
		}

		if (data->autoopentimer) {
			WM_event_remove_timer(data->wm, data->window, data->autoopentimer);
			data->autoopentimer = NULL;
		}
	}
}

static void button_tooltip_timer_reset(bContext *C, uiBut *but)
{
	wmWindowManager *wm = CTX_wm_manager(C);
	uiHandleButtonData *data;

	data = but->active;

	if (data->tooltiptimer) {
		WM_event_remove_timer(data->wm, data->window, data->tooltiptimer);
		data->tooltiptimer = NULL;
	}

	if (U.flag & USER_TOOLTIPS) {
		if (!but->block->tooltipdisabled) {
			if (!wm->drags.first) {
				if (!data->tooltip && PIL_check_seconds_timer() - G.last_tooltip_close < BUTTON_TOOLTIP_RESET) {
					data->tooltip = ui_tooltip_create(C, data->region, but);
				}
				else {
					data->tooltiptimer = WM_event_add_timer(data->wm, data->window, TIMER, BUTTON_TOOLTIP_DELAY);
				}
			}
		}
	}
}

static void button_activate_state(bContext *C, uiBut *but, uiHandleButtonState state)
{
	uiHandleButtonData *data;

	data = but->active;
	if (data->state == state)
		return;

	/* highlight has timers for tooltips and auto open */
	if (state == BUTTON_STATE_HIGHLIGHT) {
		but->flag &= ~UI_SELECT;

		button_tooltip_timer_reset(C, but);

		/* automatic open pulldown block timer */
		if (ELEM3(but->type, BLOCK, PULLDOWN, ICONTEXTROW)) {
			if (data->used_mouse && !data->autoopentimer) {
				int time;

				if (but->block->auto_open == TRUE) {  /* test for toolbox */
					time = 1;
				}
				else if ((but->block->flag & UI_BLOCK_LOOP && but->type != BLOCK) || but->block->auto_open == TRUE) {
					time = 5 * U.menuthreshold2;
				}
				else if (U.uiflag & USER_MENUOPENAUTO) {
					time = 5 * U.menuthreshold1;
				}
				else {
					time = -1;  /* do nothing */
				}

				if (time >= 0) {
					data->autoopentimer = WM_event_add_timer(data->wm, data->window, TIMER, 0.02 * (double)time);
				}
			}
		}
	}
	else {
		but->flag |= UI_SELECT;
		button_timers_tooltip_remove(C, but);
	}
	
	/* text editing */
	if (state == BUTTON_STATE_TEXT_EDITING && data->state != BUTTON_STATE_TEXT_SELECTING)
		ui_textedit_begin(C, but, data);
	else if (data->state == BUTTON_STATE_TEXT_EDITING && state != BUTTON_STATE_TEXT_SELECTING)
		ui_textedit_end(C, but, data);
	else if (data->state == BUTTON_STATE_TEXT_SELECTING && state != BUTTON_STATE_TEXT_EDITING)
		ui_textedit_end(C, but, data);
	
	/* number editing */
	if (state == BUTTON_STATE_NUM_EDITING) {
		if (ui_is_a_warp_but(but))
			WM_cursor_grab_enable(CTX_wm_window(C), TRUE, TRUE, NULL);
		ui_numedit_begin(but, data);
	}
	else if (data->state == BUTTON_STATE_NUM_EDITING) {
		ui_numedit_end(but, data);
		if (ui_is_a_warp_but(but)) {

#ifdef USE_CONT_MOUSE_CORRECT
			if (data->ungrab_mval[0] != FLT_MAX) {
				int mouse_ungrab_xy[2];
				ui_block_to_window_fl(data->region, but->block, &data->ungrab_mval[0], &data->ungrab_mval[1]);
				mouse_ungrab_xy[0] = data->ungrab_mval[0];
				mouse_ungrab_xy[1] = data->ungrab_mval[1];

				WM_cursor_grab_disable(data->window, mouse_ungrab_xy);
			}
			else {
				WM_cursor_grab_disable(data->window, NULL);
			}
#else
			WM_cursor_grab_disable(data->window, );
#endif
		}
	}
	/* menu open */
	if (state == BUTTON_STATE_MENU_OPEN)
		ui_blockopen_begin(C, but, data);
	else if (data->state == BUTTON_STATE_MENU_OPEN)
		ui_blockopen_end(C, but, data);

	/* add a short delay before exiting, to ensure there is some feedback */
	if (state == BUTTON_STATE_WAIT_FLASH) {
		data->flashtimer = WM_event_add_timer(data->wm, data->window, TIMER, BUTTON_FLASH_DELAY);
	}
	else if (data->flashtimer) {
		WM_event_remove_timer(data->wm, data->window, data->flashtimer);
		data->flashtimer = NULL;
	}

	/* add a blocking ui handler at the window handler for blocking, modal states
	 * but not for popups, because we already have a window level handler*/
	if (!(but->block->handle && but->block->handle->popup)) {
		if (button_modal_state(state)) {
			if (!button_modal_state(data->state))
				WM_event_add_ui_handler(C, &data->window->modalhandlers, ui_handler_region_menu, NULL, data);
		}
		else {
			if (button_modal_state(data->state)) {
				/* TRUE = postpone free */
				WM_event_remove_ui_handler(&data->window->modalhandlers, ui_handler_region_menu, NULL, data, TRUE);
			}
		}
	}
	
	/* wait for mousemove to enable drag */
	if (state == BUTTON_STATE_WAIT_DRAG) {
		but->flag &= ~UI_SELECT;
	}

	data->state = state;

	if (state != BUTTON_STATE_EXIT) {
		/* When objects for eg. are removed, running ui_check_but() can access
		 * the removed data - so disable update on exit. Also in case of
		 * highlight when not in a popup menu, we remove because data used in
		 * button below popup might have been removed by action of popup. Needs
		 * a more reliable solution... */
		if (state != BUTTON_STATE_HIGHLIGHT || (but->block->flag & UI_BLOCK_LOOP))
			ui_check_but(but);
	}

	/* redraw */
	ED_region_tag_redraw(data->region);
}

static void button_activate_init(bContext *C, ARegion *ar, uiBut *but, uiButtonActivateType type)
{
	uiHandleButtonData *data;

	/* setup struct */
	data = MEM_callocN(sizeof(uiHandleButtonData), "uiHandleButtonData");
	data->wm = CTX_wm_manager(C);
	data->window = CTX_wm_window(C);
	data->region = ar;

#ifdef USE_CONT_MOUSE_CORRECT
	copy_v2_fl(data->ungrab_mval, FLT_MAX);
#endif

	if (ELEM(but->type, BUT_CURVE, SEARCH_MENU)) {
		/* XXX curve is temp */
	}
	else {
		data->interactive = TRUE;
	}
	
	data->state = BUTTON_STATE_INIT;

	/* activate button */
	but->flag |= UI_ACTIVE;
	but->active = data;

	/* we disable auto_open in the block after a threshold, because we still
	 * want to allow auto opening adjacent menus even if no button is activated
	 * in between going over to the other button, but only for a short while */
	if (type == BUTTON_ACTIVATE_OVER && but->block->auto_open == TRUE)
		if (but->block->auto_open_last + BUTTON_AUTO_OPEN_THRESH < PIL_check_seconds_timer())
			but->block->auto_open = FALSE;

	if (type == BUTTON_ACTIVATE_OVER) {
		data->used_mouse = TRUE;
	}
	button_activate_state(C, but, BUTTON_STATE_HIGHLIGHT);
	
	/* activate right away */
	if (but->flag & UI_BUT_IMMEDIATE) {
		if (but->type == HOTKEYEVT)
			button_activate_state(C, but, BUTTON_STATE_WAIT_KEY_EVENT);
		/* .. more to be added here */
	}
	
	if (type == BUTTON_ACTIVATE_OPEN) {
		button_activate_state(C, but, BUTTON_STATE_MENU_OPEN);

		/* activate first button in submenu */
		if (data->menu && data->menu->region) {
			ARegion *subar = data->menu->region;
			uiBlock *subblock = subar->uiblocks.first;
			uiBut *subbut;
			
			if (subblock) {
				subbut = ui_but_first(subblock);

				if (subbut)
					ui_handle_button_activate(C, subar, subbut, BUTTON_ACTIVATE);
			}
		}
	}
	else if (type == BUTTON_ACTIVATE_TEXT_EDITING)
		button_activate_state(C, but, BUTTON_STATE_TEXT_EDITING);
	else if (type == BUTTON_ACTIVATE_APPLY)
		button_activate_state(C, but, BUTTON_STATE_WAIT_FLASH);
}

static void button_activate_exit(bContext *C, uiHandleButtonData *data, uiBut *but, int mousemove, int onfree)
{
	uiBlock *block = but->block;
	uiBut *bt;

	/* ensure we are in the exit state */
	if (data->state != BUTTON_STATE_EXIT)
		button_activate_state(C, but, BUTTON_STATE_EXIT);

	/* apply the button action or value */
	if (!onfree)
		ui_apply_button(C, block, but, data, 0);

	/* if this button is in a menu, this will set the button return
	 * value to the button value and the menu return value to ok, the
	 * menu return value will be picked up and the menu will close */
	if (block->handle && !(block->flag & UI_BLOCK_KEEP_OPEN)) {
		if (!data->cancel || data->escapecancel) {
			uiPopupBlockHandle *menu;

			menu = block->handle;
			menu->butretval = data->retval;
			menu->menuretval = (data->cancel) ? UI_RETURN_CANCEL : UI_RETURN_OK;
		}
	}

	if (!onfree && !data->cancel) {
		/* autokey & undo push */
		ui_apply_autokey_undo(C, but);

		/* popup menu memory */
		if (block->flag & UI_BLOCK_POPUP_MEMORY)
			ui_popup_menu_memory(block, but);
	}

	/* disable tooltips until mousemove + last active flag */
	for (block = data->region->uiblocks.first; block; block = block->next) {
		for (bt = block->buttons.first; bt; bt = bt->next)
			bt->flag &= ~UI_BUT_LAST_ACTIVE;

		block->tooltipdisabled = 1;
	}

	ui_blocks_set_tooltips(data->region, 0);

	/* clean up */
	if (data->str)
		MEM_freeN(data->str);
	if (data->origstr)
		MEM_freeN(data->origstr);

	/* redraw (data is but->active!) */
	ED_region_tag_redraw(data->region);
	
	/* clean up button */
	MEM_freeN(but->active);
	but->active = NULL;
	but->flag &= ~(UI_ACTIVE | UI_SELECT);
	but->flag |= UI_BUT_LAST_ACTIVE;
	if (!onfree)
		ui_check_but(but);

	/* adds empty mousemove in queue for re-init handler, in case mouse is
	 * still over a button. we cannot just check for this ourselfs because
	 * at this point the mouse may be over a button in another region */
	if (mousemove)
		WM_event_add_mousemove(C);
}

void ui_button_active_free(const bContext *C, uiBut *but)
{
	uiHandleButtonData *data;

	/* this gets called when the button somehow disappears while it is still
	 * active, this is bad for user interaction, but we need to handle this
	 * case cleanly anyway in case it happens */
	if (but->active) {
		data = but->active;
		data->cancel = TRUE;
		button_activate_exit((bContext *)C, data, but, 0, 1);
	}
}

/* returns the active button with an optional checking function */
static uiBut *ui_context_button_active(const bContext *C, int (*but_check_cb)(uiBut *))
{
	uiBut *but_found = NULL;

	ARegion *ar = CTX_wm_region(C);

	while (ar) {
		uiBlock *block;
		uiBut *but, *activebut = NULL;

		/* find active button */
		for (block = ar->uiblocks.first; block; block = block->next) {
			for (but = block->buttons.first; but; but = but->next) {
				if (but->active)
					activebut = but;
				else if (!activebut && (but->flag & UI_BUT_LAST_ACTIVE))
					activebut = but;
			}
		}

		if (activebut && (but_check_cb == NULL || but_check_cb(activebut))) {
			uiHandleButtonData *data = activebut->active;

			but_found = activebut;

			/* recurse into opened menu, like colorpicker case */
			if (data && data->menu && (ar != data->menu->region)) {
				ar = data->menu->region;
			}
			else {
				return but_found;
			}
		}
		else {
			/* no active button */
			return but_found;
		}
	}

	return but_found;
}

static int ui_context_rna_button_active_test(uiBut *but)
{
	return (but->rnapoin.data != NULL);
}
static uiBut *ui_context_rna_button_active(const bContext *C)
{
	return ui_context_button_active(C, ui_context_rna_button_active_test);
}

uiBut *uiContextActiveButton(const struct bContext *C)
{
	return ui_context_button_active(C, NULL);
}

/* helper function for insert keyframe, reset to default, etc operators */
void uiContextActiveProperty(const bContext *C, struct PointerRNA *ptr, struct PropertyRNA **prop, int *index)
{
	uiBut *activebut = ui_context_rna_button_active(C);

	memset(ptr, 0, sizeof(*ptr));

	if (activebut && activebut->rnapoin.data) {
		*ptr = activebut->rnapoin;
		*prop = activebut->rnaprop;
		*index = activebut->rnaindex;
	}
	else {
		*prop = NULL;
		*index = 0;
	}
}

void uiContextActivePropertyHandle(bContext *C)
{
	uiBut *activebut = ui_context_rna_button_active(C);
	if (activebut) {
		/* TODO, look into a better way to handle the button change
		 * currently this is mainly so reset defaults works for the
		 * operator redo panel - campbell */
		uiBlock *block = activebut->block;
		if (block->handle_func) {
			block->handle_func(C, block->handle_func_arg, 0);
		}
	}
}

wmOperator *uiContextActiveOperator(const struct bContext *C)
{
	ARegion *ar_ctx = CTX_wm_region(C);
	uiBlock *block;

	/* background mode */
	if (ar_ctx == NULL) {
		return NULL;
	}

	/* scan active regions ui */
	for (block = ar_ctx->uiblocks.first; block; block = block->next) {
		if (block->ui_operator) {
			return block->ui_operator;
		}
	}

	/* scan popups */
	{
		bScreen *sc = CTX_wm_screen(C);
		ARegion *ar;

		for (ar = sc->regionbase.first; ar; ar = ar->next) {
			if (ar == ar_ctx) {
				continue;
			}
			for (block = ar->uiblocks.first; block; block = block->next) {
				if (block->ui_operator) {
					return block->ui_operator;
				}
			}
		}
	}

	return NULL;
}

/* helper function for insert keyframe, reset to default, etc operators */
void uiContextAnimUpdate(const bContext *C)
{
	Scene *scene = CTX_data_scene(C);
	ARegion *ar = CTX_wm_region(C);
	uiBlock *block;
	uiBut *but, *activebut;

	while (ar) {
		/* find active button */
		activebut = NULL;

		for (block = ar->uiblocks.first; block; block = block->next) {
			for (but = block->buttons.first; but; but = but->next) {
				ui_but_anim_flag(but, (scene) ? scene->r.cfra : 0.0f);
				ED_region_tag_redraw(ar);
				
				if (but->active) {
					activebut = but;
				}
				else if (!activebut && (but->flag & UI_BUT_LAST_ACTIVE)) {
					activebut = but;
				}
			}
		}

		if (activebut) {
			/* always recurse into opened menu, so all buttons update (like colorpicker) */
			uiHandleButtonData *data = activebut->active;
			if (data && data->menu) {
				ar = data->menu->region;
			}
			else {
				return;
			}
		}
		else {
			/* no active button */
			return;
		}
	}
}

/************** handle activating a button *************/

static uiBut *uit_but_find_open_event(ARegion *ar, wmEvent *event)
{
	uiBlock *block;
	uiBut *but;
	
	for (block = ar->uiblocks.first; block; block = block->next) {
		for (but = block->buttons.first; but; but = but->next)
			if (but == event->customdata)
				return but;
	}
	return NULL;
}

static int ui_handle_button_event(bContext *C, wmEvent *event, uiBut *but);

static int ui_handle_button_over(bContext *C, wmEvent *event, ARegion *ar)
{
	uiBut *but;
	int retval = WM_UI_HANDLER_CONTINUE;

	if (event->type == MOUSEMOVE) {
		but = ui_but_find_mouse_over(ar, event->x, event->y);
		if (but) {
			button_activate_init(C, ar, but, BUTTON_ACTIVATE_OVER);
<<<<<<< HEAD

			if (G.drag_button_func) {
				/* Make sure the button gets the event so it can toggle itself */
				ui_handle_button_event(C, event, but);
			}
=======
>>>>>>> 433816ea
		}
	}
	else if (event->type == EVT_BUT_OPEN) {
		but = uit_but_find_open_event(ar, event);
		if (but) {
			button_activate_init(C, ar, but, BUTTON_ACTIVATE_OVER);
			ui_do_button(C, but->block, but, event);
		}
	}
	else if (event->type == LEFTMOUSE) {
		but = ui_but_find_mouse_over(ar, event->x, event->y);
		/* If the user clicked a button, quickly activate it and then run its ui stuff */
		if (but) {
			button_activate_init(C, ar, but, BUTTON_ACTIVATE_OVER);
			retval = ui_do_button(C, but->block, but, event);
		}
	}

	return retval;
}

/* exported to interface.c: uiButActiveOnly() */
void ui_button_activate_do(bContext *C, ARegion *ar, uiBut *but)
{
	wmWindow *win = CTX_wm_window(C);
	wmEvent event;
	
	button_activate_init(C, ar, but, BUTTON_ACTIVATE_OVER);
	
	event = *(win->eventstate);  /* XXX huh huh? make api call */
	event.type = EVT_BUT_OPEN;
	event.val = KM_PRESS;
	event.customdata = but;
	event.customdatafree = FALSE;
	
	ui_do_button(C, but->block, but, &event);
}

static void ui_handle_button_activate(bContext *C, ARegion *ar, uiBut *but, uiButtonActivateType type)
{
	uiBut *oldbut;
	uiHandleButtonData *data;

	oldbut = ui_but_find_activated(ar);
	if (oldbut) {
		data = oldbut->active;
		data->cancel = TRUE;
		button_activate_exit(C, data, oldbut, 0, 0);
	}

	button_activate_init(C, ar, but, type);
}

/************ handle events for an activated button ***********/

static int ui_handle_button_event(bContext *C, wmEvent *event, uiBut *but)
{
	uiHandleButtonData *data;
	uiBlock *block;
	ARegion *ar;
	uiBut *postbut;
	uiButtonActivateType posttype;
	int retval;

	data = but->active;
	block = but->block;
	ar = data->region;

	retval = WM_UI_HANDLER_CONTINUE;
	
	if (data->state == BUTTON_STATE_HIGHLIGHT) {
		switch (event->type) {
			case WINDEACTIVATE:
			case EVT_BUT_CANCEL:
				data->cancel = TRUE;
				button_activate_state(C, but, BUTTON_STATE_EXIT);
				retval = WM_UI_HANDLER_CONTINUE;
				break;
			case MOUSEMOVE:
				/* verify if we are still over the button, if not exit */
				if (!ui_mouse_inside_button(ar, but, event->x, event->y)) {
					data->cancel = TRUE;
					button_activate_state(C, but, BUTTON_STATE_EXIT);
				}
				else if (ui_but_find_mouse_over(ar, event->x, event->y) != but) {
					data->cancel = TRUE;
					button_activate_state(C, but, BUTTON_STATE_EXIT);
				}
				else if (event->x != event->prevx || event->y != event->prevy) {
					/* re-enable tooltip on mouse move */
					ui_blocks_set_tooltips(ar, 1);
					button_tooltip_timer_reset(C, but);
				}

				if (G.drag_button_func) {
					/* Make sure the button gets the event so it can toggle itself */
					retval = ui_do_button(C, block, but, event);
				}

				break;
			case TIMER:
			{
				/* handle tooltip timer */
				if (event->customdata == data->tooltiptimer) {
					WM_event_remove_timer(data->wm, data->window, data->tooltiptimer);
					data->tooltiptimer = NULL;

					if (!data->tooltip)
						data->tooltip = ui_tooltip_create(C, data->region, but);
				}
				/* handle menu auto open timer */
				else if (event->customdata == data->autoopentimer) {
					WM_event_remove_timer(data->wm, data->window, data->autoopentimer);
					data->autoopentimer = NULL;

					if (ui_mouse_inside_button(ar, but, event->x, event->y))
						button_activate_state(C, but, BUTTON_STATE_MENU_OPEN);
				}

				retval = WM_UI_HANDLER_CONTINUE;
				break;
				case WHEELUPMOUSE:
				case WHEELDOWNMOUSE:
				case MIDDLEMOUSE:
					/* XXX hardcoded keymap check... but anyway, while view changes, tooltips should be removed */
					if (data->tooltiptimer) {
						WM_event_remove_timer(data->wm, data->window, data->tooltiptimer);
						data->tooltiptimer = NULL;
					}
				/* pass on purposedly */
				default:
					/* handle button type specific events */
					retval = ui_do_button(C, block, but, event);
			}
		}
	}
	else if (data->state == BUTTON_STATE_WAIT_RELEASE) {
		switch (event->type) {
			case WINDEACTIVATE:
				data->cancel = TRUE;
				button_activate_state(C, but, BUTTON_STATE_EXIT);
				break;

			case MOUSEMOVE:
				if (ELEM(but->type, LINK, INLINK)) {
					but->flag |= UI_SELECT;
					ui_do_button(C, block, but, event);
					ED_region_tag_redraw(data->region);
				}
				else {
					/* deselect the button when moving the mouse away */
					/* also de-activate for buttons that only show higlights */
					if (ui_mouse_inside_button(ar, but, event->x, event->y)) {
						if (!(but->flag & UI_SELECT)) {
							but->flag |= (UI_SELECT | UI_ACTIVE);
							data->cancel = FALSE;
							ED_region_tag_redraw(data->region);
						}
					}
					else {
						if (but->flag & UI_SELECT) {
							but->flag &= ~(UI_SELECT | UI_ACTIVE);
							data->cancel = TRUE;
							ED_region_tag_redraw(data->region);
						}
					}
				}
				break;
			default:
				/* otherwise catch mouse release event */
				ui_do_button(C, block, but, event);
				break;
		}

		retval = WM_UI_HANDLER_BREAK;
	}
	else if (data->state == BUTTON_STATE_WAIT_FLASH) {
		switch (event->type) {
			case TIMER:
			{
				if (event->customdata == data->flashtimer) {
					button_activate_state(C, but, BUTTON_STATE_EXIT);
				}
			}
		}

		retval = WM_UI_HANDLER_CONTINUE;
	}
	else if (data->state == BUTTON_STATE_MENU_OPEN) {
		/* check for exit because of mouse-over another button */
		switch (event->type) {
			case MOUSEMOVE:
			{
				/* if the mouse is over the button, do nothing */
				if (ui_mouse_inside_button(data->region, but, event->x, event->y)) {
					break;
				}

				/* if the mouse is over the menu, also do nothing */
				if (data->menu && data->menu->region) {
					if (ui_mouse_inside_region(data->menu->region, event->x, event->y)) {
						break;
					}
					else {
						/* make a rectangle between the menu and the button that opened it,
						 * this avoids any space between them exiting the popup. see [#29072] - campbell */
						rctf rct_all = but->rect;
						rctf rct_win;

						ui_block_to_window_fl(ar, block, &rct_all.xmin, &rct_all.ymin);
						ui_block_to_window_fl(ar, block, &rct_all.xmax, &rct_all.ymax);

						BLI_rctf_rcti_copy(&rct_win, &data->menu->region->winrct);
						BLI_rctf_union(&rct_all, &rct_win);

						if (BLI_rctf_isect_pt(&rct_all, event->x, event->y)) {
							break;
						}
					}
				}

				if (but->type != COLOR) {  /* exception */
					data->cancel = TRUE;
				}
				button_activate_state(C, but, BUTTON_STATE_EXIT);
				break;
			}
		}

		ui_do_button(C, block, but, event);
		retval = WM_UI_HANDLER_CONTINUE;
	}
	else {
		retval = ui_do_button(C, block, but, event);
		// retval= WM_UI_HANDLER_BREAK; XXX why ? 
	}

	if (data->state == BUTTON_STATE_EXIT) {
		postbut = data->postbut;
		posttype = data->posttype;

		button_activate_exit(C, data, but, (postbut == NULL), 0);

		/* for jumping to the next button with tab while text editing */
		if (postbut)
			button_activate_init(C, ar, postbut, posttype);
	}

	return retval;
}

static int ui_handle_list_event(bContext *C, wmEvent *event, ARegion *ar)
{
	uiBut *but = ui_list_find_mouse_over(ar, event->x, event->y);
	int retval = WM_UI_HANDLER_CONTINUE;
	int value, min, max;

	if (but && (event->val == KM_PRESS)) {
		Panel *pa = but->block->panel;

		if (ELEM(event->type, UPARROWKEY, DOWNARROWKEY) ||
		    ((ELEM(event->type, WHEELUPMOUSE, WHEELDOWNMOUSE) && event->alt)))
		{
			/* activate up/down the list */
			value = RNA_property_int_get(&but->rnapoin, but->rnaprop);

			if (ELEM(event->type, UPARROWKEY, WHEELUPMOUSE))
				value--;
			else
				value++;

			CLAMP(value, 0, pa->list_last_len - 1);

			if (value < pa->list_scroll)
				pa->list_scroll = value;
			else if (value >= pa->list_scroll + pa->list_size)
				pa->list_scroll = value - pa->list_size + 1;

			RNA_property_int_range(&but->rnapoin, but->rnaprop, &min, &max);
			value = CLAMPIS(value, min, max);

			RNA_property_int_set(&but->rnapoin, but->rnaprop, value);
			RNA_property_update(C, &but->rnapoin, but->rnaprop);
			ED_region_tag_redraw(ar);

			retval = WM_UI_HANDLER_BREAK;
		}
		else if (ELEM(event->type, WHEELUPMOUSE, WHEELDOWNMOUSE) && event->shift) {
			/* silly replacement for proper grip */
			if (pa->list_grip_size == 0)
				pa->list_grip_size = pa->list_size;

			if (event->type == WHEELUPMOUSE)
				pa->list_grip_size--;
			else
				pa->list_grip_size++;

			pa->list_grip_size = MAX2(pa->list_grip_size, 1);

			ED_region_tag_redraw(ar);

			retval = WM_UI_HANDLER_BREAK;
		}
		else if (ELEM(event->type, WHEELUPMOUSE, WHEELDOWNMOUSE)) {
			if (pa->list_last_len > pa->list_size) {
				/* list template will clamp */
				if (event->type == WHEELUPMOUSE)
					pa->list_scroll--;
				else
					pa->list_scroll++;

				ED_region_tag_redraw(ar);

				retval = WM_UI_HANDLER_BREAK;
			}
		}
	}

	return retval;
}

static void ui_handle_button_return_submenu(bContext *C, wmEvent *event, uiBut *but)
{
	uiHandleButtonData *data;
	uiPopupBlockHandle *menu;

	data = but->active;
	menu = data->menu;

	/* copy over return values from the closing menu */
	if ((menu->menuretval & UI_RETURN_OK) || (menu->menuretval & UI_RETURN_UPDATE)) {
		if (but->type == COLOR)
			copy_v3_v3(data->vec, menu->retvec);
		else if (ELEM3(but->type, MENU, ICONROW, ICONTEXTROW))
			data->value = menu->retvalue;
	}

	if (menu->menuretval & UI_RETURN_UPDATE) {
		if (data->interactive) {
			ui_apply_button(C, but->block, but, data, TRUE);
		}
		else {
			ui_check_but(but);
		}

		menu->menuretval = 0;
	}
	
	/* now change button state or exit, which will close the submenu */
	if ((menu->menuretval & UI_RETURN_OK) || (menu->menuretval & UI_RETURN_CANCEL)) {
		if (menu->menuretval != UI_RETURN_OK)
			data->cancel = TRUE;

		button_activate_exit(C, data, but, 1, 0);
	}
	else if (menu->menuretval & UI_RETURN_OUT) {
		if (event->type == MOUSEMOVE && ui_mouse_inside_button(data->region, but, event->x, event->y)) {
			button_activate_state(C, but, BUTTON_STATE_HIGHLIGHT);
		}
		else {
			if (ISKEYBOARD(event->type)) {
				/* keyboard menu hierarchy navigation, going back to previous level */
				but->active->used_mouse = FALSE;
				button_activate_state(C, but, BUTTON_STATE_HIGHLIGHT);
			}
			else {
				data->cancel = TRUE;
				button_activate_exit(C, data, but, 1, 0);
			}
		}
	}
}

/* ************************* menu handling *******************************/

/* function used to prevent loosing the open menu when using nested pulldowns,
 * when moving mouse towards the pulldown menu over other buttons that could
 * steal the highlight from the current button, only checks:
 *
 * - while mouse moves in triangular area defined old mouse position and
 *   left/right side of new menu
 * - only for 1 second
 */

static void ui_mouse_motion_towards_init(uiPopupBlockHandle *menu, int mx, int my, int force)
{
	if (!menu->dotowards || force) {
		menu->dotowards = TRUE;
		menu->towardsx = mx;
		menu->towardsy = my;

		if (force)
			menu->towardstime = DBL_MAX;  /* unlimited time */
		else
			menu->towardstime = PIL_check_seconds_timer();
	}
}

static int ui_mouse_motion_towards_check(uiBlock *block, uiPopupBlockHandle *menu, int mx, int my)
{
	float p1[2], p2[2], p3[2], p4[2], oldp[2], newp[2];
	int closer;

	if (!menu->dotowards) {
		return 0;
	}

	/* verify that we are moving towards one of the edges of the
	 * menu block, in other words, in the triangle formed by the
	 * initial mouse location and two edge points. */
	p1[0] = block->rect.xmin - 20;
	p1[1] = block->rect.ymin - 20;

	p2[0] = block->rect.xmax + 20;
	p2[1] = block->rect.ymin - 20;
	
	p3[0] = block->rect.xmax + 20;
	p3[1] = block->rect.ymax + 20;

	p4[0] = block->rect.xmin - 20;
	p4[1] = block->rect.ymax + 20;

	oldp[0] = menu->towardsx;
	oldp[1] = menu->towardsy;

	newp[0] = mx;
	newp[1] = my;

	if (len_squared_v2v2(oldp, newp) < (4.0f * 4.0f))
		return menu->dotowards;

	closer = (isect_point_tri_v2(newp, oldp, p1, p2) ||
	          isect_point_tri_v2(newp, oldp, p2, p3) ||
	          isect_point_tri_v2(newp, oldp, p3, p4) ||
	          isect_point_tri_v2(newp, oldp, p4, p1));

	if (!closer)
		menu->dotowards = FALSE;

	/* 1 second timer */
	if (PIL_check_seconds_timer() - menu->towardstime > BUTTON_MOUSE_TOWARDS_THRESH)
		menu->dotowards = FALSE;

	return menu->dotowards;
}

static char ui_menu_scroll_test(uiBlock *block, int my)
{
	if (block->flag & (UI_BLOCK_CLIPTOP | UI_BLOCK_CLIPBOTTOM)) {
		if (block->flag & UI_BLOCK_CLIPTOP) 
			if (my > block->rect.ymax - 14)
				return 't';
		if (block->flag & UI_BLOCK_CLIPBOTTOM)
			if (my < block->rect.ymin + 14)
				return 'b';
	}
	return 0;
}

static int ui_menu_scroll(ARegion *ar, uiBlock *block, int my)
{
	char test = ui_menu_scroll_test(block, my);
	
	if (test) {
		uiBut *b1 = block->buttons.first;
		uiBut *b2 = block->buttons.last;
		uiBut *bnext;
		uiBut *bprev;
		int dy = 0;
		
		/* get first and last visible buttons */
		while (b1 && ui_but_next(b1) && (b1->flag & UI_SCROLLED))
			b1 = ui_but_next(b1);
		while (b2 && ui_but_prev(b2) && (b2->flag & UI_SCROLLED))
			b2 = ui_but_prev(b2);
		/* skips separators */
		bnext = ui_but_next(b1);
		bprev = ui_but_prev(b2);
		
		if (bnext == NULL || bprev == NULL)
			return 0;
		
		if (test == 't') {
			/* bottom button is first button */
			if (b1->rect.ymin < b2->rect.ymin)
				dy = bnext->rect.ymin - b1->rect.ymin;
			/* bottom button is last button */
			else 
				dy = bprev->rect.ymin - b2->rect.ymin;
		}
		else if (test == 'b') {
			/* bottom button is first button */
			if (b1->rect.ymin < b2->rect.ymin)
				dy = b1->rect.ymin - bnext->rect.ymin;
			/* bottom button is last button */
			else 
				dy = b2->rect.ymin - bprev->rect.ymin;
		}
		if (dy) {
			
			for (b1 = block->buttons.first; b1; b1 = b1->next) {
				b1->rect.ymin -= dy;
				b1->rect.ymax -= dy;
			}
			/* set flags again */
			ui_popup_block_scrolltest(block);
			
			ED_region_tag_redraw(ar);
			
			return 1;
		}
	}
	
	return 0;
}

static int ui_handle_menu_event(bContext *C, wmEvent *event, uiPopupBlockHandle *menu, int level)
{
	ARegion *ar;
	uiBlock *block;
	uiBut *but, *bt;
	int inside, act, count, mx, my, retval;

	ar = menu->region;
	block = ar->uiblocks.first;
	
	act = 0;
	retval = WM_UI_HANDLER_CONTINUE;

	mx = event->x;
	my = event->y;
	ui_window_to_block(ar, block, &mx, &my);

	/* check if mouse is inside block */
	inside = BLI_rctf_isect_pt(&block->rect, mx, my);

	/* if there's an active modal button, don't check events or outside, except for search menu */
	but = ui_but_find_activated(ar);
	if (but && button_modal_state(but->active->state) && but->type != SEARCH_MENU) {
		/* if a button is activated modal, always reset the start mouse
		 * position of the towards mechanism to avoid loosing focus,
		 * and don't handle events */
		ui_mouse_motion_towards_init(menu, mx, my, 1);
	}
	else if (event->type == TIMER) {
		if (event->customdata == menu->scrolltimer)
			ui_menu_scroll(ar, block, my);
	}
	else {
		/* For these types to be called the mouse must be inside the block event. */
		int mousewheels = (ELEM(event->type, WHEELUPMOUSE, WHEELDOWNMOUSE));
		int callblockevent = TRUE;
		if (!inside && mousewheels)
			callblockevent = FALSE;

		/* for ui_mouse_motion_towards_block */
		if (event->type == MOUSEMOVE) {
			ui_mouse_motion_towards_init(menu, mx, my, 0);
			
			/* add menu scroll timer, if needed */
			if (ui_menu_scroll_test(block, my))
				if (menu->scrolltimer == NULL)
					menu->scrolltimer =
					    WM_event_add_timer(CTX_wm_manager(C), CTX_wm_window(C), TIMER, MENU_SCROLL_INTERVAL);
		}
		
<<<<<<< HEAD
		/* If we shouldn't call the block event function, it's because we're running mouse wheels outside the block,
		 * so don't run other stuff either. We don't want it to cycle buttons in this case. */
		if (!callblockevent);
		/* run the block event func */
		else if (block->block_event_func && block->block_event_func(C, block, event)) ;
		/* events not for active search menu button */
=======
		/* first block own event func */
		if (block->block_event_func && block->block_event_func(C, block, event)) {
			/* pass */
		}   /* events not for active search menu button */
>>>>>>> 433816ea
		else if (but == NULL || but->type != SEARCH_MENU) {
			switch (event->type) {


			/* let the parent menu get the event */
#define     PASS_EVENT_TO_PARENT_IF_NONACTIVE                                 \
				if ((level != 0) && (but == NULL)) {                          \
					menu->menuretval = UI_RETURN_OUT | UI_RETURN_OUT_PARENT;  \
					BLI_assert(retval == WM_UI_HANDLER_CONTINUE);             \
					break;                                                    \
				} (void)0


				/* closing sublevels of pulldowns */
				case LEFTARROWKEY:
					if (event->val == KM_PRESS && (block->flag & UI_BLOCK_LOOP))
						if (block->saferct.first)
							menu->menuretval = UI_RETURN_OUT;

					retval = WM_UI_HANDLER_BREAK;
					break;

				/* opening sublevels of pulldowns */
				case RIGHTARROWKEY:	
					if (event->val == KM_PRESS && (block->flag & UI_BLOCK_LOOP)) {

						PASS_EVENT_TO_PARENT_IF_NONACTIVE;

						but = ui_but_find_activated(ar);

						if (!but) {
							/* no item active, we make first active */
							if (block->direction & UI_TOP) but = ui_but_last(block);
							else but = ui_but_first(block);
						}

						if (but && ELEM(but->type, BLOCK, PULLDOWN))
							ui_handle_button_activate(C, ar, but, BUTTON_ACTIVATE_OPEN);
					}

					retval = WM_UI_HANDLER_BREAK;
					break;
				
				case UPARROWKEY:
				case DOWNARROWKEY:
				case WHEELUPMOUSE:
				case WHEELDOWNMOUSE:
					/* arrowkeys: only handle for block_loop blocks */
					if (event->alt || event->shift || event->ctrl || event->oskey) {
						/* pass */
					}
					else if (inside || (block->flag & UI_BLOCK_LOOP)) {
						if (event->val == KM_PRESS) {

							PASS_EVENT_TO_PARENT_IF_NONACTIVE;

							but = ui_but_find_activated(ar);
							if (but) {
								/* is there a situation where UI_LEFT or UI_RIGHT would also change navigation direction? */
								if (((ELEM(event->type, DOWNARROWKEY, WHEELDOWNMOUSE)) && (block->direction & UI_DOWN)) ||
								    ((ELEM(event->type, DOWNARROWKEY, WHEELDOWNMOUSE)) && (block->direction & UI_RIGHT)) ||
								    ((ELEM(event->type, UPARROWKEY, WHEELUPMOUSE)) && (block->direction & UI_TOP)))
								{
									/* the following is just a hack - uiBut->type set to BUT and BUTM have there menus built 
									 * opposite ways - this should be changed so that all popup-menus use the same uiBlock->direction */
									if (but->type & BUT)
										but = ui_but_next(but);
									else
										but = ui_but_prev(but);
								}
								else {
									if (but->type & BUT)
										but = ui_but_prev(but);
									else
										but = ui_but_next(but);
								}

								if (but)
									ui_handle_button_activate(C, ar, but, BUTTON_ACTIVATE);
							}

							if (!but) {
								if (((ELEM(event->type, UPARROWKEY, WHEELUPMOUSE)) && (block->direction & UI_DOWN)) ||
								    ((ELEM(event->type, UPARROWKEY, WHEELUPMOUSE)) && (block->direction & UI_RIGHT)) ||
								    ((ELEM(event->type, DOWNARROWKEY, WHEELDOWNMOUSE)) && (block->direction & UI_TOP)))
								{
									if ((bt = ui_but_first(block)) && (bt->type & BUT)) {
										bt = ui_but_last(block);
									}
									else {
										/* keep ui_but_first() */
									}
								}
								else {
									if ((bt = ui_but_first(block)) && (bt->type & BUT)) {
										/* keep ui_but_first() */
									}
									else {
										bt = ui_but_last(block);
									}
								}

								if (bt) {
									ui_handle_button_activate(C, ar, bt, BUTTON_ACTIVATE);
								}
							}
						}

						retval = WM_UI_HANDLER_BREAK;
					}

					break;

				case ONEKEY:    case PAD1:
					act = 1;
				case TWOKEY:    case PAD2:
					if (act == 0) act = 2;
				case THREEKEY:  case PAD3:
					if (act == 0) act = 3;
				case FOURKEY:   case PAD4:
					if (act == 0) act = 4;
				case FIVEKEY:   case PAD5:
					if (act == 0) act = 5;
				case SIXKEY:    case PAD6:
					if (act == 0) act = 6;
				case SEVENKEY:  case PAD7:
					if (act == 0) act = 7;
				case EIGHTKEY:  case PAD8:
					if (act == 0) act = 8;
				case NINEKEY:   case PAD9:
					if (act == 0) act = 9;
				case ZEROKEY:   case PAD0:
					if (act == 0) act = 10;

					if ((block->flag & UI_BLOCK_NUMSELECT) && event->val == KM_PRESS) {

						PASS_EVENT_TO_PARENT_IF_NONACTIVE;

						if (event->alt) act += 10;

						count = 0;
						for (but = block->buttons.first; but; but = but->next) {
							int doit = FALSE;
							
							if (but->type != LABEL && but->type != SEPR)
								count++;
							
							/* exception for rna layer buts */
							if (but->rnapoin.data && but->rnaprop) {
								if (ELEM(RNA_property_subtype(but->rnaprop), PROP_LAYER, PROP_LAYER_MEMBER)) {
									if (but->rnaindex == act - 1)
										doit = TRUE;
								}
							}
							/* exception for menus like layer buts, with button aligning they're not drawn in order */
							else if (but->type == TOGR) {
								if (but->bitnr == act - 1)
									doit = TRUE;
							}
							else if (count == act) {
								doit = TRUE;
							}
							
							if (doit) {
								/* activate buttons but open menu's */
								uiButtonActivateType activate;
								if (but->type == PULLDOWN) {
									activate = BUTTON_ACTIVATE_OPEN;
								}
								else {
									activate = BUTTON_ACTIVATE_APPLY;
								}

								ui_handle_button_activate(C, ar, but, activate);
								break;
							}
						}

						retval = WM_UI_HANDLER_BREAK;
					}
					break;

				/* Handle keystrokes on menu items */
				case AKEY:
				case BKEY:
				case CKEY:
				case DKEY:
				case EKEY:
				case FKEY:
				case GKEY:
				case HKEY:
				case IKEY:
				case JKEY:
				case KKEY:
				case LKEY:
				case MKEY:
				case NKEY:
				case OKEY:
				case PKEY:
				case QKEY:
				case RKEY:
				case SKEY:
				case TKEY:
				case UKEY:
				case VKEY:
				case WKEY:
				case XKEY:
				case YKEY:
				case ZKEY:
				{
					if ((event->val   == KM_PRESS) &&
					    (event->shift == FALSE) &&
					    (event->ctrl  == FALSE) &&
					    (event->oskey == FALSE))
					{
						PASS_EVENT_TO_PARENT_IF_NONACTIVE;

						for (but = block->buttons.first; but; but = but->next) {

							if (but->menu_key == event->type) {
								if (ELEM(but->type, BUT, BUTM)) {
									/* mainly for operator buttons */
									ui_handle_button_activate(C, ar, but, BUTTON_ACTIVATE_APPLY);
								}
								else if (ELEM(but->type, BLOCK, PULLDOWN)) {
									/* open submenus (like right arrow key) */
									ui_handle_button_activate(C, ar, but, BUTTON_ACTIVATE_OPEN);
								}
								else if (but->type == MENU) {
									/* activate menu items */
									ui_handle_button_activate(C, ar, but, BUTTON_ACTIVATE);
								}
								else {
									printf("%s: error, but->menu_key type: %d\n", __func__, but->type);
								}

								break;
							}
						}

						retval = WM_UI_HANDLER_BREAK;
					}
					break;
				}
			}
		}
		
		/* here we check return conditions for menus */
		if (block->flag & UI_BLOCK_LOOP) {
			/* if we click outside the block, verify if we clicked on the
			 * button that opened us, otherwise we need to close */
			if (inside == 0) {
				uiSafetyRct *saferct = block->saferct.first;

				if (ELEM3(event->type, LEFTMOUSE, MIDDLEMOUSE, RIGHTMOUSE) && event->val == KM_PRESS) {
					if (saferct && !BLI_rctf_isect_pt(&saferct->parent, event->x, event->y)) {
						if (block->flag & (UI_BLOCK_OUT_1))
							menu->menuretval = UI_RETURN_OK;
						else
							menu->menuretval = UI_RETURN_OUT;
					}
				}
			}

			if (menu->menuretval) ;
			else if (event->type == ESCKEY && event->val == KM_PRESS) {
				/* esc cancels this and all preceding menus */
				menu->menuretval = UI_RETURN_CANCEL;
			}
			else if (ELEM(event->type, RETKEY, PADENTER) && event->val == KM_PRESS) {
				/* enter will always close this block, we let the event
				 * get handled by the button if it is activated, otherwise we cancel */
				if (!ui_but_find_activated(ar))
					menu->menuretval = UI_RETURN_CANCEL | UI_RETURN_POPUP_OK;
			}
			else {
				ui_mouse_motion_towards_check(block, menu, mx, my);

				/* check mouse moving outside of the menu */
				if (inside == 0 && (block->flag & UI_BLOCK_MOVEMOUSE_QUIT)) {
					uiSafetyRct *saferct;
					
					/* check for all parent rects, enables arrowkeys to be used */
					for (saferct = block->saferct.first; saferct; saferct = saferct->next) {
						/* for mouse move we only check our own rect, for other
						 * events we check all preceding block rects too to make
						 * arrow keys navigation work */
						if (event->type != MOUSEMOVE || saferct == block->saferct.first) {
							if (BLI_rctf_isect_pt(&saferct->parent, (float)event->x, (float)event->y))
								break;
							if (BLI_rctf_isect_pt(&saferct->safety, (float)event->x, (float)event->y))
								break;
						}
					}

					/* strict check, and include the parent rect */
					if (!menu->dotowards && !saferct) {
						if (block->flag & (UI_BLOCK_OUT_1))
							menu->menuretval = UI_RETURN_OK;
						else
							menu->menuretval = UI_RETURN_OUT;
					}
					else if (menu->dotowards && event->type == MOUSEMOVE)
						retval = WM_UI_HANDLER_BREAK;
				}
			}

			/* end switch */
#undef PASS_EVENT_TO_PARENT_IF_NONACTIVE

		}
	}

	/* if we are didn't handle the event yet, lets pass it on to
	 * buttons inside this region. disabled inside check .. not sure
	 * anymore why it was there? but it meant enter didn't work
	 * for example when mouse was not over submenu */
	if ((event->type == TIMER) ||
	    (/*inside &&*/ (!menu->menuretval || (menu->menuretval & UI_RETURN_UPDATE)) && retval == WM_UI_HANDLER_CONTINUE))
	{
		but = ui_but_find_activated(ar);

		if (but) {
			ScrArea *ctx_area = CTX_wm_area(C);
			ARegion *ctx_region = CTX_wm_region(C);
			
			if (menu->ctx_area) CTX_wm_area_set(C, menu->ctx_area);
			if (menu->ctx_region) CTX_wm_region_set(C, menu->ctx_region);
			
			retval = ui_handle_button_event(C, event, but);
			
			if (menu->ctx_area) CTX_wm_area_set(C, ctx_area);
			if (menu->ctx_region) CTX_wm_region_set(C, ctx_region);
		}
		else
			retval = ui_handle_button_over(C, event, ar);
	}

	/* if we set a menu return value, ensure we continue passing this on to
	 * lower menus and buttons, so always set continue then, and if we are
	 * inside the region otherwise, ensure we swallow the event */
	if (menu->menuretval && menu->menuretval != UI_RETURN_UPDATE)
		return WM_UI_HANDLER_CONTINUE;
	else if (inside)
		return WM_UI_HANDLER_BREAK;
	else
		return retval;
}

static int ui_handle_menu_return_submenu(bContext *C, wmEvent *event, uiPopupBlockHandle *menu)
{
	ARegion *ar;
	uiBut *but;
	uiBlock *block;
	uiHandleButtonData *data;
	uiPopupBlockHandle *submenu;
	int mx, my, update;

	ar = menu->region;
	block = ar->uiblocks.first;

	but = ui_but_find_activated(ar);
	data = but->active;
	submenu = data->menu;

	if (submenu->menuretval) {
		/* first decide if we want to close our own menu cascading, if
		 * so pass on the sub menu return value to our own menu handle */
		if ((submenu->menuretval & UI_RETURN_OK) || (submenu->menuretval & UI_RETURN_CANCEL)) {
			if (!(block->flag & UI_BLOCK_KEEP_OPEN)) {
				menu->menuretval = submenu->menuretval;
				menu->butretval = data->retval;
			}
		}

		update = (submenu->menuretval & UI_RETURN_UPDATE);

		/* now let activated button in this menu exit, which
		 * will actually close the submenu too */
		ui_handle_button_return_submenu(C, event, but);

		if (update)
			submenu->menuretval = 0;
	}

	/* for cases where close does not cascade, allow the user to
	 * move the mouse back towards the menu without closing */
	mx = event->x;
	my = event->y;
	ui_window_to_block(ar, block, &mx, &my);
	ui_mouse_motion_towards_init(menu, mx, my, 1);

	if (menu->menuretval)
		return WM_UI_HANDLER_CONTINUE;
	else
		return WM_UI_HANDLER_BREAK;
}

static int ui_handle_menus_recursive(bContext *C, wmEvent *event, uiPopupBlockHandle *menu, int level)
{
	uiBut *but;
	uiHandleButtonData *data;
	uiPopupBlockHandle *submenu;
	int retval = WM_UI_HANDLER_CONTINUE;

	/* check if we have a submenu, and handle events for it first */
	but = ui_but_find_activated(menu->region);
	data = (but) ? but->active : NULL;
	submenu = (data) ? data->menu : NULL;

	if (submenu)
		retval = ui_handle_menus_recursive(C, event, submenu, level + 1);

	/* now handle events for our own menu */
	if (retval == WM_UI_HANDLER_CONTINUE || event->type == TIMER) {
		if (submenu && submenu->menuretval) {
			retval = ui_handle_menu_return_submenu(C, event, menu);
			/* we may wan't to quit the submenu and handle the even in this menu */
			if ((retval == WM_UI_HANDLER_BREAK) && (submenu->menuretval & UI_RETURN_OUT_PARENT)) {
				retval = ui_handle_menu_event(C, event, menu, level);
			}
		}
		else {
			retval = ui_handle_menu_event(C, event, menu, level);  /* same as above */
		}
	}

	return retval;
}

/* *************** UI event handlers **************** */

static int ui_handler_region(bContext *C, wmEvent *event, void *UNUSED(userdata))
{
	ARegion *ar;
	uiBut *but;
	int retval;

	/* here we handle buttons at the region level, non-modal */
	ar = CTX_wm_region(C);
	retval = WM_UI_HANDLER_CONTINUE;

	if (ar == NULL) return retval;
	if (ar->uiblocks.first == NULL) return retval;

	/* either handle events for already activated button or try to activate */
	but = ui_but_find_activated(ar);

	retval = ui_handler_panel_region(C, event);

	if (retval == WM_UI_HANDLER_CONTINUE)
		retval = ui_handle_list_event(C, event, ar);

	if (retval == WM_UI_HANDLER_CONTINUE) {
		if (but)
			retval = ui_handle_button_event(C, event, but);
		else
			retval = ui_handle_button_over(C, event, ar);
	}

	/* re-enable tooltips */
	if (event->type == MOUSEMOVE && (event->x != event->prevx || event->y != event->prevy))
		ui_blocks_set_tooltips(ar, 1);
	
	/* delayed apply callbacks */
	ui_apply_but_funcs_after(C);

	return retval;
}

static void ui_handler_remove_region(bContext *C, void *UNUSED(userdata))
{
	bScreen *sc;
	ARegion *ar;

	ar = CTX_wm_region(C);
	if (ar == NULL) return;

	uiFreeBlocks(C, &ar->uiblocks);
	
	sc = CTX_wm_screen(C);
	if (sc == NULL) return;

	/* delayed apply callbacks, but not for screen level regions, those
	 * we rather do at the very end after closing them all, which will
	 * be done in ui_handler_region/window */
	if (BLI_findindex(&sc->regionbase, ar) == -1)
		ui_apply_but_funcs_after(C);
}

static int ui_handler_region_menu(bContext *C, wmEvent *event, void *UNUSED(userdata))
{
	ARegion *ar;
	uiBut *but;
	uiHandleButtonData *data;
	int retval = WM_UI_HANDLER_CONTINUE;

	/* here we handle buttons at the window level, modal, for example
	 * while number sliding, text editing, or when a menu block is open */
	ar = CTX_wm_menu(C);
	if (!ar)
		ar = CTX_wm_region(C);

	but = ui_but_find_activated(ar);

	if (but) {
		/* handle activated button events */
		data = but->active;

		if (data->state == BUTTON_STATE_MENU_OPEN) {
			/* handle events for menus and their buttons recursively,
			 * this will handle events from the top to the bottom menu */
			retval = ui_handle_menus_recursive(C, event, data->menu, 0);

			/* handle events for the activated button */
			if (retval == WM_UI_HANDLER_CONTINUE || event->type == TIMER) {
				if (data->menu->menuretval)
					ui_handle_button_return_submenu(C, event, but);
				else
					retval = ui_handle_button_event(C, event, but);
			}
			/* If the menu keeps the input but wants an update anyway... */
			else if (retval == WM_UI_HANDLER_BREAK && data->menu->menuretval == UI_RETURN_UPDATE) {
				ui_handle_button_return_submenu(C, event, but);
			}
		}
		else {
			/* handle events for the activated button */
			retval = ui_handle_button_event(C, event, but);
		}
	}

	/* re-enable tooltips */
	if (event->type == MOUSEMOVE && (event->x != event->prevx || event->y != event->prevy))
		ui_blocks_set_tooltips(ar, 1);

	/* delayed apply callbacks */
	ui_apply_but_funcs_after(C);

	return retval;
}

/* two types of popups, one with operator + enum, other with regular callbacks */
static int ui_handler_popup(bContext *C, wmEvent *event, void *userdata)
{
	uiPopupBlockHandle *menu = userdata;

	/* we block all events, this is modal interaction, except for drop events which is described below */
	int retval = WM_UI_HANDLER_BREAK;

	if (event->type == EVT_DROP) {
		/* if we're handling drop event we'll want it to be handled by popup callee as well,
		 * so it'll be possible to perform such operations as opening .blend files by dropping
		 * them into blender even if there's opened popup like splash screen (sergey)
		 */

		retval = WM_UI_HANDLER_CONTINUE;
	}

	ui_handle_menus_recursive(C, event, menu, 0);

	/* free if done, does not free handle itself */
	if (menu->menuretval) {
		/* copy values, we have to free first (closes region) */
		uiPopupBlockHandle temp = *menu;
		
		ui_popup_block_free(C, menu);
		UI_remove_popup_handlers(&CTX_wm_window(C)->modalhandlers, menu);

		if ((temp.menuretval & UI_RETURN_OK) || (temp.menuretval & UI_RETURN_POPUP_OK)) {
			if (temp.popup_func)
				temp.popup_func(C, temp.popup_arg, temp.retvalue);
			if (temp.optype)
				WM_operator_name_call(C, temp.optype->idname, temp.opcontext, NULL);
		}
		else if (temp.cancel_func)
			temp.cancel_func(temp.popup_arg);
	}
	else {
		/* re-enable tooltips */
		if (event->type == MOUSEMOVE && (event->x != event->prevx || event->y != event->prevy))
			ui_blocks_set_tooltips(menu->region, 1);
	}

	/* delayed apply callbacks */
	ui_apply_but_funcs_after(C);

	return retval;
}

static void ui_handler_remove_popup(bContext *C, void *userdata)
{
	uiPopupBlockHandle *menu = userdata;

	/* free menu block if window is closed for some reason */
	ui_popup_block_free(C, menu);

	/* delayed apply callbacks */
	ui_apply_but_funcs_after(C);
}

void UI_add_region_handlers(ListBase *handlers)
{
	WM_event_remove_ui_handler(handlers, ui_handler_region, ui_handler_remove_region, NULL, FALSE);
	WM_event_add_ui_handler(NULL, handlers, ui_handler_region, ui_handler_remove_region, NULL);
}

void UI_add_popup_handlers(bContext *C, ListBase *handlers, uiPopupBlockHandle *popup)
{
	WM_event_add_ui_handler(C, handlers, ui_handler_popup, ui_handler_remove_popup, popup);
}

void UI_remove_popup_handlers(ListBase *handlers, uiPopupBlockHandle *popup)
{
	WM_event_remove_ui_handler(handlers, ui_handler_popup, ui_handler_remove_popup, popup, FALSE);
}

<|MERGE_RESOLUTION|>--- conflicted
+++ resolved
@@ -5813,14 +5813,11 @@
 		but = ui_but_find_mouse_over(ar, event->x, event->y);
 		if (but) {
 			button_activate_init(C, ar, but, BUTTON_ACTIVATE_OVER);
-<<<<<<< HEAD
 
 			if (G.drag_button_func) {
 				/* Make sure the button gets the event so it can toggle itself */
 				ui_handle_button_event(C, event, but);
 			}
-=======
->>>>>>> 433816ea
 		}
 	}
 	else if (event->type == EVT_BUT_OPEN) {
@@ -6387,19 +6384,12 @@
 					    WM_event_add_timer(CTX_wm_manager(C), CTX_wm_window(C), TIMER, MENU_SCROLL_INTERVAL);
 		}
 		
-<<<<<<< HEAD
 		/* If we shouldn't call the block event function, it's because we're running mouse wheels outside the block,
 		 * so don't run other stuff either. We don't want it to cycle buttons in this case. */
 		if (!callblockevent);
 		/* run the block event func */
 		else if (block->block_event_func && block->block_event_func(C, block, event)) ;
 		/* events not for active search menu button */
-=======
-		/* first block own event func */
-		if (block->block_event_func && block->block_event_func(C, block, event)) {
-			/* pass */
-		}   /* events not for active search menu button */
->>>>>>> 433816ea
 		else if (but == NULL || but->type != SEARCH_MENU) {
 			switch (event->type) {
 
