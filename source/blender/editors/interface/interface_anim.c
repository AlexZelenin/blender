--- conflicted
+++ resolved
@@ -155,16 +155,10 @@
   uiBut *but = &decorator_but->but;
 
   if (!but_anim) {
-<<<<<<< HEAD
     CLOG_ERROR(&LOG,
                "Could not find button with matching property to decorate (%s.%s)",
-               RNA_struct_identifier(but->rnasearchpoin.type),
-               RNA_property_identifier(but->rnasearchprop));
-=======
-    printf("Could not find button with matching property to decorate (%s.%s)\n",
-           RNA_struct_identifier(decorator_but->rnapoin.type),
-           RNA_property_identifier(decorator_but->rnaprop));
->>>>>>> a1a81e3b
+               RNA_struct_identifier(decorator_but->rnapoin.type),
+               RNA_property_identifier(decorator_but->rnaprop));
     return;
   }
 
