/*
 * ***** BEGIN GPL LICENSE BLOCK *****
 *
 * This program is free software; you can redistribute it and/or
 * modify it under the terms of the GNU General Public License
 * as published by the Free Software Foundation; either version 2
 * of the License, or (at your option) any later version.
 *
 * This program is distributed in the hope that it will be useful,
 * but WITHOUT ANY WARRANTY; without even the implied warranty of
 * MERCHANTABILITY or FITNESS FOR A PARTICULAR PURPOSE.  See the
 * GNU General Public License for more details.
 *
 * You should have received a copy of the GNU General Public License
 * along with this program; if not, write to the Free Software Foundation,
 * Inc., 51 Franklin Street, Fifth Floor, Boston, MA 02110-1301, USA.
 *
 * The Original Code is Copyright (C) 2001-2002 by NaN Holding BV.
 * All rights reserved.
 *
 * Contributors: Blender Foundation, full recode
 *
 * ***** END GPL LICENSE BLOCK *****
 */

/** \file blender/editors/interface/interface_icons.c
 *  \ingroup edinterface
 */

#include <math.h>
#include <stdlib.h>
#include <string.h>

#include "MEM_guardedalloc.h"

#include "GPU_extensions.h"

#include "BLI_blenlib.h"
#include "BLI_utildefines.h"
#include "BLI_fileops_types.h"

#include "DNA_brush_types.h"
#include "DNA_dynamicpaint_types.h"
#include "DNA_object_types.h"
#include "DNA_screen_types.h"
#include "DNA_space_types.h"

#include "RNA_access.h"
#include "RNA_enum_types.h"

#include "BKE_context.h"
#include "BKE_global.h"
#include "BKE_icons.h"
#include "BKE_appdir.h"

#include "IMB_imbuf.h"
#include "IMB_imbuf_types.h"

#include "BIF_gl.h"
#include "BIF_glutil.h"

#include "ED_datafiles.h"
#include "ED_render.h"

#include "UI_interface.h"
#include "UI_interface_icons.h"

#include "interface_intern.h"

#ifndef WITH_HEADLESS
#define ICON_GRID_COLS      26
#define ICON_GRID_ROWS      30

#define ICON_GRID_MARGIN    10
#define ICON_GRID_W         32
#define ICON_GRID_H         32
#endif  /* WITH_HEADLESS */

typedef struct IconImage {
	int w;
	int h;
	unsigned int *rect;
	unsigned char *datatoc_rect;
	int datatoc_size;
} IconImage;

typedef void (*VectorDrawFunc)(int x, int y, int w, int h, float alpha);

#define ICON_TYPE_PREVIEW   0
#define ICON_TYPE_TEXTURE   1
#define ICON_TYPE_BUFFER    2
#define ICON_TYPE_VECTOR    3

typedef struct DrawInfo {
	int type;

	union {
		/* type specific data */
		struct {
			VectorDrawFunc func;
		} vector;
		struct {
			IconImage *image;
		} buffer;
		struct {
			int x, y, w, h;
		} texture;
	} data;
} DrawInfo;

typedef struct IconTexture {
	GLuint id;
	int w;
	int h;
	float invw;
	float invh;
} IconTexture;

/* ******************* STATIC LOCAL VARS ******************* */
/* static here to cache results of icon directory scan, so it's not 
 * scanning the filesystem each time the menu is drawn */
static struct ListBase iconfilelist = {NULL, NULL};
static IconTexture icongltex = {0, 0, 0, 0.0f, 0.0f};

/* **************************************************** */

#ifndef WITH_HEADLESS

static DrawInfo *def_internal_icon(ImBuf *bbuf, int icon_id, int xofs, int yofs, int size, int type)
{
	Icon *new_icon = NULL;
	IconImage *iimg = NULL;
	DrawInfo *di;

	new_icon = MEM_callocN(sizeof(Icon), "texicon");

	new_icon->obj = NULL; /* icon is not for library object */
	new_icon->type = 0;

	di = MEM_callocN(sizeof(DrawInfo), "drawinfo");
	di->type = type;

	if (type == ICON_TYPE_TEXTURE) {
		di->data.texture.x = xofs;
		di->data.texture.y = yofs;
		di->data.texture.w = size;
		di->data.texture.h = size;
	}
	else if (type == ICON_TYPE_BUFFER) {
		iimg = MEM_callocN(sizeof(IconImage), "icon_img");
		iimg->w = size;
		iimg->h = size;

		/* icon buffers can get initialized runtime now, via datatoc */
		if (bbuf) {
			int y, imgsize;
			
			iimg->rect = MEM_mallocN(size * size * sizeof(unsigned int), "icon_rect");
			
			/* Here we store the rect in the icon - same as before */
			if (size == bbuf->x && size == bbuf->y && xofs == 0 && yofs == 0)
				memcpy(iimg->rect, bbuf->rect, size * size * sizeof(int));
			else {
				/* this code assumes square images */
				imgsize = bbuf->x;
				for (y = 0; y < size; y++) {
					memcpy(&iimg->rect[y * size], &bbuf->rect[(y + yofs) * imgsize + xofs], size * sizeof(int));
				}
			}
		}
		di->data.buffer.image = iimg;
	}

	new_icon->drawinfo_free = UI_icons_free_drawinfo;
	new_icon->drawinfo = di;

	BKE_icon_set(icon_id, new_icon);
	
	return di;
}

static void def_internal_vicon(int icon_id, VectorDrawFunc drawFunc)
{
	Icon *new_icon = NULL;
	DrawInfo *di;

	new_icon = MEM_callocN(sizeof(Icon), "texicon");

	new_icon->obj = NULL; /* icon is not for library object */
	new_icon->type = 0;

	di = MEM_callocN(sizeof(DrawInfo), "drawinfo");
	di->type = ICON_TYPE_VECTOR;
	di->data.vector.func = drawFunc;

	new_icon->drawinfo_free = NULL;
	new_icon->drawinfo = di;

	BKE_icon_set(icon_id, new_icon);
}

/* Vector Icon Drawing Routines */

/* Utilities */

static void viconutil_set_point(GLint pt[2], int x, int y)
{
	pt[0] = x;
	pt[1] = y;
}

static void viconutil_draw_tri(GLint(*pts)[2])
{
	glBegin(GL_TRIANGLES);
	glVertex2iv(pts[0]);
	glVertex2iv(pts[1]);
	glVertex2iv(pts[2]);
	glEnd();
}

static void viconutil_draw_lineloop(GLint(*pts)[2], int numPoints)
{
	int i;

	glBegin(GL_LINE_LOOP);
	for (i = 0; i < numPoints; i++) {
		glVertex2iv(pts[i]);
	}
	glEnd();
}

static void viconutil_draw_lineloop_smooth(GLint(*pts)[2], int numPoints)
{
	glEnable(GL_LINE_SMOOTH);
	viconutil_draw_lineloop(pts, numPoints);
	glDisable(GL_LINE_SMOOTH);
}

static void viconutil_draw_points(GLint(*pts)[2], int numPoints, int pointSize)
{
	int i;

	glBegin(GL_QUADS);
	for (i = 0; i < numPoints; i++) {
		int x = pts[i][0], y = pts[i][1];

		glVertex2i(x - pointSize, y - pointSize);
		glVertex2i(x + pointSize, y - pointSize);
		glVertex2i(x + pointSize, y + pointSize);
		glVertex2i(x - pointSize, y + pointSize);
	}
	glEnd();
}

/* Drawing functions */

static void vicon_x_draw(int x, int y, int w, int h, float alpha)
{
	x += 3;
	y += 3;
	w -= 6;
	h -= 6;

	glEnable(GL_LINE_SMOOTH);

	glLineWidth(2.5);
	
	glColor4f(0.0, 0.0, 0.0, alpha);
	glBegin(GL_LINES);
	glVertex2i(x, y);
	glVertex2i(x + w, y + h);
	glVertex2i(x + w, y);
	glVertex2i(x, y + h);
	glEnd();

	glLineWidth(1.0);
	
	glDisable(GL_LINE_SMOOTH);
}

static void vicon_view3d_draw(int x, int y, int w, int h, float alpha)
{
	int cx = x + w / 2;
	int cy = y + h / 2;
	int d = MAX2(2, h / 3);

	glColor4f(0.5, 0.5, 0.5, alpha);
	glBegin(GL_LINES);
	glVertex2i(x, cy - d);
	glVertex2i(x + w, cy - d);
	glVertex2i(x, cy + d);
	glVertex2i(x + w, cy + d);

	glVertex2i(cx - d, y);
	glVertex2i(cx - d, y + h);
	glVertex2i(cx + d, y);
	glVertex2i(cx + d, y + h);
	glEnd();
	
	glColor4f(0.0, 0.0, 0.0, alpha);
	glBegin(GL_LINES);
	glVertex2i(x, cy);
	glVertex2i(x + w, cy);
	glVertex2i(cx, y);
	glVertex2i(cx, y + h);
	glEnd();
}

static void vicon_edit_draw(int x, int y, int w, int h, float alpha)
{
	GLint pts[4][2];

	viconutil_set_point(pts[0], x + 3,     y + 3);
	viconutil_set_point(pts[1], x + w - 3, y + 3);
	viconutil_set_point(pts[2], x + w - 3, y + h - 3);
	viconutil_set_point(pts[3], x + 3,     y + h - 3);

	glColor4f(0.0, 0.0, 0.0, alpha);
	viconutil_draw_lineloop(pts, 4);

	glColor3f(1, 1, 0.0);
	viconutil_draw_points(pts, 4, 1);
}

static void vicon_editmode_hlt_draw(int x, int y, int w, int h, float alpha)
{
	GLint pts[3][2];

	viconutil_set_point(pts[0], x + w / 2, y + h - 2);
	viconutil_set_point(pts[1], x + 3,     y + 4);
	viconutil_set_point(pts[2], x + w - 3, y + 4);

	glColor4f(0.5, 0.5, 0.5, alpha);
	viconutil_draw_tri(pts);

	glColor4f(0.0, 0.0, 0.0, 1);
	viconutil_draw_lineloop_smooth(pts, 3);

	glColor3f(1, 1, 0.0);
	viconutil_draw_points(pts, 3, 1);
}

static void vicon_editmode_dehlt_draw(int x, int y, int w, int h, float UNUSED(alpha))
{
	GLint pts[3][2];

	viconutil_set_point(pts[0], x + w / 2, y + h - 2);
	viconutil_set_point(pts[1], x + 3,     y + 4);
	viconutil_set_point(pts[2], x + w - 3, y + 4);

	glColor4f(0.0f, 0.0f, 0.0f, 1);
	viconutil_draw_lineloop_smooth(pts, 3);

	glColor3f(0.9f, 0.9f, 0.9f);
	viconutil_draw_points(pts, 3, 1);
}

static void vicon_disclosure_tri_right_draw(int x, int y, int w, int UNUSED(h), float alpha)
{
	GLint pts[3][2];
	int cx = x + w / 2;
	int cy = y + w / 2;
	int d = w / 3, d2 = w / 5;

	viconutil_set_point(pts[0], cx - d2, cy + d);
	viconutil_set_point(pts[1], cx - d2, cy - d);
	viconutil_set_point(pts[2], cx + d2, cy);

	glShadeModel(GL_SMOOTH);
	glBegin(GL_TRIANGLES);
	glColor4f(0.8f, 0.8f, 0.8f, alpha);
	glVertex2iv(pts[0]);
	glVertex2iv(pts[1]);
	glColor4f(0.3f, 0.3f, 0.3f, alpha);
	glVertex2iv(pts[2]);
	glEnd();
	glShadeModel(GL_FLAT);

	glColor4f(0.0f, 0.0f, 0.0f, 1);
	viconutil_draw_lineloop_smooth(pts, 3);
}

static void vicon_small_tri_right_draw(int x, int y, int w, int UNUSED(h), float alpha)
{
	GLint pts[3][2];
	int cx = x + w / 2 - 4;
	int cy = y + w / 2;
	int d = w / 5, d2 = w / 7;

	viconutil_set_point(pts[0], cx - d2, cy + d);
	viconutil_set_point(pts[1], cx - d2, cy - d);
	viconutil_set_point(pts[2], cx + d2, cy);

	glColor4f(0.2f, 0.2f, 0.2f, alpha);

	glShadeModel(GL_SMOOTH);
	glBegin(GL_TRIANGLES);
	glVertex2iv(pts[0]);
	glVertex2iv(pts[1]);
	glVertex2iv(pts[2]);
	glEnd();
	glShadeModel(GL_FLAT);
}

static void vicon_disclosure_tri_down_draw(int x, int y, int w, int UNUSED(h), float alpha)
{
	GLint pts[3][2];
	int cx = x + w / 2;
	int cy = y + w / 2;
	int d = w / 3, d2 = w / 5;

	viconutil_set_point(pts[0], cx + d, cy + d2);
	viconutil_set_point(pts[1], cx - d, cy + d2);
	viconutil_set_point(pts[2], cx, cy - d2);

	glShadeModel(GL_SMOOTH);
	glBegin(GL_TRIANGLES);
	glColor4f(0.8f, 0.8f, 0.8f, alpha);
	glVertex2iv(pts[0]);
	glVertex2iv(pts[1]);
	glColor4f(0.3f, 0.3f, 0.3f, alpha);
	glVertex2iv(pts[2]);
	glEnd();
	glShadeModel(GL_FLAT);

	glColor4f(0.0f, 0.0f, 0.0f, 1);
	viconutil_draw_lineloop_smooth(pts, 3);
}

static void vicon_move_up_draw(int x, int y, int w, int h, float UNUSED(alpha))
{
	int d = -2;

	glEnable(GL_LINE_SMOOTH);
	glLineWidth(1);
	glColor3f(0.0, 0.0, 0.0);

	glBegin(GL_LINE_STRIP);
	glVertex2i(x + w / 2 - d * 2, y + h / 2 + d);
	glVertex2i(x + w / 2, y + h / 2 - d + 1);
	glVertex2i(x + w / 2 + d * 2, y + h / 2 + d);
	glEnd();

	glLineWidth(1.0);
	glDisable(GL_LINE_SMOOTH);
}

static void vicon_move_down_draw(int x, int y, int w, int h, float UNUSED(alpha))
{
	int d = 2;

	glEnable(GL_LINE_SMOOTH);
	glLineWidth(1);
	glColor3f(0.0, 0.0, 0.0);

	glBegin(GL_LINE_STRIP);
	glVertex2i(x + w / 2 - d * 2, y + h / 2 + d);
	glVertex2i(x + w / 2, y + h / 2 - d - 1);
	glVertex2i(x + w / 2 + d * 2, y + h / 2 + d);
	glEnd();

	glLineWidth(1.0);
	glDisable(GL_LINE_SMOOTH);
}

#ifndef WITH_HEADLESS

static void init_brush_icons(void)
{

#define INIT_BRUSH_ICON(icon_id, name)                                          \
	{                                                                           \
		unsigned char *rect = (unsigned char *)datatoc_ ##name## _png;          \
		int size = datatoc_ ##name## _png_size;                                 \
		DrawInfo *di;                                                           \
		\
		di = def_internal_icon(NULL, icon_id, 0, 0, w, ICON_TYPE_BUFFER);       \
		di->data.buffer.image->datatoc_rect = rect;                             \
		di->data.buffer.image->datatoc_size = size;                             \
	}
	/* end INIT_BRUSH_ICON */

	const int w = 96; /* warning, brush size hardcoded in C, but it gets scaled */

	INIT_BRUSH_ICON(ICON_BRUSH_ADD, add);
	INIT_BRUSH_ICON(ICON_BRUSH_BLOB, blob);
	INIT_BRUSH_ICON(ICON_BRUSH_BLUR, blur);
	INIT_BRUSH_ICON(ICON_BRUSH_CLAY, clay);
	INIT_BRUSH_ICON(ICON_BRUSH_CLAY_STRIPS, claystrips);
	INIT_BRUSH_ICON(ICON_BRUSH_CLONE, clone);
	INIT_BRUSH_ICON(ICON_BRUSH_CREASE, crease);
	INIT_BRUSH_ICON(ICON_BRUSH_DARKEN, darken);
	INIT_BRUSH_ICON(ICON_BRUSH_SCULPT_DRAW, draw);
	INIT_BRUSH_ICON(ICON_BRUSH_FILL, fill);
	INIT_BRUSH_ICON(ICON_BRUSH_FLATTEN, flatten);
	INIT_BRUSH_ICON(ICON_BRUSH_GRAB, grab);
	INIT_BRUSH_ICON(ICON_BRUSH_INFLATE, inflate);
	INIT_BRUSH_ICON(ICON_BRUSH_LAYER, layer);
	INIT_BRUSH_ICON(ICON_BRUSH_LIGHTEN, lighten);
	INIT_BRUSH_ICON(ICON_BRUSH_MASK, mask);
	INIT_BRUSH_ICON(ICON_BRUSH_MIX, mix);
	INIT_BRUSH_ICON(ICON_BRUSH_MULTIPLY, multiply);
	INIT_BRUSH_ICON(ICON_BRUSH_NUDGE, nudge);
	INIT_BRUSH_ICON(ICON_BRUSH_PINCH, pinch);
	INIT_BRUSH_ICON(ICON_BRUSH_SCRAPE, scrape);
	INIT_BRUSH_ICON(ICON_BRUSH_SMEAR, smear);
	INIT_BRUSH_ICON(ICON_BRUSH_SMOOTH, smooth);
	INIT_BRUSH_ICON(ICON_BRUSH_SNAKE_HOOK, snake_hook);
	INIT_BRUSH_ICON(ICON_BRUSH_SOFTEN, soften);
	INIT_BRUSH_ICON(ICON_BRUSH_SUBTRACT, subtract);
	INIT_BRUSH_ICON(ICON_BRUSH_TEXDRAW, texdraw);
	INIT_BRUSH_ICON(ICON_BRUSH_TEXFILL, texfill);
	INIT_BRUSH_ICON(ICON_BRUSH_TEXMASK, texmask);
	INIT_BRUSH_ICON(ICON_BRUSH_THUMB, thumb);
	INIT_BRUSH_ICON(ICON_BRUSH_ROTATE, twist);
	INIT_BRUSH_ICON(ICON_BRUSH_VERTEXDRAW, vertexdraw);

#undef INIT_BRUSH_ICON
}

static void icon_verify_datatoc(IconImage *iimg)
{
	/* if it has own rect, things are all OK */
	if (iimg->rect)
		return;
	
	if (iimg->datatoc_rect) {
		ImBuf *bbuf = IMB_ibImageFromMemory(iimg->datatoc_rect,
		                                    iimg->datatoc_size, IB_rect, NULL, "<matcap icon>");
		/* w and h were set on initialize */
		if (bbuf->x != iimg->h && bbuf->y != iimg->w)
			IMB_scaleImBuf(bbuf, iimg->w, iimg->h);
		
		iimg->rect = bbuf->rect;
		bbuf->rect = NULL;
		IMB_freeImBuf(bbuf);
	}
}

static void init_matcap_icons(void)
{
	/* dynamic allocation now, tucking datatoc pointers in DrawInfo */
#define INIT_MATCAP_ICON(icon_id, name)                                       \
	{                                                                         \
		unsigned char *rect = (unsigned char *)datatoc_ ##name## _jpg;        \
		int size = datatoc_ ##name## _jpg_size;                               \
		DrawInfo *di;                                                         \
		                                                                      \
		di = def_internal_icon(NULL, icon_id, 0, 0, 96, ICON_TYPE_BUFFER);   \
		di->data.buffer.image->datatoc_rect = rect;                           \
		di->data.buffer.image->datatoc_size = size;                           \
	} (void)0

	INIT_MATCAP_ICON(ICON_MATCAP_01, mc01);
	INIT_MATCAP_ICON(ICON_MATCAP_02, mc02);
	INIT_MATCAP_ICON(ICON_MATCAP_03, mc03);
	INIT_MATCAP_ICON(ICON_MATCAP_04, mc04);
	INIT_MATCAP_ICON(ICON_MATCAP_05, mc05);
	INIT_MATCAP_ICON(ICON_MATCAP_06, mc06);
	INIT_MATCAP_ICON(ICON_MATCAP_07, mc07);
	INIT_MATCAP_ICON(ICON_MATCAP_08, mc08);
	INIT_MATCAP_ICON(ICON_MATCAP_09, mc09);
	INIT_MATCAP_ICON(ICON_MATCAP_10, mc10);
	INIT_MATCAP_ICON(ICON_MATCAP_11, mc11);
	INIT_MATCAP_ICON(ICON_MATCAP_12, mc12);
	INIT_MATCAP_ICON(ICON_MATCAP_13, mc13);
	INIT_MATCAP_ICON(ICON_MATCAP_14, mc14);
	INIT_MATCAP_ICON(ICON_MATCAP_15, mc15);
	INIT_MATCAP_ICON(ICON_MATCAP_16, mc16);
	INIT_MATCAP_ICON(ICON_MATCAP_17, mc17);
	INIT_MATCAP_ICON(ICON_MATCAP_18, mc18);
	INIT_MATCAP_ICON(ICON_MATCAP_19, mc19);
	INIT_MATCAP_ICON(ICON_MATCAP_20, mc20);
	INIT_MATCAP_ICON(ICON_MATCAP_21, mc21);
	INIT_MATCAP_ICON(ICON_MATCAP_22, mc22);
	INIT_MATCAP_ICON(ICON_MATCAP_23, mc23);
	INIT_MATCAP_ICON(ICON_MATCAP_24, mc24);

#undef INIT_MATCAP_ICON

}

static void init_internal_icons(void)
{
//	bTheme *btheme = UI_GetTheme();
	ImBuf *b16buf = NULL, *b32buf = NULL;
	int x, y, icontype;

#if 0 // temp disabled
	if ((btheme != NULL) && btheme->tui.iconfile[0]) {
		char *icondir = BKE_appdir_folder_id(BLENDER_DATAFILES, "icons");
		char iconfilestr[FILE_MAX];
		
		if (icondir) {
			BLI_join_dirfile(iconfilestr, sizeof(iconfilestr), icondir, btheme->tui.iconfile);
			bbuf = IMB_loadiffname(iconfilestr, IB_rect, NULL); /* if the image is missing bbuf will just be NULL */
			if (bbuf && (bbuf->x < ICON_IMAGE_W || bbuf->y < ICON_IMAGE_H)) {
				printf("\n***WARNING***\nIcons file %s too small.\nUsing built-in Icons instead\n", iconfilestr);
				IMB_freeImBuf(bbuf);
				bbuf = NULL;
			}
		}
		else {
			printf("%s: 'icons' data path not found, continuing\n", __func__);
		}
	}
#endif
	if (b16buf == NULL)
		b16buf = IMB_ibImageFromMemory((unsigned char *)datatoc_blender_icons16_png,
		                               datatoc_blender_icons16_png_size, IB_rect, NULL, "<blender icons>");
	if (b16buf)
		IMB_premultiply_alpha(b16buf);

	if (b32buf == NULL)
		b32buf = IMB_ibImageFromMemory((unsigned char *)datatoc_blender_icons32_png,
		                               datatoc_blender_icons32_png_size, IB_rect, NULL, "<blender icons>");
	if (b32buf)
		IMB_premultiply_alpha(b32buf);
	
	if (b16buf && b32buf) {
		/* free existing texture if any */
		if (icongltex.id) {
			glDeleteTextures(1, &icongltex.id);
			icongltex.id = 0;
		}

		/* we only use a texture for cards with non-power of two */
		if (GPU_non_power_of_two_support()) {
			glGenTextures(1, &icongltex.id);

			if (icongltex.id) {
				int level = 2;
				
				icongltex.w = b32buf->x;
				icongltex.h = b32buf->y;
				icongltex.invw = 1.0f / b32buf->x;
				icongltex.invh = 1.0f / b32buf->y;

				glBindTexture(GL_TEXTURE_2D, icongltex.id);
				
				glTexImage2D(GL_TEXTURE_2D, 0, GL_RGBA, b32buf->x, b32buf->y, 0, GL_RGBA, GL_UNSIGNED_BYTE, b32buf->rect);
				glTexImage2D(GL_TEXTURE_2D, 1, GL_RGBA, b16buf->x, b16buf->y, 0, GL_RGBA, GL_UNSIGNED_BYTE, b16buf->rect);
				
				while (b16buf->x > 1) {
					ImBuf *nbuf = IMB_onehalf(b16buf);
					glTexImage2D(GL_TEXTURE_2D, level, GL_RGBA, nbuf->x, nbuf->y, 0, GL_RGBA, GL_UNSIGNED_BYTE, nbuf->rect);
					level++;
					IMB_freeImBuf(b16buf);
					b16buf = nbuf;
				}
				
				glTexParameteri(GL_TEXTURE_2D, GL_TEXTURE_MIN_FILTER, GL_LINEAR_MIPMAP_LINEAR);
				glTexParameteri(GL_TEXTURE_2D, GL_TEXTURE_MAG_FILTER, GL_LINEAR);
				
				glBindTexture(GL_TEXTURE_2D, 0);
				
				if (glGetError() == GL_OUT_OF_MEMORY) {
					glDeleteTextures(1, &icongltex.id);
					icongltex.id = 0;
				}
			}
		}
	}

	if (icongltex.id)
		icontype = ICON_TYPE_TEXTURE;
	else
		icontype = ICON_TYPE_BUFFER;
	
	if (b32buf) {
		for (y = 0; y < ICON_GRID_ROWS; y++) {
			for (x = 0; x < ICON_GRID_COLS; x++) {
				def_internal_icon(b32buf, BIFICONID_FIRST + y * ICON_GRID_COLS + x,
				                  x * (ICON_GRID_W + ICON_GRID_MARGIN) + ICON_GRID_MARGIN,
				                  y * (ICON_GRID_H + ICON_GRID_MARGIN) + ICON_GRID_MARGIN, ICON_GRID_W,
				                  icontype);
			}
		}
	}

	def_internal_vicon(VICO_VIEW3D_VEC, vicon_view3d_draw);
	def_internal_vicon(VICO_EDIT_VEC, vicon_edit_draw);
	def_internal_vicon(VICO_EDITMODE_VEC_DEHLT, vicon_editmode_dehlt_draw);
	def_internal_vicon(VICO_EDITMODE_VEC_HLT, vicon_editmode_hlt_draw);
	def_internal_vicon(VICO_DISCLOSURE_TRI_RIGHT_VEC, vicon_disclosure_tri_right_draw);
	def_internal_vicon(VICO_DISCLOSURE_TRI_DOWN_VEC, vicon_disclosure_tri_down_draw);
	def_internal_vicon(VICO_MOVE_UP_VEC, vicon_move_up_draw);
	def_internal_vicon(VICO_MOVE_DOWN_VEC, vicon_move_down_draw);
	def_internal_vicon(VICO_X_VEC, vicon_x_draw);
	def_internal_vicon(VICO_SMALL_TRI_RIGHT_VEC, vicon_small_tri_right_draw);

	IMB_freeImBuf(b16buf);
	IMB_freeImBuf(b32buf);
	
}
#endif  /* WITH_HEADLESS */

static void init_iconfile_list(struct ListBase *list)
{
	IconFile *ifile;
	struct direntry *dir;
	int totfile, i, index = 1;
	const char *icondir;

	BLI_listbase_clear(list);
	icondir = BKE_appdir_folder_id(BLENDER_DATAFILES, "icons");

	if (icondir == NULL)
		return;
	
	totfile = BLI_dir_contents(icondir, &dir);

	for (i = 0; i < totfile; i++) {
		if ((dir[i].type & S_IFREG)) {
			const char *filename = dir[i].relname;
			
			if (BLI_testextensie(filename, ".png")) {
				/* loading all icons on file start is overkill & slows startup
				 * its possible they change size after blender load anyway. */
#if 0
				int ifilex, ifiley;
				char iconfilestr[FILE_MAX + 16]; /* allow 256 chars for file+dir */
				ImBuf *bbuf = NULL;
				/* check to see if the image is the right size, continue if not */
				/* copying strings here should go ok, assuming that we never get back
				 * a complete path to file longer than 256 chars */
				BLI_join_dirfile(iconfilestr, sizeof(iconfilestr), icondir, filename);
				bbuf = IMB_loadiffname(iconfilestr, IB_rect);

				if (bbuf) {
					ifilex = bbuf->x;
					ifiley = bbuf->y;
					IMB_freeImBuf(bbuf);
				}
				else {
					ifilex = ifiley = 0;
				}
				
				/* bad size or failed to load */
				if ((ifilex != ICON_IMAGE_W) || (ifiley != ICON_IMAGE_H)) {
					printf("icon '%s' is wrong size %dx%d\n", iconfilestr, ifilex, ifiley);
					continue;
				}
#endif          /* removed */

				/* found a potential icon file, so make an entry for it in the cache list */
				ifile = MEM_callocN(sizeof(IconFile), "IconFile");
				
				BLI_strncpy(ifile->filename, filename, sizeof(ifile->filename));
				ifile->index = index;

				BLI_addtail(list, ifile);
				
				index++;
			}
		}
	}

	BLI_free_filelist(dir, totfile);
	dir = NULL;
}

static void free_iconfile_list(struct ListBase *list)
{
	IconFile *ifile = NULL, *next_ifile = NULL;
	
	for (ifile = list->first; ifile; ifile = next_ifile) {
		next_ifile = ifile->next;
		BLI_freelinkN(list, ifile);
	}
}

#endif  /* WITH_HEADLESS */

int UI_iconfile_get_index(const char *filename)
{
	IconFile *ifile;
	ListBase *list = &(iconfilelist);
	
	for (ifile = list->first; ifile; ifile = ifile->next) {
		if (BLI_path_cmp(filename, ifile->filename) == 0) {
			return ifile->index;
		}
	}
	
	return 0;
}

ListBase *UI_iconfile_list(void)
{
	ListBase *list = &(iconfilelist);
	
	return list;
}


void UI_icons_free(void)
{
#ifndef WITH_HEADLESS
	if (icongltex.id) {
		glDeleteTextures(1, &icongltex.id);
		icongltex.id = 0;
	}

	free_iconfile_list(&iconfilelist);
	BKE_icons_free();
#endif
}

void UI_icons_free_drawinfo(void *drawinfo)
{
	DrawInfo *di = drawinfo;

	if (di) {
		if (di->type == ICON_TYPE_BUFFER) {
			if (di->data.buffer.image) {
				if (di->data.buffer.image->rect)
					MEM_freeN(di->data.buffer.image->rect);
				MEM_freeN(di->data.buffer.image);
			}
		}

		MEM_freeN(di);
	}
}

static DrawInfo *icon_create_drawinfo(void)
{
	DrawInfo *di = NULL;

	di = MEM_callocN(sizeof(DrawInfo), "di_icon");
	di->type = ICON_TYPE_PREVIEW;

	return di;
}

/* note!, returns unscaled by DPI */
int UI_icon_get_width(int icon_id)
{
	Icon *icon = NULL;
	DrawInfo *di = NULL;

	icon = BKE_icon_get(icon_id);
	
	if (icon == NULL) {
		if (G.debug & G_DEBUG)
			printf("%s: Internal error, no icon for icon ID: %d\n", __func__, icon_id);
		return 0;
	}
	
	di = (DrawInfo *)icon->drawinfo;
	if (!di) {
		di = icon_create_drawinfo();
		icon->drawinfo = di;
	}

	if (di)
		return ICON_DEFAULT_WIDTH;

	return 0;
}

int UI_icon_get_height(int icon_id)
{
	Icon *icon = NULL;
	DrawInfo *di = NULL;

	icon = BKE_icon_get(icon_id);
	
	if (icon == NULL) {
		if (G.debug & G_DEBUG)
			printf("%s: Internal error, no icon for icon ID: %d\n", __func__, icon_id);
		return 0;
	}
	
	di = (DrawInfo *)icon->drawinfo;

	if (!di) {
		di = icon_create_drawinfo();
		icon->drawinfo = di;
	}
	
	if (di)
		return ICON_DEFAULT_HEIGHT;

	return 0;
}

void UI_icons_init(int first_dyn_id)
{
#ifdef WITH_HEADLESS
	(void)first_dyn_id;
#else
	init_iconfile_list(&iconfilelist);
	BKE_icons_init(first_dyn_id);
	init_internal_icons();
	init_brush_icons();
	init_matcap_icons();
#endif
}

/* Render size for preview images and icons
 */
static int preview_render_size(enum eIconSizes size)
{
	switch (size) {
		case ICON_SIZE_ICON:    return ICON_RENDER_DEFAULT_HEIGHT;
		case ICON_SIZE_PREVIEW: return PREVIEW_RENDER_DEFAULT_HEIGHT;
	}
	return 0;
}

/* Create rect for the icon
 */
static void icon_create_rect(struct PreviewImage *prv_img, enum eIconSizes size)
{
	unsigned int render_size = preview_render_size(size);

	if (!prv_img) {
		if (G.debug & G_DEBUG)
			printf("%s, error: requested preview image does not exist", __func__);
	}
	else if (!prv_img->rect[size]) {
		prv_img->w[size] = render_size;
		prv_img->h[size] = render_size;
		prv_img->changed[size] = 1;
		prv_img->changed_timestamp[size] = 0;
		prv_img->rect[size] = MEM_callocN(render_size * render_size * sizeof(unsigned int), "prv_rect");
	}
}

/* only called when icon has changed */
/* only call with valid pointer from UI_icon_draw */
<<<<<<< HEAD
static void icon_set_image(bContext *C, ID *id, PreviewImage *prv_img, enum eIconSizes size, const bool wait)
=======
static void icon_set_image(const bContext *C, ID *id, PreviewImage *prv_img, enum eIconSizes size)
>>>>>>> fdddd4ed
{
	if (!prv_img) {
		if (G.debug & G_DEBUG)
			printf("%s: no preview image for this ID: %s\n", __func__, id->name);
		return;
	}

	if (prv_img->user_edited[size]) {
		/* user-edited preview, do not auto-update! */
		return;
	}

	icon_create_rect(prv_img, size);

	if (wait) {
		/* Immediate version */
		ED_preview_icon_render(C, prv_img, id, prv_img->rect[size], prv_img->w[size], prv_img->h[size]);
	}
	else {
		/* Job (background) version */
		ED_preview_icon_job(C, prv_img, id, prv_img->rect[size], prv_img->w[size], prv_img->h[size]);
	}
}

PreviewImage *UI_icon_to_preview(int icon_id)
{
	Icon *icon = BKE_icon_get(icon_id);
	
	if (icon) {
		DrawInfo *di = (DrawInfo *)icon->drawinfo;
		if (di && di->data.buffer.image) {
			ImBuf *bbuf;
			
			bbuf = IMB_ibImageFromMemory(di->data.buffer.image->datatoc_rect, di->data.buffer.image->datatoc_size, IB_rect, NULL, "<matcap buffer>");
			if (bbuf) {
				PreviewImage *prv = BKE_previewimg_create();
				
				prv->rect[0] = bbuf->rect;

				prv->w[0] = bbuf->x;
				prv->h[0] = bbuf->y;
				
				bbuf->rect = NULL;
				IMB_freeImBuf(bbuf);
				
				return prv;
			}
		}
	}
	return NULL;
}

/* Shall always return straight alpha! */
ImBuf *UI_icon_to_imbuf(int icon_id)
{
	Icon *icon = BKE_icon_get(icon_id);
	DrawInfo *di;
	ImBuf *imbuf = NULL;

	if (!icon) {
		return imbuf;
	}

	di = (DrawInfo *)icon->drawinfo;
	if (!di) {
		return imbuf;
	}

	if (di->type == ICON_TYPE_VECTOR) {
		/* vector icons use the uiBlock transformation, they are not drawn
		 * with untransformed coordinates like the other icons */
		/* TODO */
	}
	else if (di->type == ICON_TYPE_TEXTURE) {
		/* We have to go searching in OpenGL texture... */
		ImBuf *icons = IMB_allocImBuf(icongltex.w, icongltex.h, 32, IB_rect);

		glEnable(GL_TEXTURE_2D);
		glBindTexture(GL_TEXTURE_2D, icongltex.id);

		glGetTexImage(GL_TEXTURE_2D, 0, GL_RGBA, GL_UNSIGNED_BYTE, icons->rect);

		glBindTexture(GL_TEXTURE_2D, 0);
		glDisable(GL_TEXTURE_2D);

		imbuf = IMB_allocImBuf(di->data.texture.w, di->data.texture.h, 32, IB_rect);
		IMB_rectcpy(imbuf, icons, 0, 0, di->data.texture.x, di->data.texture.y, di->data.texture.w, di->data.texture.h);
		IMB_unpremultiply_alpha(imbuf);  /* those were premultiplied in init_internal_icons() */

		IMB_freeImBuf(icons);
	}
	else if (di->type == ICON_TYPE_BUFFER) {
		/* it is a builtin icon */
		IconImage *iimg = di->data.buffer.image;
#ifndef WITH_HEADLESS
		icon_verify_datatoc(iimg);
#endif

		if (iimg->rect) {
			imbuf = IMB_allocImBuf(iimg->w, iimg->h, 32, IB_rect);
			memcpy(imbuf->rect, iimg->rect, sizeof(unsigned int) * imbuf->x * imbuf->y);
			IMB_unpremultiply_alpha(imbuf);  /* those were premultiplied in init_internal_icons() */
		}
	}
	else if (di->type == ICON_TYPE_PREVIEW) {
		PreviewImage *pi = BKE_previewimg_get((ID *)icon->obj);

		if (pi && pi->rect[ICON_SIZE_ICON]) {
			imbuf = IMB_allocImBuf(pi->w[ICON_SIZE_ICON], pi->h[ICON_SIZE_ICON], 32, IB_rect);
			memcpy(imbuf->rect, pi->rect[ICON_SIZE_ICON], sizeof(unsigned int) * imbuf->x * imbuf->y);
		}
	}

	return imbuf;
}

static void icon_draw_rect(float x, float y, int w, int h, float UNUSED(aspect), int rw, int rh,
                           unsigned int *rect, float alpha, const float rgb[3], const bool is_preview)
{
	ImBuf *ima = NULL;

	/* sanity check */
	if (w <= 0 || h <= 0 || w > 2000 || h > 2000) {
		printf("%s: icons are %i x %i pixels?\n", __func__, w, h);
		BLI_assert(!"invalid icon size");
		return;
	}

	/* modulate color */
	if (alpha != 1.0f)
		glPixelTransferf(GL_ALPHA_SCALE, alpha);

	if (rgb) {
		glPixelTransferf(GL_RED_SCALE, rgb[0]);
		glPixelTransferf(GL_GREEN_SCALE, rgb[1]);
		glPixelTransferf(GL_BLUE_SCALE, rgb[2]);
	}

	/* rect contains image in 'rendersize', we only scale if needed */
	if (rw != w && rh != h) {
		/* first allocate imbuf for scaling and copy preview into it */
		ima = IMB_allocImBuf(rw, rh, 32, IB_rect);
		memcpy(ima->rect, rect, rw * rh * sizeof(unsigned int));
		IMB_scaleImBuf(ima, w, h); /* scale it */
		rect = ima->rect;
	}

	/* draw */
	if (is_preview) {
		glaDrawPixelsSafe(x, y, w, h, w, GL_RGBA, GL_UNSIGNED_BYTE, rect);
	}
	else {
		glRasterPos2f(x, y);
		glDrawPixels(w, h, GL_RGBA, GL_UNSIGNED_BYTE, rect);
	}

	if (ima)
		IMB_freeImBuf(ima);

	/* restore color */
	if (alpha != 0.0f)
		glPixelTransferf(GL_ALPHA_SCALE, 1.0f);
	
	if (rgb) {
		glPixelTransferf(GL_RED_SCALE, 1.0f);
		glPixelTransferf(GL_GREEN_SCALE, 1.0f);
		glPixelTransferf(GL_BLUE_SCALE, 1.0f);
	}
}

static void icon_draw_texture(float x, float y, float w, float h, int ix, int iy,
                              int UNUSED(iw), int ih, float alpha, const float rgb[3])
{
	float x1, x2, y1, y2;

	if (rgb) glColor4f(rgb[0], rgb[1], rgb[2], alpha);
	else     glColor4f(alpha, alpha, alpha, alpha);

	x1 = ix * icongltex.invw;
	x2 = (ix + ih) * icongltex.invw;
	y1 = iy * icongltex.invh;
	y2 = (iy + ih) * icongltex.invh;

	glEnable(GL_TEXTURE_2D);
	glBindTexture(GL_TEXTURE_2D, icongltex.id);

	/* sharper downscaling, has no effect when scale matches with a mip level */
	glTexEnvf(GL_TEXTURE_FILTER_CONTROL, GL_TEXTURE_LOD_BIAS, -0.5f);

	glBegin(GL_QUADS);
	glTexCoord2f(x1, y1);
	glVertex2f(x, y);

	glTexCoord2f(x2, y1);
	glVertex2f(x + w, y);

	glTexCoord2f(x2, y2);
	glVertex2f(x + w, y + h);

	glTexCoord2f(x1, y2);
	glVertex2f(x, y + h);
	glEnd();

	glTexEnvf(GL_TEXTURE_FILTER_CONTROL, GL_TEXTURE_LOD_BIAS, 0.0f);

	glBindTexture(GL_TEXTURE_2D, 0);
	glDisable(GL_TEXTURE_2D);
}

/* Drawing size for preview images */
static int get_draw_size(enum eIconSizes size)
{
	switch (size) {
		case ICON_SIZE_ICON: return ICON_DEFAULT_HEIGHT;
		case ICON_SIZE_PREVIEW: return PREVIEW_DEFAULT_HEIGHT;
	}
	return 0;
}



static void icon_draw_size(float x, float y, int icon_id, float aspect, float alpha, const float rgb[3],
                           enum eIconSizes size, int draw_size, const bool UNUSED(nocreate), const bool is_preview)
{
	bTheme *btheme = UI_GetTheme();
	Icon *icon = NULL;
	DrawInfo *di = NULL;
	IconImage *iimg;
	const float fdraw_size = (float)draw_size;
	int w, h;
	
	icon = BKE_icon_get(icon_id);
	alpha *= btheme->tui.icon_alpha;
	
	if (icon == NULL) {
		if (G.debug & G_DEBUG)
			printf("%s: Internal error, no icon for icon ID: %d\n", __func__, icon_id);
		return;
	}

	di = (DrawInfo *)icon->drawinfo;
	
	if (!di) {
		di = icon_create_drawinfo();
	
		icon->drawinfo = di;
		icon->drawinfo_free = UI_icons_free_drawinfo;
	}
	
	/* scale width and height according to aspect */
	w = (int)(fdraw_size / aspect + 0.5f);
	h = (int)(fdraw_size / aspect + 0.5f);
	
	if (di->type == ICON_TYPE_VECTOR) {
		/* vector icons use the uiBlock transformation, they are not drawn
		 * with untransformed coordinates like the other icons */
		di->data.vector.func((int)x, (int)y, w, h, 1.0f);
	}
	else if (di->type == ICON_TYPE_TEXTURE) {
		/* texture image use premul alpha for correct scaling */
		glBlendFunc(GL_ONE, GL_ONE_MINUS_SRC_ALPHA);
		icon_draw_texture(x, y, (float)w, (float)h, di->data.texture.x, di->data.texture.y,
		                  di->data.texture.w, di->data.texture.h, alpha, rgb);
		glBlendFunc(GL_SRC_ALPHA, GL_ONE_MINUS_SRC_ALPHA);
	}
	else if (di->type == ICON_TYPE_BUFFER) {
		/* it is a builtin icon */
		iimg = di->data.buffer.image;
#ifndef WITH_HEADLESS
		icon_verify_datatoc(iimg);
#endif
		if (!iimg->rect) return;  /* something has gone wrong! */

		glBlendFunc(GL_SRC_ALPHA, GL_ONE_MINUS_SRC_ALPHA);
		icon_draw_rect(x, y, w, h, aspect, iimg->w, iimg->h, iimg->rect, alpha, rgb, is_preview);
		glBlendFunc(GL_SRC_ALPHA, GL_ONE_MINUS_SRC_ALPHA);
	}
	else if (di->type == ICON_TYPE_PREVIEW) {
		PreviewImage *pi = BKE_previewimg_get((ID *)icon->obj);

		if (pi) {
			/* no create icon on this level in code */
			if (!pi->rect[size]) return;  /* something has gone wrong! */
			
			/* preview images use premul alpha ... */
			glBlendFunc(GL_ONE, GL_ONE_MINUS_SRC_ALPHA);
			icon_draw_rect(x, y, w, h, aspect, pi->w[size], pi->h[size], pi->rect[size], 1.0f, NULL, is_preview);
			glBlendFunc(GL_SRC_ALPHA, GL_ONE_MINUS_SRC_ALPHA);
		}
	}
}

<<<<<<< HEAD
static void ui_id_preview_image_render_size(bContext *C, ID *id, PreviewImage *pi, int size, const bool wait)
=======
static void ui_id_preview_image_render_size(const bContext *C, ID *id, PreviewImage *pi, int size)
>>>>>>> fdddd4ed
{
	if ((pi->changed[size] || !pi->rect[size])) { /* changed only ever set by dynamic icons */
		/* create the rect if necessary */

		icon_set_image(C, id, pi, size, wait);

		pi->changed[size] = 0;
	}
}

<<<<<<< HEAD
void UI_id_icon_render(bContext *C, ID *id, const bool big, const bool wait)
=======
static void ui_id_icon_render(const bContext *C, ID *id, const bool big)
>>>>>>> fdddd4ed
{
	PreviewImage *pi = BKE_previewimg_get(id);

	if (pi) {
		if (big)
			ui_id_preview_image_render_size(C, id, pi, ICON_SIZE_PREVIEW, wait);  /* bigger preview size */
		else
			ui_id_preview_image_render_size(C, id, pi, ICON_SIZE_ICON, wait);     /* icon size */
	}
}

static void ui_id_brush_render(const bContext *C, ID *id)
{
	PreviewImage *pi = BKE_previewimg_get(id); 
	enum eIconSizes i;
	
	if (!pi)
		return;
	
	for (i = 0; i < NUM_ICON_SIZES; i++) {
		/* check if rect needs to be created; changed
		 * only set by dynamic icons */
		if ((pi->changed[i] || !pi->rect[i])) {

			icon_set_image(C, id, pi, i, false);
			pi->changed[i] = 0;
		}
	}
}


static int ui_id_brush_get_icon(const bContext *C, ID *id)
{
	Brush *br = (Brush *)id;

	if (br->flag & BRUSH_CUSTOM_ICON) {
		BKE_icon_getid(id);
		ui_id_brush_render(C, id);
	}
	else {
		Object *ob = CTX_data_active_object(C);
		SpaceImage *sima;
		EnumPropertyItem *items = NULL;
		int tool, mode = 0;

		/* XXX: this is not nice, should probably make brushes
		 * be strictly in one paint mode only to avoid
		 * checking various context stuff here */

		if (CTX_wm_view3d(C) && ob) {
			if (ob->mode & OB_MODE_SCULPT)
				mode = OB_MODE_SCULPT;
			else if (ob->mode & (OB_MODE_VERTEX_PAINT | OB_MODE_WEIGHT_PAINT))
				mode = OB_MODE_VERTEX_PAINT;
			else if (ob->mode & OB_MODE_TEXTURE_PAINT)
				mode = OB_MODE_TEXTURE_PAINT;
		}
		else if ((sima = CTX_wm_space_image(C)) &&
		         (sima->mode == SI_MODE_PAINT))
		{
			mode = OB_MODE_TEXTURE_PAINT;
		}

		/* reset the icon */
		if (mode == OB_MODE_SCULPT) {
			items = brush_sculpt_tool_items;
			tool = br->sculpt_tool;
		}
		else if (mode == OB_MODE_VERTEX_PAINT) {
			items = brush_vertex_tool_items;
			tool = br->vertexpaint_tool;
		}
		else if (mode == OB_MODE_TEXTURE_PAINT) {
			items = brush_image_tool_items;
			tool = br->imagepaint_tool;
		}

		if (!items || !RNA_enum_icon_from_value(items, tool, &id->icon_id))
			id->icon_id = 0;
	}

	return id->icon_id;
}

int ui_id_icon_get(const bContext *C, ID *id, const bool big)
{
	int iconid = 0;
	
	/* icon */
	switch (GS(id->name)) {
		case ID_BR:
			iconid = ui_id_brush_get_icon(C, id);
			break;
		case ID_MA: /* fall through */
		case ID_TE: /* fall through */
		case ID_IM: /* fall through */
		case ID_WO: /* fall through */
		case ID_LA: /* fall through */
			iconid = BKE_icon_getid(id);
			/* checks if not exists, or changed */
			UI_id_icon_render(C, id, big, false);
			break;
		default:
			break;
	}

	return iconid;
}

int UI_rnaptr_icon_get(bContext *C, PointerRNA *ptr, int rnaicon, const bool big)
{
	ID *id = NULL;

	if (!ptr->data)
		return rnaicon;

	/* try ID, material, texture or dynapaint slot */
	if (RNA_struct_is_ID(ptr->type)) {
		id = ptr->id.data;
	}
	else if (RNA_struct_is_a(ptr->type, &RNA_MaterialSlot)) {
		id = RNA_pointer_get(ptr, "material").data;
	}
	else if (RNA_struct_is_a(ptr->type, &RNA_TextureSlot)) {
		id = RNA_pointer_get(ptr, "texture").data;
	}
	else if (RNA_struct_is_a(ptr->type, &RNA_DynamicPaintSurface)) {
		DynamicPaintSurface *surface = (DynamicPaintSurface *)ptr->data;

		if (surface->format == MOD_DPAINT_SURFACE_F_PTEX)
			return ICON_TEXTURE_SHADED;
		else if (surface->format == MOD_DPAINT_SURFACE_F_VERTEX)
			return ICON_OUTLINER_DATA_MESH;
		else if (surface->format == MOD_DPAINT_SURFACE_F_IMAGESEQ)
			return ICON_FILE_IMAGE;
	}

	/* get icon from ID */
	if (id) {
		int icon = ui_id_icon_get(C, id, big);

		return icon ? icon : rnaicon;
	}

	return rnaicon;
}

static void icon_draw_at_size(float x, float y, int icon_id, float aspect, float alpha,
                              enum eIconSizes size, const bool nocreate)
{
	int draw_size = get_draw_size(size);
	icon_draw_size(x, y, icon_id, aspect, alpha, NULL, size, draw_size, nocreate, false);
}

void UI_icon_draw_aspect(float x, float y, int icon_id, float aspect, float alpha)
{
	icon_draw_at_size(x, y, icon_id, aspect, alpha, ICON_SIZE_ICON, 0);
}

void UI_icon_draw_aspect_color(float x, float y, int icon_id, float aspect, const float rgb[3])
{
	int draw_size = get_draw_size(ICON_SIZE_ICON);
	icon_draw_size(x, y, icon_id, aspect, 1.0f, rgb, ICON_SIZE_ICON, draw_size, false, false);
}

/* draws icon with dpi scale factor */
void UI_icon_draw(float x, float y, int icon_id)
{
	UI_icon_draw_aspect(x, y, icon_id, 1.0f / UI_DPI_FAC, 1.0f);
}

void UI_icon_draw_size(float x, float y, int size, int icon_id, float alpha)
{
	icon_draw_size(x, y, icon_id, 1.0f, alpha, NULL, ICON_SIZE_ICON, size, true, false);
}

void UI_icon_draw_preview(float x, float y, int icon_id)
{
	icon_draw_at_size(x, y, icon_id, 1.0f, 1.0f, ICON_SIZE_PREVIEW, 0);
}

void UI_icon_draw_preview_aspect(float x, float y, int icon_id, float aspect)
{
	icon_draw_at_size(x, y, icon_id, aspect, 1.0f, ICON_SIZE_PREVIEW, 0);
}

void UI_icon_draw_preview_aspect_size(float x, float y, int icon_id, float aspect, int size)
{
	icon_draw_size(x, y, icon_id, aspect, 1.0f, NULL, ICON_SIZE_PREVIEW, size, false, true);
}
<|MERGE_RESOLUTION|>--- conflicted
+++ resolved
@@ -931,11 +931,7 @@
 
 /* only called when icon has changed */
 /* only call with valid pointer from UI_icon_draw */
-<<<<<<< HEAD
-static void icon_set_image(bContext *C, ID *id, PreviewImage *prv_img, enum eIconSizes size, const bool wait)
-=======
-static void icon_set_image(const bContext *C, ID *id, PreviewImage *prv_img, enum eIconSizes size)
->>>>>>> fdddd4ed
+static void icon_set_image(const bContext *C, ID *id, PreviewImage *prv_img, enum eIconSizes size, const bool wait)
 {
 	if (!prv_img) {
 		if (G.debug & G_DEBUG)
@@ -1228,26 +1224,17 @@
 	}
 }
 
-<<<<<<< HEAD
-static void ui_id_preview_image_render_size(bContext *C, ID *id, PreviewImage *pi, int size, const bool wait)
-=======
-static void ui_id_preview_image_render_size(const bContext *C, ID *id, PreviewImage *pi, int size)
->>>>>>> fdddd4ed
+static void ui_id_preview_image_render_size(const bContext *C, ID *id, PreviewImage *pi, int size, const bool wait)
 {
 	if ((pi->changed[size] || !pi->rect[size])) { /* changed only ever set by dynamic icons */
 		/* create the rect if necessary */
-
 		icon_set_image(C, id, pi, size, wait);
 
 		pi->changed[size] = 0;
 	}
 }
 
-<<<<<<< HEAD
-void UI_id_icon_render(bContext *C, ID *id, const bool big, const bool wait)
-=======
-static void ui_id_icon_render(const bContext *C, ID *id, const bool big)
->>>>>>> fdddd4ed
+void UI_id_icon_render(const bContext *C, ID *id, const bool big, const bool wait)
 {
 	PreviewImage *pi = BKE_previewimg_get(id);
 
@@ -1271,7 +1258,6 @@
 		/* check if rect needs to be created; changed
 		 * only set by dynamic icons */
 		if ((pi->changed[i] || !pi->rect[i])) {
-
 			icon_set_image(C, id, pi, i, false);
 			pi->changed[i] = 0;
 		}
