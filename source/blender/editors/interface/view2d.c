--- conflicted
+++ resolved
@@ -2024,7 +2024,7 @@
 		View2DString *v2s= MEM_callocN(sizeof(View2DString)+len, "View2DString");
 		char *v2s_str= (char *)(v2s+1);
 		memcpy(v2s_str, str, len);
-
+		
 		BLI_addtail(&strings, v2s);
 		v2s->mval[0]= mval[0];
 		v2s->mval[1]= mval[1];
@@ -2039,10 +2039,10 @@
 	View2DString *v2s= MEM_callocN(sizeof(View2DString)+len, "View2DString");
 	char *v2s_str= (char *)(v2s+1);
 	memcpy(v2s_str, str, len);
-
+	
 	UI_view2d_to_region_no_clip(v2d, rect->xmin, rect->ymin, &v2s->rect.xmin, &v2s->rect.ymin);
 	UI_view2d_to_region_no_clip(v2d, rect->xmax, rect->ymax, &v2s->rect.xmax, &v2s->rect.ymax);
-
+	
 	v2s->mval[0]= v2s->rect.xmin;
 	v2s->mval[1]= v2s->rect.ymin;
 
@@ -2062,30 +2062,20 @@
 	ED_region_pixelspace(ar);
 	
 	for(v2s= strings.first; v2s; v2s= v2s->next) {
-<<<<<<< HEAD
-		glColor3fv(v2s->col);
-		if(v2s->rect.xmin==v2s->rect.xmax)
-			BLF_draw_default((float)v2s->mval[0], (float)v2s->mval[1], 0.0, v2s->str);
-=======
 		const char *str= (const char *)(v2s+1);
-		int xofs=0, yofs;
-
-		yofs= ceil( 0.5f*(v2s->rect.ymax - v2s->rect.ymin - BLF_height_default("28")));
-		if(yofs<1) yofs= 1;
-
+			int xofs=0, yofs;
+			
+			yofs= ceil( 0.5f*(v2s->rect.ymax - v2s->rect.ymin - BLF_height_default("28")));
+			if(yofs<1) yofs= 1;
+			
 		glColor3bv(v2s->col);
 
 		if(v2s->rect.xmin >= v2s->rect.xmax)
 			BLF_draw_default((float)v2s->mval[0]+xofs, (float)v2s->mval[1]+yofs, 0.0, str, 65535);
->>>>>>> 6d201907
 		else {
 			BLF_clipping_default(v2s->rect.xmin-4, v2s->rect.ymin-4, v2s->rect.xmax+4, v2s->rect.ymax+4);
 			BLF_enable_default(BLF_CLIPPING);
-<<<<<<< HEAD
-			BLF_draw_default(v2s->rect.xmin+xofs, v2s->rect.ymin+yofs, 0.0f, v2s->str);
-=======
 			BLF_draw_default(v2s->rect.xmin+xofs, v2s->rect.ymin+yofs, 0.0f, str, 65535);
->>>>>>> 6d201907
 			BLF_disable_default(BLF_CLIPPING);
 		}
 	}
