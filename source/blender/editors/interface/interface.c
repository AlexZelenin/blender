/*
 * This program is free software; you can redistribute it and/or
 * modify it under the terms of the GNU General Public License
 * as published by the Free Software Foundation; either version 2
 * of the License, or (at your option) any later version.
 *
 * This program is distributed in the hope that it will be useful,
 * but WITHOUT ANY WARRANTY; without even the implied warranty of
 * MERCHANTABILITY or FITNESS FOR A PARTICULAR PURPOSE.  See the
 * GNU General Public License for more details.
 *
 * You should have received a copy of the GNU General Public License
 * along with this program; if not, write to the Free Software Foundation,
 * Inc., 51 Franklin Street, Fifth Floor, Boston, MA 02110-1301, USA.
 *
 * The Original Code is Copyright (C) 2001-2002 by NaN Holding BV.
 * All rights reserved.
 */

/** \file
 * \ingroup edinterface
 */

#include <ctype.h>
#include <float.h>
#include <limits.h>
#include <math.h>
#include <stddef.h> /* offsetof() */
#include <string.h>

#include "MEM_guardedalloc.h"

#include "DNA_object_types.h"
#include "DNA_scene_types.h"
#include "DNA_screen_types.h"
#include "DNA_userdef_types.h"
#include "DNA_workspace_types.h"

#include "BLI_alloca.h"
#include "BLI_listbase.h"
#include "BLI_math.h"
#include "BLI_rect.h"
#include "BLI_string.h"
#include "BLI_string_search.h"
#include "BLI_string_utf8.h"

#include "BLI_utildefines.h"

#include "BLO_readfile.h"

#include "BKE_animsys.h"
#include "BKE_context.h"
#include "BKE_idprop.h"
#include "BKE_main.h"
#include "BKE_report.h"
#include "BKE_scene.h"
#include "BKE_screen.h"
#include "BKE_unit.h"

#include "GPU_matrix.h"
#include "GPU_state.h"

#include "BLF_api.h"
#include "BLT_translation.h"

#include "UI_interface.h"
#include "UI_interface_icons.h"
#include "UI_view2d.h"

#include "IMB_imbuf.h"

#include "WM_api.h"
#include "WM_message.h"
#include "WM_types.h"

#include "RNA_access.h"

#ifdef WITH_PYTHON
#  include "BPY_extern_run.h"
#endif

#include "ED_numinput.h"
#include "ED_screen.h"

#include "IMB_colormanagement.h"

#include "DEG_depsgraph_query.h"

#include "interface_intern.h"

/* prototypes. */
static void ui_but_to_pixelrect(struct rcti *rect,
                                const struct ARegion *region,
                                struct uiBlock *block,
                                struct uiBut *but);
static void ui_def_but_rna__menu(bContext *UNUSED(C), uiLayout *layout, void *but_p);
static void ui_def_but_rna__panel_type(bContext *UNUSED(C), uiLayout *layout, void *but_p);
static void ui_def_but_rna__menu_type(bContext *UNUSED(C), uiLayout *layout, void *but_p);

/* avoid unneeded calls to ui_but_value_get */
#define UI_BUT_VALUE_UNSET DBL_MAX
#define UI_GET_BUT_VALUE_INIT(_but, _value) \
  if (_value == DBL_MAX) { \
    (_value) = ui_but_value_get(_but); \
  } \
  ((void)0)

#define B_NOP -1

/**
 * a full doc with API notes can be found in 'blender/doc/guides/interface_API.txt'
 *
 * `uiBlahBlah()`   external function.
 * `ui_blah_blah()` internal function.
 */

static void ui_but_free(const bContext *C, uiBut *but);

static bool ui_but_is_unit_radians_ex(UnitSettings *unit, const int unit_type)
{
  return (unit->system_rotation == USER_UNIT_ROT_RADIANS && unit_type == PROP_UNIT_ROTATION);
}

static bool ui_but_is_unit_radians(const uiBut *but)
{
  UnitSettings *unit = but->block->unit;
  const int unit_type = UI_but_unit_type_get(but);

  return ui_but_is_unit_radians_ex(unit, unit_type);
}

/* ************* window matrix ************** */

void ui_block_to_window_fl(const ARegion *region, uiBlock *block, float *r_x, float *r_y)
{
  const int getsizex = BLI_rcti_size_x(&region->winrct) + 1;
  const int getsizey = BLI_rcti_size_y(&region->winrct) + 1;
  const int sx = region->winrct.xmin;
  const int sy = region->winrct.ymin;

  float gx = *r_x;
  float gy = *r_y;

  if (block->panel) {
    gx += block->panel->ofsx;
    gy += block->panel->ofsy;
  }

  *r_x = ((float)sx) +
         ((float)getsizex) * (0.5f + 0.5f * (gx * block->winmat[0][0] + gy * block->winmat[1][0] +
                                             block->winmat[3][0]));
  *r_y = ((float)sy) +
         ((float)getsizey) * (0.5f + 0.5f * (gx * block->winmat[0][1] + gy * block->winmat[1][1] +
                                             block->winmat[3][1]));
}

void ui_block_to_window(const ARegion *region, uiBlock *block, int *r_x, int *r_y)
{
  float fx = *r_x;
  float fy = *r_y;

  ui_block_to_window_fl(region, block, &fx, &fy);

  *r_x = (int)(fx + 0.5f);
  *r_y = (int)(fy + 0.5f);
}

void ui_block_to_window_rctf(const ARegion *region,
                             uiBlock *block,
                             rctf *rct_dst,
                             const rctf *rct_src)
{
  *rct_dst = *rct_src;
  ui_block_to_window_fl(region, block, &rct_dst->xmin, &rct_dst->ymin);
  ui_block_to_window_fl(region, block, &rct_dst->xmax, &rct_dst->ymax);
}

float ui_block_to_window_scale(const ARegion *region, uiBlock *block)
{
  /* We could have function for this to avoid dummy arg. */
  float min_y = 0, max_y = 1;
  float dummy_x = 0.0f;
  ui_block_to_window_fl(region, block, &dummy_x, &min_y);
  dummy_x = 0.0f;
  ui_block_to_window_fl(region, block, &dummy_x, &max_y);
  return max_y - min_y;
}

/* for mouse cursor */
void ui_window_to_block_fl(const ARegion *region, uiBlock *block, float *r_x, float *r_y)
{
  const int getsizex = BLI_rcti_size_x(&region->winrct) + 1;
  const int getsizey = BLI_rcti_size_y(&region->winrct) + 1;
  const int sx = region->winrct.xmin;
  const int sy = region->winrct.ymin;

  const float a = 0.5f * ((float)getsizex) * block->winmat[0][0];
  const float b = 0.5f * ((float)getsizex) * block->winmat[1][0];
  const float c = 0.5f * ((float)getsizex) * (1.0f + block->winmat[3][0]);

  const float d = 0.5f * ((float)getsizey) * block->winmat[0][1];
  const float e = 0.5f * ((float)getsizey) * block->winmat[1][1];
  const float f = 0.5f * ((float)getsizey) * (1.0f + block->winmat[3][1]);

  const float px = *r_x - sx;
  const float py = *r_y - sy;

  *r_y = (a * (py - f) + d * (c - px)) / (a * e - d * b);
  *r_x = (px - b * (*r_y) - c) / a;

  if (block->panel) {
    *r_x -= block->panel->ofsx;
    *r_y -= block->panel->ofsy;
  }
}

void ui_window_to_block_rctf(const struct ARegion *region,
                             uiBlock *block,
                             rctf *rct_dst,
                             const rctf *rct_src)
{
  *rct_dst = *rct_src;
  ui_window_to_block_fl(region, block, &rct_dst->xmin, &rct_dst->ymin);
  ui_window_to_block_fl(region, block, &rct_dst->xmax, &rct_dst->ymax);
}

void ui_window_to_block(const ARegion *region, uiBlock *block, int *r_x, int *r_y)
{
  float fx = *r_x;
  float fy = *r_y;

  ui_window_to_block_fl(region, block, &fx, &fy);

  *r_x = (int)(fx + 0.5f);
  *r_y = (int)(fy + 0.5f);
}

void ui_window_to_region(const ARegion *region, int *r_x, int *r_y)
{
  *r_x -= region->winrct.xmin;
  *r_y -= region->winrct.ymin;
}

void ui_window_to_region_rcti(const ARegion *region, rcti *rect_dst, const rcti *rct_src)
{
  rect_dst->xmin = rct_src->xmin - region->winrct.xmin;
  rect_dst->xmax = rct_src->xmax - region->winrct.xmin;
  rect_dst->ymin = rct_src->ymin - region->winrct.ymin;
  rect_dst->ymax = rct_src->ymax - region->winrct.ymin;
}

void ui_region_to_window(const ARegion *region, int *r_x, int *r_y)
{
  *r_x += region->winrct.xmin;
  *r_y += region->winrct.ymin;
}

static void ui_update_flexible_spacing(const ARegion *region, uiBlock *block)
{
  int sepr_flex_len = 0;
  LISTBASE_FOREACH (uiBut *, but, &block->buttons) {
    if (but->type == UI_BTYPE_SEPR_SPACER) {
      sepr_flex_len++;
    }
  }

  if (sepr_flex_len == 0) {
    return;
  }

  rcti rect;
  ui_but_to_pixelrect(&rect, region, block, block->buttons.last);
  const float buttons_width = (float)rect.xmax + UI_HEADER_OFFSET;
  const float region_width = (float)region->sizex * U.dpi_fac;

  if (region_width <= buttons_width) {
    return;
  }

  /* We could get rid of this loop if we agree on a max number of spacer */
  int *spacers_pos = alloca(sizeof(*spacers_pos) * (size_t)sepr_flex_len);
  int i = 0;
  LISTBASE_FOREACH (uiBut *, but, &block->buttons) {
    if (but->type == UI_BTYPE_SEPR_SPACER) {
      ui_but_to_pixelrect(&rect, region, block, but);
      spacers_pos[i] = rect.xmax + UI_HEADER_OFFSET;
      i++;
    }
  }

  const float view_scale_x = UI_view2d_scale_get_x(&region->v2d);
  const float segment_width = region_width / (float)sepr_flex_len;
  float offset = 0, remaining_space = region_width - buttons_width;
  i = 0;
  LISTBASE_FOREACH (uiBut *, but, &block->buttons) {
    BLI_rctf_translate(&but->rect, offset / view_scale_x, 0);
    if (but->type == UI_BTYPE_SEPR_SPACER) {
      /* How much the next block overlap with the current segment */
      int overlap = ((i == sepr_flex_len - 1) ? buttons_width - spacers_pos[i] :
                                                (spacers_pos[i + 1] - spacers_pos[i]) / 2);
      const int segment_end = segment_width * (i + 1);
      const int spacer_end = segment_end - overlap;
      const int spacer_sta = spacers_pos[i] + offset;
      if (spacer_end > spacer_sta) {
        const float step = min_ff(remaining_space, spacer_end - spacer_sta);
        remaining_space -= step;
        offset += step;
      }
      i++;
    }
  }
  ui_block_bounds_calc(block);
}

static void ui_update_window_matrix(const wmWindow *window, const ARegion *region, uiBlock *block)
{
  /* window matrix and aspect */
  if (region && region->visible) {
    /* Get projection matrix which includes View2D translation and zoom. */
    GPU_matrix_projection_get(block->winmat);
    block->aspect = 2.0f / fabsf(region->winx * block->winmat[0][0]);
  }
  else {
    /* No subwindow created yet, for menus for example, so we use the main
     * window instead, since buttons are created there anyway. */
    const int width = WM_window_pixels_x(window);
    const int height = WM_window_pixels_y(window);
    const rcti winrct = {0, width - 1, 0, height - 1};

    wmGetProjectionMatrix(block->winmat, &winrct);
    block->aspect = 2.0f / fabsf(width * block->winmat[0][0]);
  }
}

/**
 * Popups will add a margin to #ARegion.winrct for shadow,
 * for interactivity (point-inside tests for eg), we want the winrct without the margin added.
 */
void ui_region_winrct_get_no_margin(const struct ARegion *region, struct rcti *r_rect)
{
  uiBlock *block = region->uiblocks.first;
  if (block && (block->flag & UI_BLOCK_LOOP) && (block->flag & UI_BLOCK_RADIAL) == 0) {
    BLI_rcti_rctf_copy_floor(r_rect, &block->rect);
    BLI_rcti_translate(r_rect, region->winrct.xmin, region->winrct.ymin);
  }
  else {
    *r_rect = region->winrct;
  }
}

/* ******************* block calc ************************* */

void UI_block_translate(uiBlock *block, int x, int y)
{
  LISTBASE_FOREACH (uiBut *, but, &block->buttons) {
    BLI_rctf_translate(&but->rect, x, y);
  }

  BLI_rctf_translate(&block->rect, x, y);
}

static bool ui_but_is_row_alignment_group(const uiBut *left, const uiBut *right)
{
  const bool is_same_align_group = (left->alignnr && (left->alignnr == right->alignnr));
  return is_same_align_group && (left->rect.xmin < right->rect.xmin);
}

static void ui_block_bounds_calc_text(uiBlock *block, float offset)
{
  const uiStyle *style = UI_style_get();
  uiBut *col_bt;
  int i = 0, j, x1addval = offset;

  UI_fontstyle_set(&style->widget);

  uiBut *init_col_bt = block->buttons.first;
  LISTBASE_FOREACH (uiBut *, bt, &block->buttons) {
    if (!ELEM(bt->type, UI_BTYPE_SEPR, UI_BTYPE_SEPR_LINE, UI_BTYPE_SEPR_SPACER)) {
      j = BLF_width(style->widget.uifont_id, bt->drawstr, sizeof(bt->drawstr));

      if (j > i) {
        i = j;
      }
    }

    /* Skip all buttons that are in a horizontal alignment group.
     * We don't want to split them apart (but still check the row's width and apply current
     * offsets). */
    if (bt->next && ui_but_is_row_alignment_group(bt, bt->next)) {
      int width = 0;
      const int alignnr = bt->alignnr;
      for (col_bt = bt; col_bt && col_bt->alignnr == alignnr; col_bt = col_bt->next) {
        width += BLI_rctf_size_x(&col_bt->rect);
        col_bt->rect.xmin += x1addval;
        col_bt->rect.xmax += x1addval;
      }
      if (width > i) {
        i = width;
      }
      /* Give the following code the last button in the alignment group, there might have to be a
       * split immediately after. */
      bt = col_bt ? col_bt->prev : NULL;
    }

    if (bt && bt->next && bt->rect.xmin < bt->next->rect.xmin) {
      /* End of this column, and it's not the last one. */
      for (col_bt = init_col_bt; col_bt->prev != bt; col_bt = col_bt->next) {
        col_bt->rect.xmin = x1addval;
        col_bt->rect.xmax = x1addval + i + block->bounds;

        ui_but_update(col_bt); /* clips text again */
      }

      /* And we prepare next column. */
      x1addval += i + block->bounds;
      i = 0;
      init_col_bt = col_bt;
    }
  }

  /* Last column. */
  for (col_bt = init_col_bt; col_bt; col_bt = col_bt->next) {
    /* Recognize a horizontally arranged alignment group and skip its items. */
    if (col_bt->next && ui_but_is_row_alignment_group(col_bt, col_bt->next)) {
      const int alignnr = col_bt->alignnr;
      for (; col_bt && col_bt->alignnr == alignnr; col_bt = col_bt->next) {
        /* pass */
      }
    }
    if (!col_bt) {
      break;
    }

    col_bt->rect.xmin = x1addval;
    col_bt->rect.xmax = max_ff(x1addval + i + block->bounds, offset + block->minbounds);

    ui_but_update(col_bt); /* clips text again */
  }
}

void ui_block_bounds_calc(uiBlock *block)
{
  if (BLI_listbase_is_empty(&block->buttons)) {
    if (block->panel) {
      block->rect.xmin = 0.0;
      block->rect.xmax = block->panel->sizex;
      block->rect.ymin = 0.0;
      block->rect.ymax = block->panel->sizey;
    }
  }
  else {

    BLI_rctf_init_minmax(&block->rect);

    LISTBASE_FOREACH (uiBut *, bt, &block->buttons) {
      BLI_rctf_union(&block->rect, &bt->rect);
    }

    block->rect.xmin -= block->bounds;
    block->rect.ymin -= block->bounds;
    block->rect.xmax += block->bounds;
    block->rect.ymax += block->bounds;
  }

  block->rect.xmax = block->rect.xmin + max_ff(BLI_rctf_size_x(&block->rect), block->minbounds);

  /* hardcoded exception... but that one is annoying with larger safety */
  uiBut *bt = block->buttons.first;
  const int xof = ((bt && STRPREFIX(bt->str, "ERROR")) ? 10 : 40) * U.dpi_fac;

  block->safety.xmin = block->rect.xmin - xof;
  block->safety.ymin = block->rect.ymin - xof;
  block->safety.xmax = block->rect.xmax + xof;
  block->safety.ymax = block->rect.ymax + xof;
}

static void ui_block_bounds_calc_centered(wmWindow *window, uiBlock *block)
{
  /* note: this is used for the splash where window bounds event has not been
   * updated by ghost, get the window bounds from ghost directly */

  const int xmax = WM_window_pixels_x(window);
  const int ymax = WM_window_pixels_y(window);

  ui_block_bounds_calc(block);

  const int width = BLI_rctf_size_x(&block->rect);
  const int height = BLI_rctf_size_y(&block->rect);

  const int startx = (xmax * 0.5f) - (width * 0.5f);
  const int starty = (ymax * 0.5f) - (height * 0.5f);

  UI_block_translate(block, startx - block->rect.xmin, starty - block->rect.ymin);

  /* now recompute bounds and safety */
  ui_block_bounds_calc(block);
}

static void ui_block_bounds_calc_centered_pie(uiBlock *block)
{
  const int xy[2] = {
      block->pie_data.pie_center_spawned[0],
      block->pie_data.pie_center_spawned[1],
  };

  UI_block_translate(block, xy[0], xy[1]);

  /* now recompute bounds and safety */
  ui_block_bounds_calc(block);
}

static void ui_block_bounds_calc_popup(
    wmWindow *window, uiBlock *block, eBlockBoundsCalc bounds_calc, const int xy[2], int r_xy[2])
{
  const int oldbounds = block->bounds;

  /* compute mouse position with user defined offset */
  ui_block_bounds_calc(block);

  const int xmax = WM_window_pixels_x(window);
  const int ymax = WM_window_pixels_y(window);

  int oldwidth = BLI_rctf_size_x(&block->rect);
  int oldheight = BLI_rctf_size_y(&block->rect);

  /* first we ensure wide enough text bounds */
  if (bounds_calc == UI_BLOCK_BOUNDS_POPUP_MENU) {
    if (block->flag & UI_BLOCK_LOOP) {
      block->bounds = 2.5f * UI_UNIT_X;
      ui_block_bounds_calc_text(block, block->rect.xmin);
    }
  }

  /* next we recompute bounds */
  block->bounds = oldbounds;
  ui_block_bounds_calc(block);

  /* and we adjust the position to fit within window */
  const int width = BLI_rctf_size_x(&block->rect);
  const int height = BLI_rctf_size_y(&block->rect);

  /* avoid divide by zero below, caused by calling with no UI, but better not crash */
  oldwidth = oldwidth > 0 ? oldwidth : MAX2(1, width);
  oldheight = oldheight > 0 ? oldheight : MAX2(1, height);

  /* offset block based on mouse position, user offset is scaled
   * along in case we resized the block in ui_block_bounds_calc_text */
  rcti rect;
  const int raw_x = rect.xmin = xy[0] + block->rect.xmin +
                                (block->bounds_offset[0] * width) / oldwidth;
  int raw_y = rect.ymin = xy[1] + block->rect.ymin +
                          (block->bounds_offset[1] * height) / oldheight;
  rect.xmax = rect.xmin + width;
  rect.ymax = rect.ymin + height;

  rcti rect_bounds;
  const int margin = UI_SCREEN_MARGIN;
  rect_bounds.xmin = margin;
  rect_bounds.ymin = margin;
  rect_bounds.xmax = xmax - margin;
  rect_bounds.ymax = ymax - UI_POPUP_MENU_TOP;

  int ofs_dummy[2];
  BLI_rcti_clamp(&rect, &rect_bounds, ofs_dummy);
  UI_block_translate(block, rect.xmin - block->rect.xmin, rect.ymin - block->rect.ymin);

  /* now recompute bounds and safety */
  ui_block_bounds_calc(block);

  /* If given, adjust input coordinates such that they would generate real final popup position.
   * Needed to handle correctly floating panels once they have been dragged around,
   * see T52999. */
  if (r_xy) {
    r_xy[0] = xy[0] + block->rect.xmin - raw_x;
    r_xy[1] = xy[1] + block->rect.ymin - raw_y;
  }
}

/* used for various cases */
void UI_block_bounds_set_normal(uiBlock *block, int addval)
{
  if (block == NULL) {
    return;
  }

  block->bounds = addval;
  block->bounds_type = UI_BLOCK_BOUNDS;
}

/* used for pulldowns */
void UI_block_bounds_set_text(uiBlock *block, int addval)
{
  block->bounds = addval;
  block->bounds_type = UI_BLOCK_BOUNDS_TEXT;
}

/* used for block popups */
void UI_block_bounds_set_popup(uiBlock *block, int addval, const int bounds_offset[2])
{
  block->bounds = addval;
  block->bounds_type = UI_BLOCK_BOUNDS_POPUP_MOUSE;
  if (bounds_offset != NULL) {
    block->bounds_offset[0] = bounds_offset[0];
    block->bounds_offset[1] = bounds_offset[1];
  }
  else {
    block->bounds_offset[0] = 0;
    block->bounds_offset[1] = 0;
  }
}

/* used for menu popups */
void UI_block_bounds_set_menu(uiBlock *block, int addval, const int bounds_offset[2])
{
  block->bounds = addval;
  block->bounds_type = UI_BLOCK_BOUNDS_POPUP_MENU;
  if (bounds_offset != NULL) {
    copy_v2_v2_int(block->bounds_offset, bounds_offset);
  }
  else {
    zero_v2_int(block->bounds_offset);
  }
}

/* used for centered popups, i.e. splash */
void UI_block_bounds_set_centered(uiBlock *block, int addval)
{
  block->bounds = addval;
  block->bounds_type = UI_BLOCK_BOUNDS_POPUP_CENTER;
}

void UI_block_bounds_set_explicit(uiBlock *block, int minx, int miny, int maxx, int maxy)
{
  block->rect.xmin = minx;
  block->rect.ymin = miny;
  block->rect.xmax = maxx;
  block->rect.ymax = maxy;
  block->bounds_type = UI_BLOCK_BOUNDS_NONE;
}

static float ui_but_get_float_precision(uiBut *but)
{
  if (but->type == UI_BTYPE_NUM) {
    return ((uiButNumber *)but)->precision;
  }

  return but->a2;
}

static int ui_but_calc_float_precision(uiBut *but, double value)
{
  int prec = (int)ui_but_get_float_precision(but);

  /* first check for various special cases:
   * * If button is radians, we want additional precision (see T39861).
   * * If prec is not set, we fallback to a simple default */
  if (ui_but_is_unit_radians(but) && prec < 5) {
    prec = 5;
  }
  else if (prec == -1) {
    prec = (but->hardmax < 10.001f) ? 3 : 2;
  }
  else {
    CLAMP(prec, 0, UI_PRECISION_FLOAT_MAX);
  }

  return UI_calc_float_precision(prec, value);
}

/* ************** BLOCK ENDING FUNCTION ************* */

bool ui_but_rna_equals(const uiBut *a, const uiBut *b)
{
  return ui_but_rna_equals_ex(a, &b->rnapoin, b->rnaprop, b->rnaindex);
}

bool ui_but_rna_equals_ex(const uiBut *but,
                          const PointerRNA *ptr,
                          const PropertyRNA *prop,
                          int index)
{
  if (but->rnapoin.data != ptr->data) {
    return false;
  }
  if (but->rnaprop != prop || but->rnaindex != index) {
    return false;
  }

  return true;
}

/* NOTE: if but->poin is allocated memory for every defbut, things fail... */
static bool ui_but_equals_old(const uiBut *but, const uiBut *oldbut)
{
  /* various properties are being compared here, hopefully sufficient
   * to catch all cases, but it is simple to add more checks later */
  if (but->retval != oldbut->retval) {
    return false;
  }
  if (!ui_but_rna_equals(but, oldbut)) {
    return false;
  }
  if (but->func != oldbut->func) {
    return false;
  }
  if (but->funcN != oldbut->funcN) {
    return false;
  }
  if (!ELEM(oldbut->func_arg1, oldbut, but->func_arg1)) {
    return false;
  }
  if (!ELEM(oldbut->func_arg2, oldbut, but->func_arg2)) {
    return false;
  }
  if (!but->funcN && ((but->poin != oldbut->poin && (uiBut *)oldbut->poin != oldbut) ||
                      (but->pointype != oldbut->pointype))) {
    return false;
  }
  if (but->optype != oldbut->optype) {
    return false;
  }

  return true;
}

uiBut *ui_but_find_old(uiBlock *block_old, const uiBut *but_new)
{
  LISTBASE_FOREACH (uiBut *, but, &block_old->buttons) {
    if (ui_but_equals_old(but_new, but)) {
      return but;
    }
  }
  return NULL;
}

uiBut *ui_but_find_new(uiBlock *block_new, const uiBut *but_old)
{
  LISTBASE_FOREACH (uiBut *, but, &block_new->buttons) {
    if (ui_but_equals_old(but, but_old)) {
      return but;
    }
  }
  return NULL;
}

static bool ui_but_extra_icons_equals_old(const uiButExtraOpIcon *new_extra_icon,
                                          const uiButExtraOpIcon *old_extra_icon)
{
  return (new_extra_icon->optype_params->optype == old_extra_icon->optype_params->optype) &&
         (new_extra_icon->icon == old_extra_icon->icon);
}

static uiButExtraOpIcon *ui_but_extra_icon_find_old(const uiButExtraOpIcon *new_extra_icon,
                                                    const uiBut *old_but)
{
  LISTBASE_FOREACH (uiButExtraOpIcon *, op_icon, &old_but->extra_op_icons) {
    if (ui_but_extra_icons_equals_old(new_extra_icon, op_icon)) {
      return op_icon;
    }
  }
  return NULL;
}

static void ui_but_extra_icons_update_from_old_but(const uiBut *new_but, const uiBut *old_but)
{
  /* Specifically for keeping some state info for the active button. */
  BLI_assert(old_but->active);

  LISTBASE_FOREACH (uiButExtraOpIcon *, new_extra_icon, &new_but->extra_op_icons) {
    uiButExtraOpIcon *old_extra_icon = ui_but_extra_icon_find_old(new_extra_icon, old_but);
    /* Keep the highlighting state, and let handling update it later. */
    if (old_extra_icon) {
      new_extra_icon->highlighted = old_extra_icon->highlighted;
    }
  }
}

/**
 * Update pointers and other information in the old active button based on new information in the
 * corresponding new button from the current layout pass.
 *
 * \param oldbut: The button from the last layout pass that will be moved to the new block.
 * \param but: The newly added button with much of the up to date information, to be feed later.
 *
 * \note #uiBut has ownership of many of its pointers. When the button is freed all these
 * pointers are freed as well, so ownership has to be moved out of \a but in order to free it.
 */
static void ui_but_update_old_active_from_new(uiBut *oldbut, uiBut *but)
{
  BLI_assert(oldbut->active);

  /* flags from the buttons we want to refresh, may want to add more here... */
  const int flag_copy = UI_BUT_REDALERT | UI_HAS_ICON | UI_SELECT_DRAW;
  const int drawflag_copy = 0; /* None currently. */

  /* still stuff needs to be copied */
  oldbut->rect = but->rect;
  oldbut->context = but->context; /* set by Layout */

  /* drawing */
  oldbut->icon = but->icon;
  oldbut->iconadd = but->iconadd;
  oldbut->alignnr = but->alignnr;

  /* typically the same pointers, but not on undo/redo */
  /* XXX some menu buttons store button itself in but->poin. Ugly */
  if (oldbut->poin != (char *)oldbut) {
    SWAP(char *, oldbut->poin, but->poin);
    SWAP(void *, oldbut->func_argN, but->func_argN);
  }

  /* Move tooltip from new to old. */
  SWAP(uiButToolTipFunc, oldbut->tip_func, but->tip_func);
  SWAP(void *, oldbut->tip_argN, but->tip_argN);

  oldbut->flag = (oldbut->flag & ~flag_copy) | (but->flag & flag_copy);
  oldbut->drawflag = (oldbut->drawflag & ~drawflag_copy) | (but->drawflag & drawflag_copy);

  ui_but_extra_icons_update_from_old_but(but, oldbut);
  SWAP(ListBase, but->extra_op_icons, oldbut->extra_op_icons);

  if (oldbut->type == UI_BTYPE_SEARCH_MENU) {
    uiButSearch *search_oldbut = (uiButSearch *)oldbut, *search_but = (uiButSearch *)but;

    SWAP(uiButSearchArgFreeFn, search_oldbut->arg_free_fn, search_but->arg_free_fn);
    SWAP(void *, search_oldbut->arg, search_but->arg);
  }

  /* copy hardmin for list rows to prevent 'sticking' highlight to mouse position
   * when scrolling without moving mouse (see T28432) */
  if (ELEM(oldbut->type, UI_BTYPE_ROW, UI_BTYPE_LISTROW)) {
    oldbut->hardmax = but->hardmax;
  }

  if (oldbut->type == UI_BTYPE_PROGRESS_BAR) {
    uiButProgressbar *progress_oldbut = (uiButProgressbar *)oldbut;
    uiButProgressbar *progress_but = (uiButProgressbar *)but;
    progress_oldbut->progress = progress_but->progress;
  }

  /* move/copy string from the new button to the old */
  /* needed for alt+mouse wheel over enums */
  if (but->str != but->strdata) {
    if (oldbut->str != oldbut->strdata) {
      SWAP(char *, but->str, oldbut->str);
    }
    else {
      oldbut->str = but->str;
      but->str = but->strdata;
    }
  }
  else {
    if (oldbut->str != oldbut->strdata) {
      MEM_freeN(oldbut->str);
      oldbut->str = oldbut->strdata;
    }
    BLI_strncpy(oldbut->strdata, but->strdata, sizeof(oldbut->strdata));
  }

  if (but->dragpoin && (but->dragflag & UI_BUT_DRAGPOIN_FREE)) {
    SWAP(void *, but->dragpoin, oldbut->dragpoin);
  }

  /* note: if layout hasn't been applied yet, it uses old button pointers... */
}

/**
 * \return true when \a but_p is set (only done for active buttons).
 */
static bool ui_but_update_from_old_block(const bContext *C,
                                         uiBlock *block,
                                         uiBut **but_p,
                                         uiBut **but_old_p)
{
  uiBlock *oldblock = block->oldblock;
  uiBut *but = *but_p;

#if 0
  /* Simple method - search every time. Keep this for easy testing of the "fast path." */
  uiBut *oldbut = ui_but_find_old(oldblock, but);
  UNUSED_VARS(but_old_p);
#else
  BLI_assert(*but_old_p == NULL || BLI_findindex(&oldblock->buttons, *but_old_p) != -1);

  /* As long as old and new buttons are aligned, avoid loop-in-loop (calling #ui_but_find_old). */
  uiBut *oldbut;
  if (LIKELY(*but_old_p && ui_but_equals_old(but, *but_old_p))) {
    oldbut = *but_old_p;
  }
  else {
    /* Fallback to block search. */
    oldbut = ui_but_find_old(oldblock, but);
  }
  (*but_old_p) = oldbut ? oldbut->next : NULL;
#endif

  bool found_active = false;

  if (!oldbut) {
    return false;
  }

  if (oldbut->active) {
    /* Move button over from oldblock to new block. */
    BLI_remlink(&oldblock->buttons, oldbut);
    BLI_insertlinkafter(&block->buttons, but, oldbut);
    /* Add the old button to the button groups in the new block. */
    ui_button_group_replace_but_ptr(block, but, oldbut);
    oldbut->block = block;
    *but_p = oldbut;

    ui_but_update_old_active_from_new(oldbut, but);

    if (!BLI_listbase_is_empty(&block->butstore)) {
      UI_butstore_register_update(block, oldbut, but);
    }

    BLI_remlink(&block->buttons, but);
    ui_but_free(C, but);

    found_active = true;
  }
  else {
    const int flag_copy = UI_BUT_DRAG_MULTI;

    but->flag = (but->flag & ~flag_copy) | (oldbut->flag & flag_copy);

    /* ensures one button can get activated, and in case the buttons
     * draw are the same this gives O(1) lookup for each button */
    BLI_remlink(&oldblock->buttons, oldbut);
    ui_but_free(C, oldbut);
  }

  return found_active;
}

/**
 * Needed for temporarily rename buttons, such as in outliner or file-select,
 * they should keep calling #uiDefBut to keep them alive.
 * \return false when button removed.
 */
bool UI_but_active_only_ex(
    const bContext *C, ARegion *region, uiBlock *block, uiBut *but, const bool remove_on_failure)
{
  bool activate = false, found = false, isactive = false;

  uiBlock *oldblock = block->oldblock;
  if (!oldblock) {
    activate = true;
  }
  else {
    uiBut *oldbut = ui_but_find_old(oldblock, but);
    if (oldbut) {
      found = true;

      if (oldbut->active) {
        isactive = true;
      }
    }
  }
  if ((activate == true) || (found == false)) {
    /* There might still be another active button. */
    uiBut *old_active = ui_region_find_active_but(region);
    if (old_active) {
      ui_but_active_free(C, old_active);
    }

    ui_but_activate_event((bContext *)C, region, but);
  }
  else if ((found == true) && (isactive == false)) {
    if (remove_on_failure) {
      BLI_remlink(&block->buttons, but);
      ui_but_free(C, but);
    }
    return false;
  }

  return true;
}

bool UI_but_active_only(const bContext *C, ARegion *region, uiBlock *block, uiBut *but)
{
  return UI_but_active_only_ex(C, region, block, but, true);
}

/**
 * \warning This must run after other handlers have been added,
 * otherwise the handler wont be removed, see: T71112.
 */
bool UI_block_active_only_flagged_buttons(const bContext *C, ARegion *region, uiBlock *block)
{
  /* Running this command before end-block has run, means buttons that open menus
   * wont have those menus correctly positioned, see T83539. */
  BLI_assert(block->endblock);

  bool done = false;
  LISTBASE_FOREACH (uiBut *, but, &block->buttons) {
    if (but->flag & UI_BUT_ACTIVATE_ON_INIT) {
      but->flag &= ~UI_BUT_ACTIVATE_ON_INIT;
      if (ui_but_is_editable(but)) {
        if (UI_but_active_only_ex(C, region, block, but, false)) {
          done = true;
          break;
        }
      }
    }
  }

  if (done) {
    /* Run this in a second pass since it's possible activating the button
     * removes the buttons being looped over. */
    LISTBASE_FOREACH (uiBut *, but, &block->buttons) {
      but->flag &= ~UI_BUT_ACTIVATE_ON_INIT;
    }
  }

  return done;
}

/* simulate button click */
void UI_but_execute(const bContext *C, ARegion *region, uiBut *but)
{
  void *active_back;
  ui_but_execute_begin((bContext *)C, region, but, &active_back);
  /* Value is applied in begin. No further action required. */
  ui_but_execute_end((bContext *)C, region, but, active_back);
}

/* use to check if we need to disable undo, but don't make any changes
 * returns false if undo needs to be disabled. */
static bool ui_but_is_rna_undo(const uiBut *but)
{
  if (but->rnapoin.owner_id) {
    /* avoid undo push for buttons who's ID are screen or wm level
     * we could disable undo for buttons with no ID too but may have
     * unforeseen consequences, so best check for ID's we _know_ are not
     * handled by undo - campbell */
    ID *id = but->rnapoin.owner_id;
    if (ID_CHECK_UNDO(id) == false) {
      return false;
    }
  }
  if (but->rnapoin.type && !RNA_struct_undo_check(but->rnapoin.type)) {
    return false;
  }

  return true;
}

/* assigns automatic keybindings to menu items for fast access
 * (underline key in menu) */
static void ui_menu_block_set_keyaccels(uiBlock *block)
{
  uint menu_key_mask = 0;
  int tot_missing = 0;

  /* only do it before bounding */
  if (block->rect.xmin != block->rect.xmax) {
    return;
  }

  for (int pass = 0; pass < 2; pass++) {
    /* 2 Passes: One for first letter only, second for any letter if the first pass fails.
     * Run first pass on all buttons so first word chars always get first priority. */

    LISTBASE_FOREACH (uiBut *, but, &block->buttons) {
      if (!ELEM(but->type,
                UI_BTYPE_BUT,
                UI_BTYPE_BUT_MENU,
                UI_BTYPE_MENU,
                UI_BTYPE_BLOCK,
                UI_BTYPE_PULLDOWN,
                /* For PIE-menus. */
                UI_BTYPE_ROW) ||
          (but->flag & UI_HIDDEN)) {
        continue;
      }

      if (but->menu_key != '\0') {
        continue;
      }

      if (but->str == NULL || but->str[0] == '\0') {
        continue;
      }

      const char *str_pt = but->str;
      uchar menu_key;
      do {
        menu_key = tolower(*str_pt);
        if ((menu_key >= 'a' && menu_key <= 'z') && !(menu_key_mask & 1 << (menu_key - 'a'))) {
          menu_key_mask |= 1 << (menu_key - 'a');
          break;
        }

        if (pass == 0) {
          /* Skip to next delimiter on first pass (be picky) */
          while (isalpha(*str_pt)) {
            str_pt++;
          }

          if (*str_pt) {
            str_pt++;
          }
        }
        else {
          /* just step over every char second pass and find first usable key */
          str_pt++;
        }
      } while (*str_pt);

      if (*str_pt) {
        but->menu_key = menu_key;
      }
      else {
        /* run second pass */
        tot_missing++;
      }

      /* if all keys have been used just exit, unlikely */
      if (menu_key_mask == (1 << 26) - 1) {
        return;
      }
    }

    /* check if second pass is needed */
    if (!tot_missing) {
      break;
    }
  }
}

/* XXX, this code will shorten any allocated string to 'UI_MAX_NAME_STR'
 * since this is really long its unlikely to be an issue,
 * but this could be supported */
void ui_but_add_shortcut(uiBut *but, const char *shortcut_str, const bool do_strip)
{
  if (do_strip && (but->flag & UI_BUT_HAS_SEP_CHAR)) {
    char *cpoin = strrchr(but->str, UI_SEP_CHAR);
    if (cpoin) {
      *cpoin = '\0';
    }
    but->flag &= ~UI_BUT_HAS_SEP_CHAR;
  }

  /* without this, just allow stripping of the shortcut */
  if (shortcut_str == NULL) {
    return;
  }

  char *butstr_orig;
  if (but->str != but->strdata) {
    butstr_orig = but->str; /* free after using as source buffer */
  }
  else {
    butstr_orig = BLI_strdup(but->str);
  }
  BLI_snprintf(
      but->strdata, sizeof(but->strdata), "%s" UI_SEP_CHAR_S "%s", butstr_orig, shortcut_str);
  MEM_freeN(butstr_orig);
  but->str = but->strdata;
  but->flag |= UI_BUT_HAS_SEP_CHAR;
  but->drawflag |= UI_BUT_HAS_SHORTCUT;
  ui_but_update(but);
}

/* -------------------------------------------------------------------- */
/** \name Find Key Shortcut for Button
 *
 * - #ui_but_event_operator_string (and helpers)
 * - #ui_but_event_property_operator_string
 * \{ */

static bool ui_but_event_operator_string_from_operator(const bContext *C,
                                                       uiBut *but,
                                                       char *buf,
                                                       const size_t buf_len)
{
  BLI_assert(but->optype != NULL);
  bool found = false;
  IDProperty *prop = (but->opptr) ? but->opptr->data : NULL;

  if (WM_key_event_operator_string(
          C, but->optype->idname, but->opcontext, prop, true, buf, buf_len)) {
    found = true;
  }
  return found;
}

static bool ui_but_event_operator_string_from_menu(const bContext *C,
                                                   uiBut *but,
                                                   char *buf,
                                                   const size_t buf_len)
{
  MenuType *mt = UI_but_menutype_get(but);
  BLI_assert(mt != NULL);

  bool found = false;

  /* annoying, create a property */
  const IDPropertyTemplate val = {0};
  IDProperty *prop_menu = IDP_New(IDP_GROUP, &val, __func__); /* dummy, name is unimportant  */
  IDP_AddToGroup(prop_menu, IDP_NewString(mt->idname, "name", sizeof(mt->idname)));

  if (WM_key_event_operator_string(
          C, "WM_OT_call_menu", WM_OP_INVOKE_REGION_WIN, prop_menu, true, buf, buf_len)) {
    found = true;
  }

  IDP_FreeProperty(prop_menu);
  return found;
}

static bool ui_but_event_operator_string_from_panel(const bContext *C,
                                                    uiBut *but,
                                                    char *buf,
                                                    const size_t buf_len)
{
  /** Nearly exact copy of #ui_but_event_operator_string_from_menu */
  PanelType *pt = UI_but_paneltype_get(but);
  BLI_assert(pt != NULL);

  bool found = false;

  /* annoying, create a property */
  const IDPropertyTemplate val = {0};
  IDProperty *prop_panel = IDP_New(IDP_GROUP, &val, __func__); /* dummy, name is unimportant  */
  IDP_AddToGroup(prop_panel, IDP_NewString(pt->idname, "name", sizeof(pt->idname)));
  IDP_AddToGroup(prop_panel,
                 IDP_New(IDP_INT,
                         &(IDPropertyTemplate){
                             .i = pt->space_type,
                         },
                         "space_type"));
  IDP_AddToGroup(prop_panel,
                 IDP_New(IDP_INT,
                         &(IDPropertyTemplate){
                             .i = pt->region_type,
                         },
                         "region_type"));

  for (int i = 0; i < 2; i++) {
    /* FIXME(campbell): We can't reasonably search all configurations - long term. */
    IDP_ReplaceInGroup(prop_panel,
                       IDP_New(IDP_INT,
                               &(IDPropertyTemplate){
                                   .i = i,
                               },
                               "keep_open"));
    if (WM_key_event_operator_string(
            C, "WM_OT_call_panel", WM_OP_INVOKE_REGION_WIN, prop_panel, true, buf, buf_len)) {
      found = true;
      break;
    }
  }

  IDP_FreeProperty(prop_panel);
  return found;
}

static bool ui_but_event_operator_string(const bContext *C,
                                         uiBut *but,
                                         char *buf,
                                         const size_t buf_len)
{
  bool found = false;

  if (but->optype != NULL) {
    found = ui_but_event_operator_string_from_operator(C, but, buf, buf_len);
  }
  else if (UI_but_menutype_get(but) != NULL) {
    found = ui_but_event_operator_string_from_menu(C, but, buf, buf_len);
  }
  else if (UI_but_paneltype_get(but) != NULL) {
    found = ui_but_event_operator_string_from_panel(C, but, buf, buf_len);
  }

  return found;
}

static bool ui_but_event_property_operator_string(const bContext *C,
                                                  uiBut *but,
                                                  char *buf,
                                                  const size_t buf_len)
{
  /* Context toggle operator names to check. */

  /* This function could use a refactor to generalize button type to operator relationship
   * as well as which operators use properties. - Campbell */
  const char *ctx_toggle_opnames[] = {
      "WM_OT_context_toggle",
      "WM_OT_context_toggle_enum",
      "WM_OT_context_cycle_int",
      "WM_OT_context_cycle_enum",
      "WM_OT_context_cycle_array",
      "WM_OT_context_menu_enum",
      NULL,
  };

  const char *ctx_enum_opnames[] = {
      "WM_OT_context_set_enum",
      NULL,
  };

  const char *ctx_enum_opnames_for_Area_ui_type[] = {
      "SCREEN_OT_space_type_set_or_cycle",
      NULL,
  };

  const char **opnames = ctx_toggle_opnames;
  int opnames_len = ARRAY_SIZE(ctx_toggle_opnames);

  int prop_enum_value = -1;
  bool prop_enum_value_ok = false;
  bool prop_enum_value_is_int = false;
  const char *prop_enum_value_id = "value";
  PointerRNA *ptr = &but->rnapoin;
  PropertyRNA *prop = but->rnaprop;
  if ((but->type == UI_BTYPE_BUT_MENU) && (but->block->handle != NULL)) {
    uiBut *but_parent = but->block->handle->popup_create_vars.but;
    if ((but->type == UI_BTYPE_BUT_MENU) && (but_parent && but_parent->rnaprop) &&
        (RNA_property_type(but_parent->rnaprop) == PROP_ENUM) &&
        ELEM(but_parent->menu_create_func,
             ui_def_but_rna__menu,
             ui_def_but_rna__panel_type,
             ui_def_but_rna__menu_type)) {
      prop_enum_value = (int)but->hardmin;
      ptr = &but_parent->rnapoin;
      prop = but_parent->rnaprop;
      prop_enum_value_ok = true;

      opnames = ctx_enum_opnames;
      opnames_len = ARRAY_SIZE(ctx_enum_opnames);
    }
  }
  /* Don't use the button again. */
  but = NULL;

  if (prop == NULL) {
    return false;
  }

  /* this version is only for finding hotkeys for properties
   * (which get set via context using operators) */
  /* to avoid massive slowdowns on property panels, for now, we only check the
   * hotkeys for Editor / Scene settings...
   *
   * TODO: userpref settings?
   */
  char *data_path = NULL;

  if (ptr->owner_id) {
    ID *id = ptr->owner_id;

    if (GS(id->name) == ID_SCR) {
      /* screen/editor property
       * NOTE: in most cases, there is actually no info for backwards tracing
       * how to get back to ID from the editor data we may be dealing with
       */
      if (RNA_struct_is_a(ptr->type, &RNA_Space)) {
        /* data should be directly on here... */
        data_path = BLI_sprintfN("space_data.%s", RNA_property_identifier(prop));
      }
      else if (RNA_struct_is_a(ptr->type, &RNA_Area)) {
        /* data should be directly on here... */
        const char *prop_id = RNA_property_identifier(prop);
        /* Hack since keys access 'type', UI shows 'ui_type'. */
        if (STREQ(prop_id, "ui_type")) {
          prop_id = "type";
          prop_enum_value >>= 16;
          prop = RNA_struct_find_property(ptr, prop_id);

          opnames = ctx_enum_opnames_for_Area_ui_type;
          opnames_len = ARRAY_SIZE(ctx_enum_opnames_for_Area_ui_type);
          prop_enum_value_id = "space_type";
          prop_enum_value_is_int = true;
        }
        else {
          data_path = BLI_sprintfN("area.%s", prop_id);
        }
      }
      else {
        /* special exceptions for common nested data in editors... */
        if (RNA_struct_is_a(ptr->type, &RNA_DopeSheet)) {
          /* dopesheet filtering options... */
          data_path = BLI_sprintfN("space_data.dopesheet.%s", RNA_property_identifier(prop));
        }
        else if (RNA_struct_is_a(ptr->type, &RNA_FileSelectParams)) {
          /* Filebrowser options... */
          data_path = BLI_sprintfN("space_data.params.%s", RNA_property_identifier(prop));
        }
      }
    }
    else if (GS(id->name) == ID_SCE) {
      if (RNA_struct_is_a(ptr->type, &RNA_ToolSettings)) {
        /* Tool-settings property:
         * NOTE: tool-settings is usually accessed directly (i.e. not through scene). */
        data_path = RNA_path_from_ID_to_property(ptr, prop);
      }
      else {
        /* scene property */
        char *path = RNA_path_from_ID_to_property(ptr, prop);

        if (path) {
          data_path = BLI_sprintfN("scene.%s", path);
          MEM_freeN(path);
        }
#if 0
          else {
            printf("ERROR in %s(): Couldn't get path for scene property - %s\n",
                   __func__,
                   RNA_property_identifier(prop));
          }
#endif
      }
    }
    else {
      // puts("other id");
    }

    // printf("prop shortcut: '%s' (%s)\n", RNA_property_identifier(prop), data_path);
  }

  /* We have a data-path! */
  bool found = false;
  if (data_path || (prop_enum_value_ok && prop_enum_value_id)) {
    /* Create a property to host the "data_path" property we're sending to the operators. */
    IDProperty *prop_path;

    const IDPropertyTemplate val = {0};
    prop_path = IDP_New(IDP_GROUP, &val, __func__);
    if (data_path) {
      IDP_AddToGroup(prop_path, IDP_NewString(data_path, "data_path", strlen(data_path) + 1));
    }
    if (prop_enum_value_ok) {
      const EnumPropertyItem *item;
      bool free;
      RNA_property_enum_items((bContext *)C, ptr, prop, &item, NULL, &free);
      const int index = RNA_enum_from_value(item, prop_enum_value);
      if (index != -1) {
        IDProperty *prop_value;
        if (prop_enum_value_is_int) {
          const int value = item[index].value;
          prop_value = IDP_New(IDP_INT,
                               &(IDPropertyTemplate){
                                   .i = value,
                               },
                               prop_enum_value_id);
        }
        else {
          const char *id = item[index].identifier;
          prop_value = IDP_NewString(id, prop_enum_value_id, strlen(id) + 1);
        }
        IDP_AddToGroup(prop_path, prop_value);
      }
      else {
        opnames_len = 0; /* Do nothing. */
      }
      if (free) {
        MEM_freeN((void *)item);
      }
    }

    /* check each until one works... */

    for (int i = 0; (i < opnames_len) && (opnames[i]); i++) {
      if (WM_key_event_operator_string(
              C, opnames[i], WM_OP_INVOKE_REGION_WIN, prop_path, false, buf, buf_len)) {
        found = true;
        break;
      }
    }

    /* cleanup */
    IDP_FreeProperty(prop_path);
    if (data_path) {
      MEM_freeN(data_path);
    }
  }

  return found;
}

/** \} */

/**
 * This goes in a seemingly weird pattern:
 *
 * <pre>
 *     4
 *  5     6
 * 1       2
 *  7     8
 *     3
 * </pre>
 *
 * but it's actually quite logical. It's designed to be 'upwards compatible'
 * for muscle memory so that the menu item locations are fixed and don't move
 * as new items are added to the menu later on. It also optimizes efficiency -
 * a radial menu is best kept symmetrical, with as large an angle between
 * items as possible, so that the gestural mouse movements can be fast and inexact.
 *
 * It starts off with two opposite sides for the first two items
 * then joined by the one below for the third (this way, even with three items,
 * the menu seems to still be 'in order' reading left to right). Then the fourth is
 * added to complete the compass directions. From here, it's just a matter of
 * subdividing the rest of the angles for the last 4 items.
 *
 * --Matt 07/2006
 */
const char ui_radial_dir_order[8] = {
    UI_RADIAL_W,
    UI_RADIAL_E,
    UI_RADIAL_S,
    UI_RADIAL_N,
    UI_RADIAL_NW,
    UI_RADIAL_NE,
    UI_RADIAL_SW,
    UI_RADIAL_SE,
};

const char ui_radial_dir_to_numpad[8] = {8, 9, 6, 3, 2, 1, 4, 7};
const short ui_radial_dir_to_angle[8] = {90, 45, 0, 315, 270, 225, 180, 135};

static void ui_but_pie_direction_string(uiBut *but, char *buf, int size)
{
  BLI_assert(but->pie_dir < ARRAY_SIZE(ui_radial_dir_to_numpad));
  BLI_snprintf(buf, size, "%d", ui_radial_dir_to_numpad[but->pie_dir]);
}

static void ui_menu_block_set_keymaps(const bContext *C, uiBlock *block)
{
  char buf[128];

  BLI_assert(block->flag & (UI_BLOCK_LOOP | UI_BLOCK_SHOW_SHORTCUT_ALWAYS));

  /* only do it before bounding */
  if (block->rect.xmin != block->rect.xmax) {
    return;
  }
  if (STREQ(block->name, "splash")) {
    return;
  }

  if (block->flag & UI_BLOCK_RADIAL) {
    LISTBASE_FOREACH (uiBut *, but, &block->buttons) {
      if (but->pie_dir != UI_RADIAL_NONE) {
        ui_but_pie_direction_string(but, buf, sizeof(buf));
        ui_but_add_shortcut(but, buf, false);
      }
    }
  }
  else {
    LISTBASE_FOREACH (uiBut *, but, &block->buttons) {
      if (block->flag & UI_BLOCK_SHOW_SHORTCUT_ALWAYS) {
        /* Skip icon-only buttons (as used in the toolbar). */
        if (but->drawstr[0] == '\0') {
          continue;
        }
        if (((block->flag & UI_BLOCK_POPOVER) == 0) && UI_but_is_tool(but)) {
          /* For non-popovers, shown in shortcut only
           * (has special shortcut handling code). */
          continue;
        }
      }
      else if (but->emboss != UI_EMBOSS_PULLDOWN) {
        continue;
      }

      if (ui_but_event_operator_string(C, but, buf, sizeof(buf))) {
        ui_but_add_shortcut(but, buf, false);
      }
      else if (ui_but_event_property_operator_string(C, but, buf, sizeof(buf))) {
        ui_but_add_shortcut(but, buf, false);
      }
    }
  }
}

void ui_but_override_flag(Main *bmain, uiBut *but)
{
  const uint override_status = RNA_property_override_library_status(
      bmain, &but->rnapoin, but->rnaprop, but->rnaindex);

  if (override_status & RNA_OVERRIDE_STATUS_OVERRIDDEN) {
    but->flag |= UI_BUT_OVERRIDDEN;
  }
  else {
    but->flag &= ~UI_BUT_OVERRIDDEN;
  }
}

/* -------------------------------------------------------------------- */
/** \name Button Extra Operator Icons
 *
 * Extra icons are shown on the right hand side of buttons. They can be clicked to invoke custom
 * operators.
 * There are some predefined here, which get added to buttons automatically based on button data
 * (type, flags, state, etc).
 * \{ */

/**
 * Predefined types for generic extra operator icons (uiButExtraOpIcon).
 */
typedef enum PredefinedExtraOpIconType {
  PREDEFINED_EXTRA_OP_ICON_NONE = 1,
  PREDEFINED_EXTRA_OP_ICON_CLEAR,
  PREDEFINED_EXTRA_OP_ICON_EYEDROPPER,
} PredefinedExtraOpIconType;

static PointerRNA *ui_but_extra_operator_icon_add_ptr(uiBut *but,
                                                      wmOperatorType *optype,
                                                      short opcontext,
                                                      int icon)
{
  uiButExtraOpIcon *extra_op_icon = MEM_mallocN(sizeof(*extra_op_icon), __func__);

  extra_op_icon->icon = (BIFIconID)icon;
  extra_op_icon->optype_params = MEM_callocN(sizeof(*extra_op_icon->optype_params),
                                             "uiButExtraOpIcon.optype_params");
  extra_op_icon->optype_params->optype = optype;
  extra_op_icon->optype_params->opptr = MEM_callocN(sizeof(*extra_op_icon->optype_params->opptr),
                                                    "uiButExtraOpIcon.optype_params.opptr");
  WM_operator_properties_create_ptr(extra_op_icon->optype_params->opptr,
                                    extra_op_icon->optype_params->optype);
  extra_op_icon->optype_params->opcontext = opcontext;
  extra_op_icon->highlighted = false;

  BLI_addtail(&but->extra_op_icons, extra_op_icon);

  return extra_op_icon->optype_params->opptr;
}

static void ui_but_extra_operator_icon_free(uiButExtraOpIcon *extra_icon)
{
  WM_operator_properties_free(extra_icon->optype_params->opptr);
  MEM_freeN(extra_icon->optype_params->opptr);
  MEM_freeN(extra_icon->optype_params);
  MEM_freeN(extra_icon);
}

void ui_but_extra_operator_icons_free(uiBut *but)
{
  LISTBASE_FOREACH_MUTABLE (uiButExtraOpIcon *, op_icon, &but->extra_op_icons) {
    ui_but_extra_operator_icon_free(op_icon);
  }
  BLI_listbase_clear(&but->extra_op_icons);
}

PointerRNA *UI_but_extra_operator_icon_add(uiBut *but,
                                           const char *opname,
                                           short opcontext,
                                           int icon)
{
  wmOperatorType *optype = WM_operatortype_find(opname, false);

  if (optype) {
    return ui_but_extra_operator_icon_add_ptr(but, optype, opcontext, icon);
  }

  return NULL;
}

static bool ui_but_icon_extra_is_visible_text_clear(const uiBut *but)
{
  BLI_assert(but->type == UI_BTYPE_TEXT);
  return ((but->flag & UI_BUT_VALUE_CLEAR) && but->drawstr[0]);
}

static bool ui_but_icon_extra_is_visible_search_unlink(const uiBut *but)
{
  BLI_assert(ELEM(but->type, UI_BTYPE_SEARCH_MENU));
  return ((but->editstr == NULL) && (but->drawstr[0] != '\0') && (but->flag & UI_BUT_VALUE_CLEAR));
}

static bool ui_but_icon_extra_is_visible_search_eyedropper(uiBut *but)
{
  BLI_assert(but->type == UI_BTYPE_SEARCH_MENU && (but->flag & UI_BUT_VALUE_CLEAR));

  if (but->rnaprop == NULL) {
    return false;
  }

  StructRNA *type = RNA_property_pointer_type(&but->rnapoin, but->rnaprop);
  const short idcode = RNA_type_to_ID_code(type);

  return ((but->editstr == NULL) && (idcode == ID_OB || OB_DATA_SUPPORT_ID(idcode)));
}

static PredefinedExtraOpIconType ui_but_icon_extra_get(uiBut *but)
{
  switch (but->type) {
    case UI_BTYPE_TEXT:
      if (ui_but_icon_extra_is_visible_text_clear(but)) {
        return PREDEFINED_EXTRA_OP_ICON_CLEAR;
      }
      break;
    case UI_BTYPE_SEARCH_MENU:
      if ((but->flag & UI_BUT_VALUE_CLEAR) == 0) {
        /* pass */
      }
      else if (ui_but_icon_extra_is_visible_search_unlink(but)) {
        return PREDEFINED_EXTRA_OP_ICON_CLEAR;
      }
      else if (ui_but_icon_extra_is_visible_search_eyedropper(but)) {
        return PREDEFINED_EXTRA_OP_ICON_EYEDROPPER;
      }
      break;
    default:
      break;
  }

  return PREDEFINED_EXTRA_OP_ICON_NONE;
}

/**
 * While some extra operator icons have to be set explicitly upon button creating, this code adds
 * some generic ones based on button data. Currently these are mutually exclusive, so there's only
 * ever one predefined extra icon.
 */
static void ui_but_predefined_extra_operator_icons_add(uiBut *but)
{
  const PredefinedExtraOpIconType extra_icon = ui_but_icon_extra_get(but);
  wmOperatorType *optype = NULL;
  BIFIconID icon = ICON_NONE;

  switch (extra_icon) {
    case PREDEFINED_EXTRA_OP_ICON_EYEDROPPER: {
      static wmOperatorType *id_eyedropper_ot = NULL;
      if (!id_eyedropper_ot) {
        id_eyedropper_ot = WM_operatortype_find("UI_OT_eyedropper_id", false);
      }
      BLI_assert(id_eyedropper_ot);

      optype = id_eyedropper_ot;
      icon = ICON_EYEDROPPER;

      break;
    }
    case PREDEFINED_EXTRA_OP_ICON_CLEAR: {
      static wmOperatorType *clear_ot = NULL;
      if (!clear_ot) {
        clear_ot = WM_operatortype_find("UI_OT_button_string_clear", false);
      }
      BLI_assert(clear_ot);

      optype = clear_ot;
      icon = ICON_PANEL_CLOSE;

      break;
    }
    default:
      break;
  }

  if (optype) {
    LISTBASE_FOREACH (uiButExtraOpIcon *, op_icon, &but->extra_op_icons) {
      if ((op_icon->optype_params->optype == optype) && (op_icon->icon == icon)) {
        /* Don't add the same operator icon twice (happens if button is kept alive while active).
         */
        return;
      }
    }
    ui_but_extra_operator_icon_add_ptr(but, optype, WM_OP_INVOKE_DEFAULT, (int)icon);
  }
}

/** \} */

void UI_block_update_from_old(const bContext *C, uiBlock *block)
{
  if (!block->oldblock) {
    return;
  }

  uiBut *but_old = block->oldblock->buttons.first;

  if (BLI_listbase_is_empty(&block->oldblock->butstore) == false) {
    UI_butstore_update(block);
  }

  LISTBASE_FOREACH (uiBut *, but, &block->buttons) {
    if (ui_but_update_from_old_block(C, block, &but, &but_old)) {
      ui_but_update(but);

      /* redraw dynamic tooltip if we have one open */
      if (but->tip_func) {
        UI_but_tooltip_refresh((bContext *)C, but);
      }
    }
  }

  block->auto_open = block->oldblock->auto_open;
  block->auto_open_last = block->oldblock->auto_open_last;
  block->tooltipdisabled = block->oldblock->tooltipdisabled;
  BLI_movelisttolist(&block->color_pickers.list, &block->oldblock->color_pickers.list);

  block->oldblock = NULL;
}

#ifndef NDEBUG
/**
 * Extra sanity checks for invariants (debug builds only).
 */
static void ui_but_validate(const uiBut *but)
{
  /* Number buttons must have a click-step,
   * assert instead of correcting the value to ensure the caller knows what they're doing.  */
  if (but->type == UI_BTYPE_NUM) {
    uiButNumber *number_but = (uiButNumber *)but;

    if (ELEM(but->pointype, UI_BUT_POIN_CHAR, UI_BUT_POIN_SHORT, UI_BUT_POIN_INT)) {
      BLI_assert((int)number_but->step_size > 0);
    }
  }
}
#endif

/**
 * Check if the operator \a ot poll is successful with the context given by \a but (optionally).
 * \param but: The button that might store context. Can be NULL for convenience (e.g. if there is
 * no button to take context from, but we still want to poll the operator).
 */
bool ui_but_context_poll_operator(bContext *C, wmOperatorType *ot, const uiBut *but)
{
  bool result;
  int opcontext = but ? but->opcontext : WM_OP_INVOKE_DEFAULT;

  if (but && but->context) {
    CTX_store_set(C, but->context);
  }

  result = WM_operator_poll_context(C, ot, opcontext);

  if (but && but->context) {
    CTX_store_set(C, NULL);
  }

  return result;
}

void UI_block_end_ex(const bContext *C, uiBlock *block, const int xy[2], int r_xy[2])
{
  wmWindow *window = CTX_wm_window(C);
  Scene *scene = CTX_data_scene(C);
  ARegion *region = CTX_wm_region(C);
  Depsgraph *depsgraph = CTX_data_depsgraph_pointer(C);

  BLI_assert(block->active);

  /* Extend button data. This needs to be done before the block updating. */
  LISTBASE_FOREACH (uiBut *, but, &block->buttons) {
    ui_but_predefined_extra_operator_icons_add(but);
  }

  UI_block_update_from_old(C, block);

  /* inherit flags from 'old' buttons that was drawn here previous, based
   * on matching buttons, we need this to make button event handling non
   * blocking, while still allowing buttons to be remade each redraw as it
   * is expected by blender code */
  LISTBASE_FOREACH (uiBut *, but, &block->buttons) {
    /* temp? Proper check for graying out */
    if (but->optype) {
      wmOperatorType *ot = but->optype;

      if (ot == NULL || !ui_but_context_poll_operator((bContext *)C, ot, but)) {
        but->flag |= UI_BUT_DISABLED;
      }
    }

    const AnimationEvalContext anim_eval_context = BKE_animsys_eval_context_construct(
        depsgraph, (scene) ? scene->r.cfra : 0.0f);
    ui_but_anim_flag(but, &anim_eval_context);
    ui_but_override_flag(CTX_data_main(C), but);
    if (UI_but_is_decorator(but)) {
      ui_but_anim_decorate_update_from_flag((uiButDecorator *)but);
    }

#ifndef NDEBUG
    ui_but_validate(but);
#endif
  }

  /* handle pending stuff */
  if (block->layouts.first) {
    UI_block_layout_resolve(block, NULL, NULL);
  }
  ui_block_align_calc(block, CTX_wm_region(C));
  if ((block->flag & UI_BLOCK_LOOP) && (block->flag & UI_BLOCK_NUMSELECT)) {
    ui_menu_block_set_keyaccels(block); /* could use a different flag to check */
  }

  if (block->flag & (UI_BLOCK_LOOP | UI_BLOCK_SHOW_SHORTCUT_ALWAYS)) {
    ui_menu_block_set_keymaps(C, block);
  }

  /* after keymaps! */
  switch (block->bounds_type) {
    case UI_BLOCK_BOUNDS_NONE:
      break;
    case UI_BLOCK_BOUNDS:
      ui_block_bounds_calc(block);
      break;
    case UI_BLOCK_BOUNDS_TEXT:
      ui_block_bounds_calc_text(block, 0.0f);
      break;
    case UI_BLOCK_BOUNDS_POPUP_CENTER:
      ui_block_bounds_calc_centered(window, block);
      break;
    case UI_BLOCK_BOUNDS_PIE_CENTER:
      ui_block_bounds_calc_centered_pie(block);
      break;

      /* fallback */
    case UI_BLOCK_BOUNDS_POPUP_MOUSE:
    case UI_BLOCK_BOUNDS_POPUP_MENU:
      ui_block_bounds_calc_popup(window, block, block->bounds_type, xy, r_xy);
      break;
  }

  if (block->rect.xmin == 0.0f && block->rect.xmax == 0.0f) {
    UI_block_bounds_set_normal(block, 0);
  }
  if (block->flag & UI_BUT_ALIGN) {
    UI_block_align_end(block);
  }

  ui_update_flexible_spacing(region, block);

  block->endblock = true;
}

void UI_block_end(const bContext *C, uiBlock *block)
{
  wmWindow *window = CTX_wm_window(C);

  UI_block_end_ex(C, block, &window->eventstate->x, NULL);
}

/* ************** BLOCK DRAWING FUNCTION ************* */

void ui_fontscale(short *points, float aspect)
{
  if (aspect < 0.9f || aspect > 1.1f) {
    float pointsf = *points;

    /* for some reason scaling fonts goes too fast compared to widget size */
    /* XXX not true anymore? (ton) */
    // aspect = sqrt(aspect);
    pointsf /= aspect;

    if (aspect > 1.0f) {
      *points = ceilf(pointsf);
    }
    else {
      *points = floorf(pointsf);
    }
  }
}

/* Project button or block (but==NULL) to pixels in region-space. */
static void ui_but_to_pixelrect(rcti *rect, const ARegion *region, uiBlock *block, uiBut *but)
{
  rctf rectf;

  ui_block_to_window_rctf(region, block, &rectf, (but) ? &but->rect : &block->rect);
  BLI_rcti_rctf_copy_round(rect, &rectf);
  BLI_rcti_translate(rect, -region->winrct.xmin, -region->winrct.ymin);
}

/* uses local copy of style, to scale things down, and allow widgets to change stuff */
void UI_block_draw(const bContext *C, uiBlock *block)
{
  uiStyle style = *UI_style_get_dpi(); /* XXX pass on as arg */

  /* get menu region or area region */
  ARegion *region = CTX_wm_menu(C);
  if (!region) {
    region = CTX_wm_region(C);
  }

  if (!block->endblock) {
    UI_block_end(C, block);
  }

  /* we set this only once */
  GPU_blend(GPU_BLEND_ALPHA);

  /* scale fonts */
  ui_fontscale(&style.paneltitle.points, block->aspect);
  ui_fontscale(&style.grouplabel.points, block->aspect);
  ui_fontscale(&style.widgetlabel.points, block->aspect);
  ui_fontscale(&style.widget.points, block->aspect);

  /* scale block min/max to rect */
  rcti rect;
  ui_but_to_pixelrect(&rect, region, block, NULL);

  /* pixel space for AA widgets */
  GPU_matrix_push_projection();
  GPU_matrix_push();
  GPU_matrix_identity_set();

  wmOrtho2_region_pixelspace(region);

  /* back */
  if (block->flag & UI_BLOCK_RADIAL) {
    ui_draw_pie_center(block);
  }
  else if (block->flag & UI_BLOCK_POPOVER) {
    ui_draw_popover_back(region, &style, block, &rect);
  }
  else if (block->flag & UI_BLOCK_LOOP) {
    ui_draw_menu_back(&style, block, &rect);
  }
  else if (block->panel) {
    bool show_background = region->alignment != RGN_ALIGN_FLOAT;
    if (show_background) {
      if (block->panel->type && (block->panel->type->flag & PANEL_TYPE_NO_HEADER)) {
        if (region->regiontype == RGN_TYPE_TOOLS) {
          /* We never want a background around active tools. */
          show_background = false;
        }
        else {
          /* Without a header there is no background except for region overlap. */
          show_background = region->overlap != 0;
        }
      }
    }
    ui_draw_aligned_panel(&style,
                          block,
                          &rect,
                          UI_panel_category_is_visible(region),
                          show_background,
                          region->flag & RGN_FLAG_SEARCH_FILTER_ACTIVE);
  }

  BLF_batch_draw_begin();
  UI_icon_draw_cache_begin();
  UI_widgetbase_draw_cache_begin();

  /* widgets */
  LISTBASE_FOREACH (uiBut *, but, &block->buttons) {
    if (!(but->flag & (UI_HIDDEN | UI_SCROLLED))) {
      ui_but_to_pixelrect(&rect, region, block, but);

      /* XXX: figure out why invalid coordinates happen when closing render window */
      /* and material preview is redrawn in main window (temp fix for bug T23848) */
      if (rect.xmin < rect.xmax && rect.ymin < rect.ymax) {
        ui_draw_but(C, region, &style, but, &rect);
      }
    }
  }

  UI_widgetbase_draw_cache_end();
  UI_icon_draw_cache_end();
  BLF_batch_draw_end();

  /* restore matrix */
  GPU_matrix_pop_projection();
  GPU_matrix_pop();
}

static void ui_block_message_subscribe(ARegion *region, struct wmMsgBus *mbus, uiBlock *block)
{
  uiBut *but_prev = NULL;
  /* possibly we should keep the region this block is contained in? */
  LISTBASE_FOREACH (uiBut *, but, &block->buttons) {
    if (but->rnapoin.type && but->rnaprop) {
      /* quick check to avoid adding buttons representing a vector, multiple times. */
      if ((but_prev && (but_prev->rnaprop == but->rnaprop) &&
           (but_prev->rnapoin.type == but->rnapoin.type) &&
           (but_prev->rnapoin.data == but->rnapoin.data) &&
           (but_prev->rnapoin.owner_id == but->rnapoin.owner_id)) == false) {
        /* TODO: could make this into utility function. */
        WM_msg_subscribe_rna(mbus,
                             &but->rnapoin,
                             but->rnaprop,
                             &(const wmMsgSubscribeValue){
                                 .owner = region,
                                 .user_data = region,
                                 .notify = ED_region_do_msg_notify_tag_redraw,
                             },
                             __func__);
        but_prev = but;
      }
    }
  }
}

void UI_region_message_subscribe(ARegion *region, struct wmMsgBus *mbus)
{
  LISTBASE_FOREACH (uiBlock *, block, &region->uiblocks) {
    ui_block_message_subscribe(region, mbus, block);
  }
}

/* ************* EVENTS ************* */

/**
 * Check if the button is pushed, this is only meaningful for some button types.
 *
 * \return (0 == UNSELECT), (1 == SELECT), (-1 == DO-NOTHING)
 */
int ui_but_is_pushed_ex(uiBut *but, double *value)
{
  int is_push = 0;

  if (but->bit) {
    const bool state = !ELEM(
        but->type, UI_BTYPE_TOGGLE_N, UI_BTYPE_ICON_TOGGLE_N, UI_BTYPE_CHECKBOX_N);
    int lvalue;
    UI_GET_BUT_VALUE_INIT(but, *value);
    lvalue = (int)*value;
    if (UI_BITBUT_TEST(lvalue, (but->bitnr))) {
      is_push = state;
    }
    else {
      is_push = !state;
    }
  }
  else {
    switch (but->type) {
      case UI_BTYPE_BUT:
      case UI_BTYPE_HOTKEY_EVENT:
      case UI_BTYPE_KEY_EVENT:
      case UI_BTYPE_COLOR:
      case UI_BTYPE_DECORATOR:
        is_push = -1;
        break;
      case UI_BTYPE_BUT_TOGGLE:
      case UI_BTYPE_TOGGLE:
      case UI_BTYPE_ICON_TOGGLE:
      case UI_BTYPE_CHECKBOX:
        UI_GET_BUT_VALUE_INIT(but, *value);
        if (*value != (double)but->hardmin) {
          is_push = true;
        }
        break;
      case UI_BTYPE_ICON_TOGGLE_N:
      case UI_BTYPE_TOGGLE_N:
      case UI_BTYPE_CHECKBOX_N:
        UI_GET_BUT_VALUE_INIT(but, *value);
        if (*value == 0.0) {
          is_push = true;
        }
        break;
      case UI_BTYPE_ROW:
      case UI_BTYPE_LISTROW:
      case UI_BTYPE_TAB:
        if ((but->type == UI_BTYPE_TAB) && but->rnaprop && but->custom_data) {
          /* uiBut.custom_data points to data this tab represents (e.g. workspace).
           * uiBut.rnapoin/prop store an active value (e.g. active workspace). */
          if (RNA_property_type(but->rnaprop) == PROP_POINTER) {
            const PointerRNA active_ptr = RNA_property_pointer_get(&but->rnapoin, but->rnaprop);
            if (active_ptr.data == but->custom_data) {
              is_push = true;
            }
          }
          break;
        }
        else if (but->optype) {
          break;
        }

        UI_GET_BUT_VALUE_INIT(but, *value);
        /* support for rna enum buts */
        if (but->rnaprop && (RNA_property_flag(but->rnaprop) & PROP_ENUM_FLAG)) {
          if ((int)*value & (int)but->hardmax) {
            is_push = true;
          }
        }
        else {
          if (*value == (double)but->hardmax) {
            is_push = true;
          }
        }
        break;
      default:
        is_push = -1;
        break;
    }
  }

  if ((but->drawflag & UI_BUT_CHECKBOX_INVERT) && (is_push != -1)) {
    is_push = !((bool)is_push);
  }
  return is_push;
}
int ui_but_is_pushed(uiBut *but)
{
  double value = UI_BUT_VALUE_UNSET;
  return ui_but_is_pushed_ex(but, &value);
}

static void ui_but_update_select_flag(uiBut *but, double *value)
{
  switch (ui_but_is_pushed_ex(but, value)) {
    case true:
      but->flag |= UI_SELECT;
      break;
    case false:
      but->flag &= ~UI_SELECT;
      break;
  }
}

/* ************************************************ */

void UI_block_lock_set(uiBlock *block, bool val, const char *lockstr)
{
  if (val) {
    block->lock = val;
    block->lockstr = lockstr;
  }
}

void UI_block_lock_clear(uiBlock *block)
{
  block->lock = false;
  block->lockstr = NULL;
}

/* *********************** data get/set ***********************
 * this either works with the pointed to data, or can work with
 * an edit override pointer while dragging for example */

/* for buttons pointing to color for example */
void ui_but_v3_get(uiBut *but, float vec[3])
{
  if (but->editvec) {
    copy_v3_v3(vec, but->editvec);
  }

  if (but->rnaprop) {
    PropertyRNA *prop = but->rnaprop;

    zero_v3(vec);

    if (RNA_property_type(prop) == PROP_FLOAT) {
      int tot = RNA_property_array_length(&but->rnapoin, prop);
      BLI_assert(tot > 0);
      if (tot == 3) {
        RNA_property_float_get_array(&but->rnapoin, prop, vec);
      }
      else {
        tot = min_ii(tot, 3);
        for (int a = 0; a < tot; a++) {
          vec[a] = RNA_property_float_get_index(&but->rnapoin, prop, a);
        }
      }
    }
  }
  else if (but->pointype == UI_BUT_POIN_CHAR) {
    const char *cp = (char *)but->poin;

    vec[0] = ((float)cp[0]) / 255.0f;
    vec[1] = ((float)cp[1]) / 255.0f;
    vec[2] = ((float)cp[2]) / 255.0f;
  }
  else if (but->pointype == UI_BUT_POIN_FLOAT) {
    const float *fp = (float *)but->poin;
    copy_v3_v3(vec, fp);
  }
  else {
    if (but->editvec == NULL) {
      fprintf(stderr, "%s: can't get color, should never happen\n", __func__);
      zero_v3(vec);
    }
  }

  if (but->type == UI_BTYPE_UNITVEC) {
    normalize_v3(vec);
  }
}

/* for buttons pointing to color for example */
void ui_but_v3_set(uiBut *but, const float vec[3])
{
  if (but->editvec) {
    copy_v3_v3(but->editvec, vec);
  }

  if (but->rnaprop) {
    PropertyRNA *prop = but->rnaprop;

    if (RNA_property_type(prop) == PROP_FLOAT) {
      int tot;
      int a;

      tot = RNA_property_array_length(&but->rnapoin, prop);
      BLI_assert(tot > 0);
      if (tot == 3) {
        RNA_property_float_set_array(&but->rnapoin, prop, vec);
      }
      else {
        tot = min_ii(tot, 3);
        for (a = 0; a < tot; a++) {
          RNA_property_float_set_index(&but->rnapoin, prop, a, vec[a]);
        }
      }
    }
  }
  else if (but->pointype == UI_BUT_POIN_CHAR) {
    char *cp = (char *)but->poin;
    cp[0] = (char)(0.5f + vec[0] * 255.0f);
    cp[1] = (char)(0.5f + vec[1] * 255.0f);
    cp[2] = (char)(0.5f + vec[2] * 255.0f);
  }
  else if (but->pointype == UI_BUT_POIN_FLOAT) {
    float *fp = (float *)but->poin;
    copy_v3_v3(fp, vec);
  }
}

bool ui_but_is_float(const uiBut *but)
{
  if (but->pointype == UI_BUT_POIN_FLOAT && but->poin) {
    return true;
  }

  if (but->rnaprop && RNA_property_type(but->rnaprop) == PROP_FLOAT) {
    return true;
  }

  return false;
}

PropertyScaleType ui_but_scale_type(const uiBut *but)
{
  if (but->rnaprop) {
    return RNA_property_ui_scale(but->rnaprop);
  }
  return PROP_SCALE_LINEAR;
}

bool ui_but_is_bool(const uiBut *but)
{
  if (ELEM(but->type,
           UI_BTYPE_TOGGLE,
           UI_BTYPE_TOGGLE_N,
           UI_BTYPE_ICON_TOGGLE,
           UI_BTYPE_ICON_TOGGLE_N,
           UI_BTYPE_TAB)) {
    return true;
  }

  if (but->rnaprop && RNA_property_type(but->rnaprop) == PROP_BOOLEAN) {
    return true;
  }

  if ((but->rnaprop && RNA_property_type(but->rnaprop) == PROP_ENUM) &&
      (but->type == UI_BTYPE_ROW)) {
    return true;
  }

  return false;
}

bool ui_but_is_unit(const uiBut *but)
{
  UnitSettings *unit = but->block->unit;
  const int unit_type = UI_but_unit_type_get(but);

  if (unit_type == PROP_UNIT_NONE) {
    return false;
  }

#if 1 /* removed so angle buttons get correct snapping */
  if (ui_but_is_unit_radians_ex(unit, unit_type)) {
    return false;
  }
#endif

  /* for now disable time unit conversion */
  if (unit_type == PROP_UNIT_TIME) {
    return false;
  }

  if (unit->system == USER_UNIT_NONE) {
    if (unit_type != PROP_UNIT_ROTATION) {
      return false;
    }
  }

  return true;
}

/**
 * Check if this button is similar enough to be grouped with another.
 */
bool ui_but_is_compatible(const uiBut *but_a, const uiBut *but_b)
{
  if (but_a->type != but_b->type) {
    return false;
  }
  if (but_a->pointype != but_b->pointype) {
    return false;
  }

  if (but_a->rnaprop) {
    /* skip 'rnapoin.data', 'rnapoin.owner_id'
     * allow different data to have the same props edited at once */
    if (but_a->rnapoin.type != but_b->rnapoin.type) {
      return false;
    }
    if (RNA_property_type(but_a->rnaprop) != RNA_property_type(but_b->rnaprop)) {
      return false;
    }
    if (RNA_property_subtype(but_a->rnaprop) != RNA_property_subtype(but_b->rnaprop)) {
      return false;
    }
  }

  return true;
}

bool ui_but_is_rna_valid(uiBut *but)
{
  if (but->rnaprop == NULL || RNA_struct_contains_property(&but->rnapoin, but->rnaprop)) {
    return true;
  }
  printf("property removed %s: %p\n", but->drawstr, but->rnaprop);
  return false;
}

/**
 * Checks if the button supports cycling next/previous menu items (ctrl+mouse-wheel).
 */
bool ui_but_supports_cycling(const uiBut *but)
{
  return ((ELEM(but->type, UI_BTYPE_ROW, UI_BTYPE_NUM, UI_BTYPE_NUM_SLIDER, UI_BTYPE_LISTBOX)) ||
          (but->type == UI_BTYPE_MENU && ui_but_menu_step_poll(but)) ||
          (but->type == UI_BTYPE_COLOR && ((uiButColor *)but)->is_pallete_color) ||
          (but->menu_step_func != NULL));
}

double ui_but_value_get(uiBut *but)
{
  double value = 0.0;

  if (but->editval) {
    return *(but->editval);
  }
  if (but->poin == NULL && but->rnapoin.data == NULL) {
    return 0.0;
  }

  if (but->rnaprop) {
    PropertyRNA *prop = but->rnaprop;

    BLI_assert(but->rnaindex != -1);

    switch (RNA_property_type(prop)) {
      case PROP_BOOLEAN:
        if (RNA_property_array_check(prop)) {
          value = RNA_property_boolean_get_index(&but->rnapoin, prop, but->rnaindex);
        }
        else {
          value = RNA_property_boolean_get(&but->rnapoin, prop);
        }
        break;
      case PROP_INT:
        if (RNA_property_array_check(prop)) {
          value = RNA_property_int_get_index(&but->rnapoin, prop, but->rnaindex);
        }
        else {
          value = RNA_property_int_get(&but->rnapoin, prop);
        }
        break;
      case PROP_FLOAT:
        if (RNA_property_array_check(prop)) {
          value = RNA_property_float_get_index(&but->rnapoin, prop, but->rnaindex);
        }
        else {
          value = RNA_property_float_get(&but->rnapoin, prop);
        }
        break;
      case PROP_ENUM:
        value = RNA_property_enum_get(&but->rnapoin, prop);
        break;
      default:
        value = 0.0;
        break;
    }
  }
  else if (but->pointype == UI_BUT_POIN_CHAR) {
    value = *(char *)but->poin;
  }
  else if (but->pointype == UI_BUT_POIN_SHORT) {
    value = *(short *)but->poin;
  }
  else if (but->pointype == UI_BUT_POIN_INT) {
    value = *(int *)but->poin;
  }
  else if (but->pointype == UI_BUT_POIN_FLOAT) {
    value = *(float *)but->poin;
  }

  return value;
}

void ui_but_value_set(uiBut *but, double value)
{
  /* value is a hsv value: convert to rgb */
  if (but->rnaprop) {
    PropertyRNA *prop = but->rnaprop;

    if (RNA_property_editable(&but->rnapoin, prop)) {
      switch (RNA_property_type(prop)) {
        case PROP_BOOLEAN:
          if (RNA_property_array_check(prop)) {
            RNA_property_boolean_set_index(&but->rnapoin, prop, but->rnaindex, value);
          }
          else {
            RNA_property_boolean_set(&but->rnapoin, prop, value);
          }
          break;
        case PROP_INT:
          if (RNA_property_array_check(prop)) {
            RNA_property_int_set_index(&but->rnapoin, prop, but->rnaindex, (int)value);
          }
          else {
            RNA_property_int_set(&but->rnapoin, prop, (int)value);
          }
          break;
        case PROP_FLOAT:
          if (RNA_property_array_check(prop)) {
            RNA_property_float_set_index(&but->rnapoin, prop, but->rnaindex, value);
          }
          else {
            RNA_property_float_set(&but->rnapoin, prop, value);
          }
          break;
        case PROP_ENUM:
          if (RNA_property_flag(prop) & PROP_ENUM_FLAG) {
            int ivalue = (int)value;
            /* toggle for enum/flag buttons */
            ivalue ^= RNA_property_enum_get(&but->rnapoin, prop);
            RNA_property_enum_set(&but->rnapoin, prop, ivalue);
          }
          else {
            RNA_property_enum_set(&but->rnapoin, prop, value);
          }
          break;
        default:
          break;
      }
    }

    /* we can't be sure what RNA set functions actually do,
     * so leave this unset */
    value = UI_BUT_VALUE_UNSET;
  }
  else if (but->pointype == 0) {
    /* pass */
  }
  else {
    /* first do rounding */
    if (but->pointype == UI_BUT_POIN_CHAR) {
      value = round_db_to_uchar_clamp(value);
    }
    else if (but->pointype == UI_BUT_POIN_SHORT) {
      value = round_db_to_short_clamp(value);
    }
    else if (but->pointype == UI_BUT_POIN_INT) {
      value = round_db_to_int_clamp(value);
    }
    else if (but->pointype == UI_BUT_POIN_FLOAT) {
      float fval = (float)value;
      if (fval >= -0.00001f && fval <= 0.00001f) {
        /* prevent negative zero */
        fval = 0.0f;
      }
      value = fval;
    }

    /* then set value with possible edit override */
    if (but->editval) {
      value = *but->editval = value;
    }
    else if (but->pointype == UI_BUT_POIN_CHAR) {
      value = *((char *)but->poin) = (char)value;
    }
    else if (but->pointype == UI_BUT_POIN_SHORT) {
      value = *((short *)but->poin) = (short)value;
    }
    else if (but->pointype == UI_BUT_POIN_INT) {
      value = *((int *)but->poin) = (int)value;
    }
    else if (but->pointype == UI_BUT_POIN_FLOAT) {
      value = *((float *)but->poin) = (float)value;
    }
  }

  ui_but_update_select_flag(but, &value);
}

int ui_but_string_get_max_length(uiBut *but)
{
  if (ELEM(but->type, UI_BTYPE_TEXT, UI_BTYPE_SEARCH_MENU)) {
    return but->hardmax;
  }
  return UI_MAX_DRAW_STR;
}

uiBut *ui_but_drag_multi_edit_get(uiBut *but)
{
  uiBut *return_but = NULL;

  BLI_assert(but->flag & UI_BUT_DRAG_MULTI);

  LISTBASE_FOREACH (uiBut *, but_iter, &but->block->buttons) {
    if (but_iter->editstr) {
      return_but = but_iter;
      break;
    }
  }

  return return_but;
}

static double ui_get_but_scale_unit(uiBut *but, double value)
{
  UnitSettings *unit = but->block->unit;
  const int unit_type = UI_but_unit_type_get(but);

  /* Time unit is a bit special, not handled by BKE_scene_unit_scale() for now. */
  if (unit_type == PROP_UNIT_TIME) { /* WARNING - using evil_C :| */
    Scene *scene = CTX_data_scene(but->block->evil_C);
    return FRA2TIME(value);
  }
  return BKE_scene_unit_scale(unit, RNA_SUBTYPE_UNIT_VALUE(unit_type), value);
}

/* str will be overwritten */
void ui_but_convert_to_unit_alt_name(uiBut *but, char *str, size_t maxlen)
{
  if (!ui_but_is_unit(but)) {
    return;
  }

  UnitSettings *unit = but->block->unit;
  const int unit_type = UI_but_unit_type_get(but);
  char *orig_str;

  orig_str = BLI_strdup(str);

  BKE_unit_name_to_alt(str, maxlen, orig_str, unit->system, RNA_SUBTYPE_UNIT_VALUE(unit_type));

  MEM_freeN(orig_str);
}

/**
 * \param float_precision: Override the button precision.
 */
static void ui_get_but_string_unit(
    uiBut *but, char *str, int len_max, double value, bool pad, int float_precision)
{
  UnitSettings *unit = but->block->unit;
  const int unit_type = UI_but_unit_type_get(but);
  int precision;

  if (unit->scale_length < 0.0001f) {
    unit->scale_length = 1.0f; /* XXX do_versions */
  }

  /* Use precision override? */
  if (float_precision == -1) {
    /* Sanity checks */
    precision = (int)ui_but_get_float_precision(but);
    if (precision > UI_PRECISION_FLOAT_MAX) {
      precision = UI_PRECISION_FLOAT_MAX;
    }
    else if (precision == -1) {
      precision = 2;
    }
  }
  else {
    precision = float_precision;
  }

  BKE_unit_value_as_string(str,
                           len_max,
                           ui_get_but_scale_unit(but, value),
                           precision,
                           RNA_SUBTYPE_UNIT_VALUE(unit_type),
                           unit,
                           pad);
}

static float ui_get_but_step_unit(uiBut *but, float step_default)
{
  const int unit_type = RNA_SUBTYPE_UNIT_VALUE(UI_but_unit_type_get(but));
  const double step_orig = step_default * UI_PRECISION_FLOAT_SCALE;
  /* Scaling up 'step_origg ' here is a bit arbitrary,
   * its just giving better scales from user POV */
  const double scale_step = ui_get_but_scale_unit(but, step_orig * 10);
  const double step = BKE_unit_closest_scalar(scale_step, but->block->unit->system, unit_type);

  /* -1 is an error value */
  if (step == -1.0f) {
    return step_default;
  }

  const double scale_unit = ui_get_but_scale_unit(but, 1.0);
  const double step_unit = BKE_unit_closest_scalar(
      scale_unit, but->block->unit->system, unit_type);
  double step_final;

  BLI_assert(step > 0.0);

  step_final = (step / scale_unit) / (double)UI_PRECISION_FLOAT_SCALE;

  if (step == step_unit) {
    /* Logic here is to scale by the original 'step_orig'
     * only when the unit step matches the scaled step.
     *
     * This is needed for units that don't have a wide range of scales (degrees for eg.).
     * Without this we can't select between a single degree, or a 10th of a degree.
     */
    step_final *= step_orig;
  }

  return (float)step_final;
}

/**
 * \param float_precision: For number buttons the precision
 * to use or -1 to fallback to the button default.
 * \param use_exp_float: Use exponent representation of floats
 * when out of reasonable range (outside of 1e3/1e-3).
 */
void ui_but_string_get_ex(uiBut *but,
                          char *str,
                          const size_t maxlen,
                          const int float_precision,
                          const bool use_exp_float,
                          bool *r_use_exp_float)
{
  if (r_use_exp_float) {
    *r_use_exp_float = false;
  }

  if (but->rnaprop && ELEM(but->type, UI_BTYPE_TEXT, UI_BTYPE_SEARCH_MENU, UI_BTYPE_TAB)) {
    const PropertyType type = RNA_property_type(but->rnaprop);

    int buf_len;
    const char *buf = NULL;
    if ((but->type == UI_BTYPE_TAB) && (but->custom_data)) {
      StructRNA *ptr_type = RNA_property_pointer_type(&but->rnapoin, but->rnaprop);
      PointerRNA ptr;

      /* uiBut.custom_data points to data this tab represents (e.g. workspace).
       * uiBut.rnapoin/prop store an active value (e.g. active workspace). */
      RNA_pointer_create(but->rnapoin.owner_id, ptr_type, but->custom_data, &ptr);
      buf = RNA_struct_name_get_alloc(&ptr, str, maxlen, &buf_len);
    }
    else if (type == PROP_STRING) {
      /* RNA string */
      buf = RNA_property_string_get_alloc(&but->rnapoin, but->rnaprop, str, maxlen, &buf_len);
    }
    else if (type == PROP_ENUM) {
      /* RNA enum */
      const int value = RNA_property_enum_get(&but->rnapoin, but->rnaprop);
      if (RNA_property_enum_name(but->block->evil_C, &but->rnapoin, but->rnaprop, value, &buf)) {
        BLI_strncpy(str, buf, maxlen);
        buf = str;
      }
    }
    else if (type == PROP_POINTER) {
      /* RNA pointer */
      PointerRNA ptr = RNA_property_pointer_get(&but->rnapoin, but->rnaprop);
      buf = RNA_struct_name_get_alloc(&ptr, str, maxlen, &buf_len);
    }
    else {
      BLI_assert(0);
    }

    if (buf == NULL) {
      str[0] = '\0';
    }
    else if (buf != str) {
      BLI_assert(maxlen <= buf_len + 1);
      /* string was too long, we have to truncate */
      if (UI_but_is_utf8(but)) {
        BLI_strncpy_utf8(str, buf, maxlen);
      }
      else {
        BLI_strncpy(str, buf, maxlen);
      }
      MEM_freeN((void *)buf);
    }
  }
  else if (ELEM(but->type, UI_BTYPE_TEXT, UI_BTYPE_SEARCH_MENU)) {
    /* string */
    BLI_strncpy(str, but->poin, maxlen);
    return;
  }
  else if (ui_but_anim_expression_get(but, str, maxlen)) {
    /* driver expression */
  }
  else {
    /* number editing */
    const double value = ui_but_value_get(but);

    PropertySubType subtype = PROP_NONE;
    if (but->rnaprop) {
      subtype = RNA_property_subtype(but->rnaprop);
    }

    if (ui_but_is_float(but)) {
      int prec = (float_precision == -1) ? ui_but_calc_float_precision(but, value) :
                                           float_precision;

      if (ui_but_is_unit(but)) {
        ui_get_but_string_unit(but, str, maxlen, value, false, prec);
      }
      else if (subtype == PROP_FACTOR) {
        if (U.factor_display_type == USER_FACTOR_AS_FACTOR) {
          BLI_snprintf(str, maxlen, "%.*f", prec, value);
        }
        else {
          BLI_snprintf(str, maxlen, "%.*f", MAX2(0, prec - 2), value * 100);
        }
      }
      else {
        const int int_digits_num = integer_digits_f(value);
        if (use_exp_float) {
          if (int_digits_num < -6 || int_digits_num > 12) {
            BLI_snprintf(str, maxlen, "%.*g", prec, value);
            if (r_use_exp_float) {
              *r_use_exp_float = true;
            }
          }
          else {
            prec -= int_digits_num;
            CLAMP(prec, 0, UI_PRECISION_FLOAT_MAX);
            BLI_snprintf(str, maxlen, "%.*f", prec, value);
          }
        }
        else {
          prec -= int_digits_num;
          CLAMP(prec, 0, UI_PRECISION_FLOAT_MAX);
          BLI_snprintf(str, maxlen, "%.*f", prec, value);
        }
      }
    }
    else {
      BLI_snprintf(str, maxlen, "%d", (int)value);
    }
  }
}
void ui_but_string_get(uiBut *but, char *str, const size_t maxlen)
{
  ui_but_string_get_ex(but, str, maxlen, -1, false, NULL);
}

/**
 * A version of #ui_but_string_get_ex for dynamic buffer sizes
 * (where #ui_but_string_get_max_length returns 0).
 *
 * \param r_str_size: size of the returned string (including terminator).
 */
char *ui_but_string_get_dynamic(uiBut *but, int *r_str_size)
{
  char *str = NULL;
  *r_str_size = 1;

  if (but->rnaprop && ELEM(but->type, UI_BTYPE_TEXT, UI_BTYPE_SEARCH_MENU)) {
    const PropertyType type = RNA_property_type(but->rnaprop);

    if (type == PROP_STRING) {
      /* RNA string */
      str = RNA_property_string_get_alloc(&but->rnapoin, but->rnaprop, NULL, 0, r_str_size);
      (*r_str_size) += 1;
    }
    else if (type == PROP_ENUM) {
      /* RNA enum */
      const int value = RNA_property_enum_get(&but->rnapoin, but->rnaprop);
      const char *value_id;
      if (!RNA_property_enum_name(
              but->block->evil_C, &but->rnapoin, but->rnaprop, value, &value_id)) {
        value_id = "";
      }

      *r_str_size = strlen(value_id) + 1;
      str = BLI_strdupn(value_id, *r_str_size);
    }
    else if (type == PROP_POINTER) {
      /* RNA pointer */
      PointerRNA ptr = RNA_property_pointer_get(&but->rnapoin, but->rnaprop);
      str = RNA_struct_name_get_alloc(&ptr, NULL, 0, r_str_size);
      (*r_str_size) += 1;
    }
    else {
      BLI_assert(0);
    }
  }
  else {
    BLI_assert(0);
  }

  if (UNLIKELY(str == NULL)) {
    /* should never happen, paranoid check */
    *r_str_size = 1;
    str = BLI_strdup("");
    BLI_assert(0);
  }

  return str;
}

/**
 * Report a generic error prefix when evaluating a string with #BPY_run_string_as_number
 * as the Python error on its own doesn't provide enough context.
 */
#define UI_NUMBER_EVAL_ERROR_PREFIX IFACE_("Error evaluating number, see Info editor for details")

static bool ui_number_from_string_units(
    bContext *C, const char *str, const int unit_type, const UnitSettings *unit, double *r_value)
{
  char *error = NULL;
  const bool ok = user_string_to_number(C, str, unit, unit_type, r_value, true, &error);
  if (error) {
    ReportList *reports = CTX_wm_reports(C);
    BKE_reportf(reports, RPT_ERROR, "%s: %s", UI_NUMBER_EVAL_ERROR_PREFIX, error);
    MEM_freeN(error);
  }
  return ok;
}

static bool ui_number_from_string_units_with_but(bContext *C,
                                                 const char *str,
                                                 const uiBut *but,
                                                 double *r_value)
{
  const int unit_type = RNA_SUBTYPE_UNIT_VALUE(UI_but_unit_type_get(but));
  const UnitSettings *unit = but->block->unit;
  return ui_number_from_string_units(C, str, unit_type, unit, r_value);
}

static bool ui_number_from_string(bContext *C, const char *str, double *r_value)
{
  bool ok;
#ifdef WITH_PYTHON
  struct BPy_RunErrInfo err_info = {
      .reports = CTX_wm_reports(C),
      .report_prefix = UI_NUMBER_EVAL_ERROR_PREFIX,
  };
  ok = BPY_run_string_as_number(C, NULL, str, &err_info, r_value);
#else
  UNUSED_VARS(C);
  *r_value = atof(str);
  ok = true;
#endif
  return ok;
}

static bool ui_number_from_string_factor(bContext *C, const char *str, double *r_value)
{
  const int len = strlen(str);
  if (BLI_strn_endswith(str, "%", len)) {
    char *str_new = BLI_strdupn(str, len - 1);
    const bool success = ui_number_from_string(C, str_new, r_value);
    MEM_freeN(str_new);
    *r_value /= 100.0;
    return success;
  }
  if (!ui_number_from_string(C, str, r_value)) {
    return false;
  }
  if (U.factor_display_type == USER_FACTOR_AS_PERCENTAGE) {
    *r_value /= 100.0;
  }
  return true;
}

static bool ui_number_from_string_percentage(bContext *C, const char *str, double *r_value)
{
  const int len = strlen(str);
  if (BLI_strn_endswith(str, "%", len)) {
    char *str_new = BLI_strdupn(str, len - 1);
    const bool success = ui_number_from_string(C, str_new, r_value);
    MEM_freeN(str_new);
    return success;
  }
  return ui_number_from_string(C, str, r_value);
}

bool ui_but_string_eval_number(bContext *C, const uiBut *but, const char *str, double *r_value)
{
  if (str[0] == '\0') {
    *r_value = 0.0;
    return true;
  }

  PropertySubType subtype = PROP_NONE;
  if (but->rnaprop) {
    subtype = RNA_property_subtype(but->rnaprop);
  }

  if (ui_but_is_float(but)) {
    if (ui_but_is_unit(but)) {
      return ui_number_from_string_units_with_but(C, str, but, r_value);
    }
    if (subtype == PROP_FACTOR) {
      return ui_number_from_string_factor(C, str, r_value);
    }
    if (subtype == PROP_PERCENTAGE) {
      return ui_number_from_string_percentage(C, str, r_value);
    }
    return ui_number_from_string(C, str, r_value);
  }
  return ui_number_from_string(C, str, r_value);
}

/* just the assignment/free part */
static void ui_but_string_set_internal(uiBut *but, const char *str, size_t str_len)
{
  BLI_assert(str_len == strlen(str));
  BLI_assert(but->str == NULL);
  str_len += 1;

  if (str_len > UI_MAX_NAME_STR) {
    but->str = MEM_mallocN(str_len, "ui_def_but str");
  }
  else {
    but->str = but->strdata;
  }
  memcpy(but->str, str, str_len);
}

static void ui_but_string_free_internal(uiBut *but)
{
  if (but->str) {
    if (but->str != but->strdata) {
      MEM_freeN(but->str);
    }
    /* must call 'ui_but_string_set_internal' after */
    but->str = NULL;
  }
}

bool ui_but_string_set(bContext *C, uiBut *but, const char *str)
{
  if (but->rnaprop && but->rnapoin.data && ELEM(but->type, UI_BTYPE_TEXT, UI_BTYPE_SEARCH_MENU)) {
    if (RNA_property_editable(&but->rnapoin, but->rnaprop)) {
      const PropertyType type = RNA_property_type(but->rnaprop);

      if (type == PROP_STRING) {
        /* RNA string */
        RNA_property_string_set(&but->rnapoin, but->rnaprop, str);
        return true;
      }

      if (type == PROP_POINTER) {
        if (str[0] == '\0') {
          RNA_property_pointer_set(&but->rnapoin, but->rnaprop, PointerRNA_NULL, NULL);
          return true;
        }

        uiButSearch *search_but = (but->type == UI_BTYPE_SEARCH_MENU) ? (uiButSearch *)but : NULL;
        /* RNA pointer */
        PointerRNA rptr;

        /* This is kind of hackish, in theory think we could only ever use the second member of
         * this if/else, since ui_searchbox_apply() is supposed to always set that pointer when
         * we are storing pointers... But keeping str search first for now,
         * to try to break as little as possible existing code. All this is band-aids anyway.
         * Fact remains, using editstr as main 'reference' over whole search button thingy
         * is utterly weak and should be redesigned imho, but that's not a simple task. */
        if (search_but && search_but->rnasearchprop &&
            RNA_property_collection_lookup_string(
                &search_but->rnasearchpoin, search_but->rnasearchprop, str, &rptr)) {
          RNA_property_pointer_set(&but->rnapoin, but->rnaprop, rptr, NULL);
        }
        else if (search_but->item_active != NULL) {
          RNA_pointer_create(NULL,
                             RNA_property_pointer_type(&but->rnapoin, but->rnaprop),
                             search_but->item_active,
                             &rptr);
          RNA_property_pointer_set(&but->rnapoin, but->rnaprop, rptr, NULL);
        }

        return true;
      }

      if (type == PROP_ENUM) {
        int value;
        if (RNA_property_enum_value(
                but->block->evil_C, &but->rnapoin, but->rnaprop, str, &value)) {
          RNA_property_enum_set(&but->rnapoin, but->rnaprop, value);
          return true;
        }
        return false;
      }
      BLI_assert(0);
    }
  }
  else if (but->type == UI_BTYPE_TAB) {
    if (but->rnaprop && but->custom_data) {
      StructRNA *ptr_type = RNA_property_pointer_type(&but->rnapoin, but->rnaprop);
      PointerRNA ptr;
      PropertyRNA *prop;

      /* uiBut.custom_data points to data this tab represents (e.g. workspace).
       * uiBut.rnapoin/prop store an active value (e.g. active workspace). */
      RNA_pointer_create(but->rnapoin.owner_id, ptr_type, but->custom_data, &ptr);
      prop = RNA_struct_name_property(ptr_type);
      if (RNA_property_editable(&ptr, prop)) {
        RNA_property_string_set(&ptr, prop, str);
      }
    }
  }
  else if (but->type == UI_BTYPE_TEXT) {
    /* string */
    if (!but->poin) {
      str = "";
    }
    else if (UI_but_is_utf8(but)) {
      BLI_strncpy_utf8(but->poin, str, but->hardmax);
    }
    else {
      BLI_strncpy(but->poin, str, but->hardmax);
    }

    return true;
  }
  else if (but->type == UI_BTYPE_SEARCH_MENU) {
    /* string */
    BLI_strncpy(but->poin, str, but->hardmax);
    return true;
  }
  else if (ui_but_anim_expression_set(but, str)) {
    /* driver expression */
    return true;
  }
  else if (str[0] == '#') {
    /* shortcut to create new driver expression (versus immediate Py-execution) */
    return ui_but_anim_expression_create(but, str + 1);
  }
  else {
    /* number editing */
    double value;

    if (ui_but_string_eval_number(C, but, str, &value) == false) {
      WM_report_banner_show();
      return false;
    }

    if (!ui_but_is_float(but)) {
      value = floor(value + 0.5);
    }

    /* not that we use hard limits here */
    if (value < (double)but->hardmin) {
      value = but->hardmin;
    }
    if (value > (double)but->hardmax) {
      value = but->hardmax;
    }

    ui_but_value_set(but, value);
    return true;
  }

  return false;
}

static double soft_range_round_up(double value, double max)
{
  /* round up to .., 0.1, 0.2, 0.5, 1, 2, 5, 10, 20, 50, ..
   * checking for 0.0 prevents floating point exceptions */
  const double newmax = (value != 0.0) ? pow(10.0, ceil(log(value) / M_LN10)) : 0.0;

  if (newmax * 0.2 >= max && newmax * 0.2 >= value) {
    return newmax * 0.2;
  }
  if (newmax * 0.5 >= max && newmax * 0.5 >= value) {
    return newmax * 0.5;
  }
  return newmax;
}

static double soft_range_round_down(double value, double max)
{
  /* round down to .., 0.1, 0.2, 0.5, 1, 2, 5, 10, 20, 50, ..
   * checking for 0.0 prevents floating point exceptions */
  const double newmax = (value != 0.0) ? pow(10.0, floor(log(value) / M_LN10)) : 0.0;

  if (newmax * 5.0 <= max && newmax * 5.0 <= value) {
    return newmax * 5.0;
  }
  if (newmax * 2.0 <= max && newmax * 2.0 <= value) {
    return newmax * 2.0;
  }
  return newmax;
}

void ui_but_range_set_hard(uiBut *but)
{
  if (but->rnaprop == NULL) {
    return;
  }

  const PropertyType type = RNA_property_type(but->rnaprop);

  if (type == PROP_INT) {
    int imin, imax;
    RNA_property_int_range(&but->rnapoin, but->rnaprop, &imin, &imax);
    but->hardmin = imin;
    but->hardmax = imax;
  }
  else if (type == PROP_FLOAT) {
    float fmin, fmax;
    RNA_property_float_range(&but->rnapoin, but->rnaprop, &fmin, &fmax);
    but->hardmin = fmin;
    but->hardmax = fmax;
  }
}

/* note: this could be split up into functions which handle arrays and not */
void ui_but_range_set_soft(uiBut *but)
{
  /* ideally we would not limit this but practically, its more than
   * enough worst case is very long vectors wont use a smart soft-range
   * which isn't so bad. */

  if (but->rnaprop) {
    const PropertyType type = RNA_property_type(but->rnaprop);
    const PropertySubType subtype = RNA_property_subtype(but->rnaprop);
    double softmin, softmax /*, step, precision*/;
    double value_min;
    double value_max;

    /* clamp button range to something reasonable in case
     * we get -inf/inf from RNA properties */
    if (type == PROP_INT) {
      const bool is_array = RNA_property_array_check(but->rnaprop);
      int imin, imax, istep;

      RNA_property_int_ui_range(&but->rnapoin, but->rnaprop, &imin, &imax, &istep);
      softmin = (imin == INT_MIN) ? -1e4 : imin;
      softmax = (imin == INT_MAX) ? 1e4 : imax;
      /*step = istep;*/  /*UNUSED*/
      /*precision = 1;*/ /*UNUSED*/

      if (is_array) {
        int value_range[2];
        RNA_property_int_get_array_range(&but->rnapoin, but->rnaprop, value_range);
        value_min = (double)value_range[0];
        value_max = (double)value_range[1];
      }
      else {
        value_min = value_max = ui_but_value_get(but);
      }
    }
    else if (type == PROP_FLOAT) {
      const bool is_array = RNA_property_array_check(but->rnaprop);
      float fmin, fmax, fstep, fprecision;

      RNA_property_float_ui_range(&but->rnapoin, but->rnaprop, &fmin, &fmax, &fstep, &fprecision);
      softmin = (fmin == -FLT_MAX) ? (float)-1e4 : fmin;
      softmax = (fmax == FLT_MAX) ? (float)1e4 : fmax;
      /*step = fstep;*/           /*UNUSED*/
      /*precision = fprecision;*/ /*UNUSED*/

      /* Use shared min/max for array values, except for color alpha. */
      if (is_array && !(subtype == PROP_COLOR && but->rnaindex == 3)) {
        float value_range[2];
        RNA_property_float_get_array_range(&but->rnapoin, but->rnaprop, value_range);
        value_min = (double)value_range[0];
        value_max = (double)value_range[1];
      }
      else {
        value_min = value_max = ui_but_value_get(but);
      }
    }
    else {
      return;
    }

    /* if the value goes out of the soft/max range, adapt the range */
    if (value_min + 1e-10 < softmin) {
      if (value_min < 0.0) {
        softmin = -soft_range_round_up(-value_min, -softmin);
      }
      else {
        softmin = soft_range_round_down(value_min, softmin);
      }

      if (softmin < (double)but->hardmin) {
        softmin = (double)but->hardmin;
      }
    }
    if (value_max - 1e-10 > softmax) {
      if (value_max < 0.0) {
        softmax = -soft_range_round_down(-value_max, -softmax);
      }
      else {
        softmax = soft_range_round_up(value_max, softmax);
      }

      if (softmax > (double)but->hardmax) {
        softmax = but->hardmax;
      }
    }

    but->softmin = softmin;
    but->softmax = softmax;
  }
  else if (but->poin && (but->pointype & UI_BUT_POIN_TYPES)) {
    float value = ui_but_value_get(but);
    if (isfinite(value)) {
      CLAMP(value, but->hardmin, but->hardmax);
      but->softmin = min_ff(but->softmin, value);
      but->softmax = max_ff(but->softmax, value);
    }
  }
}

/* ******************* Free ********************/

/**
 * Free data specific to a certain button type.
 * For now just do in a switch-case, we could instead have a callback stored in #uiBut and set that
 * in #ui_but_alloc_info().
 */
static void ui_but_free_type_specific(uiBut *but)
{
  switch (but->type) {
    case UI_BTYPE_SEARCH_MENU: {
      uiButSearch *search_but = (uiButSearch *)but;

      if (search_but->arg_free_fn) {
        search_but->arg_free_fn(search_but->arg);
        search_but->arg = NULL;
      }
      break;
    }
    default:
      break;
  }
}

/* can be called with C==NULL */
static void ui_but_free(const bContext *C, uiBut *but)
{
  if (but->opptr) {
    WM_operator_properties_free(but->opptr);
    MEM_freeN(but->opptr);
  }

  if (but->func_argN) {
    MEM_freeN(but->func_argN);
  }

  if (but->tip_argN) {
    MEM_freeN(but->tip_argN);
  }

  if (but->hold_argN) {
    MEM_freeN(but->hold_argN);
  }

  ui_but_free_type_specific(but);

  if (but->active) {
    /* XXX solve later, buttons should be free-able without context ideally,
     * however they may have open tooltips or popup windows, which need to
     * be closed using a context pointer */
    if (C) {
      ui_but_active_free(C, but);
    }
    else {
      if (but->active) {
        MEM_freeN(but->active);
      }
    }
  }
  if (but->str && but->str != but->strdata) {
    MEM_freeN(but->str);
  }

  if ((but->type == UI_BTYPE_IMAGE) && but->poin) {
    IMB_freeImBuf((struct ImBuf *)but->poin);
  }

  if (but->dragpoin && (but->dragflag & UI_BUT_DRAGPOIN_FREE)) {
    WM_drag_data_free(but->dragtype, but->dragpoin);
  }
  ui_but_extra_operator_icons_free(but);

  BLI_assert(UI_butstore_is_registered(but->block, but) == false);

  MEM_freeN(but);
}

/* can be called with C==NULL */
void UI_block_free(const bContext *C, uiBlock *block)
{
  UI_butstore_clear(block);

  uiBut *but;
  while ((but = BLI_pophead(&block->buttons))) {
    ui_but_free(C, but);
  }

  if (block->unit) {
    MEM_freeN(block->unit);
  }

  if (block->func_argN) {
    MEM_freeN(block->func_argN);
  }

  CTX_store_free_list(&block->contexts);

  BLI_freelistN(&block->saferct);
  BLI_freelistN(&block->color_pickers.list);

  ui_block_free_button_groups(block);

  MEM_freeN(block);
}

void UI_blocklist_update_window_matrix(const bContext *C, const ListBase *lb)
{
  ARegion *region = CTX_wm_region(C);
  wmWindow *window = CTX_wm_window(C);

  LISTBASE_FOREACH (uiBlock *, block, lb) {
    if (block->active) {
      ui_update_window_matrix(window, region, block);
    }
  }
}

void UI_blocklist_draw(const bContext *C, const ListBase *lb)
{
  LISTBASE_FOREACH (uiBlock *, block, lb) {
    if (block->active) {
      UI_block_draw(C, block);
    }
  }
}

/* can be called with C==NULL */
void UI_blocklist_free(const bContext *C, ListBase *lb)
{
  uiBlock *block;
  while ((block = BLI_pophead(lb))) {
    UI_block_free(C, block);
  }
}

void UI_blocklist_free_inactive(const bContext *C, ListBase *lb)
{
  LISTBASE_FOREACH_MUTABLE (uiBlock *, block, lb) {
    if (!block->handle) {
      if (block->active) {
        block->active = false;
      }
      else {
        BLI_remlink(lb, block);
        UI_block_free(C, block);
      }
    }
  }
}

void UI_block_region_set(uiBlock *block, ARegion *region)
{
  ListBase *lb = &region->uiblocks;
  uiBlock *oldblock = NULL;

  /* each listbase only has one block with this name, free block
   * if is already there so it can be rebuilt from scratch */
  if (lb) {
    oldblock = BLI_findstring(lb, block->name, offsetof(uiBlock, name));

    if (oldblock) {
      oldblock->active = false;
      oldblock->panel = NULL;
      oldblock->handle = NULL;
    }

    /* at the beginning of the list! for dynamical menus/blocks */
    BLI_addhead(lb, block);
  }

  block->oldblock = oldblock;
}

uiBlock *UI_block_begin(const bContext *C, ARegion *region, const char *name, eUIEmbossType emboss)
{
  wmWindow *window = CTX_wm_window(C);
  Scene *scene = CTX_data_scene(C);

  uiBlock *block = MEM_callocN(sizeof(uiBlock), "uiBlock");
  block->active = true;
  block->emboss = emboss;
  block->evil_C = (void *)C; /* XXX */

  BLI_listbase_clear(&block->button_groups);

  if (scene) {
    /* store display device name, don't lookup for transformations yet
     * block could be used for non-color displays where looking up for transformation
     * would slow down redraw, so only lookup for actual transform when it's indeed
     * needed
     */
    STRNCPY(block->display_device, scene->display_settings.display_device);

    /* copy to avoid crash when scene gets deleted with ui still open */
    block->unit = MEM_mallocN(sizeof(scene->unit), "UI UnitSettings");
    memcpy(block->unit, &scene->unit, sizeof(scene->unit));
  }
  else {
    STRNCPY(block->display_device, IMB_colormanagement_display_get_default_name());
  }

  BLI_strncpy(block->name, name, sizeof(block->name));

  if (region) {
    UI_block_region_set(block, region);
  }

  /* Set window matrix and aspect for region and OpenGL state. */
  ui_update_window_matrix(window, region, block);

  /* Tag as popup menu if not created within a region. */
  if (!(region && region->visible)) {
    block->auto_open = true;
    block->flag |= UI_BLOCK_LOOP;
  }

  return block;
}

char UI_block_emboss_get(uiBlock *block)
{
  return block->emboss;
}

void UI_block_emboss_set(uiBlock *block, eUIEmbossType emboss)
{
  block->emboss = emboss;
}

void UI_block_theme_style_set(uiBlock *block, char theme_style)
{
  block->theme_style = theme_style;
}

bool UI_block_is_search_only(const uiBlock *block)
{
  return block->flag & UI_BLOCK_SEARCH_ONLY;
}

/**
 * Use when a block must be searched to give accurate results
 * for the whole region but shouldn't be displayed.
 */
void UI_block_set_search_only(uiBlock *block, bool search_only)
{
  SET_FLAG_FROM_TEST(block->flag, search_only, UI_BLOCK_SEARCH_ONLY);
}

static void ui_but_build_drawstr_float(uiBut *but, double value)
{
  size_t slen = 0;
  STR_CONCAT(but->drawstr, slen, but->str);

  PropertySubType subtype = PROP_NONE;
  if (but->rnaprop) {
    subtype = RNA_property_subtype(but->rnaprop);
  }

  /* Change negative zero to regular zero, without altering anything else.  */
  value += +0.0f;

  if (value == (double)FLT_MAX) {
    STR_CONCAT(but->drawstr, slen, "inf");
  }
  else if (value == (double)-FLT_MAX) {
    STR_CONCAT(but->drawstr, slen, "-inf");
  }
  else if (subtype == PROP_PERCENTAGE) {
    const int prec = ui_but_calc_float_precision(but, value);
    STR_CONCATF(but->drawstr, slen, "%.*f%%", prec, value);
  }
  else if (subtype == PROP_PIXEL) {
    const int prec = ui_but_calc_float_precision(but, value);
    STR_CONCATF(but->drawstr, slen, "%.*f px", prec, value);
  }
  else if (subtype == PROP_FACTOR) {
    const int precision = ui_but_calc_float_precision(but, value);

    if (U.factor_display_type == USER_FACTOR_AS_FACTOR) {
      STR_CONCATF(but->drawstr, slen, "%.*f", precision, value);
    }
    else {
      STR_CONCATF(but->drawstr, slen, "%.*f%%", MAX2(0, precision - 2), value * 100);
    }
  }
  else if (ui_but_is_unit(but)) {
    char new_str[sizeof(but->drawstr)];
    ui_get_but_string_unit(but, new_str, sizeof(new_str), value, true, -1);
    STR_CONCAT(but->drawstr, slen, new_str);
  }
  else {
    const int prec = ui_but_calc_float_precision(but, value);
    STR_CONCATF(but->drawstr, slen, "%.*f", prec, value);
  }
}

static void ui_but_build_drawstr_int(uiBut *but, int value)
{
  size_t slen = 0;
  STR_CONCAT(but->drawstr, slen, but->str);

  PropertySubType subtype = PROP_NONE;
  if (but->rnaprop) {
    subtype = RNA_property_subtype(but->rnaprop);
  }

  STR_CONCATF(but->drawstr, slen, "%d", value);

  if (subtype == PROP_PERCENTAGE) {
    STR_CONCAT(but->drawstr, slen, "%");
  }
  else if (subtype == PROP_PIXEL) {
    STR_CONCAT(but->drawstr, slen, " px");
  }
}

/**
 * \param but: Button to update.
 * \param validate: When set, this function may change the button value.
 * Otherwise treat the button value as read-only.
 */
static void ui_but_update_ex(uiBut *but, const bool validate)
{
  /* if something changed in the button */
  double value = UI_BUT_VALUE_UNSET;

  ui_but_update_select_flag(but, &value);

  /* only update soft range while not editing */
  if (!ui_but_is_editing(but)) {
    if ((but->rnaprop != NULL) || (but->poin && (but->pointype & UI_BUT_POIN_TYPES))) {
      ui_but_range_set_soft(but);
    }
  }

  /* test for min and max, icon sliders, etc */
  switch (but->type) {
    case UI_BTYPE_NUM:
    case UI_BTYPE_SCROLL:
    case UI_BTYPE_NUM_SLIDER:
      if (validate) {
        UI_GET_BUT_VALUE_INIT(but, value);
        if (value < (double)but->hardmin) {
          ui_but_value_set(but, but->hardmin);
        }
        else if (value > (double)but->hardmax) {
          ui_but_value_set(but, but->hardmax);
        }

        /* max must never be smaller than min! Both being equal is allowed though */
        BLI_assert(but->softmin <= but->softmax && but->hardmin <= but->hardmax);
      }
      break;

    case UI_BTYPE_ICON_TOGGLE:
    case UI_BTYPE_ICON_TOGGLE_N:
      if ((but->rnaprop == NULL) || (RNA_property_flag(but->rnaprop) & PROP_ICONS_CONSECUTIVE)) {
        if (but->rnaprop && RNA_property_flag(but->rnaprop) & PROP_ICONS_REVERSE) {
          but->drawflag |= UI_BUT_ICON_REVERSE;
        }

        but->iconadd = (but->flag & UI_SELECT) ? 1 : 0;
      }
      break;

      /* quiet warnings for unhandled types */
    default:
      break;
  }

  /* safety is 4 to enable small number buttons (like 'users') */
  // okwidth = -4 + (BLI_rcti_size_x(&but->rect)); /* UNUSED */

  /* name: */
  switch (but->type) {

    case UI_BTYPE_MENU:
      if (BLI_rctf_size_x(&but->rect) >= (UI_UNIT_X * 2)) {
        /* only needed for menus in popup blocks that don't recreate buttons on redraw */
        if (but->block->flag & UI_BLOCK_LOOP) {
          if (but->rnaprop && (RNA_property_type(but->rnaprop) == PROP_ENUM)) {
            const int value_enum = RNA_property_enum_get(&but->rnapoin, but->rnaprop);

            EnumPropertyItem item;
            if (RNA_property_enum_item_from_value_gettexted(
                    but->block->evil_C, &but->rnapoin, but->rnaprop, value_enum, &item)) {
              const size_t slen = strlen(item.name);
              ui_but_string_free_internal(but);
              ui_but_string_set_internal(but, item.name, slen);
              but->icon = item.icon;
            }
          }
        }
        BLI_strncpy(but->drawstr, but->str, sizeof(but->drawstr));
      }
      break;

    case UI_BTYPE_NUM:
    case UI_BTYPE_NUM_SLIDER:
      if (but->editstr) {
        break;
      }
      UI_GET_BUT_VALUE_INIT(but, value);
      if (ui_but_is_float(but)) {
        ui_but_build_drawstr_float(but, value);
      }
      else {
        ui_but_build_drawstr_int(but, (int)value);
      }
      break;

    case UI_BTYPE_LABEL:
      if (ui_but_is_float(but)) {
        UI_GET_BUT_VALUE_INIT(but, value);
        const int prec = ui_but_calc_float_precision(but, value);
        BLI_snprintf(but->drawstr, sizeof(but->drawstr), "%s%.*f", but->str, prec, value);
      }
      else {
        BLI_strncpy(but->drawstr, but->str, UI_MAX_DRAW_STR);
      }

      break;

    case UI_BTYPE_TEXT:
    case UI_BTYPE_SEARCH_MENU:
      if (!but->editstr) {
        char str[UI_MAX_DRAW_STR];

        ui_but_string_get(but, str, UI_MAX_DRAW_STR);
        BLI_snprintf(but->drawstr, sizeof(but->drawstr), "%s%s", but->str, str);
      }
      break;

    case UI_BTYPE_KEY_EVENT: {
      const char *str;
      if (but->flag & UI_SELECT) {
        str = "Press a key";
      }
      else {
        UI_GET_BUT_VALUE_INIT(but, value);
        str = WM_key_event_string((short)value, false);
      }
      BLI_snprintf(but->drawstr, UI_MAX_DRAW_STR, "%s%s", but->str, str);
      break;
    }
    case UI_BTYPE_HOTKEY_EVENT:
      if (but->flag & UI_SELECT) {

        if (but->modifier_key) {
          char *str = but->drawstr;
          but->drawstr[0] = '\0';

          if (but->modifier_key & KM_SHIFT) {
            str += BLI_strcpy_rlen(str, "Shift ");
          }
          if (but->modifier_key & KM_CTRL) {
            str += BLI_strcpy_rlen(str, "Ctrl ");
          }
          if (but->modifier_key & KM_ALT) {
            str += BLI_strcpy_rlen(str, "Alt ");
          }
          if (but->modifier_key & KM_OSKEY) {
            str += BLI_strcpy_rlen(str, "Cmd ");
          }

          (void)str; /* UNUSED */
        }
        else {
          BLI_strncpy(but->drawstr, "Press a key", UI_MAX_DRAW_STR);
        }
      }
      else {
        BLI_strncpy(but->drawstr, but->str, UI_MAX_DRAW_STR);
      }

      break;

    case UI_BTYPE_HSVCUBE:
    case UI_BTYPE_HSVCIRCLE:
      break;
    default:
      BLI_strncpy(but->drawstr, but->str, UI_MAX_DRAW_STR);
      break;
  }

  /* if we are doing text editing, this will override the drawstr */
  if (but->editstr) {
    but->drawstr[0] = '\0';
  }

  /* text clipping moved to widget drawing code itself */
}

void ui_but_update(uiBut *but)
{
  ui_but_update_ex(but, false);
}

void ui_but_update_edited(uiBut *but)
{
  ui_but_update_ex(but, true);
}

void UI_block_align_begin(uiBlock *block)
{
  /* if other align was active, end it */
  if (block->flag & UI_BUT_ALIGN) {
    UI_block_align_end(block);
  }

  block->flag |= UI_BUT_ALIGN_DOWN;
  block->alignnr++;

  /* buttons declared after this call will get this align nr */ /* XXX flag? */
}

void UI_block_align_end(uiBlock *block)
{
  block->flag &= ~UI_BUT_ALIGN; /* all 4 flags */
}

struct ColorManagedDisplay *ui_block_cm_display_get(uiBlock *block)
{
  return IMB_colormanagement_display_get_named(block->display_device);
}

void ui_block_cm_to_display_space_v3(uiBlock *block, float pixel[3])
{
  struct ColorManagedDisplay *display = ui_block_cm_display_get(block);

  IMB_colormanagement_scene_linear_to_display_v3(pixel, display);
}

static void ui_but_alloc_info(const eButType type,
                              size_t *r_alloc_size,
                              const char **r_alloc_str,
                              bool *r_has_custom_type)
{
  size_t alloc_size;
  const char *alloc_str;
  bool has_custom_type = true;

  switch (type) {
    case UI_BTYPE_NUM:
      alloc_size = sizeof(uiButNumber);
      alloc_str = "uiButNumber";
      break;
    case UI_BTYPE_COLOR:
      alloc_size = sizeof(uiButColor);
      alloc_str = "uiButColor";
      break;
    case UI_BTYPE_DECORATOR:
      alloc_size = sizeof(uiButDecorator);
      alloc_str = "uiButDecorator";
      break;
    case UI_BTYPE_TAB:
      alloc_size = sizeof(uiButTab);
      alloc_str = "uiButTab";
      break;
    case UI_BTYPE_SEARCH_MENU:
      alloc_size = sizeof(uiButSearch);
      alloc_str = "uiButSearch";
      break;
    case UI_BTYPE_PROGRESS_BAR:
      alloc_size = sizeof(uiButProgressbar);
      alloc_str = "uiButProgressbar";
      break;
    case UI_BTYPE_HSVCUBE:
      alloc_size = sizeof(uiButHSVCube);
      alloc_str = "uiButHSVCube";
      break;
    case UI_BTYPE_COLORBAND:
      alloc_size = sizeof(uiButColorBand);
      alloc_str = "uiButColorBand";
      break;
    case UI_BTYPE_CURVE:
      alloc_size = sizeof(uiButCurveMapping);
      alloc_str = "uiButCurveMapping";
      break;
    case UI_BTYPE_CURVEPROFILE:
      alloc_size = sizeof(uiButCurveProfile);
      alloc_str = "uiButCurveProfile";
      break;
    default:
      alloc_size = sizeof(uiBut);
      alloc_str = "uiBut";
      has_custom_type = false;
      break;
  }

  if (r_alloc_size) {
    *r_alloc_size = alloc_size;
  }
  if (r_alloc_str) {
    *r_alloc_str = alloc_str;
  }
  if (r_has_custom_type) {
    *r_has_custom_type = has_custom_type;
  }
}

static uiBut *ui_but_alloc(const eButType type)
{
  size_t alloc_size;
  const char *alloc_str;
  ui_but_alloc_info(type, &alloc_size, &alloc_str, NULL);

  return MEM_callocN(alloc_size, alloc_str);
}

/**
 * Reallocate the button (new address is returned) for a new button type.
 * This should generally be avoided and instead the correct type be created right away.
 *
 * \note Only the #uiBut data can be kept. If the old button used a derived type (e.g. #uiButTab),
 *       the data that is not inside #uiBut will be lost.
 */
uiBut *ui_but_change_type(uiBut *but, eButType new_type)
{
  if (but->type == new_type) {
    /* Nothing to do. */
    return but;
  }

  size_t alloc_size;
  const char *alloc_str;
  uiBut *insert_after_but = but->prev;
  bool new_has_custom_type, old_has_custom_type;

  /* Remove old button address */
  BLI_remlink(&but->block->buttons, but);

  ui_but_alloc_info(but->type, NULL, NULL, &old_has_custom_type);
  ui_but_alloc_info(new_type, &alloc_size, &alloc_str, &new_has_custom_type);

  if (new_has_custom_type || old_has_custom_type) {
    const void *old_but_ptr = but;
    /* Button may have pointer to a member within itself, this will have to be updated. */
    const bool has_str_ptr_to_self = but->str == but->strdata;
    const bool has_poin_ptr_to_self = but->poin == (char *)but;

    but = MEM_recallocN_id(but, alloc_size, alloc_str);
    but->type = new_type;
    if (has_str_ptr_to_self) {
      but->str = but->strdata;
    }
    if (has_poin_ptr_to_self) {
      but->poin = (char *)but;
    }

    BLI_insertlinkafter(&but->block->buttons, insert_after_but, but);

    if (but->layout) {
      const bool found_layout = ui_layout_replace_but_ptr(but->layout, old_but_ptr, but);
      BLI_assert(found_layout);
      UNUSED_VARS_NDEBUG(found_layout);
      ui_button_group_replace_but_ptr(uiLayoutGetBlock(but->layout), old_but_ptr, but);
    }
    if (UI_editsource_enable_check()) {
      UI_editsource_but_replace(old_but_ptr, but);
    }
  }

  return but;
}

/**
 * \brief ui_def_but is the function that draws many button types
 *
 * \param x, y: The lower left hand corner of the button (X axis)
 * \param width, height: The size of the button.
 *
 * for float buttons:
 * \param a1: Click Step (how much to change the value each click)
 * \param a2: Number of decimal point values to display. 0 defaults to 3 (0.000)
 * 1,2,3, and a maximum of 4, all greater values will be clamped to 4.
 */
static uiBut *ui_def_but(uiBlock *block,
                         int type,
                         int retval,
                         const char *str,
                         int x,
                         int y,
                         short width,
                         short height,
                         void *poin,
                         float min,
                         float max,
                         float a1,
                         float a2,
                         const char *tip)
{
  BLI_assert(width >= 0 && height >= 0);

  /* we could do some more error checks here */
  if ((type & BUTTYPE) == UI_BTYPE_LABEL) {
    BLI_assert((poin != NULL || min != 0.0f || max != 0.0f || (a1 == 0.0f && a2 != 0.0f) ||
                (a1 != 0.0f && a1 != 1.0f)) == false);
  }

  if (type & UI_BUT_POIN_TYPES) { /* a pointer is required */
    if (poin == NULL) {
      BLI_assert(0);
      return NULL;
    }
  }

  uiBut *but = ui_but_alloc(type & BUTTYPE);

  but->type = type & BUTTYPE;
  but->pointype = type & UI_BUT_POIN_TYPES;
  but->bit = type & UI_BUT_POIN_BIT;
  but->bitnr = type & 31;
  but->icon = ICON_NONE;
  but->iconadd = 0;

  but->retval = retval;

  const int slen = strlen(str);
  ui_but_string_set_internal(but, str, slen);

  but->rect.xmin = x;
  but->rect.ymin = y;
  but->rect.xmax = but->rect.xmin + width;
  but->rect.ymax = but->rect.ymin + height;

  but->poin = poin;
  but->hardmin = but->softmin = min;
  but->hardmax = but->softmax = max;
  but->a1 = a1;
  but->a2 = a2;
  but->tip = tip;

  but->disabled_info = block->lockstr;
  but->emboss = block->emboss;
  but->pie_dir = UI_RADIAL_NONE;

  but->block = block; /* pointer back, used for front-buffer status, and picker. */

  if ((block->flag & UI_BUT_ALIGN) && ui_but_can_align(but)) {
    but->alignnr = block->alignnr;
  }

  but->func = block->func;
  but->func_arg1 = block->func_arg1;
  but->func_arg2 = block->func_arg2;

  but->funcN = block->funcN;
  if (block->func_argN) {
    but->func_argN = MEM_dupallocN(block->func_argN);
  }

  but->pos = -1; /* cursor invisible */

  if (ELEM(but->type, UI_BTYPE_NUM, UI_BTYPE_NUM_SLIDER)) { /* add a space to name */
    /* slen remains unchanged from previous assignment, ensure this stays true */
    if (slen > 0 && slen < UI_MAX_NAME_STR - 2) {
      if (but->str[slen - 1] != ' ') {
        but->str[slen] = ' ';
        but->str[slen + 1] = 0;
      }
    }
  }

  if (block->flag & UI_BLOCK_RADIAL) {
    but->drawflag |= UI_BUT_TEXT_LEFT;
    if (but->str && but->str[0]) {
      but->drawflag |= UI_BUT_ICON_LEFT;
    }
  }
  else if (((block->flag & UI_BLOCK_LOOP) && !ui_block_is_popover(block) &&
            !(block->flag & UI_BLOCK_QUICK_SETUP)) ||
           ELEM(but->type,
                UI_BTYPE_MENU,
                UI_BTYPE_TEXT,
                UI_BTYPE_LABEL,
                UI_BTYPE_BLOCK,
                UI_BTYPE_BUT_MENU,
                UI_BTYPE_SEARCH_MENU,
                UI_BTYPE_PROGRESS_BAR,
                UI_BTYPE_POPOVER)) {
    but->drawflag |= (UI_BUT_TEXT_LEFT | UI_BUT_ICON_LEFT);
  }
#ifdef USE_NUMBUTS_LR_ALIGN
  else if (ELEM(but->type, UI_BTYPE_NUM, UI_BTYPE_NUM_SLIDER)) {
    if (slen != 0) {
      but->drawflag |= UI_BUT_TEXT_LEFT;
    }
  }
#endif

  but->drawflag |= (block->flag & UI_BUT_ALIGN);

  if (block->lock == true) {
    but->flag |= UI_BUT_DISABLED;
  }

  /* keep track of UI_interface.h */
  if (ELEM(but->type,
           UI_BTYPE_BLOCK,
           UI_BTYPE_BUT,
           UI_BTYPE_DECORATOR,
           UI_BTYPE_LABEL,
           UI_BTYPE_PULLDOWN,
           UI_BTYPE_ROUNDBOX,
           UI_BTYPE_LISTBOX,
           UI_BTYPE_BUT_MENU,
           UI_BTYPE_SCROLL,
           UI_BTYPE_GRIP,
           UI_BTYPE_SEPR,
           UI_BTYPE_SEPR_LINE,
           UI_BTYPE_SEPR_SPACER) ||
      (but->type >= UI_BTYPE_SEARCH_MENU)) {
    /* pass */
  }
  else {
    but->flag |= UI_BUT_UNDO;
  }

  BLI_addtail(&block->buttons, but);

  if (block->curlayout) {
    ui_layout_add_but(block->curlayout, but);
  }

#ifdef WITH_PYTHON
  /* if the 'UI_OT_editsource' is running, extract the source info from the button  */
  if (UI_editsource_enable_check()) {
    UI_editsource_active_but_test(but);
  }
#endif

  return but;
}

void ui_def_but_icon(uiBut *but, const int icon, const int flag)
{
  if (icon) {
    ui_icon_ensure_deferred(but->block->evil_C, icon, (flag & UI_BUT_ICON_PREVIEW) != 0);
  }
  but->icon = (BIFIconID)icon;
  but->flag |= flag;

  if (but->str && but->str[0]) {
    but->drawflag |= UI_BUT_ICON_LEFT;
  }
}

/**
 * Avoid using this where possible since it's better not to ask for an icon in the first place.
 */
void ui_def_but_icon_clear(uiBut *but)
{
  but->icon = ICON_NONE;
  but->flag &= ~UI_HAS_ICON;
  but->drawflag &= ~UI_BUT_ICON_LEFT;
}

static void ui_def_but_rna__menu(bContext *UNUSED(C), uiLayout *layout, void *but_p)
{
  uiBlock *block = uiLayoutGetBlock(layout);
  uiPopupBlockHandle *handle = block->handle;
  uiBut *but = (uiBut *)but_p;

  /* see comment in ui_item_enum_expand, re: uiname  */
  const EnumPropertyItem *item_array;

  UI_block_flag_enable(block, UI_BLOCK_MOVEMOUSE_QUIT);

  bool free;
  RNA_property_enum_items_gettexted(
      block->evil_C, &but->rnapoin, but->rnaprop, &item_array, NULL, &free);

  /* We don't want nested rows, cols in menus. */
  UI_block_layout_set_current(block, layout);

  int totitems = 0;
  int categories = 0;
  int nbr_entries_nosepr = 0;
  for (const EnumPropertyItem *item = item_array; item->identifier; item++, totitems++) {
    if (!item->identifier[0]) {
      /* inconsistent, but menus with categories do not look good flipped */
      if (item->name) {
        block->flag |= UI_BLOCK_NO_FLIP;
        categories++;
        nbr_entries_nosepr++;
      }
      /* We do not want simple separators in nbr_entries_nosepr count */
      continue;
    }
    nbr_entries_nosepr++;
  }

  /* Columns and row estimation. Ignore simple separators here. */
  int columns = (nbr_entries_nosepr + 20) / 20;
  if (columns < 1) {
    columns = 1;
  }
  if (columns > 8) {
    columns = (nbr_entries_nosepr + 25) / 25;
  }

  int rows = totitems / columns;
  if (rows < 1) {
    rows = 1;
  }
  while (rows * columns < totitems) {
    rows++;
  }

  const char *title = RNA_property_ui_name(but->rnaprop);

  if (title[0] && (categories == 0) && (block->flag & UI_BLOCK_NO_FLIP)) {
    /* Title at the top for menus with categories. */
    uiDefBut(
        block, UI_BTYPE_LABEL, 0, title, 0, 0, UI_UNIT_X * 5, UI_UNIT_Y, NULL, 0.0, 0.0, 0, 0, "");
    uiItemS(layout);
  }

  /* note, item_array[...] is reversed on access */

  /* create items */
  uiLayout *split = uiLayoutSplit(layout, 0.0f, false);

  bool new_column;

  int column_end = 0;
  uiLayout *column = NULL;
  for (int a = 0; a < totitems; a++) {
    new_column = (a == column_end);
    if (new_column) {
      /* start new column, and find out where it ends in advance, so we
       * can flip the order of items properly per column */
      column_end = totitems;

      for (int b = a + 1; b < totitems; b++) {
        const EnumPropertyItem *item = &item_array[b];

        /* new column on N rows or on separation label */
        if (((b - a) % rows == 0) || (!item->identifier[0] && item->name)) {
          column_end = b;
          break;
        }
      }

      column = uiLayoutColumn(split, false);
    }

    const EnumPropertyItem *item = &item_array[a];

    if (new_column && (categories > 0) && item->identifier[0]) {
      uiItemL(column, "", ICON_NONE);
      uiItemS(column);
    }

    if (!item->identifier[0]) {
      if (item->name) {
        if (item->icon) {
          uiItemL(column, item->name, item->icon);
        }
        else {
          /* Do not use uiItemL here, as our root layout is a menu one,
           * it will add a fake blank icon! */
          uiDefBut(block,
                   UI_BTYPE_LABEL,
                   0,
                   item->name,
                   0,
                   0,
                   UI_UNIT_X * 5,
                   UI_UNIT_Y,
                   NULL,
                   0.0,
                   0.0,
                   0,
                   0,
                   "");
        }
      }
      uiItemS(column);
    }
    else {
      if (item->icon) {
        uiDefIconTextButI(block,
                          UI_BTYPE_BUT_MENU,
                          B_NOP,
                          item->icon,
                          item->name,
                          0,
                          0,
                          UI_UNIT_X * 5,
                          UI_UNIT_Y,
                          &handle->retvalue,
                          item->value,
                          0.0,
                          0,
                          -1,
                          item->description);
      }
      else {
        uiDefButI(block,
                  UI_BTYPE_BUT_MENU,
                  B_NOP,
                  item->name,
                  0,
                  0,
                  UI_UNIT_X * 5,
                  UI_UNIT_X,
                  &handle->retvalue,
                  item->value,
                  0.0,
                  0,
                  -1,
                  item->description);
      }
    }
  }

  if (title[0] && (categories == 0) && !(block->flag & UI_BLOCK_NO_FLIP)) {
    /* Title at the bottom for menus without categories. */
    uiItemS(layout);
    uiDefBut(
        block, UI_BTYPE_LABEL, 0, title, 0, 0, UI_UNIT_X * 5, UI_UNIT_Y, NULL, 0.0, 0.0, 0, 0, "");
  }

  UI_block_layout_set_current(block, layout);

  if (free) {
    MEM_freeN((void *)item_array);
  }
  BLI_assert((block->flag & UI_BLOCK_IS_FLIP) == 0);
  block->flag |= UI_BLOCK_IS_FLIP;
}

static void ui_def_but_rna__panel_type(bContext *C, uiLayout *layout, void *but_p)
{
  uiBut *but = but_p;
  const char *panel_type = but->func_argN;
  PanelType *pt = WM_paneltype_find(panel_type, true);
  if (pt) {
    ui_item_paneltype_func(C, layout, pt);
  }
  else {
    char msg[256];
    SNPRINTF(msg, "Missing Panel: %s", panel_type);
    uiItemL(layout, msg, ICON_NONE);
  }
}

void ui_but_rna_menu_convert_to_panel_type(uiBut *but, const char *panel_type)
{
  BLI_assert(ELEM(but->type, UI_BTYPE_MENU, UI_BTYPE_COLOR));
  //  BLI_assert(but->menu_create_func == ui_def_but_rna__menu);
  //  BLI_assert((void *)but->poin == but);
  but->menu_create_func = ui_def_but_rna__panel_type;
  but->func_argN = BLI_strdup(panel_type);
}

bool ui_but_menu_draw_as_popover(const uiBut *but)
{
  return (but->menu_create_func == ui_def_but_rna__panel_type);
}

static void ui_def_but_rna__menu_type(bContext *C, uiLayout *layout, void *but_p)
{
  uiBut *but = but_p;
  const char *menu_type = but->func_argN;
  MenuType *mt = WM_menutype_find(menu_type, true);
  if (mt) {
    ui_item_menutype_func(C, layout, mt);
  }
  else {
    char msg[256];
    SNPRINTF(msg, "Missing Menu: %s", menu_type);
    uiItemL(layout, msg, ICON_NONE);
  }
}

void ui_but_rna_menu_convert_to_menu_type(uiBut *but, const char *menu_type)
{
  BLI_assert(but->type == UI_BTYPE_MENU);
  BLI_assert(but->menu_create_func == ui_def_but_rna__menu);
  BLI_assert((void *)but->poin == but);
  but->menu_create_func = ui_def_but_rna__menu_type;
  but->func_argN = BLI_strdup(menu_type);
}

static void ui_but_submenu_enable(uiBlock *block, uiBut *but)
{
  but->flag |= UI_BUT_ICON_SUBMENU;
  block->content_hints |= UI_BLOCK_CONTAINS_SUBMENU_BUT;
}

/**
 * ui_def_but_rna_propname and ui_def_but_rna
 * both take the same args except for propname vs prop, this is done so we can
 * avoid an extra lookup on 'prop' when its already available.
 *
 * When this kind of change won't disrupt branches, best look into making more
 * of our UI functions take prop rather than propname.
 */
static uiBut *ui_def_but_rna(uiBlock *block,
                             int type,
                             int retval,
                             const char *str,
                             int x,
                             int y,
                             short width,
                             short height,
                             PointerRNA *ptr,
                             PropertyRNA *prop,
                             int index,
                             float min,
                             float max,
                             float a1,
                             float a2,
                             const char *tip)
{
  const PropertyType proptype = RNA_property_type(prop);
  int icon = 0;
  uiMenuCreateFunc func = NULL;
  const bool always_set_a1_a2 = ELEM(type, UI_BTYPE_NUM);

  if (ELEM(type, UI_BTYPE_COLOR, UI_BTYPE_HSVCIRCLE, UI_BTYPE_HSVCUBE)) {
    BLI_assert(index == -1);
  }

  /* use rna values if parameters are not specified */
  if ((proptype == PROP_ENUM) && ELEM(type, UI_BTYPE_MENU, UI_BTYPE_ROW, UI_BTYPE_LISTROW)) {
    bool free;
    const EnumPropertyItem *item;
    RNA_property_enum_items(block->evil_C, ptr, prop, &item, NULL, &free);

    int value;
    /* UI_BTYPE_MENU is handled a little differently here */
    if (type == UI_BTYPE_MENU) {
      value = RNA_property_enum_get(ptr, prop);
    }
    else {
      value = (int)max;
    }

    const int i = RNA_enum_from_value(item, value);
    if (i != -1) {

      if (!str) {
        str = item[i].name;
#ifdef WITH_INTERNATIONAL
        str = CTX_IFACE_(RNA_property_translation_context(prop), str);
#endif
      }

      icon = item[i].icon;
    }
    else {
      if (!str) {
        if (type == UI_BTYPE_MENU) {
          str = "";
        }
        else {
          str = RNA_property_ui_name(prop);
        }
      }
    }

    if (type == UI_BTYPE_MENU) {
      func = ui_def_but_rna__menu;
    }

    if (free) {
      MEM_freeN((void *)item);
    }
  }
  else {
    if (!str) {
      str = RNA_property_ui_name(prop);
    }
    icon = RNA_property_ui_icon(prop);
  }

  if (!tip && proptype != PROP_ENUM) {
    tip = RNA_property_ui_description(prop);
  }

  if (min == max || a1 == -1 || a2 == -1 || always_set_a1_a2) {
    if (proptype == PROP_INT) {
      int hardmin, hardmax, softmin, softmax, step;

      RNA_property_int_range(ptr, prop, &hardmin, &hardmax);
      RNA_property_int_ui_range(ptr, prop, &softmin, &softmax, &step);

      if (!ELEM(type, UI_BTYPE_ROW, UI_BTYPE_LISTROW) && min == max) {
        min = hardmin;
        max = hardmax;
      }
      if (a1 == -1 || always_set_a1_a2) {
        a1 = step;
      }
      if (a2 == -1 || always_set_a1_a2) {
        a2 = 0;
      }
    }
    else if (proptype == PROP_FLOAT) {
      float hardmin, hardmax, softmin, softmax, step, precision;

      RNA_property_float_range(ptr, prop, &hardmin, &hardmax);
      RNA_property_float_ui_range(ptr, prop, &softmin, &softmax, &step, &precision);

      if (!ELEM(type, UI_BTYPE_ROW, UI_BTYPE_LISTROW) && min == max) {
        min = hardmin;
        max = hardmax;
      }
      if (a1 == -1 || always_set_a1_a2) {
        a1 = step;
      }
      if (a2 == -1 || always_set_a1_a2) {
        a2 = precision;
      }
    }
    else if (proptype == PROP_STRING) {
      min = 0;
      max = RNA_property_string_maxlength(prop);
      /* note, 'max' may be zero (code for dynamically resized array) */
    }
  }

  /* now create button */
  uiBut *but = ui_def_but(
      block, type, retval, str, x, y, width, height, NULL, min, max, a1, a2, tip);

  if (but->type == UI_BTYPE_NUM) {
    /* Set default values, can be overridden later. */
    UI_but_number_step_size_set(but, a1);
    UI_but_number_precision_set(but, a2);
  }

  but->rnapoin = *ptr;
  but->rnaprop = prop;

  if (RNA_property_array_check(but->rnaprop)) {
    but->rnaindex = index;
  }
  else {
    but->rnaindex = 0;
  }

  if (icon) {
    ui_def_but_icon(but, icon, UI_HAS_ICON);
  }

  if (type == UI_BTYPE_MENU) {
    if (but->emboss == UI_EMBOSS_PULLDOWN) {
      ui_but_submenu_enable(block, but);
    }
  }
  else if (type == UI_BTYPE_SEARCH_MENU) {
    if (proptype == PROP_POINTER) {
      /* Search buttons normally don't get undo, see: T54580. */
      but->flag |= UI_BUT_UNDO;
    }
  }

  const char *info;
  if (but->rnapoin.data && !RNA_property_editable_info(&but->rnapoin, prop, &info)) {
    UI_but_disable(but, info);
  }

  if (proptype == PROP_POINTER) {
    /* If the button shows an ID, automatically set it as focused in context so operators can
     * access it.*/
    const PointerRNA pptr = RNA_property_pointer_get(ptr, prop);
    if (pptr.data && RNA_struct_is_ID(pptr.type)) {
      but->context = CTX_store_add(&block->contexts, "id", &pptr);
    }
  }

  if (but->flag & UI_BUT_UNDO && (ui_but_is_rna_undo(but) == false)) {
    but->flag &= ~UI_BUT_UNDO;
  }

  /* If this button uses units, calculate the step from this */
  if ((proptype == PROP_FLOAT) && ui_but_is_unit(but)) {
    if (type == UI_BTYPE_NUM) {
      uiButNumber *number_but = (uiButNumber *)but;
      number_but->step_size = ui_get_but_step_unit(but, number_but->step_size);
    }
    else {
      but->a1 = ui_get_but_step_unit(but, but->a1);
    }
  }

  if (func) {
    but->menu_create_func = func;
    but->poin = (char *)but;
  }

  return but;
}

static uiBut *ui_def_but_rna_propname(uiBlock *block,
                                      int type,
                                      int retval,
                                      const char *str,
                                      int x,
                                      int y,
                                      short width,
                                      short height,
                                      PointerRNA *ptr,
                                      const char *propname,
                                      int index,
                                      float min,
                                      float max,
                                      float a1,
                                      float a2,
                                      const char *tip)
{
  PropertyRNA *prop = RNA_struct_find_property(ptr, propname);

  uiBut *but;
  if (prop) {
    but = ui_def_but_rna(
        block, type, retval, str, x, y, width, height, ptr, prop, index, min, max, a1, a2, tip);
  }
  else {
    but = ui_def_but(
        block, type, retval, propname, x, y, width, height, NULL, min, max, a1, a2, tip);

    UI_but_disable(but, "Unknown Property.");
  }

  return but;
}

static uiBut *ui_def_but_operator_ptr(uiBlock *block,
                                      int type,
                                      wmOperatorType *ot,
                                      int opcontext,
                                      const char *str,
                                      int x,
                                      int y,
                                      short width,
                                      short height,
                                      const char *tip)
{
  if (!str) {
    if (ot && ot->srna) {
      str = WM_operatortype_name(ot, NULL);
    }
    else {
      str = "";
    }
  }

  if ((!tip || tip[0] == '\0') && ot && ot->srna && !ot->get_description) {
    tip = RNA_struct_ui_description(ot->srna);
  }

  uiBut *but = ui_def_but(block, type, -1, str, x, y, width, height, NULL, 0, 0, 0, 0, tip);
  but->optype = ot;
  but->opcontext = opcontext;
  but->flag &= ~UI_BUT_UNDO; /* no need for ui_but_is_rna_undo(), we never need undo here */

  if (!ot) {
    UI_but_disable(but, "");
  }

  return but;
}

uiBut *uiDefBut(uiBlock *block,
                int type,
                int retval,
                const char *str,
                int x,
                int y,
                short width,
                short height,
                void *poin,
                float min,
                float max,
                float a1,
                float a2,
                const char *tip)
{
  uiBut *but = ui_def_but(
      block, type, retval, str, x, y, width, height, poin, min, max, a1, a2, tip);

  ui_but_update(but);

  return but;
}

uiBut *uiDefButImage(
    uiBlock *block, void *imbuf, int x, int y, short width, short height, const uchar color[4])
{
  uiBut *but = ui_def_but(
      block, UI_BTYPE_IMAGE, 0, "", x, y, width, height, imbuf, 0, 0, 0, 0, "");
  if (color) {
    copy_v4_v4_uchar(but->col, color);
  }
  else {
    but->col[0] = 255;
    but->col[1] = 255;
    but->col[2] = 255;
    but->col[3] = 255;
  }
  ui_but_update(but);
  return but;
}

uiBut *uiDefButAlert(uiBlock *block, int icon, int x, int y, short width, short height)
{
  struct ImBuf *ibuf = UI_icon_alert_imbuf_get(icon);
  bTheme *btheme = UI_GetTheme();
  return uiDefButImage(block, ibuf, x, y, width, height, btheme->tui.wcol_menu_back.text);
}

/**
 * if \a _x_ is a power of two (only one bit) return the power,
 * otherwise return -1.
 *
 * for powers of two:
 * \code{.c}
 *     ((1 << findBitIndex(x)) == x);
 * \endcode
 */
static int findBitIndex(uint x)
{
  if (!x || !is_power_of_2_i(x)) { /* is_power_of_2_i(x) strips lowest bit */
    return -1;
  }
  int idx = 0;

  if (x & 0xFFFF0000) {
    idx += 16;
    x >>= 16;
  }
  if (x & 0xFF00) {
    idx += 8;
    x >>= 8;
  }
  if (x & 0xF0) {
    idx += 4;
    x >>= 4;
  }
  if (x & 0xC) {
    idx += 2;
    x >>= 2;
  }
  if (x & 0x2) {
    idx += 1;
  }

  return idx;
}

/* Auto-complete helper functions. */
struct AutoComplete {
  size_t maxlen;
  int matches;
  char *truncate;
  const char *startname;
};

AutoComplete *UI_autocomplete_begin(const char *startname, size_t maxlen)
{
  AutoComplete *autocpl;

  autocpl = MEM_callocN(sizeof(AutoComplete), "AutoComplete");
  autocpl->maxlen = maxlen;
  autocpl->matches = 0;
  autocpl->truncate = MEM_callocN(sizeof(char) * maxlen, "AutoCompleteTruncate");
  autocpl->startname = startname;

  return autocpl;
}

void UI_autocomplete_update_name(AutoComplete *autocpl, const char *name)
{
  char *truncate = autocpl->truncate;
  const char *startname = autocpl->startname;
  int match_index = 0;
  for (int a = 0; a < autocpl->maxlen - 1; a++) {
    if (startname[a] == 0 || startname[a] != name[a]) {
      match_index = a;
      break;
    }
  }

  /* found a match */
  if (startname[match_index] == 0) {
    autocpl->matches++;
    /* first match */
    if (truncate[0] == 0) {
      BLI_strncpy(truncate, name, autocpl->maxlen);
    }
    else {
      /* remove from truncate what is not in bone->name */
      for (int a = 0; a < autocpl->maxlen - 1; a++) {
        if (name[a] == 0) {
          truncate[a] = 0;
          break;
        }
        if (truncate[a] != name[a]) {
          truncate[a] = 0;
        }
      }
    }
  }
}

int UI_autocomplete_end(AutoComplete *autocpl, char *autoname)
{
  int match = AUTOCOMPLETE_NO_MATCH;
  if (autocpl->truncate[0]) {
    if (autocpl->matches == 1) {
      match = AUTOCOMPLETE_FULL_MATCH;
    }
    else {
      match = AUTOCOMPLETE_PARTIAL_MATCH;
    }
    BLI_strncpy(autoname, autocpl->truncate, autocpl->maxlen);
  }
  else {
    if (autoname != autocpl->startname) { /* don't copy a string over its self */
      BLI_strncpy(autoname, autocpl->startname, autocpl->maxlen);
    }
  }

  MEM_freeN(autocpl->truncate);
  MEM_freeN(autocpl);
  return match;
}

static void ui_but_update_and_icon_set(uiBut *but, int icon)
{
  if (icon) {
    ui_def_but_icon(but, icon, UI_HAS_ICON);
  }

  ui_but_update(but);
}

static uiBut *uiDefButBit(uiBlock *block,
                          int type,
                          int bit,
                          int retval,
                          const char *str,
                          int x,
                          int y,
                          short width,
                          short height,
                          void *poin,
                          float min,
                          float max,
                          float a1,
                          float a2,
                          const char *tip)
{
  const int bitIdx = findBitIndex(bit);
  if (bitIdx == -1) {
    return NULL;
  }
  return uiDefBut(block,
                  type | UI_BUT_POIN_BIT | bitIdx,
                  retval,
                  str,
                  x,
                  y,
                  width,
                  height,
                  poin,
                  min,
                  max,
                  a1,
                  a2,
                  tip);
}
uiBut *uiDefButF(uiBlock *block,
                 int type,
                 int retval,
                 const char *str,
                 int x,
                 int y,
                 short width,
                 short height,
                 float *poin,
                 float min,
                 float max,
                 float a1,
                 float a2,
                 const char *tip)
{
  return uiDefBut(block,
                  type | UI_BUT_POIN_FLOAT,
                  retval,
                  str,
                  x,
                  y,
                  width,
                  height,
                  (void *)poin,
                  min,
                  max,
                  a1,
                  a2,
                  tip);
}
uiBut *uiDefButBitF(uiBlock *block,
                    int type,
                    int bit,
                    int retval,
                    const char *str,
                    int x,
                    int y,
                    short width,
                    short height,
                    float *poin,
                    float min,
                    float max,
                    float a1,
                    float a2,
                    const char *tip)
{
  return uiDefButBit(block,
                     type | UI_BUT_POIN_FLOAT,
                     bit,
                     retval,
                     str,
                     x,
                     y,
                     width,
                     height,
                     (void *)poin,
                     min,
                     max,
                     a1,
                     a2,
                     tip);
}
uiBut *uiDefButI(uiBlock *block,
                 int type,
                 int retval,
                 const char *str,
                 int x,
                 int y,
                 short width,
                 short height,
                 int *poin,
                 float min,
                 float max,
                 float a1,
                 float a2,
                 const char *tip)
{
  return uiDefBut(block,
                  type | UI_BUT_POIN_INT,
                  retval,
                  str,
                  x,
                  y,
                  width,
                  height,
                  (void *)poin,
                  min,
                  max,
                  a1,
                  a2,
                  tip);
}
uiBut *uiDefButBitI(uiBlock *block,
                    int type,
                    int bit,
                    int retval,
                    const char *str,
                    int x,
                    int y,
                    short width,
                    short height,
                    int *poin,
                    float min,
                    float max,
                    float a1,
                    float a2,
                    const char *tip)
{
  return uiDefButBit(block,
                     type | UI_BUT_POIN_INT,
                     bit,
                     retval,
                     str,
                     x,
                     y,
                     width,
                     height,
                     (void *)poin,
                     min,
                     max,
                     a1,
                     a2,
                     tip);
}
uiBut *uiDefButS(uiBlock *block,
                 int type,
                 int retval,
                 const char *str,
                 int x,
                 int y,
                 short width,
                 short height,
                 short *poin,
                 float min,
                 float max,
                 float a1,
                 float a2,
                 const char *tip)
{
  return uiDefBut(block,
                  type | UI_BUT_POIN_SHORT,
                  retval,
                  str,
                  x,
                  y,
                  width,
                  height,
                  (void *)poin,
                  min,
                  max,
                  a1,
                  a2,
                  tip);
}
uiBut *uiDefButBitS(uiBlock *block,
                    int type,
                    int bit,
                    int retval,
                    const char *str,
                    int x,
                    int y,
                    short width,
                    short height,
                    short *poin,
                    float min,
                    float max,
                    float a1,
                    float a2,
                    const char *tip)
{
  return uiDefButBit(block,
                     type | UI_BUT_POIN_SHORT,
                     bit,
                     retval,
                     str,
                     x,
                     y,
                     width,
                     height,
                     (void *)poin,
                     min,
                     max,
                     a1,
                     a2,
                     tip);
}
uiBut *uiDefButC(uiBlock *block,
                 int type,
                 int retval,
                 const char *str,
                 int x,
                 int y,
                 short width,
                 short height,
                 char *poin,
                 float min,
                 float max,
                 float a1,
                 float a2,
                 const char *tip)
{
  return uiDefBut(block,
                  type | UI_BUT_POIN_CHAR,
                  retval,
                  str,
                  x,
                  y,
                  width,
                  height,
                  (void *)poin,
                  min,
                  max,
                  a1,
                  a2,
                  tip);
}
uiBut *uiDefButBitC(uiBlock *block,
                    int type,
                    int bit,
                    int retval,
                    const char *str,
                    int x,
                    int y,
                    short width,
                    short height,
                    char *poin,
                    float min,
                    float max,
                    float a1,
                    float a2,
                    const char *tip)
{
  return uiDefButBit(block,
                     type | UI_BUT_POIN_CHAR,
                     bit,
                     retval,
                     str,
                     x,
                     y,
                     width,
                     height,
                     (void *)poin,
                     min,
                     max,
                     a1,
                     a2,
                     tip);
}
uiBut *uiDefButR(uiBlock *block,
                 int type,
                 int retval,
                 const char *str,
                 int x,
                 int y,
                 short width,
                 short height,
                 PointerRNA *ptr,
                 const char *propname,
                 int index,
                 float min,
                 float max,
                 float a1,
                 float a2,
                 const char *tip)
{
  uiBut *but = ui_def_but_rna_propname(
      block, type, retval, str, x, y, width, height, ptr, propname, index, min, max, a1, a2, tip);
  ui_but_update(but);
  return but;
}
uiBut *uiDefButR_prop(uiBlock *block,
                      int type,
                      int retval,
                      const char *str,
                      int x,
                      int y,
                      short width,
                      short height,
                      PointerRNA *ptr,
                      PropertyRNA *prop,
                      int index,
                      float min,
                      float max,
                      float a1,
                      float a2,
                      const char *tip)
{
  uiBut *but = ui_def_but_rna(
      block, type, retval, str, x, y, width, height, ptr, prop, index, min, max, a1, a2, tip);
  ui_but_update(but);
  return but;
}

uiBut *uiDefButO_ptr(uiBlock *block,
                     int type,
                     wmOperatorType *ot,
                     int opcontext,
                     const char *str,
                     int x,
                     int y,
                     short width,
                     short height,
                     const char *tip)
{
  uiBut *but = ui_def_but_operator_ptr(block, type, ot, opcontext, str, x, y, width, height, tip);
  ui_but_update(but);
  return but;
}
uiBut *uiDefButO(uiBlock *block,
                 int type,
                 const char *opname,
                 int opcontext,
                 const char *str,
                 int x,
                 int y,
                 short width,
                 short height,
                 const char *tip)
{
  wmOperatorType *ot = WM_operatortype_find(opname, 0);
  if (str == NULL && ot == NULL) {
    str = opname;
  }
  return uiDefButO_ptr(block, type, ot, opcontext, str, x, y, width, height, tip);
}

/* if a1==1.0 then a2 is an extra icon blending factor (alpha 0.0 - 1.0) */
uiBut *uiDefIconBut(uiBlock *block,
                    int type,
                    int retval,
                    int icon,
                    int x,
                    int y,
                    short width,
                    short height,
                    void *poin,
                    float min,
                    float max,
                    float a1,
                    float a2,
                    const char *tip)
{
  uiBut *but = ui_def_but(
      block, type, retval, "", x, y, width, height, poin, min, max, a1, a2, tip);
  ui_but_update_and_icon_set(but, icon);
  return but;
}
static uiBut *uiDefIconButBit(uiBlock *block,
                              int type,
                              int bit,
                              int retval,
                              int icon,
                              int x,
                              int y,
                              short width,
                              short height,
                              void *poin,
                              float min,
                              float max,
                              float a1,
                              float a2,
                              const char *tip)
{
  const int bitIdx = findBitIndex(bit);
  if (bitIdx == -1) {
    return NULL;
  }
  return uiDefIconBut(block,
                      type | UI_BUT_POIN_BIT | bitIdx,
                      retval,
                      icon,
                      x,
                      y,
                      width,
                      height,
                      poin,
                      min,
                      max,
                      a1,
                      a2,
                      tip);
}

uiBut *uiDefIconButF(uiBlock *block,
                     int type,
                     int retval,
                     int icon,
                     int x,
                     int y,
                     short width,
                     short height,
                     float *poin,
                     float min,
                     float max,
                     float a1,
                     float a2,
                     const char *tip)
{
  return uiDefIconBut(block,
                      type | UI_BUT_POIN_FLOAT,
                      retval,
                      icon,
                      x,
                      y,
                      width,
                      height,
                      (void *)poin,
                      min,
                      max,
                      a1,
                      a2,
                      tip);
}
uiBut *uiDefIconButBitF(uiBlock *block,
                        int type,
                        int bit,
                        int retval,
                        int icon,
                        int x,
                        int y,
                        short width,
                        short height,
                        float *poin,
                        float min,
                        float max,
                        float a1,
                        float a2,
                        const char *tip)
{
  return uiDefIconButBit(block,
                         type | UI_BUT_POIN_FLOAT,
                         bit,
                         retval,
                         icon,
                         x,
                         y,
                         width,
                         height,
                         (void *)poin,
                         min,
                         max,
                         a1,
                         a2,
                         tip);
}
uiBut *uiDefIconButI(uiBlock *block,
                     int type,
                     int retval,
                     int icon,
                     int x,
                     int y,
                     short width,
                     short height,
                     int *poin,
                     float min,
                     float max,
                     float a1,
                     float a2,
                     const char *tip)
{
  return uiDefIconBut(block,
                      type | UI_BUT_POIN_INT,
                      retval,
                      icon,
                      x,
                      y,
                      width,
                      height,
                      (void *)poin,
                      min,
                      max,
                      a1,
                      a2,
                      tip);
}
uiBut *uiDefIconButBitI(uiBlock *block,
                        int type,
                        int bit,
                        int retval,
                        int icon,
                        int x,
                        int y,
                        short width,
                        short height,
                        int *poin,
                        float min,
                        float max,
                        float a1,
                        float a2,
                        const char *tip)
{
  return uiDefIconButBit(block,
                         type | UI_BUT_POIN_INT,
                         bit,
                         retval,
                         icon,
                         x,
                         y,
                         width,
                         height,
                         (void *)poin,
                         min,
                         max,
                         a1,
                         a2,
                         tip);
}
uiBut *uiDefIconButS(uiBlock *block,
                     int type,
                     int retval,
                     int icon,
                     int x,
                     int y,
                     short width,
                     short height,
                     short *poin,
                     float min,
                     float max,
                     float a1,
                     float a2,
                     const char *tip)
{
  return uiDefIconBut(block,
                      type | UI_BUT_POIN_SHORT,
                      retval,
                      icon,
                      x,
                      y,
                      width,
                      height,
                      (void *)poin,
                      min,
                      max,
                      a1,
                      a2,
                      tip);
}
uiBut *uiDefIconButBitS(uiBlock *block,
                        int type,
                        int bit,
                        int retval,
                        int icon,
                        int x,
                        int y,
                        short width,
                        short height,
                        short *poin,
                        float min,
                        float max,
                        float a1,
                        float a2,
                        const char *tip)
{
  return uiDefIconButBit(block,
                         type | UI_BUT_POIN_SHORT,
                         bit,
                         retval,
                         icon,
                         x,
                         y,
                         width,
                         height,
                         (void *)poin,
                         min,
                         max,
                         a1,
                         a2,
                         tip);
}
uiBut *uiDefIconButC(uiBlock *block,
                     int type,
                     int retval,
                     int icon,
                     int x,
                     int y,
                     short width,
                     short height,
                     char *poin,
                     float min,
                     float max,
                     float a1,
                     float a2,
                     const char *tip)
{
  return uiDefIconBut(block,
                      type | UI_BUT_POIN_CHAR,
                      retval,
                      icon,
                      x,
                      y,
                      width,
                      height,
                      (void *)poin,
                      min,
                      max,
                      a1,
                      a2,
                      tip);
}
uiBut *uiDefIconButBitC(uiBlock *block,
                        int type,
                        int bit,
                        int retval,
                        int icon,
                        int x,
                        int y,
                        short width,
                        short height,
                        char *poin,
                        float min,
                        float max,
                        float a1,
                        float a2,
                        const char *tip)
{
  return uiDefIconButBit(block,
                         type | UI_BUT_POIN_CHAR,
                         bit,
                         retval,
                         icon,
                         x,
                         y,
                         width,
                         height,
                         (void *)poin,
                         min,
                         max,
                         a1,
                         a2,
                         tip);
}
uiBut *uiDefIconButR(uiBlock *block,
                     int type,
                     int retval,
                     int icon,
                     int x,
                     int y,
                     short width,
                     short height,
                     PointerRNA *ptr,
                     const char *propname,
                     int index,
                     float min,
                     float max,
                     float a1,
                     float a2,
                     const char *tip)
{
  uiBut *but = ui_def_but_rna_propname(
      block, type, retval, "", x, y, width, height, ptr, propname, index, min, max, a1, a2, tip);
  ui_but_update_and_icon_set(but, icon);
  return but;
}
uiBut *uiDefIconButR_prop(uiBlock *block,
                          int type,
                          int retval,
                          int icon,
                          int x,
                          int y,
                          short width,
                          short height,
                          PointerRNA *ptr,
                          PropertyRNA *prop,
                          int index,
                          float min,
                          float max,
                          float a1,
                          float a2,
                          const char *tip)
{
  uiBut *but = ui_def_but_rna(
      block, type, retval, "", x, y, width, height, ptr, prop, index, min, max, a1, a2, tip);
  ui_but_update_and_icon_set(but, icon);
  return but;
}

uiBut *uiDefIconButO_ptr(uiBlock *block,
                         int type,
                         wmOperatorType *ot,
                         int opcontext,
                         int icon,
                         int x,
                         int y,
                         short width,
                         short height,
                         const char *tip)
{
  uiBut *but = ui_def_but_operator_ptr(block, type, ot, opcontext, "", x, y, width, height, tip);
  ui_but_update_and_icon_set(but, icon);
  return but;
}
uiBut *uiDefIconButO(uiBlock *block,
                     int type,
                     const char *opname,
                     int opcontext,
                     int icon,
                     int x,
                     int y,
                     short width,
                     short height,
                     const char *tip)
{
  wmOperatorType *ot = WM_operatortype_find(opname, 0);
  return uiDefIconButO_ptr(block, type, ot, opcontext, icon, x, y, width, height, tip);
}

/* Button containing both string label and icon */
uiBut *uiDefIconTextBut(uiBlock *block,
                        int type,
                        int retval,
                        int icon,
                        const char *str,
                        int x,
                        int y,
                        short width,
                        short height,
                        void *poin,
                        float min,
                        float max,
                        float a1,
                        float a2,
                        const char *tip)
{
  uiBut *but = ui_def_but(
      block, type, retval, str, x, y, width, height, poin, min, max, a1, a2, tip);
  ui_but_update_and_icon_set(but, icon);
  but->drawflag |= UI_BUT_ICON_LEFT;
  return but;
}
static uiBut *uiDefIconTextButBit(uiBlock *block,
                                  int type,
                                  int bit,
                                  int retval,
                                  int icon,
                                  const char *str,
                                  int x,
                                  int y,
                                  short width,
                                  short height,
                                  void *poin,
                                  float min,
                                  float max,
                                  float a1,
                                  float a2,
                                  const char *tip)
{
  const int bitIdx = findBitIndex(bit);
  if (bitIdx == -1) {
    return NULL;
  }
  return uiDefIconTextBut(block,
                          type | UI_BUT_POIN_BIT | bitIdx,
                          retval,
                          icon,
                          str,
                          x,
                          y,
                          width,
                          height,
                          poin,
                          min,
                          max,
                          a1,
                          a2,
                          tip);
}

uiBut *uiDefIconTextButF(uiBlock *block,
                         int type,
                         int retval,
                         int icon,
                         const char *str,
                         int x,
                         int y,
                         short width,
                         short height,
                         float *poin,
                         float min,
                         float max,
                         float a1,
                         float a2,
                         const char *tip)
{
  return uiDefIconTextBut(block,
                          type | UI_BUT_POIN_FLOAT,
                          retval,
                          icon,
                          str,
                          x,
                          y,
                          width,
                          height,
                          (void *)poin,
                          min,
                          max,
                          a1,
                          a2,
                          tip);
}
uiBut *uiDefIconTextButBitF(uiBlock *block,
                            int type,
                            int bit,
                            int retval,
                            int icon,
                            const char *str,
                            int x,
                            int y,
                            short width,
                            short height,
                            float *poin,
                            float min,
                            float max,
                            float a1,
                            float a2,
                            const char *tip)
{
  return uiDefIconTextButBit(block,
                             type | UI_BUT_POIN_FLOAT,
                             bit,
                             retval,
                             icon,
                             str,
                             x,
                             y,
                             width,
                             height,
                             (void *)poin,
                             min,
                             max,
                             a1,
                             a2,
                             tip);
}
uiBut *uiDefIconTextButI(uiBlock *block,
                         int type,
                         int retval,
                         int icon,
                         const char *str,
                         int x,
                         int y,
                         short width,
                         short height,
                         int *poin,
                         float min,
                         float max,
                         float a1,
                         float a2,
                         const char *tip)
{
  return uiDefIconTextBut(block,
                          type | UI_BUT_POIN_INT,
                          retval,
                          icon,
                          str,
                          x,
                          y,
                          width,
                          height,
                          (void *)poin,
                          min,
                          max,
                          a1,
                          a2,
                          tip);
}
uiBut *uiDefIconTextButBitI(uiBlock *block,
                            int type,
                            int bit,
                            int retval,
                            int icon,
                            const char *str,
                            int x,
                            int y,
                            short width,
                            short height,
                            int *poin,
                            float min,
                            float max,
                            float a1,
                            float a2,
                            const char *tip)
{
  return uiDefIconTextButBit(block,
                             type | UI_BUT_POIN_INT,
                             bit,
                             retval,
                             icon,
                             str,
                             x,
                             y,
                             width,
                             height,
                             (void *)poin,
                             min,
                             max,
                             a1,
                             a2,
                             tip);
}
uiBut *uiDefIconTextButS(uiBlock *block,
                         int type,
                         int retval,
                         int icon,
                         const char *str,
                         int x,
                         int y,
                         short width,
                         short height,
                         short *poin,
                         float min,
                         float max,
                         float a1,
                         float a2,
                         const char *tip)
{
  return uiDefIconTextBut(block,
                          type | UI_BUT_POIN_SHORT,
                          retval,
                          icon,
                          str,
                          x,
                          y,
                          width,
                          height,
                          (void *)poin,
                          min,
                          max,
                          a1,
                          a2,
                          tip);
}
uiBut *uiDefIconTextButBitS(uiBlock *block,
                            int type,
                            int bit,
                            int retval,
                            int icon,
                            const char *str,
                            int x,
                            int y,
                            short width,
                            short height,
                            short *poin,
                            float min,
                            float max,
                            float a1,
                            float a2,
                            const char *tip)
{
  return uiDefIconTextButBit(block,
                             type | UI_BUT_POIN_SHORT,
                             bit,
                             retval,
                             icon,
                             str,
                             x,
                             y,
                             width,
                             height,
                             (void *)poin,
                             min,
                             max,
                             a1,
                             a2,
                             tip);
}
uiBut *uiDefIconTextButC(uiBlock *block,
                         int type,
                         int retval,
                         int icon,
                         const char *str,
                         int x,
                         int y,
                         short width,
                         short height,
                         char *poin,
                         float min,
                         float max,
                         float a1,
                         float a2,
                         const char *tip)
{
  return uiDefIconTextBut(block,
                          type | UI_BUT_POIN_CHAR,
                          retval,
                          icon,
                          str,
                          x,
                          y,
                          width,
                          height,
                          (void *)poin,
                          min,
                          max,
                          a1,
                          a2,
                          tip);
}
uiBut *uiDefIconTextButBitC(uiBlock *block,
                            int type,
                            int bit,
                            int retval,
                            int icon,
                            const char *str,
                            int x,
                            int y,
                            short width,
                            short height,
                            char *poin,
                            float min,
                            float max,
                            float a1,
                            float a2,
                            const char *tip)
{
  return uiDefIconTextButBit(block,
                             type | UI_BUT_POIN_CHAR,
                             bit,
                             retval,
                             icon,
                             str,
                             x,
                             y,
                             width,
                             height,
                             (void *)poin,
                             min,
                             max,
                             a1,
                             a2,
                             tip);
}
uiBut *uiDefIconTextButR(uiBlock *block,
                         int type,
                         int retval,
                         int icon,
                         const char *str,
                         int x,
                         int y,
                         short width,
                         short height,
                         PointerRNA *ptr,
                         const char *propname,
                         int index,
                         float min,
                         float max,
                         float a1,
                         float a2,
                         const char *tip)
{
  uiBut *but = ui_def_but_rna_propname(
      block, type, retval, str, x, y, width, height, ptr, propname, index, min, max, a1, a2, tip);
  ui_but_update_and_icon_set(but, icon);
  but->drawflag |= UI_BUT_ICON_LEFT;
  return but;
}
uiBut *uiDefIconTextButR_prop(uiBlock *block,
                              int type,
                              int retval,
                              int icon,
                              const char *str,
                              int x,
                              int y,
                              short width,
                              short height,
                              PointerRNA *ptr,
                              PropertyRNA *prop,
                              int index,
                              float min,
                              float max,
                              float a1,
                              float a2,
                              const char *tip)
{
  uiBut *but = ui_def_but_rna(
      block, type, retval, str, x, y, width, height, ptr, prop, index, min, max, a1, a2, tip);
  ui_but_update_and_icon_set(but, icon);
  but->drawflag |= UI_BUT_ICON_LEFT;
  return but;
}
uiBut *uiDefIconTextButO_ptr(uiBlock *block,
                             int type,
                             wmOperatorType *ot,
                             int opcontext,
                             int icon,
                             const char *str,
                             int x,
                             int y,
                             short width,
                             short height,
                             const char *tip)
{
  uiBut *but = ui_def_but_operator_ptr(block, type, ot, opcontext, str, x, y, width, height, tip);
  ui_but_update_and_icon_set(but, icon);
  but->drawflag |= UI_BUT_ICON_LEFT;
  return but;
}
uiBut *uiDefIconTextButO(uiBlock *block,
                         int type,
                         const char *opname,
                         int opcontext,
                         int icon,
                         const char *str,
                         int x,
                         int y,
                         short width,
                         short height,
                         const char *tip)
{
  wmOperatorType *ot = WM_operatortype_find(opname, 0);
  if (str && str[0] == '\0') {
    return uiDefIconButO_ptr(block, type, ot, opcontext, icon, x, y, width, height, tip);
  }
  return uiDefIconTextButO_ptr(block, type, ot, opcontext, icon, str, x, y, width, height, tip);
}

/* END Button containing both string label and icon */

/* cruft to make uiBlock and uiBut private */

int UI_blocklist_min_y_get(ListBase *lb)
{
  int min = 0;

  LISTBASE_FOREACH (uiBlock *, block, lb) {
    if (block == lb->first || block->rect.ymin < min) {
      min = block->rect.ymin;
    }
  }

  return min;
}

void UI_block_direction_set(uiBlock *block, char direction)
{
  block->direction = direction;
}

/* this call escapes if there's alignment flags */
void UI_block_order_flip(uiBlock *block)
{
  float centy, miny = 10000, maxy = -10000;

  if (U.uiflag & USER_MENUFIXEDORDER) {
    return;
  }
  if (block->flag & UI_BLOCK_NO_FLIP) {
    return;
  }

  LISTBASE_FOREACH (uiBut *, but, &block->buttons) {
    if (but->drawflag & UI_BUT_ALIGN) {
      return;
    }
    if (but->rect.ymin < miny) {
      miny = but->rect.ymin;
    }
    if (but->rect.ymax > maxy) {
      maxy = but->rect.ymax;
    }
  }
  /* mirror trick */
  centy = (miny + maxy) / 2.0f;
  LISTBASE_FOREACH (uiBut *, but, &block->buttons) {
    but->rect.ymin = centy - (but->rect.ymin - centy);
    but->rect.ymax = centy - (but->rect.ymax - centy);
    SWAP(float, but->rect.ymin, but->rect.ymax);
  }

  block->flag ^= UI_BLOCK_IS_FLIP;
}

void UI_block_flag_enable(uiBlock *block, int flag)
{
  block->flag |= flag;
}

void UI_block_flag_disable(uiBlock *block, int flag)
{
  block->flag &= ~flag;
}

void UI_but_flag_enable(uiBut *but, int flag)
{
  but->flag |= flag;
}

void UI_but_flag_disable(uiBut *but, int flag)
{
  but->flag &= ~flag;
}

bool UI_but_flag_is_set(uiBut *but, int flag)
{
  return (but->flag & flag) != 0;
}

void UI_but_drawflag_enable(uiBut *but, int flag)
{
  but->drawflag |= flag;
}

void UI_but_drawflag_disable(uiBut *but, int flag)
{
  but->drawflag &= ~flag;
}

void UI_but_disable(uiBut *but, const char *disabled_hint)
{
  UI_but_flag_enable(but, UI_BUT_DISABLED);

  /* Only one disabled hint at a time currently. Don't override the previous one here. */
  if (but->disabled_info && but->disabled_info[0]) {
    return;
  }

  but->disabled_info = disabled_hint;
}

void UI_but_type_set_menu_from_pulldown(uiBut *but)
{
  BLI_assert(but->type == UI_BTYPE_PULLDOWN);
  but->type = UI_BTYPE_MENU;
  UI_but_drawflag_disable(but, UI_BUT_TEXT_RIGHT);
  UI_but_drawflag_enable(but, UI_BUT_TEXT_LEFT);
}

int UI_but_return_value_get(uiBut *but)
{
  return but->retval;
}

void UI_but_drag_set_id(uiBut *but, ID *id)
{
  but->dragtype = WM_DRAG_ID;
  if ((but->dragflag & UI_BUT_DRAGPOIN_FREE)) {
    WM_drag_data_free(but->dragtype, but->dragpoin);
    but->dragflag &= ~UI_BUT_DRAGPOIN_FREE;
  }
  but->dragpoin = (void *)id;
}

void UI_but_drag_set_asset(uiBut *but,
                           const char *name,
                           const char *path,
                           int id_type,
<<<<<<< HEAD
                           struct AssetMetaData *metadata,
=======
                           int import_type,
>>>>>>> 0f68e5c3
                           int icon,
                           struct ImBuf *imb,
                           float scale)
{
  wmDragAsset *asset_drag = MEM_mallocN(sizeof(*asset_drag), "wmDragAsset");

  BLI_strncpy(asset_drag->name, name, sizeof(asset_drag->name));
  asset_drag->metadata = metadata;
  asset_drag->path = path;
  asset_drag->id_type = id_type;
  asset_drag->import_type = import_type;

  but->dragtype = WM_DRAG_ASSET;
  ui_def_but_icon(but, icon, 0); /* no flag UI_HAS_ICON, so icon doesn't draw in button */
  if ((but->dragflag & UI_BUT_DRAGPOIN_FREE)) {
    WM_drag_data_free(but->dragtype, but->dragpoin);
  }
  but->dragpoin = asset_drag;
  but->dragflag |= UI_BUT_DRAGPOIN_FREE;
  but->imb = imb;
  but->imb_scale = scale;
}

void UI_but_drag_set_rna(uiBut *but, PointerRNA *ptr)
{
  but->dragtype = WM_DRAG_RNA;
  if ((but->dragflag & UI_BUT_DRAGPOIN_FREE)) {
    WM_drag_data_free(but->dragtype, but->dragpoin);
    but->dragflag &= ~UI_BUT_DRAGPOIN_FREE;
  }
  but->dragpoin = (void *)ptr;
}

void UI_but_drag_set_path(uiBut *but, const char *path, const bool use_free)
{
  but->dragtype = WM_DRAG_PATH;
  if ((but->dragflag & UI_BUT_DRAGPOIN_FREE)) {
    WM_drag_data_free(but->dragtype, but->dragpoin);
    but->dragflag &= ~UI_BUT_DRAGPOIN_FREE;
  }
  but->dragpoin = (void *)path;
  if (use_free) {
    but->dragflag |= UI_BUT_DRAGPOIN_FREE;
  }
}

void UI_but_drag_set_name(uiBut *but, const char *name)
{
  but->dragtype = WM_DRAG_NAME;
  if ((but->dragflag & UI_BUT_DRAGPOIN_FREE)) {
    WM_drag_data_free(but->dragtype, but->dragpoin);
    but->dragflag &= ~UI_BUT_DRAGPOIN_FREE;
  }
  but->dragpoin = (void *)name;
}

/* value from button itself */
void UI_but_drag_set_value(uiBut *but)
{
  but->dragtype = WM_DRAG_VALUE;
}

void UI_but_drag_set_image(
    uiBut *but, const char *path, int icon, struct ImBuf *imb, float scale, const bool use_free)
{
  but->dragtype = WM_DRAG_PATH;
  ui_def_but_icon(but, icon, 0); /* no flag UI_HAS_ICON, so icon doesn't draw in button */
  if ((but->dragflag & UI_BUT_DRAGPOIN_FREE)) {
    WM_drag_data_free(but->dragtype, but->dragpoin);
    but->dragflag &= ~UI_BUT_DRAGPOIN_FREE;
  }
  but->dragpoin = (void *)path;
  if (use_free) {
    but->dragflag |= UI_BUT_DRAGPOIN_FREE;
  }
  but->imb = imb;
  but->imb_scale = scale;
}

PointerRNA *UI_but_operator_ptr_get(uiBut *but)
{
  if (but->optype && !but->opptr) {
    but->opptr = MEM_callocN(sizeof(PointerRNA), "uiButOpPtr");
    WM_operator_properties_create_ptr(but->opptr, but->optype);
  }

  return but->opptr;
}

void UI_but_unit_type_set(uiBut *but, const int unit_type)
{
  but->unit_type = (uchar)(RNA_SUBTYPE_UNIT_VALUE(unit_type));
}

int UI_but_unit_type_get(const uiBut *but)
{
  const int ownUnit = (int)but->unit_type;

  /* own unit define always takes precedence over RNA provided, allowing for overriding
   * default value provided in RNA in a few special cases (i.e. Active Keyframe in Graph Edit)
   */
  /* XXX: this doesn't allow clearing unit completely, though the same could be said for icons */
  if ((ownUnit != 0) || (but->rnaprop == NULL)) {
    return ownUnit << 16;
  }
  return RNA_SUBTYPE_UNIT(RNA_property_subtype(but->rnaprop));
}

void UI_block_func_handle_set(uiBlock *block, uiBlockHandleFunc func, void *arg)
{
  block->handle_func = func;
  block->handle_func_arg = arg;
}

void UI_block_func_butmenu_set(uiBlock *block, uiMenuHandleFunc func, void *arg)
{
  block->butm_func = func;
  block->butm_func_arg = arg;
}

void UI_block_func_set(uiBlock *block, uiButHandleFunc func, void *arg1, void *arg2)
{
  block->func = func;
  block->func_arg1 = arg1;
  block->func_arg2 = arg2;
}

void UI_block_funcN_set(uiBlock *block, uiButHandleNFunc funcN, void *argN, void *arg2)
{
  if (block->func_argN) {
    MEM_freeN(block->func_argN);
  }

  block->funcN = funcN;
  block->func_argN = argN;
  block->func_arg2 = arg2;
}

void UI_but_func_rename_set(uiBut *but, uiButHandleRenameFunc func, void *arg1)
{
  but->rename_func = func;
  but->rename_arg1 = arg1;
}

void UI_but_func_drawextra_set(
    uiBlock *block,
    void (*func)(const bContext *C, void *idv, void *arg1, void *arg2, rcti *rect),
    void *arg1,
    void *arg2)
{
  block->drawextra = func;
  block->drawextra_arg1 = arg1;
  block->drawextra_arg2 = arg2;
}

void UI_but_func_set(uiBut *but, uiButHandleFunc func, void *arg1, void *arg2)
{
  but->func = func;
  but->func_arg1 = arg1;
  but->func_arg2 = arg2;
}

void UI_but_funcN_set(uiBut *but, uiButHandleNFunc funcN, void *argN, void *arg2)
{
  if (but->func_argN) {
    MEM_freeN(but->func_argN);
  }

  but->funcN = funcN;
  but->func_argN = argN;
  but->func_arg2 = arg2;
}

void UI_but_func_complete_set(uiBut *but, uiButCompleteFunc func, void *arg)
{
  but->autocomplete_func = func;
  but->autofunc_arg = arg;
}

void UI_but_func_menu_step_set(uiBut *but, uiMenuStepFunc func)
{
  but->menu_step_func = func;
}

void UI_but_func_tooltip_set(uiBut *but, uiButToolTipFunc func, void *argN)
{
  but->tip_func = func;
  if (but->tip_argN) {
    MEM_freeN(but->tip_argN);
  }
  but->tip_argN = argN;
}

void UI_but_func_pushed_state_set(uiBut *but, uiButPushedStateFunc func, void *arg)
{
  but->pushed_state_func = func;
  but->pushed_state_arg = arg;
}

uiBut *uiDefBlockBut(uiBlock *block,
                     uiBlockCreateFunc func,
                     void *arg,
                     const char *str,
                     int x,
                     int y,
                     short width,
                     short height,
                     const char *tip)
{
  uiBut *but = ui_def_but(
      block, UI_BTYPE_BLOCK, 0, str, x, y, width, height, arg, 0.0, 0.0, 0.0, 0.0, tip);
  but->block_create_func = func;
  ui_but_update(but);
  return but;
}

uiBut *uiDefBlockButN(uiBlock *block,
                      uiBlockCreateFunc func,
                      void *argN,
                      const char *str,
                      int x,
                      int y,
                      short width,
                      short height,
                      const char *tip)
{
  uiBut *but = ui_def_but(
      block, UI_BTYPE_BLOCK, 0, str, x, y, width, height, NULL, 0.0, 0.0, 0.0, 0.0, tip);
  but->block_create_func = func;
  if (but->func_argN) {
    MEM_freeN(but->func_argN);
  }
  but->func_argN = argN;
  ui_but_update(but);
  return but;
}

uiBut *uiDefPulldownBut(uiBlock *block,
                        uiBlockCreateFunc func,
                        void *arg,
                        const char *str,
                        int x,
                        int y,
                        short width,
                        short height,
                        const char *tip)
{
  uiBut *but = ui_def_but(
      block, UI_BTYPE_PULLDOWN, 0, str, x, y, width, height, arg, 0.0, 0.0, 0.0, 0.0, tip);
  but->block_create_func = func;
  ui_but_update(but);
  return but;
}

uiBut *uiDefMenuBut(uiBlock *block,
                    uiMenuCreateFunc func,
                    void *arg,
                    const char *str,
                    int x,
                    int y,
                    short width,
                    short height,
                    const char *tip)
{
  uiBut *but = ui_def_but(
      block, UI_BTYPE_PULLDOWN, 0, str, x, y, width, height, arg, 0.0, 0.0, 0.0, 0.0, tip);
  but->menu_create_func = func;
  ui_but_update(but);
  return but;
}

uiBut *uiDefIconTextMenuBut(uiBlock *block,
                            uiMenuCreateFunc func,
                            void *arg,
                            int icon,
                            const char *str,
                            int x,
                            int y,
                            short width,
                            short height,
                            const char *tip)
{
  uiBut *but = ui_def_but(
      block, UI_BTYPE_PULLDOWN, 0, str, x, y, width, height, arg, 0.0, 0.0, 0.0, 0.0, tip);

  ui_def_but_icon(but, icon, UI_HAS_ICON);

  but->drawflag |= UI_BUT_ICON_LEFT;
  ui_but_submenu_enable(block, but);

  but->menu_create_func = func;
  ui_but_update(but);

  return but;
}

uiBut *uiDefIconMenuBut(uiBlock *block,
                        uiMenuCreateFunc func,
                        void *arg,
                        int icon,
                        int x,
                        int y,
                        short width,
                        short height,
                        const char *tip)
{
  uiBut *but = ui_def_but(
      block, UI_BTYPE_PULLDOWN, 0, "", x, y, width, height, arg, 0.0, 0.0, 0.0, 0.0, tip);

  ui_def_but_icon(but, icon, UI_HAS_ICON);
  but->drawflag &= ~UI_BUT_ICON_LEFT;

  but->menu_create_func = func;
  ui_but_update(but);

  return but;
}

/* Block button containing both string label and icon */
uiBut *uiDefIconTextBlockBut(uiBlock *block,
                             uiBlockCreateFunc func,
                             void *arg,
                             int icon,
                             const char *str,
                             int x,
                             int y,
                             short width,
                             short height,
                             const char *tip)
{
  uiBut *but = ui_def_but(
      block, UI_BTYPE_BLOCK, 0, str, x, y, width, height, arg, 0.0, 0.0, 0.0, 0.0, tip);

  /* XXX temp, old menu calls pass on icon arrow, which is now UI_BUT_ICON_SUBMENU flag */
  if (icon != ICON_RIGHTARROW_THIN) {
    ui_def_but_icon(but, icon, 0);
    but->drawflag |= UI_BUT_ICON_LEFT;
  }
  but->flag |= UI_HAS_ICON;
  ui_but_submenu_enable(block, but);

  but->block_create_func = func;
  ui_but_update(but);

  return but;
}

/* Block button containing icon */
uiBut *uiDefIconBlockBut(uiBlock *block,
                         uiBlockCreateFunc func,
                         void *arg,
                         int retval,
                         int icon,
                         int x,
                         int y,
                         short width,
                         short height,
                         const char *tip)
{
  uiBut *but = ui_def_but(
      block, UI_BTYPE_BLOCK, retval, "", x, y, width, height, arg, 0.0, 0.0, 0.0, 0.0, tip);

  ui_def_but_icon(but, icon, UI_HAS_ICON);

  but->drawflag |= UI_BUT_ICON_LEFT;

  but->block_create_func = func;
  ui_but_update(but);

  return but;
}

uiBut *uiDefKeyevtButS(uiBlock *block,
                       int retval,
                       const char *str,
                       int x,
                       int y,
                       short width,
                       short height,
                       short *spoin,
                       const char *tip)
{
  uiBut *but = ui_def_but(block,
                          UI_BTYPE_KEY_EVENT | UI_BUT_POIN_SHORT,
                          retval,
                          str,
                          x,
                          y,
                          width,
                          height,
                          spoin,
                          0.0,
                          0.0,
                          0.0,
                          0.0,
                          tip);
  ui_but_update(but);
  return but;
}

/* short pointers hardcoded */
/* modkeypoin will be set to KM_SHIFT, KM_ALT, KM_CTRL, KM_OSKEY bits */
uiBut *uiDefHotKeyevtButS(uiBlock *block,
                          int retval,
                          const char *str,
                          int x,
                          int y,
                          short width,
                          short height,
                          short *keypoin,
                          const short *modkeypoin,
                          const char *tip)
{
  uiBut *but = ui_def_but(block,
                          UI_BTYPE_HOTKEY_EVENT | UI_BUT_POIN_SHORT,
                          retval,
                          str,
                          x,
                          y,
                          width,
                          height,
                          keypoin,
                          0.0,
                          0.0,
                          0.0,
                          0.0,
                          tip);
  but->modifier_key = *modkeypoin;
  ui_but_update(but);
  return but;
}

/* arg is pointer to string/name, use UI_but_func_search_set() below to make this work */
/* here a1 and a2, if set, control thumbnail preview rows/cols */
uiBut *uiDefSearchBut(uiBlock *block,
                      void *arg,
                      int retval,
                      int icon,
                      int maxlen,
                      int x,
                      int y,
                      short width,
                      short height,
                      float a1,
                      float a2,
                      const char *tip)
{
  uiBut *but = ui_def_but(
      block, UI_BTYPE_SEARCH_MENU, retval, "", x, y, width, height, arg, 0.0, maxlen, a1, a2, tip);

  ui_def_but_icon(but, icon, UI_HAS_ICON);

  but->drawflag |= UI_BUT_ICON_LEFT | UI_BUT_TEXT_LEFT;

  ui_but_update(but);

  return but;
}

/**
 * \note The item-pointer (referred to below) is a per search item user pointer
 * passed to #UI_search_item_add (stored in  #uiSearchItems.pointers).
 *
 * \param search_create_fn: Function to create the menu.
 * \param search_update_fn: Function to refresh search content after the search text has changed.
 * \param arg: user value.
 * \param free_arg: Set to true if the argument is newly allocated memory for every redraw and
 * should be freed when the button is destroyed.
 * \param search_arg_free_fn: When non-null, use this function to free \a arg.
 * \param search_exec_fn: Function that executes the action, gets \a arg as the first argument.
 * The second argument as the active item-pointer
 * \param active: When non-null, this item-pointer item will be visible and selected,
 * otherwise the first item will be selected.
 */
void UI_but_func_search_set(uiBut *but,
                            uiButSearchCreateFn search_create_fn,
                            uiButSearchUpdateFn search_update_fn,
                            void *arg,
                            const bool free_arg,
                            uiButSearchArgFreeFn search_arg_free_fn,
                            uiButHandleFunc search_exec_fn,
                            void *active)
{
  uiButSearch *search_but = (uiButSearch *)but;

  BLI_assert(but->type == UI_BTYPE_SEARCH_MENU);

  /* needed since callers don't have access to internal functions
   * (as an alternative we could expose it) */
  if (search_create_fn == NULL) {
    search_create_fn = ui_searchbox_create_generic;
  }

  if (search_but->arg_free_fn != NULL) {
    search_but->arg_free_fn(search_but->arg);
    search_but->arg = NULL;
  }

  search_but->popup_create_fn = search_create_fn;
  search_but->items_update_fn = search_update_fn;
  search_but->item_active = active;

  search_but->arg = arg;
  search_but->arg_free_fn = search_arg_free_fn;

  if (search_exec_fn) {
#ifdef DEBUG
    if (search_but->but.func) {
      /* watch this, can be cause of much confusion, see: T47691 */
      printf("%s: warning, overwriting button callback with search function callback!\n",
             __func__);
    }
#endif
    /* Handling will pass the active item as arg2 later, so keep it NULL here. */
    if (free_arg) {
      UI_but_funcN_set(but, search_exec_fn, search_but->arg, NULL);
    }
    else {
      UI_but_func_set(but, search_exec_fn, search_but->arg, NULL);
    }
  }

  /* search buttons show red-alert if item doesn't exist, not for menus. Don't do this for
   * buttons where any result is valid anyway, since any string will be valid anyway. */
  if (0 == (but->block->flag & UI_BLOCK_LOOP) && !search_but->results_are_suggestions) {
    /* skip empty buttons, not all buttons need input, we only show invalid */
    if (but->drawstr[0]) {
      ui_but_search_refresh(search_but);
    }
  }
}

void UI_but_func_search_set_context_menu(uiBut *but, uiButSearchContextMenuFn context_menu_fn)
{
  uiButSearch *but_search = (uiButSearch *)but;
  BLI_assert(but->type == UI_BTYPE_SEARCH_MENU);

  but_search->item_context_menu_fn = context_menu_fn;
}

/**
 * \param search_sep_string: when not NULL, this string is used as a separator,
 * showing the icon and highlighted text after the last instance of this string.
 */
void UI_but_func_search_set_sep_string(uiBut *but, const char *search_sep_string)
{
  uiButSearch *but_search = (uiButSearch *)but;
  BLI_assert(but->type == UI_BTYPE_SEARCH_MENU);

  but_search->item_sep_string = search_sep_string;
}

void UI_but_func_search_set_tooltip(uiBut *but, uiButSearchTooltipFn tooltip_fn)
{
  uiButSearch *but_search = (uiButSearch *)but;
  BLI_assert(but->type == UI_BTYPE_SEARCH_MENU);

  but_search->item_tooltip_fn = tooltip_fn;
}

void UI_but_func_search_set_results_are_suggestions(uiBut *but, const bool value)
{
  uiButSearch *but_search = (uiButSearch *)but;
  BLI_assert(but->type == UI_BTYPE_SEARCH_MENU);

  but_search->results_are_suggestions = value;
}

/* Callbacks for operator search button. */
static void operator_enum_search_update_fn(const struct bContext *C,
                                           void *but,
                                           const char *str,
                                           uiSearchItems *items,
                                           const bool UNUSED(is_first))
{
  wmOperatorType *ot = ((uiBut *)but)->optype;
  PropertyRNA *prop = ot->prop;

  if (prop == NULL) {
    printf("%s: %s has no enum property set\n", __func__, ot->idname);
  }
  else if (RNA_property_type(prop) != PROP_ENUM) {
    printf("%s: %s \"%s\" is not an enum property\n",
           __func__,
           ot->idname,
           RNA_property_identifier(prop));
  }
  else {
    PointerRNA *ptr = UI_but_operator_ptr_get(but); /* Will create it if needed! */

    bool do_free;
    const EnumPropertyItem *all_items;
    RNA_property_enum_items_gettexted((bContext *)C, ptr, prop, &all_items, NULL, &do_free);

    StringSearch *search = BLI_string_search_new();
    for (const EnumPropertyItem *item = all_items; item->identifier; item++) {
      BLI_string_search_add(search, item->name, (void *)item);
    }

    const EnumPropertyItem **filtered_items;
    const int filtered_amount = BLI_string_search_query(search, str, (void ***)&filtered_items);

    for (int i = 0; i < filtered_amount; i++) {
      const EnumPropertyItem *item = filtered_items[i];
      /* note: need to give the index rather than the
       * identifier because the enum can be freed */
      if (!UI_search_item_add(
              items, item->name, POINTER_FROM_INT(item->value), item->icon, 0, 0)) {
        break;
      }
    }

    MEM_freeN((void *)filtered_items);
    BLI_string_search_free(search);

    if (do_free) {
      MEM_freeN((void *)all_items);
    }
  }
}

static void operator_enum_search_exec_fn(struct bContext *UNUSED(C), void *but, void *arg2)
{
  wmOperatorType *ot = ((uiBut *)but)->optype;
  PointerRNA *opptr = UI_but_operator_ptr_get(but); /* Will create it if needed! */

  if (ot) {
    if (ot->prop) {
      RNA_property_enum_set(opptr, ot->prop, POINTER_AS_INT(arg2));
      /* We do not call op from here, will be called by button code.
       * ui_apply_but_funcs_after() (in interface_handlers.c)
       * called this func before checking operators,
       * because one of its parameters is the button itself! */
    }
    else {
      printf("%s: op->prop for '%s' is NULL\n", __func__, ot->idname);
    }
  }
}

/**
 * Same parameters as for uiDefSearchBut, with additional operator type and properties,
 * used by callback to call again the right op with the right options (properties values).
 */
uiBut *uiDefSearchButO_ptr(uiBlock *block,
                           wmOperatorType *ot,
                           IDProperty *properties,
                           void *arg,
                           int retval,
                           int icon,
                           int maxlen,
                           int x,
                           int y,
                           short width,
                           short height,
                           float a1,
                           float a2,
                           const char *tip)
{
  uiBut *but = uiDefSearchBut(block, arg, retval, icon, maxlen, x, y, width, height, a1, a2, tip);
  UI_but_func_search_set(but,
                         ui_searchbox_create_generic,
                         operator_enum_search_update_fn,
                         but,
                         false,
                         NULL,
                         operator_enum_search_exec_fn,
                         NULL);

  but->optype = ot;
  but->opcontext = WM_OP_EXEC_DEFAULT;

  if (properties) {
    PointerRNA *ptr = UI_but_operator_ptr_get(but);
    /* Copy idproperties. */
    ptr->data = IDP_CopyProperty(properties);
  }

  return but;
}

void UI_but_node_link_set(uiBut *but, bNodeSocket *socket, const float draw_color[4])
{
  but->flag |= UI_BUT_NODE_LINK;
  but->custom_data = socket;
  rgba_float_to_uchar(but->col, draw_color);
}

void UI_but_number_step_size_set(uiBut *but, float step_size)
{
  uiButNumber *but_number = (uiButNumber *)but;
  BLI_assert(but->type == UI_BTYPE_NUM);

  but_number->step_size = step_size;
  BLI_assert(step_size > 0);
}

void UI_but_number_precision_set(uiBut *but, float precision)
{
  uiButNumber *but_number = (uiButNumber *)but;
  BLI_assert(but->type == UI_BTYPE_NUM);

  but_number->precision = precision;
  /* -1 is a valid value, UI code figures out an appropriate precision then. */
  BLI_assert(precision > -2);
}

/**
 * push a new event onto event queue to activate the given button
 * (usually a text-field) upon entering a popup
 */
void UI_but_focus_on_enter_event(wmWindow *win, uiBut *but)
{
  wmEvent event;
  wm_event_init_from_window(win, &event);

  event.type = EVT_BUT_OPEN;
  event.val = KM_PRESS;
  event.is_repeat = false;
  event.customdata = but;
  event.customdatafree = false;

  wm_event_add(win, &event);
}

void UI_but_func_hold_set(uiBut *but, uiButHandleHoldFunc func, void *argN)
{
  but->hold_func = func;
  but->hold_argN = argN;
}

void UI_but_string_info_get(bContext *C, uiBut *but, ...)
{
  va_list args;
  uiStringInfo *si;

  const EnumPropertyItem *items = NULL, *item = NULL;
  int totitems;
  bool free_items = false;

  va_start(args, but);
  while ((si = (uiStringInfo *)va_arg(args, void *))) {
    uiStringInfoType type = si->type;
    char *tmp = NULL;

    if (type == BUT_GET_LABEL) {
      if (but->str && but->str[0]) {
        const char *str_sep;
        size_t str_len;

        if ((but->flag & UI_BUT_HAS_SEP_CHAR) && (str_sep = strrchr(but->str, UI_SEP_CHAR))) {
          str_len = (str_sep - but->str);
        }
        else {
          str_len = strlen(but->str);
        }

        tmp = BLI_strdupn(but->str, str_len);
      }
      else {
        type = BUT_GET_RNA_LABEL; /* Fail-safe solution... */
      }
    }
    else if (type == BUT_GET_TIP) {
      if (but->tip_func) {
        tmp = but->tip_func(C, but->tip_argN, but->tip);
      }
      else if (but->tip && but->tip[0]) {
        tmp = BLI_strdup(but->tip);
      }
      else {
        type = BUT_GET_RNA_TIP; /* Fail-safe solution... */
      }
    }

    if (type == BUT_GET_RNAPROP_IDENTIFIER) {
      if (but->rnaprop) {
        tmp = BLI_strdup(RNA_property_identifier(but->rnaprop));
      }
    }
    else if (type == BUT_GET_RNASTRUCT_IDENTIFIER) {
      if (but->rnaprop && but->rnapoin.data) {
        tmp = BLI_strdup(RNA_struct_identifier(but->rnapoin.type));
      }
      else if (but->optype) {
        tmp = BLI_strdup(but->optype->idname);
      }
      else if (ELEM(but->type, UI_BTYPE_MENU, UI_BTYPE_PULLDOWN)) {
        MenuType *mt = UI_but_menutype_get(but);
        if (mt) {
          tmp = BLI_strdup(mt->idname);
        }
      }
      else if (but->type == UI_BTYPE_POPOVER) {
        PanelType *pt = UI_but_paneltype_get(but);
        if (pt) {
          tmp = BLI_strdup(pt->idname);
        }
      }
    }
    else if (ELEM(type, BUT_GET_RNA_LABEL, BUT_GET_RNA_TIP)) {
      if (but->rnaprop) {
        if (type == BUT_GET_RNA_LABEL) {
          tmp = BLI_strdup(RNA_property_ui_name(but->rnaprop));
        }
        else {
          const char *t = RNA_property_ui_description(but->rnaprop);
          if (t && t[0]) {
            tmp = BLI_strdup(t);
          }
        }
      }
      else if (but->optype) {
        if (type == BUT_GET_RNA_LABEL) {
          tmp = BLI_strdup(WM_operatortype_name(but->optype, but->opptr));
        }
        else {
          tmp = WM_operatortype_description(C, but->optype, but->opptr);
        }
      }
      else if (ELEM(but->type, UI_BTYPE_MENU, UI_BTYPE_PULLDOWN, UI_BTYPE_POPOVER)) {
        {
          MenuType *mt = UI_but_menutype_get(but);
          if (mt) {
            if (type == BUT_GET_RNA_LABEL) {
              tmp = BLI_strdup(mt->label);
            }
            else {
              /* Not all menus are from Python. */
              if (mt->rna_ext.srna) {
                const char *t = RNA_struct_ui_description(mt->rna_ext.srna);
                if (t && t[0]) {
                  tmp = BLI_strdup(t);
                }
              }
            }
          }
        }

        if (tmp == NULL) {
          wmOperatorType *ot = UI_but_operatortype_get_from_enum_menu(but, NULL);
          if (ot) {
            if (type == BUT_GET_RNA_LABEL) {
              tmp = BLI_strdup(WM_operatortype_name(ot, NULL));
            }
            else {
              tmp = WM_operatortype_description(C, ot, NULL);
            }
          }
        }

        if (tmp == NULL) {
          PanelType *pt = UI_but_paneltype_get(but);
          if (pt) {
            if (type == BUT_GET_RNA_LABEL) {
              tmp = BLI_strdup(pt->label);
            }
            else {
              /* Not all panels are from Python. */
              if (pt->rna_ext.srna) {
                /* Panels don't yet have descriptions, this may be added. */
              }
            }
          }
        }
      }
    }
    else if (type == BUT_GET_RNA_LABEL_CONTEXT) {
      const char *_tmp = BLT_I18NCONTEXT_DEFAULT;
      if (but->rnaprop) {
        _tmp = RNA_property_translation_context(but->rnaprop);
      }
      else if (but->optype) {
        _tmp = RNA_struct_translation_context(but->optype->srna);
      }
      else if (ELEM(but->type, UI_BTYPE_MENU, UI_BTYPE_PULLDOWN)) {
        MenuType *mt = UI_but_menutype_get(but);
        if (mt) {
          _tmp = RNA_struct_translation_context(mt->rna_ext.srna);
        }
      }
      if (BLT_is_default_context(_tmp)) {
        _tmp = BLT_I18NCONTEXT_DEFAULT_BPYRNA;
      }
      tmp = BLI_strdup(_tmp);
    }
    else if (ELEM(type, BUT_GET_RNAENUM_IDENTIFIER, BUT_GET_RNAENUM_LABEL, BUT_GET_RNAENUM_TIP)) {
      PointerRNA *ptr = NULL;
      PropertyRNA *prop = NULL;
      int value = 0;

      /* get the enum property... */
      if (but->rnaprop && RNA_property_type(but->rnaprop) == PROP_ENUM) {
        /* enum property */
        ptr = &but->rnapoin;
        prop = but->rnaprop;
        value = (ELEM(but->type, UI_BTYPE_ROW, UI_BTYPE_TAB)) ? (int)but->hardmax :
                                                                (int)ui_but_value_get(but);
      }
      else if (but->optype) {
        PointerRNA *opptr = UI_but_operator_ptr_get(but);
        wmOperatorType *ot = but->optype;

        /* so the context is passed to itemf functions */
        WM_operator_properties_sanitize(opptr, false);

        /* if the default property of the operator is enum and it is set,
         * fetch the tooltip of the selected value so that "Snap" and "Mirror"
         * operator menus in the Anim Editors will show tooltips for the different
         * operations instead of the meaningless generic operator tooltip
         */
        if (ot->prop && RNA_property_type(ot->prop) == PROP_ENUM) {
          if (RNA_struct_contains_property(opptr, ot->prop)) {
            ptr = opptr;
            prop = ot->prop;
            value = RNA_property_enum_get(opptr, ot->prop);
          }
        }
      }

      /* get strings from matching enum item */
      if (ptr && prop) {
        if (!item) {
          int i;

          RNA_property_enum_items_gettexted(C, ptr, prop, &items, &totitems, &free_items);
          for (i = 0, item = items; i < totitems; i++, item++) {
            if (item->identifier[0] && item->value == value) {
              break;
            }
          }
        }
        if (item && item->identifier) {
          if (type == BUT_GET_RNAENUM_IDENTIFIER) {
            tmp = BLI_strdup(item->identifier);
          }
          else if (type == BUT_GET_RNAENUM_LABEL) {
            tmp = BLI_strdup(item->name);
          }
          else if (item->description && item->description[0]) {
            tmp = BLI_strdup(item->description);
          }
        }
      }
    }
    else if (type == BUT_GET_OP_KEYMAP) {
      if (!ui_block_is_menu(but->block)) {
        char buf[128];
        if (ui_but_event_operator_string(C, but, buf, sizeof(buf))) {
          tmp = BLI_strdup(buf);
        }
      }
    }
    else if (type == BUT_GET_PROP_KEYMAP) {
      /* for properties that are bound to one of the context cycle, etc. keys... */
      char buf[128];
      if (ui_but_event_property_operator_string(C, but, buf, sizeof(buf))) {
        tmp = BLI_strdup(buf);
      }
    }

    si->strinfo = tmp;
  }
  va_end(args);

  if (free_items && items) {
    MEM_freeN((void *)items);
  }
}

/* Program Init/Exit */

void UI_init(void)
{
  ui_resources_init();
}

/* after reading userdef file */
void UI_init_userdef(void)
{
  /* Initialize UI variables from values set in the preferences. */
  uiStyleInit();
}

void UI_reinit_font(void)
{
  uiStyleInit();
}

void UI_exit(void)
{
  ui_resources_free();
  ui_but_clipboard_free();
}

void UI_interface_tag_script_reload(void)
{
  ui_interface_tag_script_reload_queries();
}<|MERGE_RESOLUTION|>--- conflicted
+++ resolved
@@ -6144,11 +6144,8 @@
                            const char *name,
                            const char *path,
                            int id_type,
-<<<<<<< HEAD
                            struct AssetMetaData *metadata,
-=======
                            int import_type,
->>>>>>> 0f68e5c3
                            int icon,
                            struct ImBuf *imb,
                            float scale)
