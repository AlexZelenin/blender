--- conflicted
+++ resolved
@@ -200,7 +200,7 @@
 
 	UI_GetThemeColor3fv(theme_id, col_bg);
 	interp_v3_v3v3(col, col_bg, col_wire, fac);
-	glColor3fv(col);
+	gpuCurrentColor3fv(col);
 }
 
 /* this condition has been made more complex since editmode can draw textures */
@@ -668,28 +668,19 @@
 	}
 
 	if ((dflag & DRAW_CONSTCOLOR) == 0) {
-		glColor3ubv(ob_wire_col);
-
-<<<<<<< HEAD
-	/* Calculate the outline vertex positions */
-	gpuImmediateFormat_V2();
-	gpuBegin(GL_LINE_LOOP);
-	gpuVertex2f(ofs_x, ofs_y);
-	gpuVertex2f(ofs_x + ima_x, ofs_y);
-	gpuVertex2f(ofs_x + ima_x, ofs_y + ima_y);
-	gpuVertex2f(ofs_x, ofs_y + ima_y);
-	gpuEnd();
+		gpuCurrentColor3ubv(ob_wire_col);
+
+		/* Calculate the outline vertex positions */
+		gpuImmediateFormat_V2();
+		gpuBegin(GL_LINE_LOOP);
+		gpuVertex2f(ofs_x, ofs_y);
+		gpuVertex2f(ofs_x + ima_x, ofs_y);
+		gpuVertex2f(ofs_x + ima_x, ofs_y + ima_y);
+		gpuVertex2f(ofs_x, ofs_y + ima_y);
+		gpuEnd();
+		gpuImmediateUnformat();
+	}
 	gpuImmediateUnformat();
-=======
-		/* Calculate the outline vertex positions */
-		glBegin(GL_LINE_LOOP);
-		glVertex2f(ofs_x, ofs_y);
-		glVertex2f(ofs_x + ima_x, ofs_y);
-		glVertex2f(ofs_x + ima_x, ofs_y + ima_y);
-		glVertex2f(ofs_x, ofs_y + ima_y);
-		glEnd();
-	}
->>>>>>> 77f47799
 
 	/* Reset GL settings */
 	gpuMatrixMode(GL_MODELVIEW);
@@ -792,15 +783,11 @@
 
 	BLI_addtail(strings, vos);
 	copy_v3_v3(vos->vec, co);
-<<<<<<< HEAD
-=======
 	copy_v4_v4_char((char *)vos->col.ub, (const char *)col);
->>>>>>> 77f47799
 	vos->xoffs = xoffs;
 	vos->flag = flag;
 	vos->str_len = alloc_len - 1;
 
-	memcpy(vos->col.ub, col, 4);//V-112
 
 	/* allocate past the end */
 	memcpy(++vos, str, alloc_len);
@@ -1492,23 +1479,13 @@
 		if (v3d->drawtype == OB_WIRE) {
 			gpuDisableLighting();
 
-<<<<<<< HEAD
-			if (selected) {
-				if (base == BASACT) UI_ThemeColor(TH_ACTIVE);
-				else UI_ThemeColor(TH_SELECT);
-			}
-			else {
-				if (track->flag & TRACK_CUSTOMCOLOR) gpuCurrentColor3fv(track->color);
-				else UI_ThemeColor(TH_WIRE);
-=======
 			if ((dflag & DRAW_CONSTCOLOR) == 0) {
 				if (selected && (track->flag & TRACK_CUSTOMCOLOR) == 0) {
-					glColor3ubv(ob_wire_col);
+					gpuCurrentColor3ubv(ob_wire_col);
 				}
 				else {
-					glColor3fv(track->color);
-				}
->>>>>>> 77f47799
+					gpuCurrentColor3fv(track->color);
+				}
 			}
 
 			drawaxes(0.05f, v3d->bundle_drawtype);
@@ -1520,7 +1497,7 @@
 				/* selection outline */
 				if (selected) {
 					if ((dflag & DRAW_CONSTCOLOR) == 0) {
-						glColor3ubv(ob_wire_col);
+						gpuCurrentColor3ubv(ob_wire_col);
 					}
 
 					glLineWidth(2.f);
@@ -1534,39 +1511,24 @@
 					glLineWidth(1.f);
 				}
 
-<<<<<<< HEAD
-				if (track->flag & TRACK_CUSTOMCOLOR) gpuCurrentColor3fv(track->color);
-				else UI_ThemeColor(TH_BUNDLE_SOLID);
-=======
 				if ((dflag & DRAW_CONSTCOLOR) == 0) {
-					if (track->flag & TRACK_CUSTOMCOLOR) glColor3fv(track->color);
+					if (track->flag & TRACK_CUSTOMCOLOR) gpuCurrentColor3fv(track->color);
 					else UI_ThemeColor(TH_BUNDLE_SOLID);
 				}
->>>>>>> 77f47799
 
 				draw_bundle_sphere();
 			}
 			else {
 				gpuDisableLighting();
 
-<<<<<<< HEAD
-				if (selected) {
-					if (base == BASACT) UI_ThemeColor(TH_ACTIVE);
-					else UI_ThemeColor(TH_SELECT);
-				}
-				else {
-					if (track->flag & TRACK_CUSTOMCOLOR) gpuCurrentColor3fv(track->color);
-					else UI_ThemeColor(TH_WIRE);
-=======
 				if ((dflag & DRAW_CONSTCOLOR) == 0) {
 					if (selected) {
-						glColor3ubv(ob_wire_col);
+						gpuCurrentColor3ubv(ob_wire_col);
 					}
 					else {
-						if (track->flag & TRACK_CUSTOMCOLOR) glColor3fv(track->color);
+						if (track->flag & TRACK_CUSTOMCOLOR) gpuCurrentColor3fv(track->color);
 						else UI_ThemeColor(TH_WIRE);
 					}
->>>>>>> 77f47799
 				}
 
 				drawaxes(0.05f, v3d->bundle_drawtype);
@@ -3420,7 +3382,7 @@
 		if (!(draw_flags & DRAW_FACE_SELECT)) {
 			if ((v3d->flag2 & V3D_RENDER_OVERRIDE) == 0) {
 				if ((dflag & DRAW_CONSTCOLOR) == 0) {
-					glColor3ubv(ob_wire_col);
+					gpuCurrentColor3ubv(ob_wire_col);
 				}
 				dm->drawLooseEdges(dm);
 			}
@@ -3519,7 +3481,7 @@
 
 			if (!ob->sculpt && (v3d->flag2 & V3D_RENDER_OVERRIDE) == 0) {
 				if ((dflag & DRAW_CONSTCOLOR) == 0) {
-					glColor3ubv(ob_wire_col);
+					gpuCurrentColor3ubv(ob_wire_col);
 				}
 				dm->drawLooseEdges(dm);
 			}
@@ -3531,34 +3493,6 @@
 		/* since we already draw wire as wp guide, don't draw over the top */
 		draw_wire = OBDRAW_WIRE_OFF;
 	}
-<<<<<<< HEAD
-	
-	/* set default draw color back for wire or for draw-extra later on */
-	if (dt != OB_WIRE) {
-		if (base->flag & SELECT) {
-			if (is_obact && ob->flag & OB_FROMGROUP)
-				UI_ThemeColor(TH_GROUP_ACTIVE);
-			else if (ob->flag & OB_FROMGROUP)
-				UI_ThemeColorShade(TH_GROUP_ACTIVE, -16);
-			else if (dflag != DRAW_CONSTCOLOR)
-				UI_ThemeColor(is_obact ? TH_ACTIVE : TH_SELECT);
-			else
-				gpuCurrentGray3f(0.314f);
-		}
-		else {
-			if (ob->flag & OB_FROMGROUP)
-				UI_ThemeColor(TH_GROUP);
-			else {
-				if (ob->dtx & OB_DRAWWIRE && dflag == DRAW_CONSTCOLOR)
-					gpuCurrentGray3f(0.314f);
-				else
-					UI_ThemeColor(TH_WIRE);
-			}
-		}
-	}
-	if (draw_wire != OBDRAW_WIRE_OFF) {
-=======
->>>>>>> 77f47799
 
 	if ((draw_wire != OBDRAW_WIRE_OFF) &&  /* draw extra wire */
 	    /* when overriding with render only, don't bother  */
@@ -3568,20 +3502,13 @@
 		 * the mesh gets in the way of seeing the particles, fade the wire color
 		 * with the background. */
 
-<<<<<<< HEAD
-			UI_GetThemeColor3fv(TH_BACK, col_bg);
-			gpuGetCurrentColor4fv(col_wire);
-			interp_v3_v3v3(col, col_bg, col_wire, 0.15);
-			gpuCurrentColor3fv(col);
-=======
 		if ((dflag & DRAW_CONSTCOLOR) == 0) {
 			if (is_obact && (ob->mode & OB_MODE_PARTICLE_EDIT)) {
 				ob_wire_color_blend_theme_id(ob_wire_col, TH_BACK, 0.15f);
 			}
 			else {
-				glColor3ubv(ob_wire_col);
-			}
->>>>>>> 77f47799
+				gpuCurrentColor3ubv(ob_wire_col);
+			}
 		}
 
 		/* If drawing wire and drawtype is not OB_WIRE then we are
@@ -5966,12 +5893,8 @@
 	gpuVertex3f(cur[0], cur[1] - radius, cur[2]);
 	gpuEnd();
 }
-<<<<<<< HEAD
-
-/* return 1 if nothing was drawn */
-=======
+
 /* return TRUE if nothing was drawn */
->>>>>>> 77f47799
 static int drawmball(Scene *scene, View3D *v3d, RegionView3D *rv3d, Base *base,
                      const short dt, const short dflag, const unsigned char ob_wire_col[4])
 {
@@ -6002,62 +5925,33 @@
 	}
 
 	if (ml == NULL) {
-<<<<<<< HEAD
-		return 1;
-	}
-
-	if (v3d->flag2 & V3D_RENDER_OVERRIDE) {
-		return 0;
-	}
-
-	/* in case solid draw, reset wire colors */
-	if (ob->flag & SELECT) {
-		if (ob == OBACT) {
-			UI_ThemeColor(TH_ACTIVE);
-		}
-		else {
-			UI_ThemeColor(TH_SELECT);
-		}
-	}
-	else {
-		UI_ThemeColor(TH_WIRE);
-=======
 		return TRUE;
 	}
 
 	if (v3d->flag2 & V3D_RENDER_OVERRIDE) {
 		return FALSE;
->>>>>>> 77f47799
 	}
 
 	invert_m4_m4(imat, rv3d->viewmatob);
 	normalize_v3(imat[0]);
 	normalize_v3(imat[1]);
 
-<<<<<<< HEAD
 	gpuImmediateFormat_V3();
 
-=======
 	if (mb->editelems == NULL) {
 		if ((dflag & DRAW_CONSTCOLOR) == 0) {
-			glColor3ubv(ob_wire_col);
+			gpuCurrentColor3ubv(ob_wire_col);
 		}
 	}
 	
->>>>>>> 77f47799
 	while (ml) {
 
 		/* draw radius */
 		if (mb->editelems) {
-<<<<<<< HEAD
-			if ((ml->flag & SELECT) && (ml->flag & MB_SCALE_RAD)) gpuCurrentColor3x(0xA0A0F0);
-			else gpuCurrentColor3x(0x3030A0);
-=======
 			if ((dflag & DRAW_CONSTCOLOR) == 0) {
-				if ((ml->flag & SELECT) && (ml->flag & MB_SCALE_RAD)) cpack(0xA0A0F0);
-				else cpack(0x3030A0);
-			}
->>>>>>> 77f47799
+				if ((ml->flag & SELECT) && (ml->flag & MB_SCALE_RAD)) gpuCurrentColor3x(0xA0A0F0);
+				else gpuCurrentColor3x(0x3030A0);
+			}
 			
 			if (G.f & G_PICKSEL) {
 				ml->selcol1 = code;
@@ -6069,15 +5963,10 @@
 
 		/* draw stiffness */
 		if (mb->editelems) {
-<<<<<<< HEAD
-			if ((ml->flag & SELECT) && !(ml->flag & MB_SCALE_RAD)) gpuCurrentColor3x(0xA0F0A0);
-			else gpuCurrentColor3x(0x30A030);
-=======
 			if ((dflag & DRAW_CONSTCOLOR) == 0) {
-				if ((ml->flag & SELECT) && !(ml->flag & MB_SCALE_RAD)) cpack(0xA0F0A0);
-				else cpack(0x30A030);
-			}
->>>>>>> 77f47799
+				if ((ml->flag & SELECT) && !(ml->flag & MB_SCALE_RAD)) gpuCurrentColor3x(0xA0F0A0);
+				else gpuCurrentColor3x(0x30A030);
+			}
 			
 			if (G.f & G_PICKSEL) {
 				ml->selcol2 = code;
@@ -6088,14 +5977,10 @@
 
 		ml = ml->next;
 	}
-<<<<<<< HEAD
-
+	
 	gpuImmediateUnformat();
 
-	return 0;
-=======
 	return FALSE;
->>>>>>> 77f47799
 }
 
 static void draw_forcefield(Object *ob, RegionView3D *rv3d,
@@ -6105,19 +5990,9 @@
 	float imat[4][4], tmat[4][4];
 	float vec[3] = {0.0, 0.0, 0.0};
 	float size;
-<<<<<<< HEAD
-
+	
 	gpuImmediateFormat_V3(); // DOODLE: force field
 
-	/* XXX why? */
-	if (ob != scene->obedit && (ob->flag & SELECT)) {
-		if (ob == OBACT) curcol = TH_ACTIVE;
-		else curcol = TH_SELECT;
-	}
-	else curcol = TH_EMPTY;
-=======
->>>>>>> 77f47799
-	
 	/* scale size of circle etc with the empty drawsize */
 	if (ob->type == OB_EMPTY) size = ob->empty_drawsize;
 	else size = 1.0;
@@ -6162,21 +6037,12 @@
 			ffall_val = pd->f_power;
 		}
 
-<<<<<<< HEAD
-		UI_ThemeColorBlend(curcol, TH_BACK, 0.5);
+		if ((dflag & DRAW_CONSTCOLOR) == 0) ob_wire_color_blend_theme_id(ob_wire_col, TH_BACK, 0.5f);
 		gpuDrawFastBall(GL_LINE_LOOP, vec, size, imat);
-		UI_ThemeColorBlend(curcol, TH_BACK, 0.9f - 0.4f / powf(1.5f, ffall_val));
+		if ((dflag & DRAW_CONSTCOLOR) == 0) ob_wire_color_blend_theme_id(ob_wire_col, TH_BACK, 0.9f - 0.4f / powf(1.5f, ffall_val));
 		gpuDrawFastBall(GL_LINE_LOOP, vec, size * 1.5f, imat);
-		UI_ThemeColorBlend(curcol, TH_BACK, 0.9f - 0.4f / powf(2.0f, ffall_val));
+		if ((dflag & DRAW_CONSTCOLOR) == 0) ob_wire_color_blend_theme_id(ob_wire_col, TH_BACK, 0.9f - 0.4f / powf(2.0f, ffall_val));
 		gpuDrawFastBall(GL_LINE_LOOP, vec, size * 2.0f, imat);
-=======
-		if ((dflag & DRAW_CONSTCOLOR) == 0) ob_wire_color_blend_theme_id(ob_wire_col, TH_BACK, 0.5f);
-		drawcircball(GL_LINE_LOOP, vec, size, imat);
-		if ((dflag & DRAW_CONSTCOLOR) == 0) ob_wire_color_blend_theme_id(ob_wire_col, TH_BACK, 0.9f - 0.4f / powf(1.5f, ffall_val));
-		drawcircball(GL_LINE_LOOP, vec, size * 1.5f, imat);
-		if ((dflag & DRAW_CONSTCOLOR) == 0) ob_wire_color_blend_theme_id(ob_wire_col, TH_BACK, 0.9f - 0.4f / powf(2.0f, ffall_val));
-		drawcircball(GL_LINE_LOOP, vec, size * 2.0f, imat);
->>>>>>> 77f47799
 	}
 	else if (pd->forcefield == PFIELD_VORTEX) {
 		float /*ffall_val,*/ force_val;
@@ -6226,22 +6092,12 @@
 			/*path end*/
 			setlinestyle(3);
 			where_on_path(ob, 1.0f, guidevec1, guidevec2, NULL, NULL, NULL);
-<<<<<<< HEAD
-			UI_ThemeColorBlend(curcol, TH_BACK, 0.5);
 			gpuDrawFastBall(GL_LINE_LOOP, guidevec1, mindist, imat);
-=======
-			drawcircball(GL_LINE_LOOP, guidevec1, mindist, imat);
->>>>>>> 77f47799
 
 			/*path beginning*/
 			setlinestyle(0);
 			where_on_path(ob, 0.0f, guidevec1, guidevec2, NULL, NULL, NULL);
-<<<<<<< HEAD
-			UI_ThemeColorBlend(curcol, TH_BACK, 0.5);
 			gpuDrawFastBall(GL_LINE_LOOP, guidevec1, mindist, imat);
-=======
-			drawcircball(GL_LINE_LOOP, guidevec1, mindist, imat);
->>>>>>> 77f47799
 			
 			copy_v3_v3(vec, guidevec1); /* max center */
 		}
@@ -6577,16 +6433,7 @@
 			UI_ThemeColor(TH_WIRE);
 		}
 		else {
-<<<<<<< HEAD
-			if (ob->dtx & OB_DRAWWIRE) {
-				gpuCurrentGray3f(0.314f);
-			}
-			else {
-				UI_ThemeColor(TH_WIRE);
-			}
-=======
-			glColor3ubv(ob_wire_col);
->>>>>>> 77f47799
+			gpuCurrentColor3ubv(ob_wire_col);
 		}
 
 		bglPolygonOffset(rv3d->dist, 1.0);
@@ -6669,14 +6516,9 @@
 
 		copy_v3_v3(v, &data->pivX);
 
-<<<<<<< HEAD
-		dir[axis] = 1.f;
+		dir[axis] = 1.0f;
 		gpuImmediateFormat_V3();
 		gpuBegin(GL_LINES);
-=======
-		dir[axis] = 1.0f;
-		glBegin(GL_LINES);
->>>>>>> 77f47799
 		mul_m4_v3(mat, dir);
 		add_v3_v3(v, dir);
 		gpuVertex3fv(&data->pivX);
@@ -7514,13 +7356,8 @@
 	int offset = (intptr_t) data->offset;
 
 	if (!(mv->flag & ME_HIDE)) {
-<<<<<<< HEAD
-		WM_set_framebuffer_index_color(offset + index);
+		WM_framebuffer_index_set(offset + index);
 		gpuSprite3fv(co);
-=======
-		WM_framebuffer_index_set(offset + index);
-		bglVertex3fv(co);
->>>>>>> 77f47799
 	}
 }
 
@@ -7546,13 +7383,8 @@
 	BMVert *eve = EDBM_vert_at_index(ptrs[1], index);
 
 	if (!BM_elem_flag_test(eve, BM_ELEM_HIDDEN)) {
-<<<<<<< HEAD
-		WM_set_framebuffer_index_color(offset + index);
+		WM_framebuffer_index_set(offset + index);
 		gpuSprite3fv(co);
-=======
-		WM_framebuffer_index_set(offset + index);
-		bglVertex3fv(co);
->>>>>>> 77f47799
 	}
 }
 
@@ -7583,13 +7415,8 @@
 	BMEdge *eed = EDBM_edge_at_index(opts->em, index);
 
 	if (!BM_elem_flag_test(eed, BM_ELEM_HIDDEN)) {
-<<<<<<< HEAD
-		WM_set_framebuffer_index_color(opts->offset + index);
+		WM_framebuffer_index_set(opts->offset + index);
 		return DM_DRAW_OPTION_NORMALLY;
-=======
-		WM_framebuffer_index_set(offset + index);
-		return DM_DRAW_OPTION_NORMAL;
->>>>>>> 77f47799
 	}
 	else {
 		return DM_DRAW_OPTION_SKIP;
@@ -7618,13 +7445,8 @@
 	BMFace *efa = EDBM_face_at_index(opts->em, index);
 	
 	if (efa && !BM_elem_flag_test(efa, BM_ELEM_HIDDEN)) {
-<<<<<<< HEAD
 		if (opts->facecol) {
-			WM_set_framebuffer_index_color(index + 1);
-=======
-		if (((void **)userData)[1]) {
 			WM_framebuffer_index_set(index + 1);
->>>>>>> 77f47799
 		}
 		return DM_DRAW_OPTION_NORMALLY;
 	}
@@ -7687,38 +7509,23 @@
 
 static DMDrawOption bbs_mesh_solid__setDrawOpts(void *UNUSED(userData), int index)
 {
-<<<<<<< HEAD
 	WM_set_framebuffer_index_current_color(index + 1);
 	return DM_DRAW_OPTION_NORMALLY;
-=======
-	WM_framebuffer_index_set(index + 1);
-	return DM_DRAW_OPTION_NORMAL;
->>>>>>> 77f47799
 }
 
 static DMDrawOption bbs_mesh_solid_hide__setDrawOpts(Mesh *me, int index)
 {
 	if (!(me->mpoly[index].flag & ME_HIDE)) {
-<<<<<<< HEAD
 		WM_set_framebuffer_index_current_color(index + 1);
 		return DM_DRAW_OPTION_NORMALLY;
-=======
-		WM_framebuffer_index_set(index + 1);
-		return DM_DRAW_OPTION_NORMAL;
->>>>>>> 77f47799
 	}
 	else {
 		return DM_DRAW_OPTION_SKIP;
 	}
 }
 
-<<<<<<< HEAD
-/* must have called WM_set_framebuffer_index_color beforehand */
+/* must have called WM_framebuffer_index_set beforehand */
 static DMDrawOption bbs_mesh_solid_hide2__setDrawOpts(Mesh *me, int index)
-=======
-/* must have called WM_framebuffer_index_set beforehand */
-static DMDrawOption bbs_mesh_solid_hide2__setDrawOpts(void *userData, int index)
->>>>>>> 77f47799
 {
 	if (!(me->mpoly[index].flag & ME_HIDE)) {
 		return DM_DRAW_OPTION_NORMALLY;
