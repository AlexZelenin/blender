/*
 * ***** BEGIN GPL LICENSE BLOCK *****
 *
 * This program is free software; you can redistribute it and/or
 * modify it under the terms of the GNU General Public License
 * as published by the Free Software Foundation; either version 2
 * of the License, or (at your option) any later version.
 *
 * This program is distributed in the hope that it will be useful,
 * but WITHOUT ANY WARRANTY; without even the implied warranty of
 * MERCHANTABILITY or FITNESS FOR A PARTICULAR PURPOSE.  See the
 * GNU General Public License for more details.
 *
 * You should have received a copy of the GNU General Public License
 * along with this program; if not, write to the Free Software Foundation,
 * Inc., 51 Franklin Street, Fifth Floor, Boston, MA 02110-1301, USA.
 *
 * The Original Code is Copyright (C) 2001-2002 by NaN Holding BV.
 * All rights reserved.
 *
 * Contributor(s): Blender Foundation, full recode and added functions
 *
 * ***** END GPL LICENSE BLOCK *****
 */

/** \file blender/editors/space_view3d/drawobject.c
 *  \ingroup spview3d
 */

#include "MEM_guardedalloc.h"

#include "DNA_camera_types.h"
#include "DNA_curve_types.h"
#include "DNA_constraint_types.h"  /* for drawing constraint */
#include "DNA_lamp_types.h"
#include "DNA_lattice_types.h"
#include "DNA_material_types.h"
#include "DNA_mesh_types.h"
#include "DNA_meta_types.h"
#include "DNA_rigidbody_types.h"
#include "DNA_scene_types.h"
#include "DNA_smoke_types.h"
#include "DNA_world_types.h"
#include "DNA_object_types.h"

#include "BLI_listbase.h"
#include "BLI_link_utils.h"
#include "BLI_string.h"
#include "BLI_math.h"
#include "BLI_memarena.h"

#include "BKE_anim.h"  /* for the where_on_path function */
#include "BKE_armature.h"
#include "BKE_camera.h"
#include "BKE_colortools.h"
#include "BKE_constraint.h"  /* for the get_constraint_target function */
#include "BKE_context.h"
#include "BKE_curve.h"
#include "BKE_DerivedMesh.h"
#include "BKE_deform.h"
#include "BKE_displist.h"
#include "BKE_font.h"
#include "BKE_global.h"
#include "BKE_image.h"
#include "BKE_key.h"
#include "BKE_layer.h"
#include "BKE_lattice.h"
#include "BKE_main.h"
#include "BKE_mesh.h"
#include "BKE_material.h"
#include "BKE_mball.h"
#include "BKE_modifier.h"
#include "BKE_movieclip.h"
#include "BKE_object.h"
#include "BKE_paint.h"
#include "BKE_particle.h"
#include "BKE_pointcache.h"
#include "BKE_scene.h"
#include "BKE_subsurf.h"
#include "BKE_unit.h"
#include "BKE_tracking.h"

#include "BKE_editmesh.h"

#include "DEG_depsgraph.h"

#include "IMB_imbuf.h"
#include "IMB_imbuf_types.h"

#include "BIF_gl.h"
#include "BIF_glutil.h"

#include "GPU_draw.h"
#include "GPU_select.h"
#include "GPU_basic_shader.h"
#include "GPU_shader.h"
#include "GPU_immediate.h"
#include "GPU_immediate_util.h"
#include "GPU_batch.h"
#include "GPU_matrix.h"

#include "ED_mesh.h"
#include "ED_particle.h"
#include "ED_screen.h"
#include "ED_sculpt.h"
#include "ED_types.h"

#include "UI_resources.h"
#include "UI_interface_icons.h"

#include "WM_api.h"
#include "BLF_api.h"

#include "view3d_intern.h"  /* bad level include */

#include "../../draw/intern/draw_cache_impl.h"  /* bad level include (temporary) */

/* prototypes */
static void imm_draw_box(const float vec[8][3], bool solid, unsigned pos);

// #define USE_MESH_DM_SELECT

/* Workaround for sequencer scene render mode.
 *
 * Strips doesn't use DAG to update objects or so, which
 * might lead to situations when object is drawing without
 * curve cache ready.
 *
 * Ideally we don't want to evaluate objects from drawing,
 * but it'll require some major sequencer re-design. So
 * for now just fallback to legacy behavior with calling
 * display ist creating from draw().
 */
#define SEQUENCER_DAG_WORKAROUND

typedef enum eWireDrawMode {
	OBDRAW_WIRE_OFF = 0,
	OBDRAW_WIRE_ON = 1,
	OBDRAW_WIRE_ON_DEPTH = 2
} eWireDrawMode;

typedef struct drawDMVerts_userData {
	BMesh *bm;

	BMVert *eve_act;
	char sel;
	unsigned int pos, color;

	/* cached theme values */
	unsigned char th_editmesh_active[4];
	unsigned char th_vertex_select[4];
	unsigned char th_vertex[4];
	unsigned char th_skin_root[4];

	/* for skin node drawing */
	int cd_vskin_offset;
	float imat[4][4];
} drawDMVerts_userData;

typedef struct drawDMEdgesSel_userData {
	BMesh *bm;

	unsigned char *baseCol, *selCol, *actCol;
	BMEdge *eed_act;
} drawDMEdgesSel_userData;

typedef struct drawDMEdgesSelInterp_userData {
	BMesh *bm;

	unsigned char *baseCol, *selCol;
	unsigned char *lastCol;
} drawDMEdgesSelInterp_userData;

typedef struct drawDMEdgesWeightInterp_userData {
	BMesh *bm;

	int cd_dvert_offset;
	int defgroup_tot;
	int vgroup_index;
	char weight_user;
	float alert_color[3];

} drawDMEdgesWeightInterp_userData;

typedef struct drawDMFacesSel_userData {
#ifdef WITH_FREESTYLE
	unsigned char *cols[4];
#else
	unsigned char *cols[3];
#endif

	DerivedMesh *dm;
	BMesh *bm;

	BMFace *efa_act;
	const int *orig_index_mp_to_orig;
} drawDMFacesSel_userData;

typedef struct drawDMNormal_userData {
	unsigned int pos;
	BMesh *bm;
	int uniform_scale;
	float normalsize;
	float tmat[3][3];
	float imat[3][3];
} drawDMNormal_userData;

typedef struct drawMVertOffset_userData {
	unsigned int pos, col;
	MVert *mvert;
	int offset;
} drawMVertOffset_userData;

typedef struct drawDMLayer_userData {
	BMesh *bm;
	int cd_layer_offset;
	unsigned int pos, col;
} drawDMLayer_userData;

typedef struct drawBMOffset_userData {
	unsigned int pos, col;
	BMesh *bm;
	int offset;
} drawBMOffset_userData;

typedef struct drawBMSelect_userData {
	BMesh *bm;
	bool select;
	unsigned int pos;
} drawBMSelect_userData;


static void drawcube_size(float size, unsigned pos);
static void drawcircle_size(float size, unsigned pos);
static void draw_empty_sphere(float size, unsigned pos);
static void draw_empty_cone(float size, unsigned pos);

static void ob_wire_color_blend_theme_id(const unsigned char ob_wire_col[4], const int theme_id, float fac, float r_col[3])
{
	float col_wire[3], col_bg[3];

	rgb_uchar_to_float(col_wire, ob_wire_col);

	UI_GetThemeColor3fv(theme_id, col_bg);
	interp_v3_v3v3(r_col, col_bg, col_wire, fac);
}

int view3d_effective_drawtype(const struct View3D *v3d)
{
	if (v3d->drawtype == OB_RENDER) {
		return v3d->prev_drawtype;
	}
	return v3d->drawtype;
}

/* this condition has been made more complex since editmode can draw textures */
bool check_object_draw_texture(Scene *scene, View3D *v3d, const char drawtype)
{
	const int v3d_drawtype = view3d_effective_drawtype(v3d);
	/* texture and material draw modes */
	if (ELEM(v3d_drawtype, OB_TEXTURE, OB_MATERIAL) && drawtype > OB_SOLID) {
		return true;
	}

	/* textured solid */
	if ((v3d_drawtype == OB_SOLID) &&
	    (v3d->flag2 & V3D_SOLID_TEX) &&
	    (BKE_scene_use_new_shading_nodes(scene) == false))
	{
		return true;
	}
	
	if (v3d->flag2 & V3D_SHOW_SOLID_MATCAP) {
		return true;
	}
	
	return false;
}

static bool check_object_draw_editweight(Mesh *me, DerivedMesh *finalDM)
{
	if (me->drawflag & ME_DRAWEIGHT) {
		/* editmesh handles its own weight drawing */
		if (finalDM->type != DM_TYPE_EDITBMESH) {
			return true;
		}
	}

	return false;
}

static bool check_ob_drawface_dot(Scene *sce, View3D *vd, char dt)
{
	if ((sce->toolsettings->selectmode & SCE_SELECT_FACE) == 0)
		return false;

	if (G.f & G_BACKBUFSEL)
		return false;

	if ((vd->flag & V3D_ZBUF_SELECT) == 0)
		return true;

	/* if its drawing textures with zbuf sel, then don't draw dots */
	if (dt == OB_TEXTURE && vd->drawtype == OB_TEXTURE)
		return false;

	if ((vd->drawtype >= OB_SOLID) && (vd->flag2 & V3D_SOLID_TEX))
		return false;

	return true;
}

/* ************************ */

/* check for glsl drawing */

bool draw_glsl_material(Scene *scene, ViewLayer *view_layer, Object *ob, View3D *v3d, const char dt)
{
	if (G.f & G_PICKSEL)
		return false;
	if (!check_object_draw_texture(scene, v3d, dt))
		return false;
	if (ob == OBACT(view_layer) && (ob && ob->mode & OB_MODE_WEIGHT_PAINT))
		return false;
	
	if (v3d->flag2 & V3D_SHOW_SOLID_MATCAP)
		return true;

	if (v3d->drawtype == OB_TEXTURE)
		return (scene->gm.matmode == GAME_MAT_GLSL && !BKE_scene_use_new_shading_nodes(scene));
	else if (v3d->drawtype == OB_MATERIAL && dt > OB_SOLID)
		return true;
	else
		return false;
}

static bool check_alpha_pass(Base *base)
{
	if (base->flag_legacy & OB_FROMDUPLI)
		return false;

	if (G.f & G_PICKSEL)
		return false;

	if (base->object->mode & OB_MODE_ALL_PAINT)
		return false;

	return (base->object->dtx & OB_DRAWTRANSP);
}

/***/
static const unsigned int colortab[] = {
	0x0, 0x403000, 0xFFFF88
};

/* ----------------- OpenGL Circle Drawing - Tables for Optimized Drawing Speed ------------------ */
/* 32 values of sin function (still same result!) */
#define CIRCLE_RESOL 32

static const float sinval[CIRCLE_RESOL] = {
	0.00000000,
	0.20129852,
	0.39435585,
	0.57126821,
	0.72479278,
	0.84864425,
	0.93775213,
	0.98846832,
	0.99871650,
	0.96807711,
	0.89780453,
	0.79077573,
	0.65137248,
	0.48530196,
	0.29936312,
	0.10116832,
	-0.10116832,
	-0.29936312,
	-0.48530196,
	-0.65137248,
	-0.79077573,
	-0.89780453,
	-0.96807711,
	-0.99871650,
	-0.98846832,
	-0.93775213,
	-0.84864425,
	-0.72479278,
	-0.57126821,
	-0.39435585,
	-0.20129852,
	0.00000000
};

/* 32 values of cos function (still same result!) */
static const float cosval[CIRCLE_RESOL] = {
	1.00000000,
	0.97952994,
	0.91895781,
	0.82076344,
	0.68896691,
	0.52896401,
	0.34730525,
	0.15142777,
	-0.05064916,
	-0.25065253,
	-0.44039415,
	-0.61210598,
	-0.75875812,
	-0.87434661,
	-0.95413925,
	-0.99486932,
	-0.99486932,
	-0.95413925,
	-0.87434661,
	-0.75875812,
	-0.61210598,
	-0.44039415,
	-0.25065253,
	-0.05064916,
	0.15142777,
	0.34730525,
	0.52896401,
	0.68896691,
	0.82076344,
	0.91895781,
	0.97952994,
	1.00000000
};

/**
 * \param viewmat_local_unit is typically the 'rv3d->viewmatob'
 * copied into a 3x3 matrix and normalized.
 */
static void draw_xyz_wire(const float viewmat_local_unit[3][3], const float c[3], float size, int axis, unsigned pos)
{
	Gwn_PrimType line_type = GWN_PRIM_LINES;
	float buffer[4][3];
	int n = 0;

	float v1[3] = {0.0f, 0.0f, 0.0f}, v2[3] = {0.0f, 0.0f, 0.0f};
	float dim = size * 0.1f;
	float dx[3], dy[3];

	dx[0] = dim;  dx[1] = 0.0f; dx[2] = 0.0f;
	dy[0] = 0.0f; dy[1] = dim;  dy[2] = 0.0f;

	switch (axis) {
		case 0:     /* x axis */
			/* bottom left to top right */
			negate_v3_v3(v1, dx);
			sub_v3_v3(v1, dy);
			copy_v3_v3(v2, dx);
			add_v3_v3(v2, dy);

			copy_v3_v3(buffer[n++], v1);
			copy_v3_v3(buffer[n++], v2);
			
			/* top left to bottom right */
			mul_v3_fl(dy, 2.0f);
			add_v3_v3(v1, dy);
			sub_v3_v3(v2, dy);
			
			copy_v3_v3(buffer[n++], v1);
			copy_v3_v3(buffer[n++], v2);

			break;
		case 1:     /* y axis */
			/* bottom left to top right */
			mul_v3_fl(dx, 0.75f);
			negate_v3_v3(v1, dx);
			sub_v3_v3(v1, dy);
			copy_v3_v3(v2, dx);
			add_v3_v3(v2, dy);
			
			copy_v3_v3(buffer[n++], v1);
			copy_v3_v3(buffer[n++], v2);
			
			/* top left to center */
			mul_v3_fl(dy, 2.0f);
			add_v3_v3(v1, dy);
			zero_v3(v2);
			
			copy_v3_v3(buffer[n++], v1);
			copy_v3_v3(buffer[n++], v2);
			
			break;
		case 2:     /* z axis */
			line_type = GWN_PRIM_LINE_STRIP;
			
			/* start at top left */
			negate_v3_v3(v1, dx);
			add_v3_v3(v1, dy);
			
			copy_v3_v3(buffer[n++], v1);
			
			mul_v3_fl(dx, 2.0f);
			add_v3_v3(v1, dx);

			copy_v3_v3(buffer[n++], v1);
			
			mul_v3_fl(dy, 2.0f);
			sub_v3_v3(v1, dx);
			sub_v3_v3(v1, dy);
			
			copy_v3_v3(buffer[n++], v1);
			
			add_v3_v3(v1, dx);
		
			copy_v3_v3(buffer[n++], v1);
			
			break;
		default:
			BLI_assert(0);
			return;
	}

	immBegin(line_type, n);
	for (int i = 0; i < n; i++) {
		mul_transposed_m3_v3((float (*)[3])viewmat_local_unit, buffer[i]);
		add_v3_v3(buffer[i], c);
		immVertex3fv(pos, buffer[i]);
	}
	immEnd();

	/* TODO: recode this function for clarity once we're not in a hurry to modernize GL usage */
}

void drawaxes(const float viewmat_local[4][4], float size, char drawtype, const unsigned char color[4])
{
	int axis;
	float v1[3] = {0.0, 0.0, 0.0};
	float v2[3] = {0.0, 0.0, 0.0};
	float v3[3] = {0.0, 0.0, 0.0};

	glLineWidth(1.0f);

	unsigned int pos = GWN_vertformat_attr_add(immVertexFormat(), "pos", GWN_COMP_F32, 3, GWN_FETCH_FLOAT);
	if (color) {
		immBindBuiltinProgram(GPU_SHADER_3D_UNIFORM_COLOR);
		immUniformColor4ubv(color);
	}
	else {
		immBindBuiltinProgram(GPU_SHADER_3D_DEPTH_ONLY);
	}

	switch (drawtype) {
		case OB_PLAINAXES:
			immBegin(GWN_PRIM_LINES, 6);
			for (axis = 0; axis < 3; axis++) {
				v1[axis] = size;
				v2[axis] = -size;
				immVertex3fv(pos, v1);
				immVertex3fv(pos, v2);

				/* reset v1 & v2 to zero */
				v1[axis] = v2[axis] = 0.0f;
			}
			immEnd();
			break;

		case OB_SINGLE_ARROW:
			immBegin(GWN_PRIM_LINES, 2);
			/* in positive z direction only */
			v1[2] = size;
			immVertex3fv(pos, v1);
			immVertex3fv(pos, v2);
			immEnd();

			/* square pyramid */
			immBegin(GWN_PRIM_TRIS, 12);

			v2[0] = size * 0.035f; v2[1] = size * 0.035f;
			v3[0] = size * -0.035f; v3[1] = size * 0.035f;
			v2[2] = v3[2] = size * 0.75f;

			for (axis = 0; axis < 4; axis++) {
				if (axis % 2 == 1) {
					v2[0] = -v2[0];
					v3[1] = -v3[1];
				}
				else {
					v2[1] = -v2[1];
					v3[0] = -v3[0];
				}

				immVertex3fv(pos, v1);
				immVertex3fv(pos, v2);
				immVertex3fv(pos, v3);
			}
			immEnd();
			break;

		case OB_CUBE:
			drawcube_size(size, pos);
			break;

		case OB_CIRCLE:
			drawcircle_size(size, pos);
			break;

		case OB_EMPTY_SPHERE:
			draw_empty_sphere(size, pos);
			break;

		case OB_EMPTY_CONE:
			draw_empty_cone(size, pos);
			break;

		case OB_ARROWS:
		default:
		{
			float viewmat_local_unit[3][3];

			copy_m3_m4(viewmat_local_unit, (float (*)[4])viewmat_local);
			normalize_m3(viewmat_local_unit);

			for (axis = 0; axis < 3; axis++) {
				const int arrow_axis = (axis == 0) ? 1 : 0;

				immBegin(GWN_PRIM_LINES, 6);

				v2[axis] = size;
				immVertex3fv(pos, v1);
				immVertex3fv(pos, v2);

				v1[axis] = size * 0.85f;
				v1[arrow_axis] = -size * 0.08f;
				immVertex3fv(pos, v1);
				immVertex3fv(pos, v2);

				v1[arrow_axis] = size * 0.08f;
				immVertex3fv(pos, v1);
				immVertex3fv(pos, v2);

				immEnd();

				v2[axis] += size * 0.125f;

				draw_xyz_wire(viewmat_local_unit, v2, size, axis, pos);

				/* reset v1 & v2 to zero */
				v1[arrow_axis] = v1[axis] = v2[axis] = 0.0f;
			}
		}
	}

	immUnbindProgram();
}


/* Function to draw an Image on an empty Object */
static void draw_empty_image(Object *ob, const short dflag, const unsigned char ob_wire_col[4], eStereoViews sview)
{
	Image *ima = ob->data;

	const float ob_alpha = ob->col[3];
	float ima_x, ima_y;

	int bindcode = 0;

	if (ima) {
		ImageUser iuser = *ob->iuser;

		/* Support multi-view */
		if (ima && (sview == STEREO_RIGHT_ID)) {
			iuser.multiview_eye = sview;
			iuser.flag |= IMA_SHOW_STEREO;
			BKE_image_multiview_index(ima, &iuser);
		}

		if (ob_alpha > 0.0f) {
			bindcode = GPU_verify_image(ima, &iuser, GL_TEXTURE_2D, 0, false, false, false);
			/* don't bother drawing the image if alpha = 0 */
		}

		int w, h;
		BKE_image_get_size(ima, &iuser, &w, &h);
		ima_x = w;
		ima_y = h;
	}
	else {
		/* if no image, make it a 1x1 empty square, honor scale & offset */
		ima_x = ima_y = 1.0f;
	}

	/* Get the image aspect even if the buffer is invalid */
	float sca_x = 1.0f, sca_y = 1.0f;
	if (ima) {
		if (ima->aspx > ima->aspy) {
			sca_y = ima->aspy / ima->aspx;
		}
		else if (ima->aspx < ima->aspy) {
			sca_x = ima->aspx / ima->aspy;
		}
	}

	float scale_x;
	float scale_y;
	{
		const float scale_x_inv = ima_x * sca_x;
		const float scale_y_inv = ima_y * sca_y;
		if (scale_x_inv > scale_y_inv) {
			scale_x = ob->empty_drawsize;
			scale_y = ob->empty_drawsize * (scale_y_inv / scale_x_inv);
		}
		else {
			scale_x = ob->empty_drawsize * (scale_x_inv / scale_y_inv);
			scale_y = ob->empty_drawsize;
		}
	}

	const float ofs_x = ob->ima_ofs[0] * scale_x;
	const float ofs_y = ob->ima_ofs[1] * scale_y;

	const rctf rect = {
		.xmin = ofs_x,
		.xmax = ofs_x + scale_x,
		.ymin = ofs_y,
		.ymax = ofs_y + scale_y,
	};

	bool use_blend = false;

	if (bindcode) {
		use_blend = ob_alpha < 1.0f || BKE_image_has_alpha(ima);

		if (use_blend) {
			glEnable(GL_BLEND);
			glBlendFunc(GL_SRC_ALPHA, GL_ONE_MINUS_SRC_ALPHA);
		}

		Gwn_VertFormat *format = immVertexFormat();
		unsigned int pos = GWN_vertformat_attr_add(format, "pos", GWN_COMP_F32, 2, GWN_FETCH_FLOAT);
		unsigned int texCoord = GWN_vertformat_attr_add(format, "texCoord", GWN_COMP_F32, 2, GWN_FETCH_FLOAT);
		immBindBuiltinProgram(GPU_SHADER_3D_IMAGE_MODULATE_ALPHA);
		immUniform1f("alpha", ob_alpha);
		immUniform1i("image", 0); /* default GL_TEXTURE0 unit */

		immBegin(GWN_PRIM_TRI_FAN, 4);
		immAttrib2f(texCoord, 0.0f, 0.0f);
		immVertex2f(pos, rect.xmin, rect.ymin);

		immAttrib2f(texCoord, 1.0f, 0.0f);
		immVertex2f(pos, rect.xmax, rect.ymin);

		immAttrib2f(texCoord, 1.0f, 1.0f);
		immVertex2f(pos, rect.xmax, rect.ymax);

		immAttrib2f(texCoord, 0.0f, 1.0f);
		immVertex2f(pos, rect.xmin, rect.ymax);
		immEnd();

		immUnbindProgram();

		glBindTexture(GL_TEXTURE_2D, 0); /* necessary? */
	}

	/* Draw the image outline */
	glLineWidth(1.5f);
	unsigned int pos = GWN_vertformat_attr_add(immVertexFormat(), "pos", GWN_COMP_F32, 2, GWN_FETCH_FLOAT);

	const bool picking = dflag & DRAW_CONSTCOLOR;
	if (picking) {
		/* TODO: deal with picking separately, use this function just to draw */
		immBindBuiltinProgram(GPU_SHADER_3D_DEPTH_ONLY);
		if (use_blend) {
			glDisable(GL_BLEND);
		}

		imm_draw_box_wire_2d(pos, rect.xmin, rect.ymin, rect.xmax, rect.ymax);
	}
	else {
		immBindBuiltinProgram(GPU_SHADER_3D_UNIFORM_COLOR);
		immUniformColor3ubv(ob_wire_col);
		glEnable(GL_LINE_SMOOTH);

		if (!use_blend) {
			glEnable(GL_BLEND);
			glBlendFunc(GL_SRC_ALPHA, GL_ONE_MINUS_SRC_ALPHA);
		}

		imm_draw_box_wire_2d(pos, rect.xmin, rect.ymin, rect.xmax, rect.ymax);

		glDisable(GL_LINE_SMOOTH);
		glDisable(GL_BLEND);
	}

	immUnbindProgram();
}

static void circball_array_fill(float verts[CIRCLE_RESOL][3], const float cent[3], float rad, const float tmat[4][4])
{
	float vx[3], vy[3];
	float *viter = (float *)verts;

	mul_v3_v3fl(vx, tmat[0], rad);
	mul_v3_v3fl(vy, tmat[1], rad);

	for (unsigned int a = 0; a < CIRCLE_RESOL; a++, viter += 3) {
		viter[0] = cent[0] + sinval[a] * vx[0] + cosval[a] * vy[0];
		viter[1] = cent[1] + sinval[a] * vx[1] + cosval[a] * vy[1];
		viter[2] = cent[2] + sinval[a] * vx[2] + cosval[a] * vy[2];
	}
}

void imm_drawcircball(const float cent[3], float rad, const float tmat[4][4], unsigned pos)
{
	float verts[CIRCLE_RESOL][3];

	circball_array_fill(verts, cent, rad, tmat);

	immBegin(GWN_PRIM_LINE_LOOP, CIRCLE_RESOL);
	for (int i = 0; i < CIRCLE_RESOL; ++i) {
		immVertex3fv(pos, verts[i]);
	}
	immEnd();
}

/* circle for object centers, special_color is for library or ob users */
static void drawcentercircle(View3D *v3d, RegionView3D *UNUSED(rv3d), const float co[3], int selstate, bool special_color)
{
	const float outlineWidth = 1.0f * U.pixelsize;
	const float size = U.obcenter_dia * U.pixelsize + outlineWidth;

	if (v3d->zbuf) {
		glDisable(GL_DEPTH_TEST);
		/* TODO(merwin): fit things like this into plates/buffers design */
	}

	glEnable(GL_BLEND);
	GPU_enable_program_point_size();

	unsigned int pos = GWN_vertformat_attr_add(immVertexFormat(), "pos", GWN_COMP_F32, 3, GWN_FETCH_FLOAT);
	immBindBuiltinProgram(GPU_SHADER_3D_POINT_UNIFORM_SIZE_UNIFORM_COLOR_OUTLINE_AA);
	immUniform1f("size", size);

	if (special_color) {
		if (selstate == ACTIVE || selstate == SELECT) immUniformColor4ub(0x88, 0xFF, 0xFF, 155);
		else immUniformColor4ub(0x55, 0xCC, 0xCC, 155);
	}
	else {
		if (selstate == ACTIVE) immUniformThemeColorShadeAlpha(TH_ACTIVE, 0, -80);
		else if (selstate == SELECT) immUniformThemeColorShadeAlpha(TH_SELECT, 0, -80);
		else if (selstate == DESELECT) immUniformThemeColorShadeAlpha(TH_TRANSFORM, 0, -80);
	}

	/* set up outline */
	float outlineColor[4];
	UI_GetThemeColorShadeAlpha4fv(TH_WIRE, 0, -30, outlineColor);
	immUniform4fv("outlineColor", outlineColor);
	immUniform1f("outlineWidth", outlineWidth);

	immBegin(GWN_PRIM_POINTS, 1);
	immVertex3fv(pos, co);
	immEnd();

	immUnbindProgram();

	GPU_disable_program_point_size();
	glDisable(GL_BLEND);

	if (v3d->zbuf) {
		glEnable(GL_DEPTH_TEST);
	}
}

/* *********** text drawing for object/particles/armature ************* */

typedef struct ViewCachedString {
	struct ViewCachedString *next;
	float vec[3];
	union {
		unsigned char ub[4];
		int pack;
	} col;
	short sco[2];
	short xoffs;
	short flag;
	int str_len;

	/* str is allocated past the end */
	char str[0];
} ViewCachedString;

/* one arena for all 3 string lists */
static MemArena         *g_v3d_strings_arena = NULL;
static ViewCachedString *g_v3d_strings[3] = {NULL, NULL, NULL};
static int g_v3d_string_level = -1;

void view3d_cached_text_draw_begin(void)
{
	g_v3d_string_level++;

	BLI_assert(g_v3d_string_level >= 0);

	if (g_v3d_string_level == 0) {
		BLI_assert(g_v3d_strings_arena == NULL);
	}
}

void view3d_cached_text_draw_add(const float co[3],
                                 const char *str, const size_t str_len,
                                 short xoffs, short flag,
                                 const unsigned char col[4])
{
	int alloc_len = str_len + 1;
	ViewCachedString *vos;

	BLI_assert(str_len == strlen(str));

	if (g_v3d_strings_arena == NULL) {
		g_v3d_strings_arena = BLI_memarena_new(MEM_SIZE_OPTIMAL(1 << 14), __func__);
	}

	vos = BLI_memarena_alloc(g_v3d_strings_arena, sizeof(ViewCachedString) + alloc_len);

	BLI_LINKS_PREPEND(g_v3d_strings[g_v3d_string_level], vos);

	copy_v3_v3(vos->vec, co);
	copy_v4_v4_uchar(vos->col.ub, col);
	vos->xoffs = xoffs;
	vos->flag = flag;
	vos->str_len = str_len;

	/* allocate past the end */
	memcpy(vos->str, str, alloc_len);
}

void view3d_cached_text_draw_end(View3D *v3d, ARegion *ar, bool depth_write)
{
	RegionView3D *rv3d = ar->regiondata;
	ViewCachedString *vos;
	int tot = 0;
	
	BLI_assert(g_v3d_string_level >= 0 && g_v3d_string_level <= 2);

	/* project first and test */
	for (vos = g_v3d_strings[g_v3d_string_level]; vos; vos = vos->next) {
		if (ED_view3d_project_short_ex(ar,
		                               (vos->flag & V3D_CACHE_TEXT_GLOBALSPACE) ? rv3d->persmat : rv3d->persmatob,
		                               (vos->flag & V3D_CACHE_TEXT_LOCALCLIP) != 0,
		                               vos->vec, vos->sco,
		                               V3D_PROJ_TEST_CLIP_BB | V3D_PROJ_TEST_CLIP_WIN | V3D_PROJ_TEST_CLIP_NEAR) == V3D_PROJ_RET_OK)
		{
			tot++;
		}
		else {
			vos->sco[0] = IS_CLIPPED;
		}
	}

	if (tot) {
		int col_pack_prev = 0;

		if (rv3d->rflag & RV3D_CLIPPING) {
			ED_view3d_clipping_disable();
		}

		float original_proj[4][4];
		gpuGetProjectionMatrix(original_proj);
		wmOrtho2_region_pixelspace(ar);

		gpuPushMatrix();
		gpuLoadIdentity();
		
		if (depth_write) {
			if (v3d->zbuf) glDisable(GL_DEPTH_TEST);
		}
		else {
			glDepthMask(GL_FALSE);
		}
		
		const int font_id = BLF_default();

		for (vos = g_v3d_strings[g_v3d_string_level]; vos; vos = vos->next) {
			if (vos->sco[0] != IS_CLIPPED) {
				if (col_pack_prev != vos->col.pack) {
					BLF_color3ubv(font_id, vos->col.ub);
					col_pack_prev = vos->col.pack;
				}

				((vos->flag & V3D_CACHE_TEXT_ASCII) ? BLF_draw_default_ascii : BLF_draw_default)(
				        (float)(vos->sco[0] + vos->xoffs),
				        (float)(vos->sco[1]),
				        (depth_write) ? 0.0f : 2.0f,
				        vos->str,
				        vos->str_len);
			}
		}

		if (depth_write) {
			if (v3d->zbuf) glEnable(GL_DEPTH_TEST);
		}
		else {
			glDepthMask(GL_TRUE);
		}
		
		gpuPopMatrix();
		gpuLoadProjectionMatrix(original_proj);

		if (rv3d->rflag & RV3D_CLIPPING) {
			ED_view3d_clipping_enable();
		}
	}

	g_v3d_strings[g_v3d_string_level] = NULL;

	if (g_v3d_string_level == 0) {
		if (g_v3d_strings_arena) {
			BLI_memarena_free(g_v3d_strings_arena);
			g_v3d_strings_arena = NULL;
		}
	}

	g_v3d_string_level--;
}

/* ******************** primitive drawing ******************* */

/* draws a cube given the scaling of the cube, assuming that
 * all required matrices have been set (used for drawing empties)
 */
static void drawcube_size(float size, unsigned pos)
{
	const float verts[8][3] = {
		{-size, -size, -size},
		{-size, -size,  size},
		{-size,  size, -size},
		{-size,  size,  size},
		{ size, -size, -size},
		{ size, -size,  size},
		{ size,  size, -size},
		{ size,  size,  size}
	};

	const GLubyte indices[24] = {0,1,1,3,3,2,2,0,0,4,4,5,5,7,7,6,6,4,1,5,3,7,2,6};

#if 0
	glEnableClientState(GL_VERTEX_ARRAY);
	glVertexPointer(3, GL_FLOAT, 0, verts);
	glDrawRangeElements(GL_LINES, 0, 7, 24, GL_UNSIGNED_BYTE, indices);
	glDisableClientState(GL_VERTEX_ARRAY);
#else
	immBegin(GWN_PRIM_LINES, 24);
	for (int i = 0; i < 24; ++i) {
		immVertex3fv(pos, verts[indices[i]]);
	}
	immEnd();
#endif
}

static void drawshadbuflimits(const Lamp *la, const float mat[4][4], unsigned pos)
{
	float sta[3], end[3], lavec[3];

	negate_v3_v3(lavec, mat[2]);
	normalize_v3(lavec);

	madd_v3_v3v3fl(sta, mat[3], lavec, la->clipsta);
	madd_v3_v3v3fl(end, mat[3], lavec, la->clipend);

	immBegin(GWN_PRIM_LINES, 2);
	immVertex3fv(pos, sta);
	immVertex3fv(pos, end);
	immEnd();

	glPointSize(3.0f);
	immBegin(GWN_PRIM_POINTS, 2);
	immVertex3fv(pos, sta);
	immVertex3fv(pos, end);
	immEnd();
}

static void spotvolume(float lvec[3], float vvec[3], const float inp)
{
	/* camera is at 0,0,0 */
	float temp[3], plane[3], mat1[3][3], mat2[3][3], mat3[3][3], mat4[3][3], q[4], co, si, angle;

	normalize_v3(lvec);
	normalize_v3(vvec);             /* is this the correct vector ? */

	cross_v3_v3v3(temp, vvec, lvec);      /* equation for a plane through vvec and lvec */
	cross_v3_v3v3(plane, lvec, temp);     /* a plane perpendicular to this, parallel with lvec */

	/* vectors are exactly aligned, use the X axis, this is arbitrary */
	if (normalize_v3(plane) == 0.0f)
		plane[1] = 1.0f;

	/* now we've got two equations: one of a cone and one of a plane, but we have
	 * three unknowns. We remove one unknown by rotating the plane to z=0 (the plane normal) */

	/* rotate around cross product vector of (0,0,1) and plane normal, dot product degrees */
	/* according definition, we derive cross product is (plane[1],-plane[0],0), en cos = plane[2]);*/

	/* translating this comment to english didnt really help me understanding the math! :-) (ton) */
	
	q[1] =  plane[1];
	q[2] = -plane[0];
	q[3] =  0;
	normalize_v3(&q[1]);

	angle = saacos(plane[2]) / 2.0f;
	co = cosf(angle);
	si = sqrtf(1 - co * co);

	q[0] =  co;
	q[1] *= si;
	q[2] *= si;
	q[3] =  0;

	quat_to_mat3(mat1, q);

	/* rotate lamp vector now over acos(inp) degrees */
	copy_v3_v3(vvec, lvec);

	unit_m3(mat2);
	co = inp;
	si = sqrtf(1.0f - inp * inp);

	mat2[0][0] =  co;
	mat2[1][0] = -si;
	mat2[0][1] =  si;
	mat2[1][1] =  co;
	mul_m3_m3m3(mat3, mat2, mat1);

	mat2[1][0] =  si;
	mat2[0][1] = -si;
	mul_m3_m3m3(mat4, mat2, mat1);
	transpose_m3(mat1);

	mul_m3_m3m3(mat2, mat1, mat3);
	mul_m3_v3(mat2, lvec);
	mul_m3_m3m3(mat2, mat1, mat4);
	mul_m3_v3(mat2, vvec);
}

static void draw_spot_cone(Lamp *la, float x, float z, unsigned pos)
{
	z = fabsf(z);

	const bool square = (la->mode & LA_SQUARE);

	immBegin(GWN_PRIM_TRI_FAN, square ? 6 : 34);
	immVertex3f(pos, 0.0f, 0.0f, -x);

	if (square) {
		immVertex3f(pos, z, z, 0);
		immVertex3f(pos, -z, z, 0);
		immVertex3f(pos, -z, -z, 0);
		immVertex3f(pos, z, -z, 0);
		immVertex3f(pos, z, z, 0);
	}
	else {
		for (int a = 0; a < 33; a++) {
			float angle = a * M_PI * 2 / (33 - 1);
			immVertex3f(pos, z * cosf(angle), z * sinf(angle), 0.0f);
		}
	}

	immEnd();
}

static void draw_transp_spot_volume(Lamp *la, float x, float z, unsigned pos)
{
	glEnable(GL_CULL_FACE);
	glEnable(GL_BLEND);
	glDepthMask(GL_FALSE);

	/* draw backside darkening */
	glCullFace(GL_FRONT);

	glBlendFunc(GL_ZERO, GL_SRC_ALPHA);
	immUniformColor4f(0.0f, 0.0f, 0.0f, 0.4f);

	draw_spot_cone(la, x, z, pos);

	/* draw front side lighting */
	glCullFace(GL_BACK);

	glBlendFunc(GL_ONE, GL_ONE);
	immUniformColor3f(0.2f, 0.2f, 0.2f);

	draw_spot_cone(la, x, z, pos);

	/* restore state */
	glBlendFunc(GL_SRC_ALPHA, GL_ONE_MINUS_SRC_ALPHA);
	glDisable(GL_BLEND);
	glDepthMask(GL_TRUE);
	glDisable(GL_CULL_FACE);
}

#ifdef WITH_GAMEENGINE
static void draw_transp_sun_volume(Lamp *la, unsigned pos)
{
	float box[8][3];

	/* construct box */
	box[0][0] = box[1][0] = box[2][0] = box[3][0] = -la->shadow_frustum_size;
	box[4][0] = box[5][0] = box[6][0] = box[7][0] = +la->shadow_frustum_size;
	box[0][1] = box[1][1] = box[4][1] = box[5][1] = -la->shadow_frustum_size;
	box[2][1] = box[3][1] = box[6][1] = box[7][1] = +la->shadow_frustum_size;
	box[0][2] = box[3][2] = box[4][2] = box[7][2] = -la->clipend;
	box[1][2] = box[2][2] = box[5][2] = box[6][2] = -la->clipsta;

	/* draw edges */
	imm_draw_box(box, false, pos);

	/* draw faces */
	glEnable(GL_CULL_FACE);
	glEnable(GL_BLEND);
	glDepthMask(GL_FALSE);

	/* draw backside darkening */
	glCullFace(GL_FRONT);

	glBlendFunc(GL_ZERO, GL_SRC_ALPHA);
	immUniformColor4f(0.0f, 0.0f, 0.0f, 0.4f);

	imm_draw_box(box, true, pos);

	/* draw front side lighting */
	glCullFace(GL_BACK);

	glBlendFunc(GL_ONE, GL_ONE);
	immUniformColor3f(0.2f, 0.2f, 0.2f);

	imm_draw_box(box, true, pos);

	/* restore state */
	glBlendFunc(GL_SRC_ALPHA, GL_ONE_MINUS_SRC_ALPHA);
	glDisable(GL_BLEND);
	glDepthMask(GL_TRUE);
	glDisable(GL_CULL_FACE);
}
#endif

void drawlamp(View3D *v3d, RegionView3D *rv3d, Base *base,
              const char dt, const short dflag, const unsigned char ob_wire_col[4], const bool is_obact)
{
	Object *ob = base->object;
	const float pixsize = ED_view3d_pixel_size(rv3d, ob->obmat[3]);
	Lamp *la = ob->data;
	float vec[3], lvec[3], vvec[3], circrad;
	float imat[4][4];

	/* cone can't be drawn for duplicated lamps, because duplilist would be freed */
	/* the moment of view3d_draw_transp() call */
	const bool is_view = (rv3d->persp == RV3D_CAMOB && v3d->camera == base->object);
	const bool drawcone = ((dt > OB_WIRE) &&
	                       !(G.f & G_PICKSEL) &&
	                       (la->type == LA_SPOT) &&
	                       (la->mode & LA_SHOW_CONE) &&
	                       !(base->flag_legacy & OB_FROMDUPLI) &&
	                       !is_view);

#ifdef WITH_GAMEENGINE
	const bool drawshadowbox = (
	        (rv3d->rflag & RV3D_IS_GAME_ENGINE) &&
	        (dt > OB_WIRE) &&
	        !(G.f & G_PICKSEL) &&
	        (la->type == LA_SUN) &&
	        ((la->mode & LA_SHAD_BUF) || 
	        (la->mode & LA_SHAD_RAY)) &&
	        (la->mode & LA_SHOW_SHADOW_BOX) &&
	        !(base->flag_legacy & OB_FROMDUPLI) &&
	        !is_view);
#else
	const bool drawshadowbox = false;
#endif

	if ((drawcone || drawshadowbox) && !v3d->transp) {
		/* in this case we need to draw delayed */
		ED_view3d_after_add(&v3d->afterdraw_transp, base, dflag);
		return;
	}

	/* we first draw only the screen aligned & fixed scale stuff */
	gpuPushMatrix();
	gpuLoadMatrix(rv3d->viewmat);

	/* lets calculate the scale: */
	const float lampsize_px = U.obcenter_dia;
	const float lampsize = pixsize * lampsize_px * 0.5f;

	/* and view aligned matrix: */
	copy_m4_m4(imat, rv3d->viewinv);
	normalize_v3(imat[0]);
	normalize_v3(imat[1]);

	const unsigned int pos = GWN_vertformat_attr_add(immVertexFormat(), "pos", GWN_COMP_F32, 3, GWN_FETCH_FLOAT);

	/* lamp center */
	copy_v3_v3(vec, ob->obmat[3]);

	float curcol[4];
	if ((dflag & DRAW_CONSTCOLOR) == 0) {
		/* for AA effects */
		rgb_uchar_to_float(curcol, ob_wire_col);
		curcol[3] = 0.6f;
		/* TODO: pay attention to GL_BLEND */
	}

	glLineWidth(1.0f);
	setlinestyle(3);

	if (lampsize > 0.0f) {
		const float outlineWidth = 1.5f * U.pixelsize;
		const float lampdot_size = lampsize_px * U.pixelsize + outlineWidth;

		/* Inner Circle */
		if ((dflag & DRAW_CONSTCOLOR) == 0) {
			const float *color = curcol;
			if (ob->id.us > 1) {
				if (is_obact || ((base->flag & BASE_SELECTED) != 0)) {
					static const float active_color[4] = {0.533f, 1.0f, 1.0f, 1.0f};
					color = active_color;
				}
				else {
					static const float inactive_color[4] = {0.467f, 0.8f, 0.8f, 1.0f};
					color = inactive_color;
				}
			}

			GPU_enable_program_point_size();
			glEnable(GL_BLEND);
			glBlendFunc(GL_SRC_ALPHA, GL_ONE_MINUS_SRC_ALPHA);

			immBindBuiltinProgram(GPU_SHADER_3D_POINT_UNIFORM_SIZE_UNIFORM_COLOR_OUTLINE_AA);
			immUniform1f("size", lampdot_size);
			immUniform1f("outlineWidth", outlineWidth);
			immUniformColor3fvAlpha(color, 0.3f);
			immUniform4fv("outlineColor", color);

			immBegin(GWN_PRIM_POINTS, 1);
			immVertex3fv(pos, vec);
			immEnd();

			immUnbindProgram();

			glDisable(GL_BLEND);
			GPU_disable_program_point_size();
		}
		else {
			/* CONSTCOLOR in effect */
			/* TODO: separate picking from drawing */
			immBindBuiltinProgram(GPU_SHADER_3D_POINT_FIXED_SIZE_UNIFORM_COLOR);
			/* color doesn't matter, so don't set */
			glPointSize(lampdot_size);

			immBegin(GWN_PRIM_POINTS, 1);
			immVertex3fv(pos, vec);
			immEnd();

			immUnbindProgram();
		}

		immBindBuiltinProgram(GPU_SHADER_3D_UNIFORM_COLOR);
		/* TODO(merwin): short term, use DEPTH_ONLY for picking
		 *               long term, separate picking from drawing
		 */

		/* restore */
		if ((dflag & DRAW_CONSTCOLOR) == 0) {
			immUniformColor4fv(curcol);
		}

		/* Outer circle */
		circrad = 3.0f * lampsize;

		imm_drawcircball(vec, circrad, imat, pos);

		/* draw dashed outer circle if shadow is on. remember some lamps can't have certain shadows! */
		if (la->type != LA_HEMI) {
			if ((la->mode & LA_SHAD_RAY) || ((la->mode & LA_SHAD_BUF) && (la->type == LA_SPOT))) {
				imm_drawcircball(vec, circrad + 3.0f * pixsize, imat, pos);
			}
		}
	}
	else {
		immBindBuiltinProgram(GPU_SHADER_3D_UNIFORM_COLOR);
		if ((dflag & DRAW_CONSTCOLOR) == 0) {
			immUniformColor4fv(curcol);
		}
		circrad = 0.0f;
	}

	/* draw the pretty sun rays */
	if (la->type == LA_SUN) {
		float v1[3], v2[3], mat[3][3];
		short axis;

		/* setup a 45 degree rotation matrix */
		axis_angle_normalized_to_mat3_ex(mat, imat[2], M_SQRT1_2, M_SQRT1_2);

		/* vectors */
		mul_v3_v3fl(v1, imat[0], circrad * 1.2f);
		mul_v3_v3fl(v2, imat[0], circrad * 2.5f);

		/* center */
		gpuPushMatrix();
		gpuTranslate3fv(vec);

		setlinestyle(3);

		immBegin(GWN_PRIM_LINES, 16);
		for (axis = 0; axis < 8; axis++) {
			immVertex3fv(pos, v1);
			immVertex3fv(pos, v2);
			mul_m3_v3(mat, v1);
			mul_m3_v3(mat, v2);
		}
		immEnd();

		gpuPopMatrix();
	}

	if (la->type == LA_LOCAL) {
		if (la->mode & LA_SPHERE) {
			imm_drawcircball(vec, la->dist, imat, pos);
		}
	}

	gpuPopMatrix();  /* back in object space */
	zero_v3(vec);

	if (is_view) {
		/* skip drawing extra info */
	}
	else if (la->type == LA_SPOT) {
		float x, y, z, z_abs;
		copy_v3_fl3(lvec, 0.0f, 0.0f, 1.0f);
		copy_v3_fl3(vvec, rv3d->persmat[0][2], rv3d->persmat[1][2], rv3d->persmat[2][2]);
		mul_transposed_mat3_m4_v3(ob->obmat, vvec);

		x = -la->dist;
		y = cosf(la->spotsize * 0.5f);
		z = x * sqrtf(1.0f - y * y);

		spotvolume(lvec, vvec, y);
		mul_v3_fl(lvec, x);
		mul_v3_fl(vvec, x);

		x *= y;

		z_abs = fabsf(z);

		if (la->mode & LA_SQUARE) {
			/* draw pyramid */
			const float vertices[5][3] = {
			    /* 5 of vertex coords of pyramid */
			    {0.0f, 0.0f, 0.0f},
			    {z_abs, z_abs, x},
			    {-z_abs, -z_abs, x},
			    {z_abs, -z_abs, x},
			    {-z_abs, z_abs, x},
			};

			immBegin(GWN_PRIM_LINES, 16);
			for (int i = 1; i <= 4; ++i) {
				immVertex3fv(pos, vertices[0]); /* apex to corner */
				immVertex3fv(pos, vertices[i]);
				int next_i = (i == 4) ? 1 : (i + 1);
				immVertex3fv(pos, vertices[i]); /* corner to next corner */
				immVertex3fv(pos, vertices[next_i]);
			}
			immEnd();

			gpuTranslate3f(0.0f, 0.0f, x);

			/* draw the square representing spotbl */
			if (la->type == LA_SPOT) {
				float blend = z_abs * (1.0f - pow2f(la->spotblend));

				/* hide line if it is zero size or overlaps with outer border,
				 * previously it adjusted to always to show it but that seems
				 * confusing because it doesn't show the actual blend size */
				if (blend != 0.0f && blend != z_abs) {
					imm_draw_box_wire_3d(pos, blend, -blend, -blend, blend);
				}
			}
		}
		else {
			/* draw the angled sides of the cone */
			immBegin(GWN_PRIM_LINE_STRIP, 3);
			immVertex3fv(pos, vvec);
			immVertex3fv(pos, vec);
			immVertex3fv(pos, lvec);
			immEnd();

			/* draw the circle at the end of the cone */
			gpuTranslate3f(0.0f, 0.0f, x);
			imm_draw_circle_wire_3d(pos, 0.0f, 0.0f, z_abs, 32);

			/* draw the circle representing spotbl */
			if (la->type == LA_SPOT) {
				float blend = z_abs * (1.0f - pow2f(la->spotblend));

				/* hide line if it is zero size or overlaps with outer border,
				 * previously it adjusted to always to show it but that seems
				 * confusing because it doesn't show the actual blend size */
				if (blend != 0.0f && blend != z_abs) {
					imm_draw_circle_wire_3d(pos, 0.0f, 0.0f, blend, 32);
				}
			}
		}

		if (drawcone)
			draw_transp_spot_volume(la, x, z, pos);

		/* draw clip start, useful for wide cones where its not obvious where the start is */
		gpuTranslate3f(0.0f, 0.0f, -x);  /* reverse translation above */
		immBegin(GWN_PRIM_LINES, 2);
		if (la->type == LA_SPOT && (la->mode & LA_SHAD_BUF)) {
			float lvec_clip[3];
			float vvec_clip[3];
			float clipsta_fac = la->clipsta / -x;

			interp_v3_v3v3(lvec_clip, vec, lvec, clipsta_fac);
			interp_v3_v3v3(vvec_clip, vec, vvec, clipsta_fac);

			immVertex3fv(pos, lvec_clip);
			immVertex3fv(pos, vvec_clip);
		}
		/* Else, draw spot direction (using distance as end limit, same as for Area lamp). */
		else {
			immVertex3f(pos, 0.0f, 0.0f, -circrad);
			immVertex3f(pos, 0.0f, 0.0f, -la->dist);
		}
		immEnd();
	}
	else if (ELEM(la->type, LA_HEMI, LA_SUN)) {
		/* draw the line from the circle along the dist */
		immBegin(GWN_PRIM_LINES, 2);
		vec[2] = -circrad;
		immVertex3fv(pos, vec);
		vec[2] = -la->dist;
		immVertex3fv(pos, vec);
		immEnd();

		if (la->type == LA_HEMI) {
			/* draw the hemisphere curves */
			short axis, steps, dir;
			float outdist, zdist, mul;
			zero_v3(vec);
			outdist = 0.14f; mul = 1.4f; dir = 1;

			setlinestyle(4);
			/* loop over the 4 compass points, and draw each arc as a LINE_STRIP */
			for (axis = 0; axis < 4; axis++) {
				float v[3] = {0.0f, 0.0f, 0.0f};
				zdist = 0.02f;

				immBegin(GWN_PRIM_LINE_STRIP, 6);

				for (steps = 0; steps < 6; steps++) {
					if (axis == 0 || axis == 1) {       /* x axis up, x axis down */
						/* make the arcs start at the edge of the energy circle */
						if (steps == 0) v[0] = dir * circrad;
						else v[0] = v[0] + dir * (steps * outdist);
					}
					else if (axis == 2 || axis == 3) {      /* y axis up, y axis down */
						/* make the arcs start at the edge of the energy circle */
						v[1] = (steps == 0) ? (dir * circrad) : (v[1] + dir * (steps * outdist));
					}

					v[2] = v[2] - steps * zdist;

					immVertex3fv(pos, v);

					zdist = zdist * mul;
				}

				immEnd();
				/* flip the direction */
				dir = -dir;
			}
		}

#ifdef WITH_GAMEENGINE
		if (drawshadowbox) {
			draw_transp_sun_volume(la, pos);
		}
#endif
	}
	else if (la->type == LA_AREA) {
		setlinestyle(3);
		if (la->area_shape == LA_AREA_SQUARE)
			imm_draw_box_wire_3d(pos, -la->area_size * 0.5f, -la->area_size * 0.5f, la->area_size * 0.5f, la->area_size * 0.5f);
		else if (la->area_shape == LA_AREA_RECT)
			imm_draw_box_wire_3d(pos, -la->area_size * 0.5f, -la->area_sizey * 0.5f, la->area_size * 0.5f, la->area_sizey * 0.5f);

		immBegin(GWN_PRIM_LINES, 2);
		immVertex3f(pos, 0.0f, 0.0f, -circrad);
		immVertex3f(pos, 0.0f, 0.0f, -la->dist);
		immEnd();
	}

	/* and back to viewspace */
	gpuPushMatrix();
	gpuLoadMatrix(rv3d->viewmat);
	copy_v3_v3(vec, ob->obmat[3]);

	setlinestyle(0);

	if ((la->type == LA_SPOT) && (la->mode & LA_SHAD_BUF) && (is_view == false)) {
		drawshadbuflimits(la, ob->obmat, pos);
	}

	if ((dflag & DRAW_CONSTCOLOR) == 0) {
		immUniformThemeColor(TH_LAMP);
	}

	glEnable(GL_BLEND);

	if (vec[2] > 0) vec[2] -= circrad;
	else vec[2] += circrad;

	immBegin(GWN_PRIM_LINES, 2);
	immVertex3fv(pos, vec);
	vec[2] = 0;
	immVertex3fv(pos, vec);
	immEnd();

	glPointSize(2.0f);
	immBegin(GWN_PRIM_POINTS, 1);
	immVertex3fv(pos, vec);
	immEnd();

	glDisable(GL_BLEND);

	immUnbindProgram();
	gpuPopMatrix();
}

static void draw_limit_line(float sta, float end, const short dflag, const unsigned char col[3], unsigned pos)
{
	immBegin(GWN_PRIM_LINES, 2);
	immVertex3f(pos, 0.0f, 0.0f, -sta);
	immVertex3f(pos, 0.0f, 0.0f, -end);
	immEnd();

	if (!(dflag & DRAW_PICKING)) {
		glPointSize(3.0f);
		/* would like smooth round points here, but that means binding another shader...
		 * if it's really desired, pull these points into their own function to be called after */
		immBegin(GWN_PRIM_POINTS, 2);
		if ((dflag & DRAW_CONSTCOLOR) == 0) {
			immUniformColor3ubv(col);
		}
		immVertex3f(pos, 0.0f, 0.0f, -sta);
		immVertex3f(pos, 0.0f, 0.0f, -end);
		immEnd();
	}
}


/* yafray: draw camera focus point (cross, similar to aqsis code in tuhopuu) */
/* qdn: now also enabled for Blender to set focus point for defocus composite node */
static void draw_focus_cross(float dist, float size, unsigned pos)
{
	immBegin(GWN_PRIM_LINES, 4);
	immVertex3f(pos, -size, 0.0f, -dist);
	immVertex3f(pos, size, 0.0f, -dist);
	immVertex3f(pos, 0.0f, -size, -dist);
	immVertex3f(pos, 0.0f, size, -dist);
	immEnd();
}

#ifdef VIEW3D_CAMERA_BORDER_HACK
unsigned char view3d_camera_border_hack_col[3];
bool view3d_camera_border_hack_test = false;
#endif

/* ****************** draw clip data *************** */

static void draw_viewport_object_reconstruction(
        Scene *scene, Base *base, const View3D *v3d, const RegionView3D *rv3d,
        MovieClip *clip, MovieTrackingObject *tracking_object,
        const short dflag, const unsigned char ob_wire_col[4],
        int *global_track_index, bool draw_selected)
{
	MovieTracking *tracking = &clip->tracking;
	MovieTrackingTrack *track;
	float mat[4][4], imat[4][4];
	unsigned char col_unsel[4], col_sel[4];
	int tracknr = *global_track_index;
	ListBase *tracksbase = BKE_tracking_object_get_tracks(tracking, tracking_object);
	float camera_size[3];

	UI_GetThemeColor4ubv(TH_TEXT, col_unsel);
	UI_GetThemeColor4ubv(TH_SELECT, col_sel);

	BKE_tracking_get_camera_object_matrix(scene, base->object, mat);

	/* we're compensating camera size for bundles size,
	 * to make it so bundles are always displayed with the same size */
	copy_v3_v3(camera_size, base->object->size);
	if ((tracking_object->flag & TRACKING_OBJECT_CAMERA) == 0)
		mul_v3_fl(camera_size, tracking_object->scale);

	gpuPushMatrix();

	if (tracking_object->flag & TRACKING_OBJECT_CAMERA) {
		/* current ogl matrix is translated in camera space, bundles should
		 * be rendered in world space, so camera matrix should be "removed"
		 * from current ogl matrix */
		invert_m4_m4(imat, base->object->obmat);

		gpuMultMatrix(imat);
		gpuMultMatrix(mat);
	}
	else {
		float obmat[4][4];
		int framenr = BKE_movieclip_remap_scene_to_clip_frame(clip, scene->r.cfra);

		BKE_tracking_camera_get_reconstructed_interpolate(tracking, tracking_object, framenr, obmat);

		invert_m4_m4(imat, obmat);
		gpuMultMatrix(imat);
	}

	for (track = tracksbase->first; track; track = track->next) {
		bool selected = TRACK_SELECTED(track);

		if (draw_selected && !selected)
			continue;

		if ((track->flag & TRACK_HAS_BUNDLE) == 0)
			continue;

		if (dflag & DRAW_PICKING)
			GPU_select_load_id(base->object->select_color + (tracknr << 16));

		gpuPushMatrix();
		gpuTranslate3fv(track->bundle_pos);
		gpuScale3f(v3d->bundle_size / 0.05f / camera_size[0],
		           v3d->bundle_size / 0.05f / camera_size[1],
		           v3d->bundle_size / 0.05f / camera_size[2]);

		const int v3d_drawtype = view3d_effective_drawtype(v3d);
		if (v3d_drawtype == OB_WIRE) {
			unsigned char color[4];
			const unsigned char *color_ptr = NULL;
			if ((dflag & DRAW_CONSTCOLOR) == 0) {
				if (selected && (track->flag & TRACK_CUSTOMCOLOR) == 0) {
					color_ptr = ob_wire_col;
				}
				else {
					rgba_float_to_uchar(color, track->color);
					color_ptr = color;
				}
			}

			drawaxes(rv3d->viewmatob, 0.05f, v3d->bundle_drawtype, color_ptr);
		}
		else if (v3d_drawtype > OB_WIRE) {
			if (v3d->bundle_drawtype == OB_EMPTY_SPHERE) {
				Gwn_Batch *batch;

				gpuScaleUniform(0.05f);

				/* selection outline */
				if (selected) {
					batch = GPU_batch_preset_sphere_wire(1);

					if ((dflag & DRAW_CONSTCOLOR) == 0) {
						GWN_batch_program_set_builtin(batch, GPU_SHADER_3D_UNIFORM_COLOR);
						GWN_batch_uniform_4f(batch, "color",
						                ob_wire_col[0] / 255.f,
						                ob_wire_col[1] / 255.f,
						                ob_wire_col[2] / 255.f, 1.0f);
					}
					else {
						GWN_batch_program_set_builtin(batch, GPU_SHADER_3D_DEPTH_ONLY);
					}
					glLineWidth(2.0f);

					GWN_batch_draw(batch);
				}

				batch = GPU_batch_preset_sphere(0);

				if ((dflag & DRAW_CONSTCOLOR) == 0) {
					const float light[3] = {0.0f, 0.0f, 1.0f};
					float col[3];
					GWN_batch_program_set_builtin(batch, GPU_SHADER_SIMPLE_LIGHTING);
					GWN_batch_uniform_3fv(batch, "light", light);

					if (track->flag & TRACK_CUSTOMCOLOR) copy_v3_v3(col, track->color);
					else UI_GetThemeColor3fv(TH_BUNDLE_SOLID, col);
					GWN_batch_uniform_4f(batch, "color", col[0], col[1], col[2], 1.0f);
				}
				else {
					GWN_batch_program_set_builtin(batch, GPU_SHADER_3D_DEPTH_ONLY);
				}

				GWN_batch_draw(batch);
			}
			else {
				unsigned char color[4];
				const unsigned char *color_ptr = NULL;
				if ((dflag & DRAW_CONSTCOLOR) == 0) {
					if (selected) {
						color_ptr = ob_wire_col;
					}
					else {
						if (track->flag & TRACK_CUSTOMCOLOR) rgba_float_to_uchar(color, track->color);
						else UI_GetThemeColor4ubv(TH_WIRE, color);

						color_ptr = color;
					}
				}

				drawaxes(rv3d->viewmatob, 0.05f, v3d->bundle_drawtype, color_ptr);
			}
		}

		gpuPopMatrix();

		if ((dflag & DRAW_PICKING) == 0 && (v3d->flag2 & V3D_SHOW_BUNDLENAME)) {
			float pos[3];

			mul_v3_m4v3(pos, mat, track->bundle_pos);
			view3d_cached_text_draw_add(pos,
			                            track->name, strlen(track->name),
			                            10, V3D_CACHE_TEXT_GLOBALSPACE,
			                            selected ? col_sel : col_unsel);
		}

		tracknr++;
	}

	if ((dflag & DRAW_PICKING) == 0) {
		if ((v3d->flag2 & V3D_SHOW_CAMERAPATH) && (tracking_object->flag & TRACKING_OBJECT_CAMERA)) {
			MovieTrackingReconstruction *reconstruction;
			reconstruction = BKE_tracking_object_get_reconstruction(tracking, tracking_object);

			if (reconstruction->camnr >= 2) {
				MovieReconstructedCamera *camera = reconstruction->cameras;
				unsigned int pos = GWN_vertformat_attr_add(immVertexFormat(), "pos", GWN_COMP_F32, 3, GWN_FETCH_FLOAT);

				immBindBuiltinProgram(GPU_SHADER_3D_UNIFORM_COLOR);
				immUniformThemeColor(TH_CAMERA_PATH);

				glLineWidth(2.0f);

				immBegin(GWN_PRIM_LINE_STRIP, reconstruction->camnr);
				for (int a = 0; a < reconstruction->camnr; a++, camera++) {
					immVertex3fv(pos, camera->mat[3]);
				}
				immEnd();

				immUnbindProgram();
			}
		}
	}

	gpuPopMatrix();

	*global_track_index = tracknr;
}

static void draw_viewport_reconstruction(
        Scene *scene, Base *base, const View3D *v3d, const RegionView3D *rv3d, MovieClip *clip,
        const short dflag, const unsigned char ob_wire_col[4],
        const bool draw_selected)
{
	MovieTracking *tracking = &clip->tracking;
	MovieTrackingObject *tracking_object;
	int global_track_index = 1;

	if ((v3d->flag2 & V3D_SHOW_RECONSTRUCTION) == 0)
		return;

	if (v3d->flag2 & V3D_RENDER_OVERRIDE)
		return;

	GPU_basic_shader_colors(NULL, NULL, 0, 1.0f);
	GPU_basic_shader_bind(GPU_SHADER_LIGHTING | GPU_SHADER_USE_COLOR);

	tracking_object = tracking->objects.first;
	while (tracking_object) {
		draw_viewport_object_reconstruction(
		        scene, base, v3d, rv3d, clip, tracking_object,
		        dflag, ob_wire_col, &global_track_index, draw_selected);

		tracking_object = tracking_object->next;
	}

	/* restore */
	GPU_basic_shader_bind(GPU_SHADER_USE_COLOR);

	if (dflag & DRAW_PICKING)
		GPU_select_load_id(base->object->select_color);
}

/* camera frame */
static void drawcamera_frame(float vec[4][3], bool filled, unsigned pos)
{
	immBegin(filled ? GWN_PRIM_TRI_FAN : GWN_PRIM_LINE_LOOP, 4);
	immVertex3fv(pos, vec[0]);
	immVertex3fv(pos, vec[1]);
	immVertex3fv(pos, vec[2]);
	immVertex3fv(pos, vec[3]);
	immEnd();
}

/* center point to camera frame */
static void drawcamera_framelines(float vec[4][3], float origin[3], unsigned pos)
{
	immBegin(GWN_PRIM_LINES, 8);
	immVertex3fv(pos, origin);
	immVertex3fv(pos, vec[0]);
	immVertex3fv(pos, origin);
	immVertex3fv(pos, vec[1]);
	immVertex3fv(pos, origin);
	immVertex3fv(pos, vec[2]);
	immVertex3fv(pos, origin);
	immVertex3fv(pos, vec[3]);
	immEnd();
}

static void drawcamera_volume(float near_plane[4][3], float far_plane[4][3], bool filled, unsigned pos)
{
	drawcamera_frame(near_plane, filled, pos);
	drawcamera_frame(far_plane, filled, pos);

	if (filled) {
		immBegin(GWN_PRIM_TRI_STRIP, 10);

		immVertex3fv(pos, near_plane[0]);
		immVertex3fv(pos, far_plane[0]);
		immVertex3fv(pos, near_plane[1]);
		immVertex3fv(pos, far_plane[1]);
		immVertex3fv(pos, near_plane[2]);
		immVertex3fv(pos, far_plane[2]);
		immVertex3fv(pos, near_plane[3]);
		immVertex3fv(pos, far_plane[3]);
		immVertex3fv(pos, near_plane[0]);
		immVertex3fv(pos, far_plane[0]);

		immEnd();
	}
	else {
		immBegin(GWN_PRIM_LINES, 8);
		for (int i = 0; i < 4; ++i) {
			immVertex3fv(pos, near_plane[i]);
			immVertex3fv(pos, far_plane[i]);
		}
		immEnd();
	}
}

static bool drawcamera_is_stereo3d(Scene *scene, View3D *v3d, Object *ob)
{
	return (ob == v3d->camera) &&
	        (scene->r.scemode & R_MULTIVIEW) != 0 &&
	        (v3d->stereo3d_flag);
}

static void drawcamera_stereo3d(
        Scene *scene, View3D *v3d, RegionView3D *rv3d, Object *ob, const Camera *cam,
        float vec[4][3], float drawsize, const float scale[3], unsigned pos)
{
	float obmat[4][4];
	float vec_lr[2][4][3];
	const float fac = (cam->stereo.pivot == CAM_S3D_PIVOT_CENTER) ? 2.0f : 1.0f;
	float origin[2][3] = {{0}};
	float tvec[3];
	const Camera *cam_lr[2];
	const char *names[2] = {STEREO_LEFT_NAME, STEREO_RIGHT_NAME};

	const bool is_stereo3d_cameras = (v3d->stereo3d_flag & V3D_S3D_DISPCAMERAS) && (scene->r.views_format == SCE_VIEWS_FORMAT_STEREO_3D);
	const bool is_stereo3d_plane = (v3d->stereo3d_flag & V3D_S3D_DISPPLANE) && (scene->r.views_format == SCE_VIEWS_FORMAT_STEREO_3D);
	const bool is_stereo3d_volume = (v3d->stereo3d_flag & V3D_S3D_DISPVOLUME);

	zero_v3(tvec);

	/* caller bound GPU_SHADER_3D_UNIFORM_COLOR, passed in pos attribute ID */

	for (int i = 0; i < 2; i++) {
		ob = BKE_camera_multiview_render(scene, ob, names[i]);
		cam_lr[i] = ob->data;

		gpuLoadMatrix(rv3d->viewmat);
		BKE_camera_multiview_model_matrix(&scene->r, ob, names[i], obmat);
		gpuMultMatrix(obmat);

		copy_m3_m3(vec_lr[i], vec);
		copy_v3_v3(vec_lr[i][3], vec[3]);

		if (cam->stereo.convergence_mode == CAM_S3D_OFFAXIS) {
			const float shift_x =
			        ((BKE_camera_multiview_shift_x(&scene->r, ob, names[i]) - cam->shiftx) *
			         (drawsize * scale[0] * fac));

			for (int j = 0; j < 4; j++) {
				vec_lr[i][j][0] += shift_x;
			}
		}

		if (is_stereo3d_cameras) {
			/* camera frame */
			drawcamera_frame(vec_lr[i], false, pos);

			/* center point to camera frame */
			drawcamera_framelines(vec_lr[i], tvec, pos);
		}

		/* connecting line */
		mul_m4_v3(obmat, origin[i]);

		/* convergence plane */
		if (is_stereo3d_plane || is_stereo3d_volume) {
			for (int j = 0; j < 4; j++) {
				mul_m4_v3(obmat, vec_lr[i][j]);
			}
		}
	}

	/* the remaining drawing takes place in the view space */
	gpuLoadMatrix(rv3d->viewmat);

	if (is_stereo3d_cameras) {
		/* draw connecting lines */
		glLineStipple(2, 0xAAAA);
		glEnable(GL_LINE_STIPPLE);

		immBegin(GWN_PRIM_LINES, 2);
		immVertex3fv(pos, origin[0]);
		immVertex3fv(pos, origin[1]);
		immEnd();

		glDisable(GL_LINE_STIPPLE);
	}

	/* draw convergence plane */
	if (is_stereo3d_plane) {
		float axis_center[3], screen_center[3];
		float world_plane[4][3];
		float local_plane[4][3];
		float offset;

		mid_v3_v3v3(axis_center, origin[0], origin[1]);

		for (int i = 0; i < 4; i++) {
			mid_v3_v3v3(world_plane[i], vec_lr[0][i], vec_lr[1][i]);
			sub_v3_v3v3(local_plane[i], world_plane[i], axis_center);
		}

		mid_v3_v3v3(screen_center, world_plane[0], world_plane[2]);
		offset = cam->stereo.convergence_distance / len_v3v3(screen_center, axis_center);

		for (int i = 0; i < 4; i++) {
			mul_v3_fl(local_plane[i], offset);
			add_v3_v3(local_plane[i], axis_center);
		}

		immUniformColor3f(0.0f, 0.0f, 0.0f);

		/* camera frame */
		drawcamera_frame(local_plane, false, pos);

		if (v3d->stereo3d_convergence_alpha > 0.0f) {
			glEnable(GL_BLEND);
			glDepthMask(GL_FALSE);  /* disable write in zbuffer, needed for nice transp */

			immUniformColor4f(0.0f, 0.0f, 0.0f, v3d->stereo3d_convergence_alpha);

			drawcamera_frame(local_plane, true, pos);

			glDisable(GL_BLEND);
			glDepthMask(GL_TRUE);  /* restore write in zbuffer */
		}
	}

	/* draw convergence plane */
	if (is_stereo3d_volume) {
		float screen_center[3];
		float near_plane[4][3], far_plane[4][3];

		for (int i = 0; i < 2; i++) {
			mid_v3_v3v3(screen_center, vec_lr[i][0], vec_lr[i][2]);

			float offset = len_v3v3(screen_center, origin[i]);

			for (int j = 0; j < 4; j++) {
				sub_v3_v3v3(near_plane[j], vec_lr[i][j], origin[i]);
				mul_v3_fl(near_plane[j], cam_lr[i]->clipsta / offset);
				add_v3_v3(near_plane[j], origin[i]);

				sub_v3_v3v3(far_plane[j], vec_lr[i][j], origin[i]);
				mul_v3_fl(far_plane[j], cam_lr[i]->clipend / offset);
				add_v3_v3(far_plane[j], origin[i]);
			}

			/* camera frame */
			immUniformColor3f(0.0f, 0.0f, 0.0f);

			drawcamera_volume(near_plane, far_plane, false, pos);

			if (v3d->stereo3d_volume_alpha > 0.0f) {
				glEnable(GL_BLEND);
				glDepthMask(GL_FALSE);  /* disable write in zbuffer, needed for nice transp */

				if (i == 0)
					immUniformColor4f(0.0f, 1.0f, 1.0f, v3d->stereo3d_volume_alpha);
				else
					immUniformColor4f(1.0f, 0.0f, 0.0f, v3d->stereo3d_volume_alpha);

				drawcamera_volume(near_plane, far_plane, true, pos);

				glDisable(GL_BLEND);
				glDepthMask(GL_TRUE);  /* restore write in zbuffer */
			}
		}
	}
}

/* flag similar to draw_object() */
void drawcamera(Scene *scene, View3D *v3d, RegionView3D *rv3d, Base *base,
                const short dflag, const unsigned char ob_wire_col[4])
{
	/* a standing up pyramid with (0,0,0) as top */
	Camera *cam;
	Object *ob = base->object;
	float tvec[3];
	float vec[4][3], asp[2], shift[2], scale[3];
	MovieClip *clip = BKE_object_movieclip_get(scene, base->object, false);

	const bool is_active = (ob == v3d->camera);
	const bool is_view = (rv3d->persp == RV3D_CAMOB && is_active);
	const bool is_multiview = (scene->r.scemode & R_MULTIVIEW) != 0;
	const bool is_stereo3d = drawcamera_is_stereo3d(scene, v3d, ob);
	const bool is_stereo3d_view = (scene->r.views_format == SCE_VIEWS_FORMAT_STEREO_3D);
	const bool is_stereo3d_cameras = (ob == scene->camera) &&
	                                 is_multiview &&
	                                 is_stereo3d_view &&
	                                 (v3d->stereo3d_flag & V3D_S3D_DISPCAMERAS);
	const bool is_selection_camera_stereo = (G.f & G_PICKSEL) &&
	                                        is_view && is_multiview &&
	                                        is_stereo3d_view;

	/* draw data for movie clip set as active for scene */
	if (clip) {
		draw_viewport_reconstruction(scene, base, v3d, rv3d, clip, dflag, ob_wire_col, false);
		draw_viewport_reconstruction(scene, base, v3d, rv3d, clip, dflag, ob_wire_col, true);
	}

#ifdef VIEW3D_CAMERA_BORDER_HACK
	if (is_view && !(G.f & G_PICKSEL)) {
		if ((dflag & DRAW_CONSTCOLOR) == 0) {
			view3d_camera_border_hack_col[0] = ob_wire_col[0];
			view3d_camera_border_hack_col[1] = ob_wire_col[1];
			view3d_camera_border_hack_col[2] = ob_wire_col[2];
		}
		else {
			float col[4];
			glGetFloatv(GL_CURRENT_COLOR, col);
			rgb_float_to_uchar(view3d_camera_border_hack_col, col);
		}
		view3d_camera_border_hack_test = true;
		return;
	}
#endif

	cam = ob->data;

	/* BKE_camera_multiview_model_matrix already accounts for scale, don't do it here */
	if (is_selection_camera_stereo) {
		scale[0] = 1.0f;
		scale[1] = 1.0f;
		scale[2] = 1.0f;
	}
	else {
		scale[0] = 1.0f / len_v3(ob->obmat[0]);
		scale[1] = 1.0f / len_v3(ob->obmat[1]);
		scale[2] = 1.0f / len_v3(ob->obmat[2]);
	}

	float drawsize;
	BKE_camera_view_frame_ex(scene, cam, cam->drawsize, is_view, scale,
	                         asp, shift, &drawsize, vec);

	unsigned int pos = GWN_vertformat_attr_add(immVertexFormat(), "pos", GWN_COMP_F32, 3, GWN_FETCH_FLOAT);
	immBindBuiltinProgram(GPU_SHADER_3D_UNIFORM_COLOR);
	if (ob_wire_col) {
		immUniformColor3ubv(ob_wire_col);
	}
	glLineWidth(1.0f);

	/* camera frame */
	if (!is_stereo3d_cameras) {
		/* make sure selection uses the same matrix for camera as the one used while viewing */
		if (is_selection_camera_stereo) {
			float obmat[4][4];
			bool is_left = v3d->multiview_eye == STEREO_LEFT_ID;

			gpuPushMatrix();
			gpuLoadMatrix(rv3d->viewmat);
			BKE_camera_multiview_model_matrix(&scene->r, ob, is_left ? STEREO_LEFT_NAME : STEREO_RIGHT_NAME, obmat);
			gpuMultMatrix(obmat);

			drawcamera_frame(vec, false, pos);
			gpuPopMatrix();
		}
		else {
			drawcamera_frame(vec, false, pos);
		}
	}

	if (is_view) {
		immUnbindProgram();
		return;
	}

	zero_v3(tvec);

	/* center point to camera frame */
	if (!is_stereo3d_cameras)
		drawcamera_framelines(vec, tvec, pos);

	/* arrow on top */
	tvec[2] = vec[1][2]; /* copy the depth */

	/* draw an outline arrow for inactive cameras and filled
	 * for active cameras. We actually draw both outline+filled
	 * for active cameras so the wire can be seen side-on */
	for (int i = 0; i < 2; i++) {
		if (i == 0) immBegin(GWN_PRIM_LINE_LOOP, 3);
		else if (i == 1 && is_active) {
			glDisable(GL_CULL_FACE); /* TODO: declarative state tracking */
			immBegin(GWN_PRIM_TRIS, 3);
		}
		else break;

		tvec[0] = shift[0] + ((-0.7f * drawsize) * scale[0]);
		tvec[1] = shift[1] + ((drawsize * (asp[1] + 0.1f)) * scale[1]);
		immVertex3fv(pos, tvec); /* left */
		
		tvec[0] = shift[0] + ((0.7f * drawsize) * scale[0]);
		immVertex3fv(pos, tvec); /* right */
		
		tvec[0] = shift[0];
		tvec[1] = shift[1] + ((1.1f * drawsize * (asp[1] + 0.7f)) * scale[1]);
		immVertex3fv(pos, tvec); /* top */

		immEnd();
	}

	if ((dflag & DRAW_SCENESET) == 0) {
		if (cam->flag & (CAM_SHOWLIMITS | CAM_SHOWMIST)) {
			float nobmat[4][4];

			/* draw in normalized object matrix space */
			copy_m4_m4(nobmat, ob->obmat);
			normalize_m4(nobmat);

			gpuLoadMatrix(rv3d->viewmat);
			gpuMultMatrix(nobmat);

			if (cam->flag & CAM_SHOWLIMITS) {
				const unsigned char col[3] = {128, 128, 60}, col_hi[3] = {255, 255, 120};

				draw_limit_line(cam->clipsta, cam->clipend, dflag, (is_active ? col_hi : col), pos);
				/* qdn: was yafray only, now also enabled for Blender to be used with defocus composite node */
				draw_focus_cross(BKE_camera_object_dof_distance(ob), cam->drawsize, pos);
			}

			if (cam->flag & CAM_SHOWMIST) {
				World *world = scene->world;
				const unsigned char col[3] = {128, 128, 128}, col_hi[3] = {255, 255, 255};

				if (world) {
					draw_limit_line(world->miststa, world->miststa + world->mistdist,
					                dflag, (is_active ? col_hi : col), pos);
				}
			}
		}
	}

	/* stereo cameras drawing */
	if (is_stereo3d) {
		drawcamera_stereo3d(scene, v3d, rv3d, ob, cam, vec, drawsize, scale, pos);
	}

	immUnbindProgram();
}

/* flag similar to draw_object() */
void drawspeaker(const unsigned char ob_wire_col[3])
{
	Gwn_VertFormat *format = immVertexFormat();
	unsigned int pos = GWN_vertformat_attr_add(format, "pos", GWN_COMP_F32, 3, GWN_FETCH_FLOAT);

	immBindBuiltinProgram(GPU_SHADER_3D_UNIFORM_COLOR);

	if (ob_wire_col) {
		immUniformColor3ubv(ob_wire_col);
	}

	glLineWidth(1.0f);

	const int segments = 16;

	for (int j = 0; j < 3; j++) {
		float z = 0.25f * j - 0.125f;

		immBegin(GWN_PRIM_LINE_LOOP, segments);
		for (int i = 0; i < segments; i++) {
			float x = cosf((float)M_PI * i / 8.0f) * (j == 0 ? 0.5f : 0.25f);
			float y = sinf((float)M_PI * i / 8.0f) * (j == 0 ? 0.5f : 0.25f);
			immVertex3f(pos, x, y, z);
		}
		immEnd();
	}

	for (int j = 0; j < 4; j++) {
		float x = (((j + 1) % 2) * (j - 1)) * 0.5f;
		float y = ((j % 2) * (j - 2)) * 0.5f;
		immBegin(GWN_PRIM_LINE_STRIP, 3);
		for (int i = 0; i < 3; i++) {
			if (i == 1) {
				x *= 0.5f;
				y *= 0.5f;
			}

			float z = 0.25f * i - 0.125f;
			immVertex3f(pos, x, y, z);
		}
		immEnd();
	}

	immUnbindProgram();
}

static void lattice_draw_verts(Lattice *lt, DispList *dl, BPoint *actbp, short sel,
                               unsigned int pos, unsigned int color)
{
	BPoint *bp = lt->def;
	const float *co = dl ? dl->verts : NULL;
	float active_color[4], draw_color[4];

	UI_GetThemeColor4fv(sel ? TH_VERTEX_SELECT : TH_VERTEX, draw_color);
	UI_GetThemeColor4fv(TH_ACTIVE_VERT, active_color);

	glPointSize(UI_GetThemeValuef(TH_VERTEX_SIZE));
	immBeginAtMost(GWN_PRIM_POINTS, lt->pntsw * lt->pntsv * lt->pntsu);

	for (int w = 0; w < lt->pntsw; w++) {
		int wxt = (w == 0 || w == lt->pntsw - 1);
		for (int v = 0; v < lt->pntsv; v++) {
			int vxt = (v == 0 || v == lt->pntsv - 1);
			for (int u = 0; u < lt->pntsu; u++, bp++, co += 3) {
				int uxt = (u == 0 || u == lt->pntsu - 1);
				if (!(lt->flag & LT_OUTSIDE) || uxt || vxt || wxt) {
					if (bp->hide == 0) {
						/* check for active BPoint and ensure selected */
						if ((bp == actbp) && (bp->f1 & SELECT)) {
							immAttrib4fv(color, active_color);
							immVertex3fv(pos, dl ? co : bp->vec);
						}
						else if ((bp->f1 & SELECT) == sel) {
							immAttrib4fv(color, draw_color);
							immVertex3fv(pos, dl ? co : bp->vec);
						}
					}
				}
			}
		}
	}
	
	immEnd();
}

static void drawlattice__point(Lattice *lt, DispList *dl, int u, int v, int w, int actdef_wcol,
                               unsigned int pos, unsigned int color)
{
	int index = ((w * lt->pntsv + v) * lt->pntsu) + u;

	if (actdef_wcol) {
		float col[3];
		MDeformWeight *mdw = defvert_find_index(lt->dvert + index, actdef_wcol - 1);
		weight_to_rgb(col, mdw ? mdw->weight : 0.0f);
		immAttrib3fv(color, col);
	}
	
	if (dl) {
		immVertex3fv(pos, &dl->verts[index * 3]);
	}
	else {
		immVertex3fv(pos, lt->def[index].vec);
	}
}

#ifdef SEQUENCER_DAG_WORKAROUND
static void ensure_curve_cache(
        const EvaluationContext *eval_ctx, Scene *scene, Object *object)
{
	bool need_recalc = object->curve_cache == NULL;
	/* Render thread might have freed the curve cache if the
	 * object is not visible. If the object is also used for
	 * particles duplication, then render thread might have
	 * also created curve_cache with only bevel and path
	 * filled in.
	 *
	 * So check for curve_cache != NULL is not fully correct
	 * here, we also need to check whether display list is
	 * empty or not.
	 *
	 * The trick below tries to optimize calls to displist
	 * creation for cases curve is empty. Meaning, if the curve
	 * is empty (without splines) bevel list would also be empty.
	 * And the thing is, render thread always leaves bevel list
	 * in a proper state. So if bevel list is here and display
	 * list is not we need to make display list.
	 */
	if (need_recalc == false) {
		need_recalc = object->curve_cache->disp.first == NULL &&
		              object->curve_cache->bev.first != NULL;
	}
	if (need_recalc) {
		switch (object->type) {
			case OB_CURVE:
			case OB_SURF:
			case OB_FONT:
				BKE_displist_make_curveTypes(eval_ctx, scene, object, false);
				break;
			case OB_MBALL:
				BKE_displist_make_mball(eval_ctx, scene, object);
				break;
			case OB_LATTICE:
				BKE_lattice_modifiers_calc(eval_ctx, scene, object);
				break;
		}
	}
}
#endif

/* lattice color is hardcoded, now also shows weightgroup values in edit mode */
static void drawlattice(View3D *v3d, Object *ob, const short dflag, const unsigned char ob_wire_col[4])
{
	Lattice *lt = ob->data;
	DispList *dl;
	int u, v, w;
	int actdef_wcol = 0;
	const bool is_edit = (lt->editlatt != NULL);

	dl = BKE_displist_find(&ob->curve_cache->disp, DL_VERTS);
	
	if (is_edit) {
		lt = lt->editlatt->latt;

		if (ob->defbase.first && lt->dvert) {
			actdef_wcol = ob->actdef;
		}
	}

	Gwn_VertFormat *format = immVertexFormat();
	unsigned int color, pos = GWN_vertformat_attr_add(format, "pos", GWN_COMP_F32, 3, GWN_FETCH_FLOAT);

	if (actdef_wcol) {
		color = GWN_vertformat_attr_add(format, "color", GWN_COMP_F32, 3, GWN_FETCH_FLOAT);
		immBindBuiltinProgram(GPU_SHADER_3D_SMOOTH_COLOR);
	}
	else {
		immBindBuiltinProgram(GPU_SHADER_3D_UNIFORM_COLOR);

		if (is_edit) {
			immUniformThemeColor(TH_WIRE_EDIT);
		}
		else {
			if ((dflag & DRAW_CONSTCOLOR) == 0) {
				immUniformColor3ubv(ob_wire_col);
			}
			else {
				immUniformColor3f(0.0f, 0.0f, 0.0f);
			}
		}
	}

	glLineWidth(1.0f);
	immBeginAtMost(GWN_PRIM_LINES, lt->pntsw * lt->pntsv * lt->pntsu * 6);

	for (w = 0; w < lt->pntsw; w++) {
		int wxt = (w == 0 || w == lt->pntsw - 1);
		for (v = 0; v < lt->pntsv; v++) {
			int vxt = (v == 0 || v == lt->pntsv - 1);
			for (u = 0; u < lt->pntsu; u++) {
				int uxt = (u == 0 || u == lt->pntsu - 1);

				if (w && ((uxt || vxt) || !(lt->flag & LT_OUTSIDE))) {
					drawlattice__point(lt, dl, u, v, w - 1, actdef_wcol, pos, color);
					drawlattice__point(lt, dl, u, v, w, actdef_wcol, pos, color);
				}
				if (v && ((uxt || wxt) || !(lt->flag & LT_OUTSIDE))) {
					drawlattice__point(lt, dl, u, v - 1, w, actdef_wcol, pos, color);
					drawlattice__point(lt, dl, u, v, w, actdef_wcol, pos, color);
				}
				if (u && ((vxt || wxt) || !(lt->flag & LT_OUTSIDE))) {
					drawlattice__point(lt, dl, u - 1, v, w, actdef_wcol, pos, color);
					drawlattice__point(lt, dl, u, v, w, actdef_wcol, pos, color);
				}
			}
		}
	}

	immEnd();
	immUnbindProgram();

	if (is_edit) {
		BPoint *actbp = BKE_lattice_active_point_get(lt);

		if (v3d->zbuf) glDisable(GL_DEPTH_TEST);

		Gwn_VertFormat *v_format = immVertexFormat();
		unsigned int v_pos = GWN_vertformat_attr_add(v_format, "pos", GWN_COMP_F32, 3, GWN_FETCH_FLOAT);
		unsigned int v_color = GWN_vertformat_attr_add(v_format, "color", GWN_COMP_F32, 4, GWN_FETCH_FLOAT);

		immBindBuiltinProgram(GPU_SHADER_3D_POINT_FIXED_SIZE_VARYING_COLOR);

		lattice_draw_verts(lt, dl, actbp, 0, v_pos, v_color);
		lattice_draw_verts(lt, dl, actbp, 1, v_pos, v_color);

		immUnbindProgram();

		if (v3d->zbuf) glEnable(GL_DEPTH_TEST);
	}
}

/* ***************** ******************** */

/* draw callback */

typedef struct drawDMVertSel_userData {
	MVert *mvert;
	int active;
	unsigned char *col[3];  /* (base, sel, act) */
	char sel_prev;
	unsigned int pos, color;
} drawDMVertSel_userData;

static void drawSelectedVertices__mapFunc(void *userData, int index, const float co[3],
                                          const float UNUSED(no_f[3]), const short UNUSED(no_s[3]))
{
	drawDMVertSel_userData *data = userData;
	MVert *mv = &data->mvert[index];

	if (!(mv->flag & ME_HIDE)) {
		const char sel = (index == data->active) ? 2 : (mv->flag & SELECT);
		if (sel != data->sel_prev) {
			immAttrib3ubv(data->color, data->col[sel]);
			data->sel_prev = sel;
		}

		immVertex3fv(data->pos, co);
	}
}

static void drawSelectedVertices(DerivedMesh *dm, Mesh *me)
{
	drawDMVertSel_userData data;
	Gwn_VertFormat *format = immVertexFormat();

	/* TODO define selected color */
	unsigned char base_col[3] = {0x0, 0x0, 0x0};
	unsigned char sel_col[3] = {0xd8, 0xb8, 0x0};
	unsigned char act_col[3] = {0xff, 0xff, 0xff};

	data.mvert = me->mvert;
	data.active = BKE_mesh_mselect_active_get(me, ME_VSEL);
	data.sel_prev = 0xff;

	data.col[0] = base_col;
	data.col[1] = sel_col;
	data.col[2] = act_col;

	data.color = GWN_vertformat_attr_add(format, "color", GWN_COMP_U8, 3, GWN_FETCH_INT_TO_FLOAT_UNIT);
	data.pos = GWN_vertformat_attr_add(format, "pos", GWN_COMP_F32, 3, GWN_FETCH_FLOAT);

	if (dm->getNumVerts(dm) == 0) return;

	immBindBuiltinProgram(GPU_SHADER_3D_FLAT_COLOR);

	immBeginAtMost(GWN_PRIM_POINTS, dm->getNumVerts(dm));
	dm->foreachMappedVert(dm, drawSelectedVertices__mapFunc, &data, DM_FOREACH_NOP);
	immEnd();

	immUnbindProgram();
}

/* ************** DRAW MESH ****************** */

/* First section is all the "simple" draw routines,
 * ones that just pass some sort of primitive to GL,
 * with perhaps various options to control lighting,
 * color, etc.
 *
 * These routines should not have user interface related
 * logic!!!
 */

static void calcDrawDMNormalScale(Object *ob, drawDMNormal_userData *data)
{
	float obmat[3][3];

	copy_m3_m4(obmat, ob->obmat);

	data->uniform_scale = is_uniform_scaled_m3(obmat);

	if (!data->uniform_scale) {
		/* inverted matrix */
		invert_m3_m3(data->imat, obmat);

		/* transposed inverted matrix */
		transpose_m3_m3(data->tmat, data->imat);
	}
}

static void draw_dm_face_normals__mapFunc(void *userData, int index, const float cent[3], const float no[3])
{
	drawDMNormal_userData *data = userData;
	BMFace *efa = BM_face_at_index(data->bm, index);
	float n[3];

	if (!BM_elem_flag_test(efa, BM_ELEM_HIDDEN)) {
		if (!data->uniform_scale) {
			mul_v3_m3v3(n, data->tmat, no);
			normalize_v3(n);
			mul_m3_v3(data->imat, n);
		}
		else {
			copy_v3_v3(n, no);
		}

		immVertex3fv(data->pos, cent);
		immVertex3f(data->pos, cent[0] + n[0] * data->normalsize,
		                       cent[1] + n[1] * data->normalsize,
		                       cent[2] + n[2] * data->normalsize);
	}
}

static void draw_dm_face_normals(BMEditMesh *em, Scene *scene, Object *ob, DerivedMesh *dm, int theme_id)
{
	Gwn_VertFormat *format = immVertexFormat();
	drawDMNormal_userData data;

	data.bm = em->bm;
	data.normalsize = scene->toolsettings->normalsize;
	data.pos = GWN_vertformat_attr_add(format, "pos", GWN_COMP_F32, 3, GWN_FETCH_FLOAT);

	calcDrawDMNormalScale(ob, &data);

	if (dm->getNumPolys(dm) == 0) return;

	immBindBuiltinProgram(GPU_SHADER_3D_UNIFORM_COLOR);
	immUniformThemeColor(theme_id);

	immBeginAtMost(GWN_PRIM_LINES, dm->getNumPolys(dm) * 2);
	dm->foreachMappedFaceCenter(dm, draw_dm_face_normals__mapFunc, &data, DM_FOREACH_USE_NORMAL);
	immEnd();

	immUnbindProgram();
}

static void draw_dm_face_centers__mapFunc(void *userData, int index, const float cent[3], const float UNUSED(no[3]))
{
	drawBMSelect_userData *data = userData;
	BMFace *efa = BM_face_at_index(data->bm, index);
	
	if (!BM_elem_flag_test(efa, BM_ELEM_HIDDEN) &&
	    (BM_elem_flag_test(efa, BM_ELEM_SELECT) == data->select))
	{
		immVertex3fv(data->pos, cent);
	}
}
static void draw_dm_face_centers(BMEditMesh *em, DerivedMesh *dm, bool select, const unsigned char fcol[3])
{
	Gwn_VertFormat *format = immVertexFormat();

	drawBMSelect_userData data;
	data.bm = em->bm;
	data.select = select;
	data.pos = GWN_vertformat_attr_add(format, "pos", GWN_COMP_F32, 3, GWN_FETCH_FLOAT);

	if (dm->getNumPolys(dm) == 0) return;

	immBindBuiltinProgram(GPU_SHADER_3D_UNIFORM_COLOR);
	immUniformColor3ubv(fcol);

	immBeginAtMost(GWN_PRIM_POINTS, dm->getNumPolys(dm));
	dm->foreachMappedFaceCenter(dm, draw_dm_face_centers__mapFunc, &data, DM_FOREACH_NOP);
	immEnd();

	immUnbindProgram();
}

static void draw_dm_vert_normals__mapFunc(void *userData, int index, const float co[3], const float no_f[3], const short no_s[3])
{
	drawDMNormal_userData *data = userData;
	BMVert *eve = BM_vert_at_index(data->bm, index);

	if (!BM_elem_flag_test(eve, BM_ELEM_HIDDEN)) {
		float no[3], n[3];

		if (no_f) {
			copy_v3_v3(no, no_f);
		}
		else {
			normal_short_to_float_v3(no, no_s);
		}

		if (!data->uniform_scale) {
			mul_v3_m3v3(n, data->tmat, no);
			normalize_v3(n);
			mul_m3_v3(data->imat, n);
		}
		else {
			copy_v3_v3(n, no);
		}

		immVertex3fv(data->pos, co);
		immVertex3f(data->pos, co[0] + n[0] * data->normalsize,
		                 co[1] + n[1] * data->normalsize,
		                 co[2] + n[2] * data->normalsize);
	}
}

static void draw_dm_vert_normals(BMEditMesh *em, Scene *scene, Object *ob, DerivedMesh *dm, int theme_id)
{
	drawDMNormal_userData data;
	Gwn_VertFormat *format = immVertexFormat();

	data.bm = em->bm;
	data.normalsize = scene->toolsettings->normalsize;
	data.pos = GWN_vertformat_attr_add(format, "pos", GWN_COMP_F32, 3, GWN_FETCH_FLOAT);

	calcDrawDMNormalScale(ob, &data);

	if (dm->getNumVerts(dm) == 0) return;

	immBindBuiltinProgram(GPU_SHADER_3D_UNIFORM_COLOR);
	immUniformThemeColor(theme_id);

	immBeginAtMost(GWN_PRIM_LINES, dm->getNumVerts(dm) * 2);
	dm->foreachMappedVert(dm, draw_dm_vert_normals__mapFunc, &data, DM_FOREACH_USE_NORMAL);
	immEnd();

	immUnbindProgram();
}

static void draw_dm_verts_skin_root__mapFunc(void *userData, int index, const float co[3],
                                             const float UNUSED(no_f[3]), const short UNUSED(no_s[3]))
{
	drawDMVerts_userData *data = userData;
	BMVert *eve = BM_vert_at_index(data->bm, index);

	if (!BM_elem_flag_test(eve, BM_ELEM_HIDDEN) && BM_elem_flag_test(eve, BM_ELEM_SELECT) == data->sel) {
		/* skin nodes: draw a red circle around the root node(s) */
		const MVertSkin *vs = BM_ELEM_CD_GET_VOID_P(eve, data->cd_vskin_offset);
		if (vs->flag & MVERT_SKIN_ROOT) {
			float radius = (vs->radius[0] + vs->radius[1]) * 0.5f;
			imm_drawcircball(co, radius, data->imat, data->pos);
		}
	}
}

/* Draw verts with color set based on selection */
static void draw_dm_verts__mapFunc(void *userData, int index, const float co[3],
                                   const float UNUSED(no_f[3]), const short UNUSED(no_s[3]))
{
	drawDMVerts_userData *data = userData;
	BMVert *eve = BM_vert_at_index(data->bm, index);

	if (!BM_elem_flag_test(eve, BM_ELEM_HIDDEN) && BM_elem_flag_test(eve, BM_ELEM_SELECT) == data->sel) {
		/* draw active in a different color - no need to stop/start point drawing for this :D */
		if (eve == data->eve_act) {
			immAttrib4ubv(data->color, data->th_editmesh_active);
			immVertex3fv(data->pos, co);
		}
		else {
			immAttrib4ubv(data->color, data->sel ? data->th_vertex_select : data->th_vertex);
			immVertex3fv(data->pos, co);
		}
	}
}

static void draw_dm_verts(BMEditMesh *em, DerivedMesh *dm, const char sel, BMVert *eve_act,
                          RegionView3D *rv3d, const unsigned char col[4])
{
	Gwn_VertFormat *format = immVertexFormat();

	drawDMVerts_userData data;
	data.sel = sel;
	data.eve_act = eve_act;
	data.bm = em->bm;
	data.pos = GWN_vertformat_attr_add(format, "pos", GWN_COMP_F32, 3, GWN_FETCH_FLOAT);
	data.color = GWN_vertformat_attr_add(format, "color", GWN_COMP_U8, 4, GWN_FETCH_INT_TO_FLOAT_UNIT);

	/* Cache theme values */
	UI_GetThemeColor4ubv(TH_EDITMESH_ACTIVE, data.th_editmesh_active);
	UI_GetThemeColor4ubv(TH_VERTEX_SELECT, data.th_vertex_select);
	UI_GetThemeColor4ubv(TH_VERTEX, data.th_vertex);
	UI_GetThemeColor4ubv(TH_SKIN_ROOT, data.th_skin_root);

	/* Set correct alpha */
	data.th_editmesh_active[3] = data.th_vertex_select[3] = data.th_vertex[3] = data.th_skin_root[3] = col[3];

	/* view-aligned matrix */
	mul_m4_m4m4(data.imat, rv3d->viewmat, em->ob->obmat);
	invert_m4(data.imat);

	if (dm->getNumVerts(dm) == 0) return;

	immBindBuiltinProgram(GPU_SHADER_3D_FLAT_COLOR);

	glPointSize(UI_GetThemeValuef(TH_VERTEX_SIZE));

	immBeginAtMost(GWN_PRIM_POINTS, dm->getNumVerts(dm));
	dm->foreachMappedVert(dm, draw_dm_verts__mapFunc, &data, DM_FOREACH_NOP);
	immEnd();

	immUnbindProgram();

	/* For skin root drawing */
	data.cd_vskin_offset = CustomData_get_offset(&em->bm->vdata, CD_MVERT_SKIN);

	if (data.cd_vskin_offset != -1) {
		data.pos = GWN_vertformat_attr_add(immVertexFormat(), "pos", GWN_COMP_F32, 3, GWN_FETCH_FLOAT);
		immBindBuiltinProgram(GPU_SHADER_3D_UNIFORM_COLOR);
		immUniformColor4ubv(data.th_skin_root);

		dm->foreachMappedVert(dm, draw_dm_verts_skin_root__mapFunc, &data, DM_FOREACH_NOP);

		immUnbindProgram();
	}
}

/* Draw edges with color set based on selection */
static DMDrawOption draw_dm_edges_sel__setDrawOptions(void *userData, int index)
{
	BMEdge *eed;
	drawDMEdgesSel_userData *data = userData;
	unsigned char *col;

	eed = BM_edge_at_index(data->bm, index);

	if (!BM_elem_flag_test(eed, BM_ELEM_HIDDEN)) {
		if (eed == data->eed_act) {
			glColor4ubv(data->actCol);
		}
		else {
			if (BM_elem_flag_test(eed, BM_ELEM_SELECT)) {
				col = data->selCol;
			}
			else {
				col = data->baseCol;
			}
			/* no alpha, this is used so a transparent color can disable drawing unselected edges in editmode */
			if (col[3] == 0)
				return DM_DRAW_OPTION_SKIP;
			
			glColor4ubv(col);
		}
		return DM_DRAW_OPTION_NORMAL;
	}
	else {
		return DM_DRAW_OPTION_SKIP;
	}
}

static void draw_dm_edges_sel(BMEditMesh *em, DerivedMesh *dm, unsigned char *baseCol,
                              unsigned char *selCol, unsigned char *actCol, BMEdge *eed_act)
{
	drawDMEdgesSel_userData data;
	
	data.baseCol = baseCol;
	data.selCol = selCol;
	data.actCol = actCol;
	data.bm = em->bm;
	data.eed_act = eed_act;
	dm->drawMappedEdges(dm, draw_dm_edges_sel__setDrawOptions, &data);
}

/* Draw edges */
static DMDrawOption draw_dm_edges__setDrawOptions(void *userData, int index)
{
	if (BM_elem_flag_test(BM_edge_at_index(userData, index), BM_ELEM_HIDDEN))
		return DM_DRAW_OPTION_SKIP;
	else
		return DM_DRAW_OPTION_NORMAL;
}

static void draw_dm_edges(BMEditMesh *em, DerivedMesh *dm)
{
	dm->drawMappedEdges(dm, draw_dm_edges__setDrawOptions, em->bm);
}

/* Draw edges with color interpolated based on selection */
static DMDrawOption draw_dm_edges_sel_interp__setDrawOptions(void *userData, int index)
{
	drawDMEdgesSelInterp_userData *data = userData;
	if (BM_elem_flag_test(BM_edge_at_index(data->bm, index), BM_ELEM_HIDDEN))
		return DM_DRAW_OPTION_SKIP;
	else
		return DM_DRAW_OPTION_NORMAL;
}
static void draw_dm_edges_sel_interp__setDrawInterpOptions(void *userData, int index, float t)
{
	drawDMEdgesSelInterp_userData *data = userData;
	BMEdge *eed = BM_edge_at_index(data->bm, index);
	unsigned char **cols = userData;
	unsigned int col0_id = (BM_elem_flag_test(eed->v1, BM_ELEM_SELECT)) ? 2 : 1;
	unsigned int col1_id = (BM_elem_flag_test(eed->v2, BM_ELEM_SELECT)) ? 2 : 1;
	unsigned char *col0 = cols[col0_id];
	unsigned char *col1 = cols[col1_id];
	unsigned char *col_pt;

	if (col0_id == col1_id) {
		col_pt = col0;
	}
	else if (t == 0.0f) {
		col_pt = col0;
	}
	else if (t == 1.0f) {
		col_pt = col1;
	}
	else {
		unsigned char  col_blend[4];
		interp_v4_v4v4_uchar(col_blend, col0, col1, t);
		glColor4ubv(col_blend);
		data->lastCol = NULL;
		return;
	}

	if (data->lastCol != col_pt) {
		data->lastCol = col_pt;
		glColor4ubv(col_pt);
	}
}

static void draw_dm_edges_sel_interp(BMEditMesh *em, DerivedMesh *dm, unsigned char *baseCol, unsigned char *selCol)
{
	drawDMEdgesSelInterp_userData data;
	data.bm = em->bm;
	data.baseCol = baseCol;
	data.selCol = selCol;
	data.lastCol = NULL;

	dm->drawMappedEdgesInterp(dm, draw_dm_edges_sel_interp__setDrawOptions, draw_dm_edges_sel_interp__setDrawInterpOptions, &data);
}

static void bm_color_from_weight(float col[3], BMVert *vert, drawDMEdgesWeightInterp_userData *data)
{
	MDeformVert *dvert = BM_ELEM_CD_GET_VOID_P(vert, data->cd_dvert_offset);
	float weight = defvert_find_weight(dvert, data->vgroup_index);

	if ((weight == 0.0f) &&
	    ((data->weight_user == OB_DRAW_GROUPUSER_ACTIVE) ||
	     ((data->weight_user == OB_DRAW_GROUPUSER_ALL) && defvert_is_weight_zero(dvert, data->defgroup_tot))))
	{
		copy_v3_v3(col, data->alert_color);
	}
	else {
		weight_to_rgb(col, weight);
	}
}

static void draw_dm_edges_nop_interp__setDrawInterpOptions(void *UNUSED(userData), int UNUSED(index), float UNUSED(t))
{
	/* pass */
}

static void draw_dm_edges_weight_interp__setDrawInterpOptions(void *userData, int index, float t)
{
	drawDMEdgesWeightInterp_userData *data = userData;
	BMEdge *eed = BM_edge_at_index(data->bm, index);
	float col[3];

	if (t == 0.0f) {
		bm_color_from_weight(col, eed->v1, data);
	}
	else if (t == 1.0f) {
		bm_color_from_weight(col, eed->v2, data);
	}
	else {
		float col_v1[3];
		float col_v2[3];

		bm_color_from_weight(col_v1, eed->v1, data);
		bm_color_from_weight(col_v2, eed->v2, data);
		interp_v3_v3v3(col, col_v1, col_v2, t);
	}

	glColor3fv(col);
}

static void draw_dm_edges_weight_interp(BMEditMesh *em, DerivedMesh *dm, const char weight_user)
{
	drawDMEdgesWeightInterp_userData data;
	Object *ob = em->ob;

	data.bm = em->bm;
	data.cd_dvert_offset = CustomData_get_offset(&em->bm->vdata, CD_MDEFORMVERT);
	data.defgroup_tot = BLI_listbase_count(&ob->defbase);
	data.vgroup_index = ob->actdef - 1;
	data.weight_user = weight_user;
	UI_GetThemeColor3fv(TH_VERTEX_UNREFERENCED, data.alert_color);

	if ((data.vgroup_index != -1) && (data.cd_dvert_offset != -1)) {
		glEnable(GL_BLEND);
		dm->drawMappedEdgesInterp(
		        dm,
		        draw_dm_edges_sel_interp__setDrawOptions,
		        draw_dm_edges_weight_interp__setDrawInterpOptions,
		        &data);
		glDisable(GL_BLEND);
	}
	else {
		float col[3];

		if (data.weight_user == OB_DRAW_GROUPUSER_NONE) {
			weight_to_rgb(col, 0.0f);
		}
		else {
			copy_v3_v3(col, data.alert_color);
		}
		glColor3fv(col);

		dm->drawMappedEdgesInterp(
		        dm,
		        draw_dm_edges_sel_interp__setDrawOptions,
		        draw_dm_edges_nop_interp__setDrawInterpOptions,
		        &data);
	}

}

static bool draw_dm_edges_weight_check(Mesh *me, View3D *v3d)
{
	if (me->drawflag & ME_DRAWEIGHT) {
		if ((v3d->drawtype == OB_WIRE) ||
		    (v3d->flag2 & V3D_SOLID_MATCAP) ||
		    ((v3d->flag2 & V3D_OCCLUDE_WIRE) && (v3d->drawtype > OB_WIRE)))
		{
			return true;
		}
	}

	return false;
}

/* Draw only seam edges */
static DMDrawOption draw_dm_edges_seams__setDrawOptions(void *userData, int index)
{
	BMEdge *eed = BM_edge_at_index(userData, index);

	if (!BM_elem_flag_test(eed, BM_ELEM_HIDDEN) && BM_elem_flag_test(eed, BM_ELEM_SEAM))
		return DM_DRAW_OPTION_NORMAL;
	else
		return DM_DRAW_OPTION_SKIP;
}

static void draw_dm_edges_seams(BMEditMesh *em, DerivedMesh *dm)
{
	dm->drawMappedEdges(dm, draw_dm_edges_seams__setDrawOptions, em->bm);
}

/* Draw only sharp edges */
static DMDrawOption draw_dm_edges_sharp__setDrawOptions(void *userData, int index)
{
	BMEdge *eed = BM_edge_at_index(userData, index);

	if (!BM_elem_flag_test(eed, BM_ELEM_HIDDEN) && !BM_elem_flag_test(eed, BM_ELEM_SMOOTH))
		return DM_DRAW_OPTION_NORMAL;
	else
		return DM_DRAW_OPTION_SKIP;
}

static void draw_dm_edges_sharp(BMEditMesh *em, DerivedMesh *dm)
{
	dm->drawMappedEdges(dm, draw_dm_edges_sharp__setDrawOptions, em->bm);
}

#ifdef WITH_FREESTYLE

static bool draw_dm_test_freestyle_edge_mark(BMesh *bm, BMEdge *eed)
{
	FreestyleEdge *fed = CustomData_bmesh_get(&bm->edata, eed->head.data, CD_FREESTYLE_EDGE);
	if (!fed)
		return false;
	return (fed->flag & FREESTYLE_EDGE_MARK) != 0;
}

/* Draw only Freestyle feature edges */
static DMDrawOption draw_dm_edges_freestyle__setDrawOptions(void *userData, int index)
{
	BMEdge *eed = BM_edge_at_index(userData, index);

	if (!BM_elem_flag_test(eed, BM_ELEM_HIDDEN) && draw_dm_test_freestyle_edge_mark(userData, eed))
		return DM_DRAW_OPTION_NORMAL;
	else
		return DM_DRAW_OPTION_SKIP;
}

static void draw_dm_edges_freestyle(BMEditMesh *em, DerivedMesh *dm)
{
	dm->drawMappedEdges(dm, draw_dm_edges_freestyle__setDrawOptions, em->bm);
}

static bool draw_dm_test_freestyle_face_mark(BMesh *bm, BMFace *efa)
{
	FreestyleFace *ffa = CustomData_bmesh_get(&bm->pdata, efa->head.data, CD_FREESTYLE_FACE);
	if (!ffa)
		return false;
	return (ffa->flag & FREESTYLE_FACE_MARK) != 0;
}

#endif

/* Draw loop normals. */
static void draw_dm_loop_normals__mapFunc(void *userData, int vertex_index, int face_index,
                                          const float co[3], const float no[3])
{
	if (no) {
		const drawDMNormal_userData *data = userData;
		const BMVert *eve = BM_vert_at_index(data->bm, vertex_index);
		const BMFace *efa = BM_face_at_index(data->bm, face_index);
		float vec[3];

		if (!(BM_elem_flag_test(eve, BM_ELEM_HIDDEN) || BM_elem_flag_test(efa, BM_ELEM_HIDDEN))) {
			if (!data->uniform_scale) {
				mul_v3_m3v3(vec, (float(*)[3])data->tmat, no);
				normalize_v3(vec);
				mul_m3_v3((float(*)[3])data->imat, vec);
			}
			else {
				copy_v3_v3(vec, no);
			}
			mul_v3_fl(vec, data->normalsize);
			add_v3_v3(vec, co);
			immVertex3fv(data->pos, co);
			immVertex3fv(data->pos, vec);
		}
	}
}

static void draw_dm_loop_normals(BMEditMesh *em, Scene *scene, Object *ob, DerivedMesh *dm, int theme_id)
{
	drawDMNormal_userData data;

	data.bm = em->bm;
	data.normalsize = scene->toolsettings->normalsize;
	data.pos = GWN_vertformat_attr_add(immVertexFormat(), "pos", GWN_COMP_F32, 3, GWN_FETCH_FLOAT);

	if (dm->getNumLoops(dm) == 0) return;

	immBindBuiltinProgram(GPU_SHADER_3D_UNIFORM_COLOR);
	immUniformThemeColor(theme_id);

	calcDrawDMNormalScale(ob, &data);

	immBeginAtMost(GWN_PRIM_LINES, dm->getNumLoops(dm) * 2);
	dm->foreachMappedLoop(dm, draw_dm_loop_normals__mapFunc, &data, DM_FOREACH_USE_NORMAL);
	immEnd();

	immUnbindProgram();
}

/* Draw faces with color set based on selection
 * return 2 for the active face so it renders with stipple enabled */
static DMDrawOption draw_dm_faces_sel__setDrawOptions(void *userData, int index)
{
	drawDMFacesSel_userData *data = userData;
	BMFace *efa = BM_face_at_index(data->bm, index);
	unsigned char *col;
	
	if (!BM_elem_flag_test(efa, BM_ELEM_HIDDEN)) {
		if (efa == data->efa_act) {
			glColor4ubv(data->cols[2]);
			return DM_DRAW_OPTION_STIPPLE;
		}
		else {
#ifdef WITH_FREESTYLE
			col = data->cols[BM_elem_flag_test(efa, BM_ELEM_SELECT) ? 1 : draw_dm_test_freestyle_face_mark(data->bm, efa) ? 3 : 0];
#else
			col = data->cols[BM_elem_flag_test(efa, BM_ELEM_SELECT) ? 1 : 0];
#endif
			if (col[3] == 0)
				return DM_DRAW_OPTION_SKIP;
			glColor4ubv(col);
			return DM_DRAW_OPTION_NORMAL;
		}
	}
	return DM_DRAW_OPTION_SKIP;
}

static int draw_dm_faces_sel__compareDrawOptions(void *userData, int index, int next_index)
{

	drawDMFacesSel_userData *data = userData;
	int i;
	BMFace *efa;
	BMFace *next_efa;

	unsigned char *col, *next_col;

	i = data->orig_index_mp_to_orig ? data->orig_index_mp_to_orig[index] : index;
	efa = (i != ORIGINDEX_NONE) ? BM_face_at_index(data->bm, i) : NULL;
	i = data->orig_index_mp_to_orig ? data->orig_index_mp_to_orig[next_index] : next_index;
	next_efa = (i != ORIGINDEX_NONE) ? BM_face_at_index(data->bm, i) : NULL;

	if (ELEM(NULL, efa, next_efa))
		return 0;

	if (efa == next_efa)
		return 1;

	if (efa == data->efa_act || next_efa == data->efa_act)
		return 0;

#ifdef WITH_FREESTYLE
	col = data->cols[BM_elem_flag_test(efa, BM_ELEM_SELECT) ? 1 : draw_dm_test_freestyle_face_mark(data->bm, efa) ? 3 : 0];
	next_col = data->cols[BM_elem_flag_test(next_efa, BM_ELEM_SELECT) ? 1 : draw_dm_test_freestyle_face_mark(data->bm, efa) ? 3 : 0];
#else
	col = data->cols[BM_elem_flag_test(efa, BM_ELEM_SELECT) ? 1 : 0];
	next_col = data->cols[BM_elem_flag_test(next_efa, BM_ELEM_SELECT) ? 1 : 0];
#endif

	if (col[3] == 0 || next_col[3] == 0)
		return 0;

	return col == next_col;
}

/* also draws the active face */
#ifdef WITH_FREESTYLE
static void draw_dm_faces_sel(BMEditMesh *em, DerivedMesh *dm, unsigned char *baseCol,
                              unsigned char *selCol, unsigned char *actCol, unsigned char *markCol, BMFace *efa_act)
#else
static void draw_dm_faces_sel(BMEditMesh *em, DerivedMesh *dm, unsigned char *baseCol,
                              unsigned char *selCol, unsigned char *actCol, BMFace *efa_act)
#endif
{
	drawDMFacesSel_userData data;
	data.dm = dm;
	data.cols[0] = baseCol;
	data.bm = em->bm;
	data.cols[1] = selCol;
	data.cols[2] = actCol;
#ifdef WITH_FREESTYLE
	data.cols[3] = markCol;
#endif
	data.efa_act = efa_act;
	/* double lookup */
	data.orig_index_mp_to_orig  = DM_get_poly_data_layer(dm, CD_ORIGINDEX);

	dm->drawMappedFaces(dm, draw_dm_faces_sel__setDrawOptions, NULL, draw_dm_faces_sel__compareDrawOptions, &data, DM_DRAW_SKIP_HIDDEN);
}

static DMDrawOption draw_dm_creases__setDrawOptions(void *userData, int index)
{
	drawDMLayer_userData *data = userData;
	BMesh *bm = data->bm;
	BMEdge *eed = BM_edge_at_index(bm, index);
	
	if (!BM_elem_flag_test(eed, BM_ELEM_HIDDEN)) {
		const float crease = BM_ELEM_CD_GET_FLOAT(eed, data->cd_layer_offset);
		if (crease != 0.0f) {
			UI_ThemeColorBlend(TH_WIRE_EDIT, TH_EDGE_CREASE, crease);
			return DM_DRAW_OPTION_NORMAL;
		}
	}
	return DM_DRAW_OPTION_SKIP;
}
static void draw_dm_creases(BMEditMesh *em, DerivedMesh *dm)
{
	drawDMLayer_userData data;

	data.bm = em->bm;
	data.cd_layer_offset = CustomData_get_offset(&em->bm->edata, CD_CREASE);

	if (data.cd_layer_offset != -1) {
		glLineWidth(3.0f);
		dm->drawMappedEdges(dm, draw_dm_creases__setDrawOptions, &data);
	}
}

static DMDrawOption draw_dm_bweights__setDrawOptions(void *userData, int index)
{
	drawDMLayer_userData *data = userData;
	BMesh *bm = data->bm;
	BMEdge *eed = BM_edge_at_index(bm, index);

	if (!BM_elem_flag_test(eed, BM_ELEM_HIDDEN)) {
		const float bweight = BM_ELEM_CD_GET_FLOAT(eed, data->cd_layer_offset);
		if (bweight != 0.0f) {
			UI_ThemeColorBlend(TH_WIRE_EDIT, TH_EDGE_BEVEL, bweight);
			return DM_DRAW_OPTION_NORMAL;
		}
	}
	return DM_DRAW_OPTION_SKIP;
}
static void draw_dm_bweights__mapFunc(void *userData, int index, const float co[3],
                                      const float UNUSED(no_f[3]), const short UNUSED(no_s[3]))
{
	drawDMLayer_userData *data = userData;
	BMesh *bm = data->bm;
	BMVert *eve = BM_vert_at_index(bm, index);

	if (!BM_elem_flag_test(eve, BM_ELEM_HIDDEN)) {
		const float bweight = BM_ELEM_CD_GET_FLOAT(eve, data->cd_layer_offset);
		if (bweight != 0.0f) {
			unsigned char col[3];
			UI_GetThemeColorBlend3ubv(TH_VERTEX, TH_VERTEX_BEVEL, bweight, col);
			immAttrib3ubv(data->col, col);
			immVertex3fv(data->pos, co);
		}
	}
}
static void draw_dm_bweights(BMEditMesh *em, Scene *scene, DerivedMesh *dm)
{
	ToolSettings *ts = scene->toolsettings;

	if (ts->selectmode & SCE_SELECT_VERTEX) {
		drawDMLayer_userData data;

		data.bm = em->bm;
		data.cd_layer_offset = CustomData_get_offset(&em->bm->vdata, CD_BWEIGHT);

		/* is that ever true? */
		if (data.cd_layer_offset != -1) {
			Gwn_VertFormat *format = immVertexFormat();
			data.pos = GWN_vertformat_attr_add(format, "pos", GWN_COMP_F32, 3, GWN_FETCH_FLOAT);
			data.col = GWN_vertformat_attr_add(format, "color", GWN_COMP_U8, 4, GWN_FETCH_INT_TO_FLOAT_UNIT);

			immBindBuiltinProgram(GPU_SHADER_3D_FLAT_COLOR);

			glPointSize(UI_GetThemeValuef(TH_VERTEX_SIZE) + 2.0f);

			immBeginAtMost(GWN_PRIM_POINTS, dm->getNumVerts(dm));
			dm->foreachMappedVert(dm, draw_dm_bweights__mapFunc, &data, DM_FOREACH_NOP);
			immEnd();

			immUnbindProgram();
		}
	}
	else {
		drawDMLayer_userData data;

		data.bm = em->bm;
		data.cd_layer_offset = CustomData_get_offset(&em->bm->edata, CD_BWEIGHT);

		if (data.cd_layer_offset != -1) {
			glLineWidth(3.0f);
			dm->drawMappedEdges(dm, draw_dm_bweights__setDrawOptions, &data);
		}
	}
}

/* Second section of routines: Combine first sets to form fancy
 * drawing routines (for example rendering twice to get overlays).
 *
 * Also includes routines that are basic drawing but are too
 * specialized to be split out (like drawing creases or measurements).
 */

/* EditMesh drawing routines */

static void draw_em_fancy_verts(Scene *scene, View3D *v3d, Object *obedit,
                                BMEditMesh *em, DerivedMesh *cageDM, BMVert *eve_act,
                                RegionView3D *rv3d)
{
	ToolSettings *ts = scene->toolsettings;

	if (v3d->zbuf) glDepthMask(GL_FALSE);  /* disable write in zbuffer, zbuf select */

	for (int sel = 0; sel < 2; sel++) {
		unsigned char col[4], fcol[4];

		UI_GetThemeColor3ubv(sel ? TH_VERTEX_SELECT : TH_VERTEX, col);
		UI_GetThemeColor3ubv(sel ? TH_FACE_DOT : TH_WIRE_EDIT, fcol);

		for (int pass = 0; pass < 2; pass++) {
			float size = UI_GetThemeValuef(TH_VERTEX_SIZE);
			float fsize = UI_GetThemeValuef(TH_FACEDOT_SIZE);

			if (pass == 0) {
				if (v3d->zbuf && !(v3d->flag & V3D_ZBUF_SELECT)) {
					glDisable(GL_DEPTH_TEST);
					glEnable(GL_BLEND);
				}
				else {
					continue;
				}

				size = (size > 2.1f ? size / 2.0f : size);
				fsize = (fsize > 2.1f ? fsize / 2.0f : fsize);
				col[3] = fcol[3] = 100;
			}
			else {
				col[3] = fcol[3] = 255;
			}

			if (ts->selectmode & SCE_SELECT_VERTEX) {
				draw_dm_verts(em, cageDM, sel, eve_act, rv3d, col);
			}
			
			if (check_ob_drawface_dot(scene, v3d, obedit->dt)) {
				glPointSize(fsize);
				draw_dm_face_centers(em, cageDM, sel, fcol);
			}
			
			if (pass == 0) {
				glDisable(GL_BLEND);
				glEnable(GL_DEPTH_TEST);
			}
		}
	}

	if (v3d->zbuf) glDepthMask(GL_TRUE);
}

static void draw_em_fancy_edges(BMEditMesh *em, Scene *scene, View3D *v3d,
                                Mesh *me, DerivedMesh *cageDM, short sel_only,
                                BMEdge *eed_act)
{
	ToolSettings *ts = scene->toolsettings;
	unsigned char wireCol[4], selCol[4], actCol[4];

	/* since this function does transparent... */
	UI_GetThemeColor4ubv(TH_EDGE_SELECT, selCol);
	UI_GetThemeColor4ubv(TH_WIRE_EDIT, wireCol);
	UI_GetThemeColor4ubv(TH_EDITMESH_ACTIVE, actCol);
	
	/* when sel only is used, don't render wire, only selected, this is used for
	 * textured draw mode when the 'edges' option is disabled */
	if (sel_only)
		wireCol[3] = 0;

	for (int pass = 0; pass < 2; pass++) {
		/* show wires in transparent when no zbuf clipping for select */
		if (pass == 0) {
			if (v3d->zbuf && (v3d->flag & V3D_ZBUF_SELECT) == 0) {
				glEnable(GL_BLEND);
				glDisable(GL_DEPTH_TEST);
				selCol[3] = 85;
				if (!sel_only) wireCol[3] = 85;
			}
			else {
				continue;
			}
		}
		else {
			selCol[3] = 255;
			if (!sel_only) wireCol[3] = 255;
		}

		if ((me->drawflag & ME_DRAWEDGES) || (ts->selectmode & SCE_SELECT_EDGE)) {
			if (cageDM->drawMappedEdgesInterp &&
			    ((ts->selectmode & SCE_SELECT_VERTEX) || (me->drawflag & ME_DRAWEIGHT)))
			{
				if (draw_dm_edges_weight_check(me, v3d)) {
					// Interpolate vertex weights
					draw_dm_edges_weight_interp(em, cageDM, ts->weightuser);
				}
				else if (ts->selectmode == SCE_SELECT_FACE) {
					draw_dm_edges_sel(em, cageDM, wireCol, selCol, actCol, eed_act);
				}
				else {
					// Interpolate vertex selection
					draw_dm_edges_sel_interp(em, cageDM, wireCol, selCol);
				}
			}
			else {
				draw_dm_edges_sel(em, cageDM, wireCol, selCol, actCol, eed_act);
			}
		}
		else {
			if (!sel_only) {
				glColor4ubv(wireCol);
				draw_dm_edges(em, cageDM);
			}
		}

		if (pass == 0) {
			glDisable(GL_BLEND);
			glEnable(GL_DEPTH_TEST);
		}
	}
}

static void draw_em_measure_stats(ARegion *ar, View3D *v3d, Object *ob, BMEditMesh *em, UnitSettings *unit)
{
	/* Do not use ascii when using non-default unit system, some unit chars are utf8 (micro, square, etc.).
	 * See bug #36090.
	 */
	const short txt_flag = V3D_CACHE_TEXT_LOCALCLIP | (unit->system ? 0 : V3D_CACHE_TEXT_ASCII);
	Mesh *me = ob->data;
	float v1[3], v2[3], v3[3], vmid[3], fvec[3];
	char numstr[32]; /* Stores the measurement display text here */
	size_t numstr_len;
	const char *conv_float; /* Use a float conversion matching the grid size */
	unsigned char col[4] = {0, 0, 0, 255}; /* color of the text to draw */
	float area; /* area of the face */
	float grid = unit->system ? unit->scale_length : v3d->grid;
	const bool do_split = (unit->flag & USER_UNIT_OPT_SPLIT) != 0;
	const bool do_global = (v3d->flag & V3D_GLOBAL_STATS) != 0;
	const bool do_moving = (G.moving & G_TRANSFORM_EDIT) != 0;
	/* when 2 edge-info options are enabled, space apart */
	const bool do_edge_textpair = (me->drawflag & ME_DRAWEXTRA_EDGELEN) && (me->drawflag & ME_DRAWEXTRA_EDGEANG);
	const float edge_texpair_sep = 0.4f;
	float clip_planes[4][4];
	/* allow for displaying shape keys and deform mods */
	DerivedMesh *dm = EDBM_mesh_deform_dm_get(em);
	BMIter iter;

	/* make the precision of the display value proportionate to the gridsize */

	if (grid <= 0.01f) conv_float = "%.6g";
	else if (grid <= 0.1f) conv_float = "%.5g";
	else if (grid <= 1.0f) conv_float = "%.4g";
	else if (grid <= 10.0f) conv_float = "%.3g";
	else conv_float = "%.2g";

	if (me->drawflag & (ME_DRAWEXTRA_EDGELEN | ME_DRAWEXTRA_EDGEANG)) {
		BoundBox bb;
		const rcti rect = {0, ar->winx, 0, ar->winy};

		ED_view3d_clipping_calc(&bb, clip_planes, ar, em->ob, &rect);
	}

	if (me->drawflag & ME_DRAWEXTRA_EDGELEN) {
		BMEdge *eed;

		UI_GetThemeColor3ubv(TH_DRAWEXTRA_EDGELEN, col);

		if (dm) {
			BM_mesh_elem_index_ensure(em->bm, BM_VERT);
		}

		BM_ITER_MESH (eed, &iter, em->bm, BM_EDGES_OF_MESH) {
			/* draw selected edges, or edges next to selected verts while dragging */
			if (BM_elem_flag_test(eed, BM_ELEM_SELECT) ||
			    (do_moving && (BM_elem_flag_test(eed->v1, BM_ELEM_SELECT) ||
			                   BM_elem_flag_test(eed->v2, BM_ELEM_SELECT))))
			{
				float v1_clip[3], v2_clip[3];

				if (dm) {
					dm->getVertCo(dm, BM_elem_index_get(eed->v1), v1);
					dm->getVertCo(dm, BM_elem_index_get(eed->v2), v2);
				}
				else {
					copy_v3_v3(v1, eed->v1->co);
					copy_v3_v3(v2, eed->v2->co);
				}

				if (clip_segment_v3_plane_n(v1, v2, clip_planes, 4, v1_clip, v2_clip)) {

					if (do_edge_textpair) {
						interp_v3_v3v3(vmid, v1, v2, edge_texpair_sep);
					}
					else {
						mid_v3_v3v3(vmid, v1_clip, v2_clip);
					}

					if (do_global) {
						mul_mat3_m4_v3(ob->obmat, v1);
						mul_mat3_m4_v3(ob->obmat, v2);
					}

					if (unit->system) {
						numstr_len = bUnit_AsString(numstr, sizeof(numstr), len_v3v3(v1, v2) * unit->scale_length, 3,
						                            unit->system, B_UNIT_LENGTH, do_split, false);
					}
					else {
						numstr_len = BLI_snprintf_rlen(numstr, sizeof(numstr), conv_float, len_v3v3(v1, v2));
					}

					view3d_cached_text_draw_add(vmid, numstr, numstr_len, 0, txt_flag, col);
				}
			}
		}
	}

	if (me->drawflag & ME_DRAWEXTRA_EDGEANG) {
		const bool is_rad = (unit->system_rotation == USER_UNIT_ROT_RADIANS);
		BMEdge *eed;

		UI_GetThemeColor3ubv(TH_DRAWEXTRA_EDGEANG, col);

		if (dm) {
			BM_mesh_elem_index_ensure(em->bm, BM_VERT | BM_FACE);
		}

		BM_ITER_MESH (eed, &iter, em->bm, BM_EDGES_OF_MESH) {
			BMLoop *l_a, *l_b;
			if (BM_edge_loop_pair(eed, &l_a, &l_b)) {
				/* draw selected edges, or edges next to selected verts while dragging */
				if (BM_elem_flag_test(eed, BM_ELEM_SELECT) ||
				    (do_moving && (BM_elem_flag_test(eed->v1, BM_ELEM_SELECT) ||
				                   BM_elem_flag_test(eed->v2, BM_ELEM_SELECT) ||
				                   /* special case, this is useful to show when verts connected to
				                    * this edge via a face are being transformed */
				                   BM_elem_flag_test(l_a->next->next->v, BM_ELEM_SELECT) ||
				                   BM_elem_flag_test(l_a->prev->v, BM_ELEM_SELECT)       ||
				                   BM_elem_flag_test(l_b->next->next->v, BM_ELEM_SELECT) ||
				                   BM_elem_flag_test(l_b->prev->v, BM_ELEM_SELECT)
				                   )))
				{
					float v1_clip[3], v2_clip[3];

					if (dm) {
						dm->getVertCo(dm, BM_elem_index_get(eed->v1), v1);
						dm->getVertCo(dm, BM_elem_index_get(eed->v2), v2);
					}
					else {
						copy_v3_v3(v1, eed->v1->co);
						copy_v3_v3(v2, eed->v2->co);
					}

					if (clip_segment_v3_plane_n(v1, v2, clip_planes, 4, v1_clip, v2_clip)) {
						float no_a[3], no_b[3];
						float angle;

						if (do_edge_textpair) {
							interp_v3_v3v3(vmid, v2_clip, v1_clip, edge_texpair_sep);
						}
						else {
							mid_v3_v3v3(vmid, v1_clip, v2_clip);
						}

						if (dm) {
							dm->getPolyNo(dm, BM_elem_index_get(l_a->f), no_a);
							dm->getPolyNo(dm, BM_elem_index_get(l_b->f), no_b);
						}
						else {
							copy_v3_v3(no_a, l_a->f->no);
							copy_v3_v3(no_b, l_b->f->no);
						}

						if (do_global) {
							mul_mat3_m4_v3(ob->imat, no_a);
							mul_mat3_m4_v3(ob->imat, no_b);
							normalize_v3(no_a);
							normalize_v3(no_b);
						}

						angle = angle_normalized_v3v3(no_a, no_b);

						numstr_len = BLI_snprintf_rlen(numstr, sizeof(numstr), "%.3f", is_rad ? angle : RAD2DEGF(angle));

						view3d_cached_text_draw_add(vmid, numstr, numstr_len, 0, txt_flag, col);
					}
				}
			}
		}
	}

	if (me->drawflag & ME_DRAWEXTRA_FACEAREA) {
		/* would be nice to use BM_face_calc_area, but that is for 2d faces
		 * so instead add up tessellation triangle areas */
		BMFace *f = NULL;

#define DRAW_EM_MEASURE_STATS_FACEAREA()                                                 \
	if (BM_elem_flag_test(f, BM_ELEM_SELECT)) {                                          \
		mul_v3_fl(vmid, 1.0f / (float)n);                                                \
		if (unit->system) {                                                              \
			numstr_len = bUnit_AsString(                                                 \
			        numstr, sizeof(numstr),                                              \
			        (double)(area * unit->scale_length * unit->scale_length),            \
			        3, unit->system, B_UNIT_AREA, do_split, false);                      \
		}                                                                                \
		else {                                                                           \
			numstr_len = BLI_snprintf_rlen(numstr, sizeof(numstr), conv_float, area);    \
		}                                                                                \
		view3d_cached_text_draw_add(vmid, numstr, numstr_len, 0, txt_flag, col);         \
	} (void)0

		UI_GetThemeColor3ubv(TH_DRAWEXTRA_FACEAREA, col);
		
		if (dm) {
			BM_mesh_elem_index_ensure(em->bm, BM_VERT);
		}

		area = 0.0;
		zero_v3(vmid);
		int n = 0;
		for (int i = 0; i < em->tottri; i++) {
			BMLoop **l = em->looptris[i];
			if (f && l[0]->f != f) {
				DRAW_EM_MEASURE_STATS_FACEAREA();
				zero_v3(vmid);
				area = 0.0;
				n = 0;
			}

			f = l[0]->f;

			if (dm) {
				dm->getVertCo(dm, BM_elem_index_get(l[0]->v), v1);
				dm->getVertCo(dm, BM_elem_index_get(l[1]->v), v2);
				dm->getVertCo(dm, BM_elem_index_get(l[2]->v), v3);
			}
			else {
				copy_v3_v3(v1, l[0]->v->co);
				copy_v3_v3(v2, l[1]->v->co);
				copy_v3_v3(v3, l[2]->v->co);
			}

			add_v3_v3(vmid, v1);
			add_v3_v3(vmid, v2);
			add_v3_v3(vmid, v3);
			n += 3;
			if (do_global) {
				mul_mat3_m4_v3(ob->obmat, v1);
				mul_mat3_m4_v3(ob->obmat, v2);
				mul_mat3_m4_v3(ob->obmat, v3);
			}
			area += area_tri_v3(v1, v2, v3);
		}

		if (f) {
			DRAW_EM_MEASURE_STATS_FACEAREA();
		}
#undef DRAW_EM_MEASURE_STATS_FACEAREA
	}

	if (me->drawflag & ME_DRAWEXTRA_FACEANG) {
		BMFace *efa;
		const bool is_rad = (unit->system_rotation == USER_UNIT_ROT_RADIANS);

		UI_GetThemeColor3ubv(TH_DRAWEXTRA_FACEANG, col);

		if (dm) {
			BM_mesh_elem_index_ensure(em->bm, BM_VERT);
		}

		BM_ITER_MESH (efa, &iter, em->bm, BM_FACES_OF_MESH) {
			const bool is_face_sel = BM_elem_flag_test_bool(efa, BM_ELEM_SELECT);

			if (is_face_sel || do_moving) {
				BMIter liter;
				BMLoop *loop;
				bool is_first = true;

				BM_ITER_ELEM (loop, &liter, efa, BM_LOOPS_OF_FACE) {
					if (is_face_sel ||
					    (do_moving &&
					     (BM_elem_flag_test(loop->v, BM_ELEM_SELECT) ||
					      BM_elem_flag_test(loop->prev->v, BM_ELEM_SELECT) ||
					      BM_elem_flag_test(loop->next->v, BM_ELEM_SELECT))))
					{
						float v2_local[3];

						/* lazy init center calc */
						if (is_first) {
							if (dm) {
								BMLoop *l_iter, *l_first;
								float tvec[3];
								zero_v3(vmid);
								l_iter = l_first = BM_FACE_FIRST_LOOP(efa);
								do {
									dm->getVertCo(dm, BM_elem_index_get(l_iter->v), tvec);
									add_v3_v3(vmid, tvec);
								} while ((l_iter = l_iter->next) != l_first);
								mul_v3_fl(vmid, 1.0f / (float)efa->len);
							}
							else {
								BM_face_calc_center_bounds(efa, vmid);
							}
							is_first = false;
						}

						if (dm) {
							dm->getVertCo(dm, BM_elem_index_get(loop->prev->v), v1);
							dm->getVertCo(dm, BM_elem_index_get(loop->v),       v2);
							dm->getVertCo(dm, BM_elem_index_get(loop->next->v), v3);
						}
						else {
							copy_v3_v3(v1, loop->prev->v->co);
							copy_v3_v3(v2, loop->v->co);
							copy_v3_v3(v3, loop->next->v->co);
						}

						copy_v3_v3(v2_local, v2);

						if (do_global) {
							mul_mat3_m4_v3(ob->obmat, v1);
							mul_mat3_m4_v3(ob->obmat, v2);
							mul_mat3_m4_v3(ob->obmat, v3);
						}

						float angle = angle_v3v3v3(v1, v2, v3);

						numstr_len = BLI_snprintf_rlen(numstr, sizeof(numstr), "%.3f", is_rad ? angle : RAD2DEGF(angle));
						interp_v3_v3v3(fvec, vmid, v2_local, 0.8f);
						view3d_cached_text_draw_add(fvec, numstr, numstr_len, 0, txt_flag, col);
					}
				}
			}
		}
	}
}

static void draw_em_indices(BMEditMesh *em)
{
	const short txt_flag = V3D_CACHE_TEXT_ASCII | V3D_CACHE_TEXT_LOCALCLIP;
	BMEdge *e;
	BMFace *f;
	BMVert *v;
	char numstr[32];
	size_t numstr_len;
	float pos[3];
	unsigned char col[4];

	BMIter iter;
	BMesh *bm = em->bm;

	/* For now, reuse appropriate theme colors from stats text colors */
	int i = 0;
	if (em->selectmode & SCE_SELECT_VERTEX) {
		UI_GetThemeColor3ubv(TH_DRAWEXTRA_FACEANG, col);
		BM_ITER_MESH (v, &iter, bm, BM_VERTS_OF_MESH) {
			if (BM_elem_flag_test(v, BM_ELEM_SELECT)) {
				numstr_len = BLI_snprintf_rlen(numstr, sizeof(numstr), "%d", i);
				view3d_cached_text_draw_add(v->co, numstr, numstr_len, 0, txt_flag, col);
			}
			i++;
		}
	}

	if (em->selectmode & SCE_SELECT_EDGE) {
		i = 0;
		UI_GetThemeColor3ubv(TH_DRAWEXTRA_EDGELEN, col);
		BM_ITER_MESH (e, &iter, bm, BM_EDGES_OF_MESH) {
			if (BM_elem_flag_test(e, BM_ELEM_SELECT)) {
				numstr_len = BLI_snprintf_rlen(numstr, sizeof(numstr), "%d", i);
				mid_v3_v3v3(pos, e->v1->co, e->v2->co);
				view3d_cached_text_draw_add(pos, numstr, numstr_len, 0, txt_flag, col);
			}
			i++;
		}
	}

	if (em->selectmode & SCE_SELECT_FACE) {
		i = 0;
		UI_GetThemeColor3ubv(TH_DRAWEXTRA_FACEAREA, col);
		BM_ITER_MESH (f, &iter, bm, BM_FACES_OF_MESH) {
			if (BM_elem_flag_test(f, BM_ELEM_SELECT)) {
				BM_face_calc_center_mean(f, pos);
				numstr_len = BLI_snprintf_rlen(numstr, sizeof(numstr), "%d", i);
				view3d_cached_text_draw_add(pos, numstr, numstr_len, 0, txt_flag, col);
			}
			i++;
		}
	}
}

static DMDrawOption draw_em_fancy__setFaceOpts(void *userData, int index)
{
	BMEditMesh *em = userData;

	if (UNLIKELY(index >= em->bm->totface))
		return DM_DRAW_OPTION_NORMAL;

	BMFace *efa = BM_face_at_index(em->bm, index);
	if (!BM_elem_flag_test(efa, BM_ELEM_HIDDEN)) {
		return DM_DRAW_OPTION_NORMAL;
	}
	else {
		return DM_DRAW_OPTION_SKIP;
	}
}

static DMDrawOption draw_em_fancy__setGLSLFaceOpts(void *userData, int index)
{
	BMEditMesh *em = userData;

	if (UNLIKELY(index >= em->bm->totface))
		return DM_DRAW_OPTION_NORMAL;

	BMFace *efa = BM_face_at_index(em->bm, index);

	if (!BM_elem_flag_test(efa, BM_ELEM_HIDDEN)) {
		return DM_DRAW_OPTION_NORMAL;
	}
	else {
		return DM_DRAW_OPTION_SKIP;
	}
}

static void draw_em_fancy(Scene *scene, ViewLayer *view_layer, ARegion *ar, View3D *v3d,
                          Object *ob, BMEditMesh *em, DerivedMesh *cageDM, DerivedMesh *finalDM, const char dt)

{
	RegionView3D *rv3d = ar->regiondata;
	Mesh *me = ob->data;
	const bool use_occlude_wire = (dt > OB_WIRE) && (v3d->flag2 & V3D_OCCLUDE_WIRE);
	bool use_depth_offset = false;
	
	glLineWidth(1.0f);
	
	BM_mesh_elem_table_ensure(em->bm, BM_VERT | BM_EDGE | BM_FACE);

	if (check_object_draw_editweight(me, finalDM)) {
		if (dt > OB_WIRE) {
			draw_mesh_paint_weight_faces(finalDM, true, draw_em_fancy__setFaceOpts, me->edit_btmesh);

			ED_view3d_polygon_offset(rv3d, 1.0);
			glDepthMask(GL_FALSE);
			use_depth_offset = true;
		}
		else {
			glEnable(GL_DEPTH_TEST);
			draw_mesh_paint_weight_faces(finalDM, false, draw_em_fancy__setFaceOpts, me->edit_btmesh);
			draw_mesh_paint_weight_edges(rv3d, finalDM, true, true, draw_dm_edges__setDrawOptions, me->edit_btmesh->bm);
			glDisable(GL_DEPTH_TEST);
		}
	}
	else if (dt > OB_WIRE) {
		if (use_occlude_wire) {
			/* use the cageDM since it always overlaps the editmesh faces */
			glColorMask(GL_FALSE, GL_FALSE, GL_FALSE, GL_FALSE);
			cageDM->drawMappedFaces(cageDM, draw_em_fancy__setFaceOpts,
			                        GPU_object_material_bind, NULL, me->edit_btmesh, DM_DRAW_SKIP_HIDDEN | DM_DRAW_NEED_NORMALS);
			GPU_object_material_unbind();
			glColorMask(GL_TRUE, GL_TRUE, GL_TRUE, GL_TRUE);
		}
		else if (check_object_draw_texture(scene, v3d, dt)) {
			if (draw_glsl_material(scene, view_layer, ob, v3d, dt)) {
				glFrontFace((ob->transflag & OB_NEG_SCALE) ? GL_CW : GL_CCW);

				finalDM->drawMappedFacesGLSL(finalDM, GPU_object_material_bind,
				                             draw_em_fancy__setGLSLFaceOpts, em);
				GPU_object_material_unbind();

				glFrontFace(GL_CCW);
			}
			else {
				draw_mesh_textured(scene, view_layer, v3d, rv3d, ob, finalDM, 0);
			}
		}
		else {
			glFrontFace((ob->transflag & OB_NEG_SCALE) ? GL_CW : GL_CCW);
			finalDM->drawMappedFaces(finalDM, draw_em_fancy__setFaceOpts, GPU_object_material_bind, NULL, me->edit_btmesh, DM_DRAW_SKIP_HIDDEN | DM_DRAW_NEED_NORMALS);

			glFrontFace(GL_CCW);

			GPU_object_material_unbind();
		}

		/* Setup for drawing wire over, disable zbuffer
		 * write to show selected edge wires better */
		UI_ThemeColor(TH_WIRE_EDIT);

		ED_view3d_polygon_offset(rv3d, 1.0);
		glDepthMask(GL_FALSE);
		use_depth_offset = true;
	}
	else {
		if (cageDM != finalDM) {
			UI_ThemeColorBlend(TH_WIRE_EDIT, TH_BACK, 0.7);
			finalDM->drawEdges(finalDM, 1, 0);
		}
	}

	if ((dt > OB_WIRE) && (v3d->flag2 & V3D_RENDER_SHADOW)) {
		/* pass */
	}
	else {
		/* annoying but active faces is stored differently */
		BMFace *efa_act = BM_mesh_active_face_get(em->bm, false, true);
		BMEdge *eed_act = NULL;
		BMVert *eve_act = NULL;

		if (em->bm->selected.last) {
			BMEditSelection *ese = em->bm->selected.last;
			/* face is handled above */
#if 0
			if (ese->type == BM_FACE) {
				efa_act = (BMFace *)ese->data;
			}
			else
#endif
			if (ese->htype == BM_EDGE) {
				eed_act = (BMEdge *)ese->ele;
			}
			else if (ese->htype == BM_VERT) {
				eve_act = (BMVert *)ese->ele;
			}
		}

		if ((me->drawflag & ME_DRAWFACES) && (use_occlude_wire == false)) {  /* transp faces */
			unsigned char col1[4], col2[4], col3[4];
#ifdef WITH_FREESTYLE
			unsigned char col4[4];
#endif

			UI_GetThemeColor4ubv(TH_FACE, col1);
			UI_GetThemeColor4ubv(TH_FACE_SELECT, col2);
			UI_GetThemeColor4ubv(TH_EDITMESH_ACTIVE, col3);
#ifdef WITH_FREESTYLE
			UI_GetThemeColor4ubv(TH_FREESTYLE_FACE_MARK, col4);
#endif

			glEnable(GL_BLEND);
			glDepthMask(GL_FALSE);  /* disable write in zbuffer, needed for nice transp */

			/* don't draw unselected faces, only selected, this is MUCH nicer when texturing */
			if (check_object_draw_texture(scene, v3d, dt))
				col1[3] = 0;

#ifdef WITH_FREESTYLE
			if (!(me->drawflag & ME_DRAW_FREESTYLE_FACE) || !CustomData_has_layer(&em->bm->pdata, CD_FREESTYLE_FACE))
				col4[3] = 0;

			draw_dm_faces_sel(em, cageDM, col1, col2, col3, col4, efa_act);
#else
			draw_dm_faces_sel(em, cageDM, col1, col2, col3, efa_act);
#endif

			glDisable(GL_BLEND);
			glDepthMask(GL_TRUE);  /* restore write in zbuffer */
		}
		else if (efa_act) {
			/* even if draw faces is off it would be nice to draw the stipple face
			 * Make all other faces zero alpha except for the active */
			unsigned char col1[4], col2[4], col3[4];
#ifdef WITH_FREESTYLE
			unsigned char col4[4];
			col4[3] = 0; /* don't draw */
#endif
			col1[3] = col2[3] = 0; /* don't draw */

			UI_GetThemeColor4ubv(TH_EDITMESH_ACTIVE, col3);

			glEnable(GL_BLEND);
			glDepthMask(GL_FALSE);  /* disable write in zbuffer, needed for nice transp */

#ifdef WITH_FREESTYLE
			draw_dm_faces_sel(em, cageDM, col1, col2, col3, col4, efa_act);
#else
			draw_dm_faces_sel(em, cageDM, col1, col2, col3, efa_act);
#endif

			glDisable(GL_BLEND);
			glDepthMask(GL_TRUE);  /* restore write in zbuffer */
		}

		/* here starts all fancy draw-extra over */
		if ((me->drawflag & ME_DRAWEDGES) == 0 && check_object_draw_texture(scene, v3d, dt)) {
			/* we are drawing textures and 'ME_DRAWEDGES' is disabled, don't draw any edges */

			/* only draw selected edges otherwise there is no way of telling if a face is selected */
			draw_em_fancy_edges(em, scene, v3d, me, cageDM, 1, eed_act);

		}
		else {
			if (me->drawflag & ME_DRAWSEAMS) {
				UI_ThemeColor(TH_EDGE_SEAM);
				glLineWidth(2.0f);

				draw_dm_edges_seams(em, cageDM);

				glColor3ub(0, 0, 0);
			}

			if (me->drawflag & ME_DRAWSHARP) {
				UI_ThemeColor(TH_EDGE_SHARP);
				glLineWidth(2.0f);

				draw_dm_edges_sharp(em, cageDM);

				glColor3ub(0, 0, 0);
			}

#ifdef WITH_FREESTYLE
			if (me->drawflag & ME_DRAW_FREESTYLE_EDGE && CustomData_has_layer(&em->bm->edata, CD_FREESTYLE_EDGE)) {
				UI_ThemeColor(TH_FREESTYLE_EDGE_MARK);
				glLineWidth(2.0f);

				draw_dm_edges_freestyle(em, cageDM);

				glColor3ub(0, 0, 0);
			}
#endif

			if (me->drawflag & ME_DRAWCREASES) {
				draw_dm_creases(em, cageDM);
			}
			if (me->drawflag & ME_DRAWBWEIGHTS) {
				draw_dm_bweights(em, scene, cageDM);
			}

			glLineWidth(1.0f);
			draw_em_fancy_edges(em, scene, v3d, me, cageDM, 0, eed_act);
		}

		{
			draw_em_fancy_verts(scene, v3d, ob, em, cageDM, eve_act, rv3d);

			if (me->drawflag & ME_DRAWNORMALS) {
				draw_dm_face_normals(em, scene, ob, cageDM, TH_NORMAL);
			}
			if (me->drawflag & ME_DRAW_VNORMALS) {
				draw_dm_vert_normals(em, scene, ob, cageDM, TH_VNORMAL);
			}
			if (me->drawflag & ME_DRAW_LNORMALS) {
				draw_dm_loop_normals(em, scene, ob, cageDM, TH_LNORMAL);
			}

			if ((me->drawflag & (ME_DRAWEXTRA_EDGELEN |
			                     ME_DRAWEXTRA_FACEAREA |
			                     ME_DRAWEXTRA_FACEANG |
			                     ME_DRAWEXTRA_EDGEANG)) &&
			    !(v3d->flag2 & V3D_RENDER_OVERRIDE))
			{
				draw_em_measure_stats(ar, v3d, ob, em, &scene->unit);
			}

			if ((G.debug & G_DEBUG) && (me->drawflag & ME_DRAWEXTRA_INDICES) &&
			    !(v3d->flag2 & V3D_RENDER_OVERRIDE))
			{
				draw_em_indices(em);
			}
		}
	}

	if (use_depth_offset) {
		glDepthMask(GL_TRUE);
		ED_view3d_polygon_offset(rv3d, 0.0);
		GPU_object_material_unbind();
	}
#if 0  /* currently not needed */
	else if (use_occlude_wire) {
		ED_view3d_polygon_offset(rv3d, 0.0);
	}
#endif
}

static void draw_em_fancy_new(Scene *UNUSED(scene), ARegion *UNUSED(ar), View3D *UNUSED(v3d),
                              Object *UNUSED(ob), Mesh *me, BMEditMesh *UNUSED(em), DerivedMesh *UNUSED(cageDM), DerivedMesh *UNUSED(finalDM), const char UNUSED(dt))
{
	/* for now... something simple! */
	Gwn_Batch *surface = DRW_mesh_batch_cache_get_all_triangles(me);

	glEnable(GL_DEPTH_TEST);
	glDepthFunc(GL_LEQUAL);

	glEnable(GL_BLEND);

	/* disable depth writes for transparent surface, so it doesn't interfere with itself */
	glDepthMask(GL_FALSE);

	GWN_batch_program_set_builtin(surface, GPU_SHADER_3D_UNIFORM_COLOR);
	GWN_batch_uniform_4f(surface, "color", 1.0f, 0.5f, 0.0f, 0.5f);
	GWN_batch_draw(surface);

#if 0 /* until I understand finalDM better */
	if (finalDM != cageDM) {
		puts("finalDM != cageDM");
		Gwn_Batch *finalSurface = MBC_get_all_triangles(finalDM);
		GWN_batch_program_set_builtin(finalSurface, GPU_SHADER_3D_UNIFORM_COLOR);
		GWN_batch_uniform_4f(finalSurface, "color", 0.0f, 0.0f, 0.0f, 0.05f);
		GWN_batch_draw(finalSurface);
	}
#endif

	glDepthMask(GL_TRUE);

	/* now write surface depth so other objects won't poke through
	 * NOTE: does not help as much as desired
	 * TODO: draw edit object last to avoid this mess
	 */
	GWN_batch_program_set_builtin(surface, GPU_SHADER_3D_DEPTH_ONLY);
	GWN_batch_draw(surface);

	if (GLEW_VERSION_3_2) {
#if 0
		Gwn_Batch *overlay = DRW_mesh_batch_cache_get_overlay_edges(me);
		GWN_batch_program_set_builtin(overlay, GPU_SHADER_EDGES_OVERLAY);
		GWN_batch_uniform_2f(overlay, "viewportSize", ar->winx, ar->winy);
		GWN_batch_draw(overlay);
#endif

#if 0 /* TODO: use this SIMPLE variant for pure triangle meshes */
		GWN_batch_program_set_builtin(surface, GPU_SHADER_EDGES_OVERLAY_SIMPLE);
		/* use these defaults:
		 * const float edgeColor[4] = { 0.0f, 0.0f, 0.0f, 1.0f };
		 * GWN_batch_uniform_4f(surface, "fillColor", edgeColor[0], edgeColor[1], edgeColor[2], 0.0f);
		 * GWN_batch_uniform_4fv(surface, "outlineColor", edgeColor);
		 * GWN_batch_uniform_1f(surface, "outlineWidth", 1.0f);
		 */
		GWN_batch_uniform_2f(surface, "viewportSize", ar->winx, ar->winy);
		GWN_batch_draw(surface);
#endif
	}
	else {
		Gwn_Batch *edges = DRW_mesh_batch_cache_get_all_edges(me);
		GWN_batch_program_set_builtin(edges, GPU_SHADER_3D_UNIFORM_COLOR);
		GWN_batch_uniform_4f(edges, "color", 0.0f, 0.0f, 0.0f, 1.0f);
		glEnable(GL_LINE_SMOOTH);
		glLineWidth(1.5f);
		GWN_batch_draw(edges);
		glDisable(GL_LINE_SMOOTH);
	}

#if 0 /* looks good even without points */
	Gwn_Batch *verts = MBC_get_all_verts(me);
	glEnable(GL_BLEND);

	GWN_batch_program_set_builtin(verts, GPU_SHADER_3D_POINT_UNIFORM_SIZE_UNIFORM_COLOR_AA);
	GWN_batch_uniform_4f(verts, "color", 0.0f, 0.0f, 0.0f, 1.0f);
	GWN_batch_uniform_1f(verts, "size", UI_GetThemeValuef(TH_VERTEX_SIZE) * 1.5f);
	GWN_batch_draw(verts);

	glDisable(GL_BLEND);
#endif
}

/* Mesh drawing routines */

void draw_mesh_object_outline(View3D *v3d, Object *ob, DerivedMesh *dm, const unsigned char ob_wire_col[4]) /* LEGACY */
{
	if ((v3d->transp == false) &&  /* not when we draw the transparent pass */
	    (ob->mode & OB_MODE_ALL_PAINT) == false) /* not when painting (its distracting) - campbell */
	{
		glLineWidth(UI_GetThemeValuef(TH_OUTLINE_WIDTH) * 2.0f);
		glDepthMask(GL_FALSE);

		if (ob_wire_col) glColor4ubv(ob_wire_col);

		/* if transparent, we cannot draw the edges for solid select... edges
		 * have no material info. GPU_object_material_visible will skip the
		 * transparent faces */
		if (ob->dtx & OB_DRAWTRANSP) {
			glPolygonMode(GL_FRONT_AND_BACK, GL_LINE);
			dm->drawFacesSolid(dm, NULL, 0, GPU_object_material_visible);
			glPolygonMode(GL_FRONT_AND_BACK, GL_FILL);
		}
		else {
			dm->drawEdges(dm, 0, 1);
		}

		glDepthMask(GL_TRUE);
	}
}

static void draw_mesh_object_outline_new(View3D *v3d, RegionView3D *rv3d, Object *ob, Mesh *me, const bool is_active)
{
	if ((v3d->transp == false) &&  /* not when we draw the transparent pass */
	    (ob->mode & OB_MODE_ALL_PAINT) == false) /* not when painting (its distracting) - campbell */
	{
		glLineWidth(UI_GetThemeValuef(TH_OUTLINE_WIDTH) * 2.0f);
		glDepthMask(GL_FALSE);

		float outline_color[4];
		UI_GetThemeColor4fv((is_active ? TH_ACTIVE : TH_SELECT), outline_color);

#if 1 /* new version that draws only silhouette edges */
		Gwn_Batch *fancy_edges = DRW_mesh_batch_cache_get_fancy_edges(me);

		if (rv3d->persp == RV3D_ORTHO) {
			GWN_batch_program_set_builtin(fancy_edges, GPU_SHADER_EDGES_FRONT_BACK_ORTHO);
			/* set eye vector, transformed to object coords */
			float eye[3] = { 0.0f, 0.0f, 1.0f }; /* looking into the screen */
			mul_m3_v3(gpuGetNormalMatrixInverse(NULL), eye);
			GWN_batch_uniform_3fv(fancy_edges, "eye", eye);
		}
		else {
			GWN_batch_program_set_builtin(fancy_edges, GPU_SHADER_EDGES_FRONT_BACK_PERSP);
		}

		GWN_batch_uniform_1b(fancy_edges, "drawFront", false);
		GWN_batch_uniform_1b(fancy_edges, "drawBack", false);
		GWN_batch_uniform_1b(fancy_edges, "drawSilhouette", true);
		GWN_batch_uniform_4fv(fancy_edges, "silhouetteColor", outline_color);

		GWN_batch_draw(fancy_edges);
#else /* alternate version that matches look of old viewport (but more efficient) */
		Gwn_Batch *batch = MBC_get_all_edges(dm);
		GWN_batch_program_set_builtin(batch, GPU_SHADER_3D_UNIFORM_COLOR);
		GWN_batch_uniform_4fv(batch, "color", outline_color);
		GWN_batch_draw(batch);
#endif

		glDepthMask(GL_TRUE);
	}
}

static bool object_is_halo(Scene *scene, Object *ob)
{
	const Material *ma = give_current_material(ob, 1);
	return (ma && (ma->material_type == MA_TYPE_HALO) && !BKE_scene_use_new_shading_nodes(scene));
}

static void draw_mesh_fancy(
        const EvaluationContext *eval_ctx, Scene *scene, ViewLayer *view_layer, ARegion *ar, View3D *v3d, RegionView3D *rv3d, Base *base,
        const char dt, const unsigned char ob_wire_col[4], const short dflag)
{
#ifdef WITH_GAMEENGINE
	Object *ob = (rv3d->rflag & RV3D_IS_GAME_ENGINE) ? BKE_object_lod_meshob_get(base->object, view_layer) : base->object;
#else
	Object *ob = base->object;
#endif
	Mesh *me = ob->data;
	eWireDrawMode draw_wire = OBDRAW_WIRE_OFF;
	bool /* no_verts,*/ no_edges, no_faces;
	DerivedMesh *dm = mesh_get_derived_final(eval_ctx, scene, ob, scene->customdata_mask);
	const bool is_obact = (ob == OBACT(view_layer));
	int draw_flags = (is_obact && BKE_paint_select_face_test(ob)) ? DRAW_FACE_SELECT : 0;

	if (!dm)
		return;

	DM_update_materials(dm, ob);

	/* Check to draw dynamic paint colors (or weights from WeightVG modifiers).
	 * Note: Last "preview-active" modifier in stack will win! */
	if (DM_get_loop_data_layer(dm, CD_PREVIEW_MLOOPCOL) && modifiers_isPreview(ob))
		draw_flags |= DRAW_MODIFIERS_PREVIEW;

	/* Unwanted combination */
	if (draw_flags & DRAW_FACE_SELECT) {
		draw_wire = OBDRAW_WIRE_OFF;
	}
	else if (ob->dtx & OB_DRAWWIRE) {
		draw_wire = OBDRAW_WIRE_ON_DEPTH; /* draw wire after solid using zoffset and depth buffer adjusment */
	}
	
	/* check polys instead of tessfaces because of dyntopo where tessfaces don't exist */
	if (dm->type == DM_TYPE_CCGDM) {
		no_edges = !subsurf_has_edges(dm);
		no_faces = !subsurf_has_faces(dm);
	}
	else {
		no_edges = (dm->getNumEdges(dm) == 0);
		no_faces = (dm->getNumPolys(dm) == 0);
	}

	/* vertexpaint, faceselect wants this, but it doesnt work for shaded? */
	glFrontFace((ob->transflag & OB_NEG_SCALE) ? GL_CW : GL_CCW);

	if (dt == OB_BOUNDBOX) {
		if (((v3d->flag2 & V3D_RENDER_OVERRIDE) && v3d->drawtype >= OB_WIRE) == 0)
			draw_bounding_volume(ob, ob->boundtype, ob_wire_col);
	}
	else if ((no_faces && no_edges) ||
	         ((!is_obact || (ob->mode == OB_MODE_OBJECT)) && object_is_halo(scene, ob)))
	{
		glPointSize(1.5f);
		dm->drawVerts(dm);
	}
	else if ((dt == OB_WIRE) || no_faces) {
		draw_wire = OBDRAW_WIRE_ON; /* draw wire only, no depth buffer stuff */
	}
	else if (((is_obact && ob->mode & OB_MODE_TEXTURE_PAINT)) ||
	         check_object_draw_texture(scene, v3d, dt))
	{
		bool draw_loose = true;

		if ((v3d->flag & V3D_SELECT_OUTLINE) &&
		    ((v3d->flag2 & V3D_RENDER_OVERRIDE) == 0) &&
		    (base->flag & BASE_SELECTED) &&
		    !(G.f & G_PICKSEL || (draw_flags & DRAW_FACE_SELECT)) &&
		    (draw_wire == OBDRAW_WIRE_OFF))
		{
			draw_mesh_object_outline(v3d, ob, dm, ob_wire_col);
		}

		if (draw_glsl_material(scene, view_layer, ob, v3d, dt) && !(draw_flags & DRAW_MODIFIERS_PREVIEW)) {
			Paint *p;

			glFrontFace((ob->transflag & OB_NEG_SCALE) ? GL_CW : GL_CCW);

			if ((v3d->flag2 & V3D_SHOW_SOLID_MATCAP) && ob->sculpt && (p = BKE_paint_get_active(scene, view_layer))) {
				GPUVertexAttribs gattribs;
				float planes[4][4];
				float (*fpl)[4] = NULL;
				const bool fast = (p->flags & PAINT_FAST_NAVIGATE) && (rv3d->rflag & RV3D_NAVIGATING);

				if (ob->sculpt->partial_redraw) {
					if (ar->do_draw & RGN_DRAW_PARTIAL) {
						ED_sculpt_redraw_planes_get(planes, ar, ob);
						fpl = planes;
						ob->sculpt->partial_redraw = 0;
					}
				}

				GPU_object_material_bind(1, &gattribs);
				dm->drawFacesSolid(dm, fpl, fast, NULL);
				draw_loose = false;
			}
			else
				dm->drawFacesGLSL(dm, GPU_object_material_bind);

#if 0 /* XXX */
			if (BKE_bproperty_object_get(ob, "Text"))
				draw_mesh_text(ob, 1);
#endif
			GPU_object_material_unbind();

			glFrontFace(GL_CCW);

			if (draw_flags & DRAW_FACE_SELECT)
				draw_mesh_face_select(rv3d, me, dm, false);
		}
		else {
			draw_mesh_textured(scene, view_layer, v3d, rv3d, ob, dm, draw_flags);
		}

		if (draw_loose && !(draw_flags & DRAW_FACE_SELECT)) {
			if ((v3d->flag2 & V3D_RENDER_OVERRIDE) == 0) {
				if ((dflag & DRAW_CONSTCOLOR) == 0) {
					glColor3ubv(ob_wire_col);
				}
				glLineWidth(1.0f);
				dm->drawLooseEdges(dm);
			}
		}
	}
	else if (dt == OB_SOLID) {
		if (draw_flags & DRAW_MODIFIERS_PREVIEW) {
			/* for object selection draws no shade */
			if (dflag & (DRAW_PICKING | DRAW_CONSTCOLOR)) {
				dm->drawFacesSolid(dm, NULL, 0, GPU_object_material_bind);
				GPU_object_material_unbind();
			}
			else {
				const float specular[3] = {0.47f, 0.47f, 0.47f};

				/* draw outline */
				if ((v3d->flag & V3D_SELECT_OUTLINE) &&
				    ((v3d->flag2 & V3D_RENDER_OVERRIDE) == 0) &&
				    (base->flag & BASE_SELECTED) &&
				    (draw_wire == OBDRAW_WIRE_OFF) &&
				    (ob->sculpt == NULL))
				{
					draw_mesh_object_outline(v3d, ob, dm, ob_wire_col);
				}

				/* materials arent compatible with vertex colors */
				GPU_end_object_materials();

				/* set default specular */
				GPU_basic_shader_colors(NULL, specular, 35, 1.0f);
				GPU_basic_shader_bind(GPU_SHADER_LIGHTING | GPU_SHADER_USE_COLOR);

				dm->drawMappedFaces(dm, NULL, NULL, NULL, NULL, DM_DRAW_USE_COLORS | DM_DRAW_NEED_NORMALS);

				GPU_basic_shader_bind(GPU_SHADER_USE_COLOR);
			}
		}
		else {
			Paint *p;

			if ((v3d->flag & V3D_SELECT_OUTLINE) &&
			    ((v3d->flag2 & V3D_RENDER_OVERRIDE) == 0) &&
			    (base->flag & BASE_SELECTED) &&
			    (draw_wire == OBDRAW_WIRE_OFF) &&
			    (ob->sculpt == NULL))
			{
				draw_mesh_object_outline(v3d, ob, dm, ob_wire_col);
			}

			glFrontFace((ob->transflag & OB_NEG_SCALE) ? GL_CW : GL_CCW);

			if (ob->sculpt && (p = BKE_paint_get_active(scene, view_layer))) {
				float planes[4][4];
				float (*fpl)[4] = NULL;
				const bool fast = (p->flags & PAINT_FAST_NAVIGATE) && (rv3d->rflag & RV3D_NAVIGATING);

				if (ob->sculpt->partial_redraw) {
					if (ar->do_draw & RGN_DRAW_PARTIAL) {
						ED_sculpt_redraw_planes_get(planes, ar, ob);
						fpl = planes;
						ob->sculpt->partial_redraw = 0;
					}
				}

				dm->drawFacesSolid(dm, fpl, fast, GPU_object_material_bind);
			}
			else
				dm->drawFacesSolid(dm, NULL, 0, GPU_object_material_bind);

			glFrontFace(GL_CCW);

			GPU_object_material_unbind();

			if (!ob->sculpt && (v3d->flag2 & V3D_RENDER_OVERRIDE) == 0) {
				if ((dflag & DRAW_CONSTCOLOR) == 0) {
					glColor3ubv(ob_wire_col);
				}
				glLineWidth(1.0f);
				dm->drawLooseEdges(dm);
			}
		}
	}
	else if (dt == OB_PAINT) {
		draw_mesh_paint(v3d, rv3d, ob, dm, draw_flags);

		/* since we already draw wire as wp guide, don't draw over the top */
		draw_wire = OBDRAW_WIRE_OFF;
	}

	if ((draw_wire != OBDRAW_WIRE_OFF) &&  /* draw extra wire */
	    /* when overriding with render only, don't bother */
	    (((v3d->flag2 & V3D_RENDER_OVERRIDE) && v3d->drawtype >= OB_SOLID) == 0))
	{
		/* When using wireframe object draw in particle edit mode
		 * the mesh gets in the way of seeing the particles, fade the wire color
		 * with the background. */

		if ((dflag & DRAW_CONSTCOLOR) == 0) {
			if (is_obact && (ob->mode & OB_MODE_PARTICLE_EDIT)) {
				float color[3];
				ob_wire_color_blend_theme_id(ob_wire_col, TH_BACK, 0.15f, color);
				glColor3fv(color);
			}
			else {
				glColor3ubv(ob_wire_col);
			}
		}

		/* If drawing wire and drawtype is not OB_WIRE then we are
		 * overlaying the wires.
		 *
		 * UPDATE bug #10290 - With this wire-only objects can draw
		 * behind other objects depending on their order in the scene. 2x if 0's below. undo'ing zr's commit: r4059
		 *
		 * if draw wire is 1 then just drawing wire, no need for depth buffer stuff,
		 * otherwise this wire is to overlay solid mode faces so do some depth buffer tricks.
		 */
		if (dt != OB_WIRE && (draw_wire == OBDRAW_WIRE_ON_DEPTH)) {
			ED_view3d_polygon_offset(rv3d, 1.0);
			glDepthMask(GL_FALSE);  /* disable write in zbuffer, selected edge wires show better */
		}
		
		glLineWidth(1.0f);
		dm->drawEdges(dm, ((dt == OB_WIRE) || no_faces), (ob->dtx & OB_DRAW_ALL_EDGES) != 0);

		if (dt != OB_WIRE && (draw_wire == OBDRAW_WIRE_ON_DEPTH)) {
			glDepthMask(GL_TRUE);
			ED_view3d_polygon_offset(rv3d, 0.0);
		}
	}
	
	if (is_obact && BKE_paint_select_vert_test(ob)) {
		const bool use_depth = (v3d->flag & V3D_ZBUF_SELECT) != 0;
		glPointSize(UI_GetThemeValuef(TH_VERTEX_SIZE));

		if (!use_depth) glDisable(GL_DEPTH_TEST);
		else            ED_view3d_polygon_offset(rv3d, 1.0);
		drawSelectedVertices(dm, ob->data);
		if (!use_depth) glEnable(GL_DEPTH_TEST);
		else            ED_view3d_polygon_offset(rv3d, 0.0);
	}
	dm->release(dm);
}

/* returns true if nothing was drawn, for detecting to draw an object center */
static bool draw_mesh_object(
        const EvaluationContext *eval_ctx, Scene *scene, ViewLayer *view_layer, ARegion *ar, View3D *v3d, RegionView3D *rv3d, Base *base,
        const char dt, const unsigned char ob_wire_col[4], const short dflag)
{
	Object *ob = base->object;
	Object *obedit = scene->obedit;
	Mesh *me = ob->data;
	BMEditMesh *em = me->edit_btmesh;
	bool do_alpha_after = false, drawlinked = false, retval = false;

	/* If we are drawing shadows and any of the materials don't cast a shadow,
	 * then don't draw the object */
	if (v3d->flag2 & V3D_RENDER_SHADOW) {
		for (int i = 0; i < ob->totcol; ++i) {
			Material *ma = give_current_material(ob, i);
			if (ma && !(ma->mode2 & MA_CASTSHADOW)) {
				return true;
			}
		}
	}
	
	if (obedit && ob != obedit && ob->data == obedit->data) {
		if (BKE_key_from_object(ob) || BKE_key_from_object(obedit)) {}
		else if (ob->modifiers.first || obedit->modifiers.first) {}
		else drawlinked = true;
	}

	/* backface culling */
	if (v3d->flag2 & V3D_BACKFACE_CULLING) {
		glEnable(GL_CULL_FACE);
		glCullFace(GL_BACK);
	}

	if (ob == obedit || drawlinked) {
		DerivedMesh *finalDM, *cageDM;
		
		if (obedit != ob) {
			finalDM = cageDM = editbmesh_get_derived_base(
			        ob, em, scene->customdata_mask);
		}
		else {
			cageDM = editbmesh_get_derived_cage_and_final(
			        eval_ctx, scene, ob, em, scene->customdata_mask,
			        &finalDM);
		}

		const bool use_material = ((me->drawflag & ME_DRAWEIGHT) == 0);

		DM_update_materials(finalDM, ob);
		if (cageDM != finalDM) {
			DM_update_materials(cageDM, ob);
		}

		if (use_material) {
			if (dt > OB_WIRE) {
				const bool glsl = draw_glsl_material(scene, view_layer, ob, v3d, dt);

				GPU_begin_object_materials(v3d, rv3d, scene, view_layer, ob, glsl, NULL);
			}
		}

		draw_em_fancy(scene, view_layer, ar, v3d, ob, em, cageDM, finalDM, dt);

		if (use_material) {
			GPU_end_object_materials();
		}

		if (obedit != ob)
			finalDM->release(finalDM);
	}
	else {
		/* ob->bb was set by derived mesh system, do NULL check just to be sure */
		if (me->totpoly <= 4 || (!ob->bb || ED_view3d_boundbox_clip(rv3d, ob->bb))) {
			if (dt > OB_WIRE) {
				const bool glsl = draw_glsl_material(scene, view_layer, ob, v3d, dt);

				if (dt == OB_SOLID || glsl) {
					const bool check_alpha = check_alpha_pass(base);
					GPU_begin_object_materials(v3d, rv3d, scene, view_layer, ob, glsl,
					                           (check_alpha) ? &do_alpha_after : NULL);
				}
			}

			draw_mesh_fancy(eval_ctx, scene, view_layer, ar, v3d, rv3d, base, dt, ob_wire_col, dflag);

			GPU_end_object_materials();
			
			if (me->totvert == 0) retval = true;
		}
	}
	
	if ((dflag & DRAW_PICKING) == 0 && (base->flag_legacy & OB_FROMDUPLI) == 0 && (v3d->flag2 & V3D_RENDER_SHADOW) == 0) {
		/* GPU_begin_object_materials checked if this is needed */
		if (do_alpha_after) {
			if (ob->dtx & OB_DRAWXRAY) {
				ED_view3d_after_add(&v3d->afterdraw_xraytransp, base, dflag);
			}
			else {
				ED_view3d_after_add(&v3d->afterdraw_transp, base, dflag);
			}
		}
		else if (ob->dtx & OB_DRAWXRAY && ob->dtx & OB_DRAWTRANSP) {
			/* special case xray+transp when alpha is 1.0, without this the object vanishes */
			if (v3d->xray == 0 && v3d->transp == 0) {
				ED_view3d_after_add(&v3d->afterdraw_xray, base, dflag);
			}
		}
	}

	if (v3d->flag2 & V3D_BACKFACE_CULLING)
		glDisable(GL_CULL_FACE);
	
	return retval;
}

static void make_color_variations(const unsigned char base_ubyte[4], float low[4], float med[4], float high[4], const bool other_obedit)
{
	/* original idea: nice variations (lighter & darker shades) of base color
	 * current implementation uses input color as high; med & low get closer to background color
	 */

	float bg[3];
	UI_GetThemeColor3fv(TH_BACK, bg);

	float base[4];
	rgba_uchar_to_float(base, base_ubyte);

	if (other_obedit) {
		/* this object should fade away so user can focus on the object being edited */
		interp_v3_v3v3(low, bg, base, 0.1f);
		interp_v3_v3v3(med, bg, base, 0.2f);
		interp_v3_v3v3(high, bg, base, 0.25f);
	}
	else {
		interp_v3_v3v3(low, bg, base, 0.333f);
		interp_v3_v3v3(med, bg, base, 0.667f);
		copy_v3_v3(high, base);
	}

	/* use original alpha */
	low[3] = base[3];
	med[3] = base[3];
	high[3] = base[3];
}

static void draw_mesh_fancy_new(EvaluationContext *eval_ctx, Scene *scene, ViewLayer *view_layer, ARegion *ar, View3D *v3d, RegionView3D *rv3d, Base *base,
                                const char dt, const unsigned char ob_wire_col[4], const short dflag, const bool other_obedit)
{
	if (dflag & (DRAW_PICKING | DRAW_CONSTCOLOR)) {
		/* too complicated! use existing methods */
		/* TODO: move this into a separate depth pre-pass */
		draw_mesh_fancy(eval_ctx, scene, view_layer, ar, v3d, rv3d, base, dt, ob_wire_col, dflag);
		return;
	}

#ifdef WITH_GAMEENGINE
	Object *ob = (rv3d->rflag & RV3D_IS_GAME_ENGINE) ? BKE_object_lod_meshob_get(base->object, view_layer) : base->object;
#else
	Object *ob = base->object;
#endif
	Mesh *me = ob->data;
	eWireDrawMode draw_wire = OBDRAW_WIRE_OFF; /* could be bool draw_wire_overlay */
	bool no_edges, no_faces;
	DerivedMesh *dm = mesh_get_derived_final(eval_ctx, scene, ob, scene->customdata_mask);
	const bool is_obact = (ob == OBACT(view_layer));
	int draw_flags = (is_obact && BKE_paint_select_face_test(ob)) ? DRAW_FACE_SELECT : 0;

	if (!dm)
		return;

	const bool solid = dt >= OB_SOLID;
	if (solid) {
		DM_update_materials(dm, ob);
	}

	/* Check to draw dynamic paint colors (or weights from WeightVG modifiers).
	 * Note: Last "preview-active" modifier in stack will win! */
	if (DM_get_loop_data_layer(dm, CD_PREVIEW_MLOOPCOL) && modifiers_isPreview(ob))
		draw_flags |= DRAW_MODIFIERS_PREVIEW;

	/* Unwanted combination */
	if (draw_flags & DRAW_FACE_SELECT) {
		draw_wire = OBDRAW_WIRE_OFF;
	}
	else if (ob->dtx & OB_DRAWWIRE) {
		draw_wire = OBDRAW_WIRE_ON;
	}

	/* check polys instead of tessfaces because of dyntopo where tessfaces don't exist */
	if (dm->type == DM_TYPE_CCGDM) {
		no_edges = !subsurf_has_edges(dm);
		no_faces = !subsurf_has_faces(dm);
	}
	else {
		no_edges = (dm->getNumEdges(dm) == 0);
		no_faces = (dm->getNumPolys(dm) == 0);
	}

	if (solid) {
		/* vertexpaint, faceselect wants this, but it doesnt work for shaded? */
		glFrontFace((ob->transflag & OB_NEG_SCALE) ? GL_CW : GL_CCW);
	}

	if (dt == OB_BOUNDBOX) {
		if (((v3d->flag2 & V3D_RENDER_OVERRIDE) && v3d->drawtype >= OB_WIRE) == 0)
			draw_bounding_volume(ob, ob->boundtype, ob_wire_col);
	}
	else if ((no_faces && no_edges) ||
	         ((!is_obact || (ob->mode == OB_MODE_OBJECT)) && object_is_halo(scene, ob)))
	{
		glPointSize(1.5f);
		// dm->drawVerts(dm);
		// TODO: draw smooth round points as a batch
	}
	else if ((dt == OB_WIRE) || no_faces) {
		draw_wire = OBDRAW_WIRE_ON;

		/* enable depth for wireframes */
		glEnable(GL_DEPTH_TEST);
		glDepthFunc(GL_LESS);

		glLineWidth(1.0f);

#if 1 /* fancy wireframes */

		Gwn_Batch *fancy_edges = DRW_mesh_batch_cache_get_fancy_edges(me);

		if (rv3d->persp == RV3D_ORTHO) {
			GWN_batch_program_set_builtin(fancy_edges, GPU_SHADER_EDGES_FRONT_BACK_ORTHO);
			/* set eye vector, transformed to object coords */
			float eye[3] = { 0.0f, 0.0f, 1.0f }; /* looking into the screen */
			mul_m3_v3(gpuGetNormalMatrixInverse(NULL), eye);
			GWN_batch_uniform_3fv(fancy_edges, "eye", eye);
		}
		else {
			GWN_batch_program_set_builtin(fancy_edges, GPU_SHADER_EDGES_FRONT_BACK_PERSP);
		}

		float frontColor[4];
		float backColor[4];
		float outlineColor[4];
		make_color_variations(ob_wire_col, backColor, frontColor, outlineColor, other_obedit);

		GWN_batch_uniform_4fv(fancy_edges, "frontColor", frontColor);
		GWN_batch_uniform_4fv(fancy_edges, "backColor", backColor);
		GWN_batch_uniform_1b(fancy_edges, "drawFront", true);
		GWN_batch_uniform_1b(fancy_edges, "drawBack", true); /* false here = backface cull */
		GWN_batch_uniform_1b(fancy_edges, "drawSilhouette", false);

		GWN_batch_draw(fancy_edges);

		/* extra oomph for the silhouette contours */
		glLineWidth(2.0f);
		GWN_batch_program_use_begin(fancy_edges); /* hack to make the following uniforms stick */
		GWN_batch_uniform_1b(fancy_edges, "drawFront", false);
		GWN_batch_uniform_1b(fancy_edges, "drawBack", false);
		GWN_batch_uniform_1b(fancy_edges, "drawSilhouette", true);
		GWN_batch_uniform_4fv(fancy_edges, "silhouetteColor", outlineColor);

		GWN_batch_draw(fancy_edges);

#else /* simple wireframes */

		Gwn_Batch *batch = MBC_get_all_edges(dm);
		GWN_batch_program_set_builtin(batch, GPU_SHADER_3D_UNIFORM_COLOR);

		float color[4];
		rgba_uchar_to_float(color, ob_wire_col);

		GWN_batch_uniform_4fv(batch, "color", color);

		GWN_batch_draw(batch);
#endif
	}
	else if (((is_obact && ob->mode & OB_MODE_TEXTURE_PAINT)) ||
	         check_object_draw_texture(scene, v3d, dt))
	{
		bool draw_loose = true;

		if ((v3d->flag & V3D_SELECT_OUTLINE) &&
		    ((v3d->flag2 & V3D_RENDER_OVERRIDE) == 0) &&
		    (base->flag & BASE_SELECTED) &&
		    !(G.f & G_PICKSEL || (draw_flags & DRAW_FACE_SELECT)) &&
		    (draw_wire == OBDRAW_WIRE_OFF))
		{
			draw_mesh_object_outline_new(v3d, rv3d, ob, me, (ob == OBACT(view_layer)));
		}

		if (draw_glsl_material(scene, view_layer, ob, v3d, dt) && !(draw_flags & DRAW_MODIFIERS_PREVIEW)) {
			Paint *p;

			glFrontFace((ob->transflag & OB_NEG_SCALE) ? GL_CW : GL_CCW);

			if ((v3d->flag2 & V3D_SHOW_SOLID_MATCAP) && ob->sculpt && (p = BKE_paint_get_active(scene, view_layer))) {
				GPUVertexAttribs gattribs;
				float planes[4][4];
				float (*fpl)[4] = NULL;
				const bool fast = (p->flags & PAINT_FAST_NAVIGATE) && (rv3d->rflag & RV3D_NAVIGATING);

				if (ob->sculpt->partial_redraw) {
					if (ar->do_draw & RGN_DRAW_PARTIAL) {
						ED_sculpt_redraw_planes_get(planes, ar, ob);
						fpl = planes;
						ob->sculpt->partial_redraw = 0;
					}
				}

				GPU_object_material_bind(1, &gattribs);
				dm->drawFacesSolid(dm, fpl, fast, NULL);
				draw_loose = false;
			}
			else
				dm->drawFacesGLSL(dm, GPU_object_material_bind);

			GPU_object_material_unbind();

			glFrontFace(GL_CCW);

			if (draw_flags & DRAW_FACE_SELECT)
				draw_mesh_face_select(rv3d, me, dm, false);
		}
		else {
			draw_mesh_textured(scene, view_layer, v3d, rv3d, ob, dm, draw_flags);
		}

		if (draw_loose && !(draw_flags & DRAW_FACE_SELECT)) {
			if ((v3d->flag2 & V3D_RENDER_OVERRIDE) == 0) {
				if ((dflag & DRAW_CONSTCOLOR) == 0) {
					glColor3ubv(ob_wire_col);
				}
				glLineWidth(1.0f);
				dm->drawLooseEdges(dm);
			}
		}
	}
	else if (dt == OB_SOLID) {
		if (draw_flags & DRAW_MODIFIERS_PREVIEW) {
			/* for object selection draws no shade */
			if (dflag & (DRAW_PICKING | DRAW_CONSTCOLOR)) {
				/* TODO: draw basic faces with GPU_SHADER_3D_DEPTH_ONLY */
			}
			else {
				const float specular[3] = {0.47f, 0.47f, 0.47f};

				/* draw outline */
				/* TODO: move this into a separate pass */
				if ((v3d->flag & V3D_SELECT_OUTLINE) &&
				    ((v3d->flag2 & V3D_RENDER_OVERRIDE) == 0) &&
				    (base->flag & BASE_SELECTED) &&
				    (draw_wire == OBDRAW_WIRE_OFF) &&
				    (ob->sculpt == NULL))
				{
					draw_mesh_object_outline_new(v3d, rv3d, ob, me, (ob == OBACT(view_layer)));
				}

				/* materials arent compatible with vertex colors */
				GPU_end_object_materials();

				/* set default specular */
				GPU_basic_shader_colors(NULL, specular, 35, 1.0f);
				GPU_basic_shader_bind(GPU_SHADER_LIGHTING | GPU_SHADER_USE_COLOR);

				dm->drawMappedFaces(dm, NULL, NULL, NULL, NULL, DM_DRAW_USE_COLORS | DM_DRAW_NEED_NORMALS);

				GPU_basic_shader_bind(GPU_SHADER_USE_COLOR);
			}
		}
		else {
			Paint *p;

			if ((v3d->flag & V3D_SELECT_OUTLINE) &&
			    ((v3d->flag2 & V3D_RENDER_OVERRIDE) == 0) &&
			    (base->flag & BASE_SELECTED) &&
			    (draw_wire == OBDRAW_WIRE_OFF) &&
			    (ob->sculpt == NULL))
			{
				/* TODO: move this into a separate pass */
				draw_mesh_object_outline_new(v3d, rv3d, ob, me, (ob == OBACT(view_layer)));
			}

			glFrontFace((ob->transflag & OB_NEG_SCALE) ? GL_CW : GL_CCW);

			if (ob->sculpt && (p = BKE_paint_get_active(scene, view_layer))) {
				float planes[4][4];
				float (*fpl)[4] = NULL;
				const bool fast = (p->flags & PAINT_FAST_NAVIGATE) && (rv3d->rflag & RV3D_NAVIGATING);

				if (ob->sculpt->partial_redraw) {
					if (ar->do_draw & RGN_DRAW_PARTIAL) {
						ED_sculpt_redraw_planes_get(planes, ar, ob);
						fpl = planes;
						ob->sculpt->partial_redraw = 0;
					}
				}

				dm->drawFacesSolid(dm, fpl, fast, GPU_object_material_bind);
			}
			else
				dm->drawFacesSolid(dm, NULL, 0, GPU_object_material_bind);

			glFrontFace(GL_CCW);

			GPU_object_material_unbind();

			if (!ob->sculpt && (v3d->flag2 & V3D_RENDER_OVERRIDE) == 0) {
				if ((dflag & DRAW_CONSTCOLOR) == 0) {
					glColor3ubv(ob_wire_col);
				}
				glLineWidth(1.0f);
				dm->drawLooseEdges(dm);
			}
		}
	}
	else if (dt == OB_PAINT) {
		draw_mesh_paint(v3d, rv3d, ob, dm, draw_flags);

		/* since we already draw wire as wp guide, don't draw over the top */
		draw_wire = OBDRAW_WIRE_OFF;
	}

	if ((draw_wire != OBDRAW_WIRE_OFF) &&  /* draw extra wire */
	    /* when overriding with render only, don't bother */
	    (((v3d->flag2 & V3D_RENDER_OVERRIDE) && v3d->drawtype >= OB_SOLID) == 0)) // <-- is this "== 0" in the right spot???
	{
		/* When using wireframe object draw in particle edit mode
		 * the mesh gets in the way of seeing the particles, fade the wire color
		 * with the background. */

		if ((dflag & DRAW_CONSTCOLOR) == 0) {
			/* TODO:
			 * Batch_UniformColor4ubv(ob_wire_col);
			 */
		}

		/* If drawing wire and drawtype is not OB_WIRE then we are
		 * overlaying the wires.
		 *
		 * No need for polygon offset because new technique is AWESOME.
		 */
#if 0
		glLineWidth(1.0f);
		dm->drawEdges(dm, ((dt == OB_WIRE) || no_faces), (ob->dtx & OB_DRAW_ALL_EDGES) != 0);
#else
		/* something */
#endif
	}
	
#if 0 // (merwin) what is this for?
	if (is_obact && BKE_paint_select_vert_test(ob)) {
		const bool use_depth = (v3d->flag & V3D_ZBUF_SELECT) != 0;
		glPointSize(UI_GetThemeValuef(TH_VERTEX_SIZE));

		if (!use_depth) glDisable(GL_DEPTH_TEST);
		else            ED_view3d_polygon_offset(rv3d, 1.0);
		drawSelectedVertices(dm, ob->data);
		if (!use_depth) glEnable(GL_DEPTH_TEST);
		else            ED_view3d_polygon_offset(rv3d, 0.0);
	}
#endif

	dm->release(dm);
}

static bool UNUSED_FUNCTION(draw_mesh_object_new)(const bContext *C, Scene *scene, ViewLayer *view_layer, ARegion *ar, View3D *v3d, RegionView3D *rv3d, Base *base,
                                 const char dt, const unsigned char ob_wire_col[4], const short dflag)
{
	EvaluationContext eval_ctx;
	Object *ob = base->object;
	Object *obedit = scene->obedit;
	Mesh *me = ob->data;
	BMEditMesh *em = me->edit_btmesh;
	bool do_alpha_after = false, drawlinked = false, retval = false;

	CTX_data_eval_ctx(C, &eval_ctx);

	if (v3d->flag2 & V3D_RENDER_SHADOW) {
		/* TODO: handle shadow pass separately */
		return true;
	}
	
	if (obedit && ob != obedit && ob->data == obedit->data) {
		if (BKE_key_from_object(ob) || BKE_key_from_object(obedit)) {}
		else if (ob->modifiers.first || obedit->modifiers.first) {}
		else drawlinked = true;
	}

	/* backface culling */
	const bool solid = dt > OB_WIRE;
	const bool cullBackface = solid && (v3d->flag2 & V3D_BACKFACE_CULLING);
	if (cullBackface) {
		glEnable(GL_CULL_FACE);
		glCullFace(GL_BACK);
	}

	if (ob == obedit || drawlinked) {
		DerivedMesh *finalDM, *cageDM;

		if (obedit != ob) {
			/* linked to the edit object */
			finalDM = cageDM = editbmesh_get_derived_base(
			        ob, em, scene->customdata_mask);
		}
		else {
			cageDM = editbmesh_get_derived_cage_and_final(
			        &eval_ctx, scene, ob, em, scene->customdata_mask,
			        &finalDM);
		}

		const bool use_material = solid && ((me->drawflag & ME_DRAWEIGHT) == 0);

#if 0 // why update if not being used?
		DM_update_materials(finalDM, ob);
		if (cageDM != finalDM) {
			DM_update_materials(cageDM, ob);
		}
#endif // moved to below

		if (use_material) {
			DM_update_materials(finalDM, ob);
			if (cageDM != finalDM) {
				DM_update_materials(cageDM, ob);
			}

			const bool glsl = draw_glsl_material(scene, view_layer, ob, v3d, dt);

			GPU_begin_object_materials(v3d, rv3d, scene, view_layer, ob, glsl, NULL);
		}

		draw_em_fancy_new(scene, ar, v3d, ob, me, em, cageDM, finalDM, dt);

		if (use_material) {
			GPU_end_object_materials();
		}

		if (obedit != ob)
			finalDM->release(finalDM);
	}
	else {
		/* ob->bb was set by derived mesh system, do NULL check just to be sure */
		if (me->totpoly <= 4 || (!ob->bb || ED_view3d_boundbox_clip(rv3d, ob->bb))) {
			if (solid) {
				const bool glsl = draw_glsl_material(scene, view_layer, ob, v3d, dt);

				if (dt == OB_SOLID || glsl) {
					const bool check_alpha = check_alpha_pass(base);
					GPU_begin_object_materials(v3d, rv3d, scene, view_layer, ob, glsl,
					                           (check_alpha) ? &do_alpha_after : NULL);
				}
			}

			const bool other_obedit = obedit && (obedit != ob);

			draw_mesh_fancy_new(&eval_ctx, scene, view_layer, ar, v3d, rv3d, base, dt, ob_wire_col, dflag, other_obedit);

			GPU_end_object_materials();

			if (me->totvert == 0) retval = true;
		}
	}

	if (cullBackface)
		glDisable(GL_CULL_FACE);

	return retval;
}

/* ************** DRAW DISPLIST ****************** */

static void drawDispListVerts(Gwn_PrimType prim_type, const void *data, unsigned int vert_ct, const unsigned char wire_col[3])
{
	Gwn_VertFormat format = {0};
	unsigned int pos_id = GWN_vertformat_attr_add(&format, "pos", GWN_COMP_F32, 3, GWN_FETCH_FLOAT);

	Gwn_VertBuf *vbo = GWN_vertbuf_create_with_format(&format);
	GWN_vertbuf_data_alloc(vbo, vert_ct);

	GWN_vertbuf_attr_fill(vbo, pos_id, data);

	Gwn_Batch *batch = GWN_batch_create_ex(prim_type, vbo, NULL, GWN_BATCH_OWNS_VBO);
	GWN_batch_program_set_builtin(batch, GPU_SHADER_3D_UNIFORM_COLOR);
	if (wire_col) {
		GWN_batch_uniform_4f(batch, "color", wire_col[0] / 255.0f, wire_col[1] / 255.0f, wire_col[2] / 255.0f, 1.0f);
	}
	GWN_batch_draw(batch);
	GWN_batch_discard(batch);
}

/* convert dispList with elem indices to batch, only support triangles and quads
 * XXX : This is a huge perf issue. We should cache the resulting batches inside the object instead.
 *       But new viewport will do it anyway
 * TODO implement flat drawing */
static void drawDispListElem(
        bool quads, bool UNUSED(smooth), bool ndata_is_single,
        const float *data, const float *ndata, unsigned int data_len,
        const int *elem, unsigned int elem_len, const unsigned char wire_col[3])
{
	Gwn_VertFormat format = {0};
	int i;
	const int *idx = elem;
	unsigned int pos_id, nor_id;

	pos_id = GWN_vertformat_attr_add(&format, "pos", GWN_COMP_F32, 3, GWN_FETCH_FLOAT);
	if (ndata) {
		if (ndata_is_single) {
			/* pass */
		}
		else {
			nor_id = GWN_vertformat_attr_add(&format, "nor", GWN_COMP_F32, 3, GWN_FETCH_FLOAT);
		}
	}

	Gwn_IndexBufBuilder elb;
	GWN_indexbuf_init(&elb, GWN_PRIM_TRIS, (quads) ? elem_len * 2 : elem_len, 0xffffffff);

	if (quads) {
		for (i = elem_len; i; --i, idx += 4) {
			GWN_indexbuf_add_tri_verts(&elb, idx[0], idx[1], idx[2]);
			GWN_indexbuf_add_tri_verts(&elb, idx[0], idx[2], idx[3]);
		}
	}
	else {
		for (i = elem_len; i; --i, idx += 3) {
			GWN_indexbuf_add_tri_verts(&elb, idx[0], idx[1], idx[2]);
		}
	}

	Gwn_VertBuf *vbo = GWN_vertbuf_create_with_format(&format);
	GWN_vertbuf_data_alloc(vbo, data_len);

	GWN_vertbuf_attr_fill(vbo, pos_id, data);

	if (ndata) {
		if (ndata_is_single) {
			/* TODO: something like glNormal for a single value */
		}
		else {
			GWN_vertbuf_attr_fill(vbo, nor_id, ndata);
		}
	}

	Gwn_Batch *batch = GWN_batch_create_ex(
	        GWN_PRIM_TRIS, vbo, GWN_indexbuf_build(&elb), GWN_BATCH_OWNS_VBO | GWN_BATCH_OWNS_INDEX);
	GWN_batch_program_set_builtin(batch, GPU_SHADER_SIMPLE_LIGHTING);
	if (wire_col) {
		GWN_batch_uniform_4f(batch, "color", wire_col[0] / 255.0f, wire_col[1] / 255.0f, wire_col[2] / 255.0f, 1.0f);
	}
	GWN_batch_uniform_4f(batch, "color", 0.8f, 0.8f, 0.8f, 1.0f);
	GWN_batch_uniform_3f(batch, "light", 0.0f, 0.0f, 1.0f);
	GWN_batch_draw(batch);
	GWN_batch_discard(batch);
}

/**
 * \param dl_type_mask Only draw types matching this mask.
 * \return true when nothing was drawn
 */
static bool drawDispListwire_ex(ListBase *dlbase, unsigned int dl_type_mask, const unsigned char wire_col[3])
{
	if (dlbase == NULL) return true;
	
	glPolygonMode(GL_FRONT_AND_BACK, GL_LINE);

	for (DispList *dl = dlbase->first; dl; dl = dl->next) {
		if (dl->parts == 0 || dl->nr == 0) {
			continue;
		}

		if ((dl_type_mask & (1 << dl->type)) == 0) {
			continue;
		}

		const float *data = dl->verts;
		int parts;

		switch (dl->type) {
			case DL_SEGM:
				for (parts = 0; parts < dl->parts; parts++)
					drawDispListVerts(GWN_PRIM_LINE_STRIP, data + (parts * dl->nr * 3), dl->nr, wire_col);
				break;

			case DL_POLY:
				for (parts = 0; parts < dl->parts; parts++)
					drawDispListVerts(GWN_PRIM_LINE_LOOP, data + (parts * dl->nr * 3), dl->nr, wire_col);
				break;

			case DL_SURF:
				for (parts = 0; parts < dl->parts; parts++) {
					if (dl->flag & DL_CYCL_U)
						drawDispListVerts(GWN_PRIM_LINE_LOOP, data + (parts * dl->nr * 3), dl->nr, wire_col);
					else
						drawDispListVerts(GWN_PRIM_LINE_STRIP, data + (parts * dl->nr * 3), dl->nr, wire_col);
				}

				float *data_aligned = MEM_mallocN(sizeof(float) * 3 * dl->parts, "aligned data");
				for (int nr = 0; nr < dl->nr; nr++) {
					int ofs = 3 * dl->nr;
					int idx = 0;

					data = (dl->verts) + 3 * nr;
					parts = dl->parts;

					while (parts--) {
						copy_v3_v3(data_aligned + idx, data);
						data += ofs;
						idx += 3;
					}

					if (dl->flag & DL_CYCL_V)
						drawDispListVerts(GWN_PRIM_LINE_LOOP, data_aligned, dl->parts, wire_col);
					else
						drawDispListVerts(GWN_PRIM_LINE_STRIP, data_aligned, dl->parts, wire_col);
				}

				if (data_aligned)
					MEM_freeN(data_aligned);

				break;

			case DL_INDEX3:
				drawDispListElem(
				        false, true, false,
				        dl->verts, NULL, dl->nr,
				        dl->index, dl->parts, wire_col);
				break;

			case DL_INDEX4:
				drawDispListElem(
				        true, true, false,
				        dl->verts, NULL, dl->nr,
				        dl->index, dl->parts, wire_col);
				break;
		}
	}
	
	glPolygonMode(GL_FRONT_AND_BACK, GL_FILL);
	
	return false;
}

static bool drawDispListwire(ListBase *dlbase, const short ob_type, const unsigned char wire_col[3])
{
	unsigned int dl_mask = 0xffffffff;

	/* skip fill-faces for curves & fonts */
	if (ELEM(ob_type, OB_FONT, OB_CURVE)) {
		dl_mask &= ~((1 << DL_INDEX3) | (1 << DL_INDEX4));
	}

	return drawDispListwire_ex(dlbase, dl_mask, wire_col);
}

static bool index3_nors_incr = true;

static void drawDispListsolid(ListBase *lb, Object *ob, const short UNUSED(dflag),
                              const unsigned char ob_wire_col[4], const bool use_glsl)
{
	GPUVertexAttribs gattribs;
	
	if (lb == NULL) return;

	/* track current material, -1 for none (needed for lines) */
	short col = -1;
	
	DispList *dl = lb->first;
	while (dl) {
		const float *data = dl->verts;
		//const float *ndata = dl->nors;

		switch (dl->type) {
			case DL_SEGM:
				if (ob->type == OB_SURF) {
					if (col != -1) {
						GPU_object_material_unbind();
						col = -1;
					}

					drawDispListVerts(GWN_PRIM_LINE_STRIP, data, dl->nr, ob_wire_col);
				}
				break;
			case DL_POLY:
				if (ob->type == OB_SURF) {
					if (col != -1) {
						GPU_object_material_unbind();
						col = -1;
					}

					drawDispListVerts(GWN_PRIM_LINE_LOOP, data, dl->nr, ob_wire_col);
				}
				break;
			case DL_SURF:

				if (dl->index) {
					if (col != dl->col) {
						GPU_object_material_bind(dl->col + 1, use_glsl ? &gattribs : NULL);
						col = dl->col;
					}
					const unsigned int verts_len = dl->nr * dl->parts;

					drawDispListElem(
					        true, (dl->rt & CU_SMOOTH) != 0, false,
					        dl->verts, dl->nors, verts_len,
					        dl->index, dl->totindex, ob_wire_col);
				}
				break;

			case DL_INDEX3:
				if (col != dl->col) {
					GPU_object_material_bind(dl->col + 1, use_glsl ? &gattribs : NULL);
					col = dl->col;
				}

#if 0
				/* for polys only one normal needed */
				if (index3_nors_incr) {
					glEnableClientState(GL_NORMAL_ARRAY);
					glNormalPointer(GL_FLOAT, 0, dl->nors);
				}
				else
					glNormal3fv(ndata);
#endif
				/* special case, 'nors' is a single value */
				drawDispListElem(
				        false, (dl->rt & CU_SMOOTH) != 0, true,
				        dl->verts, dl->nors, dl->nr,
				        dl->index, dl->parts, ob_wire_col);

#if 0
				if (index3_nors_incr)
					glDisableClientState(GL_NORMAL_ARRAY);
#endif

				break;

			case DL_INDEX4:
				if (col != dl->col) {
					GPU_object_material_bind(dl->col + 1, use_glsl ? &gattribs : NULL);
					col = dl->col;
				}

				drawDispListElem(
				        true, true, false,
				        dl->verts, dl->nors, dl->nr,
				        dl->index, dl->parts, ob_wire_col);

				break;
		}
		dl = dl->next;
	}

	glFrontFace(GL_CCW);

	if (col != -1) {
		GPU_object_material_unbind();
	}
}

static void drawCurveDMWired(Object *ob)
{
	DerivedMesh *dm = ob->derivedFinal;
	dm->drawEdges(dm, 1, 0);
}

/* return true when nothing was drawn */
static bool drawCurveDerivedMesh(Scene *scene, ViewLayer *view_layer, View3D *v3d, RegionView3D *rv3d, Base *base, const char dt)
{
	Object *ob = base->object;
	DerivedMesh *dm = ob->derivedFinal;

	if (!dm) {
		return true;
	}

	DM_update_materials(dm, ob);

	glFrontFace((ob->transflag & OB_NEG_SCALE) ? GL_CW : GL_CCW);

	if (dt > OB_WIRE && dm->getNumPolys(dm)) {
		bool glsl = draw_glsl_material(scene, view_layer, ob, v3d, dt);
		GPU_begin_object_materials(v3d, rv3d, scene, view_layer, ob, glsl, NULL);

		if (!glsl)
			dm->drawFacesSolid(dm, NULL, 0, GPU_object_material_bind);
		else
			dm->drawFacesGLSL(dm, GPU_object_material_bind);

		GPU_end_object_materials();
	}
	else {
		if (((v3d->flag2 & V3D_RENDER_OVERRIDE) && v3d->drawtype >= OB_SOLID) == 0)
			drawCurveDMWired(ob);
	}

	return false;
}

/**
 * Only called by #drawDispList
 * \return true when nothing was drawn
 */
static bool drawDispList_nobackface(Scene *scene, ViewLayer *view_layer, View3D *v3d, RegionView3D *rv3d, Base *base,
                                    const char dt, const short dflag, const unsigned char ob_wire_col[4])
{
	Object *ob = base->object;
	ListBase *lb = NULL;
	DispList *dl;
	Curve *cu;
	const bool render_only = (v3d->flag2 & V3D_RENDER_OVERRIDE) != 0;
	const bool solid = (dt > OB_WIRE);

	switch (ob->type) {
		case OB_FONT:
		case OB_CURVE:
			cu = ob->data;

			lb = &ob->curve_cache->disp;

			if (solid) {
				const bool has_faces = BKE_displist_has_faces(lb);
				dl = lb->first;
				if (dl == NULL) {
					return true;
				}

				if (dl->nors == NULL) BKE_displist_normals_add(lb);
				index3_nors_incr = false;

				if (!render_only) {
					/* when we have faces, only draw loose-wire */
					if (has_faces) {
						drawDispListwire_ex(lb, (1 << DL_SEGM), ob_wire_col);
					}
					else {
						drawDispListwire(lb, ob->type, ob_wire_col);
					}
				}

				if (has_faces == false) {
					/* pass */
				}
				else {
					if (draw_glsl_material(scene, view_layer, ob, v3d, dt)) {
						GPU_begin_object_materials(v3d, rv3d, scene, view_layer, ob, 1, NULL);
						drawDispListsolid(lb, ob, dflag, ob_wire_col, true);
						GPU_end_object_materials();
					}
					else {
						GPU_begin_object_materials(v3d, rv3d, scene, view_layer, ob, 0, NULL);
						drawDispListsolid(lb, ob, dflag, ob_wire_col, false);
						GPU_end_object_materials();
					}
					if (cu->editnurb && cu->bevobj == NULL && cu->taperobj == NULL && cu->ext1 == 0.0f && cu->ext2 == 0.0f) {
						unsigned char col[4] = {0, 0, 0, 0};
						drawDispListwire(lb, ob->type, col);
					}
				}
				index3_nors_incr = true;
			}
			else {
				if (!render_only || BKE_displist_has_faces(lb)) {
					return drawDispListwire(lb, ob->type, ob_wire_col);
				}
			}
			break;
		case OB_SURF:

			lb = &ob->curve_cache->disp;

			if (solid) {
				dl = lb->first;
				if (dl == NULL) {
					return true;
				}

				if (dl->nors == NULL) BKE_displist_normals_add(lb);

				if (draw_glsl_material(scene, view_layer, ob, v3d, dt)) {
					GPU_begin_object_materials(v3d, rv3d, scene, view_layer, ob, 1, NULL);
					drawDispListsolid(lb, ob, dflag, ob_wire_col, true);
					GPU_end_object_materials();
				}
				else {
					GPU_begin_object_materials(v3d, rv3d, scene, view_layer, ob, 0, NULL);
					drawDispListsolid(lb, ob, dflag, ob_wire_col, false);
					GPU_end_object_materials();
				}
			}
			else {
				return drawDispListwire(lb, ob->type, ob_wire_col);
			}
			break;
		case OB_MBALL:

			if (BKE_mball_is_basis(ob)) {
				lb = &ob->curve_cache->disp;
				if (BLI_listbase_is_empty(lb)) {
					return true;
				}

				if (solid) {

					if (draw_glsl_material(scene, view_layer, ob, v3d, dt)) {
						GPU_begin_object_materials(v3d, rv3d, scene, view_layer, ob, 1, NULL);
						drawDispListsolid(lb, ob, dflag, ob_wire_col, true);
						GPU_end_object_materials();
					}
					else {
						GPU_begin_object_materials(v3d, rv3d, scene, view_layer, ob, 0, NULL);
						drawDispListsolid(lb, ob, dflag, ob_wire_col, false);
						GPU_end_object_materials();
					}
				}
				else {
					return drawDispListwire(lb, ob->type, ob_wire_col);
				}
			}
			break;
	}

	return false;
}
static bool drawDispList(
        const EvaluationContext *eval_ctx, Scene *scene, ViewLayer *view_layer, View3D *v3d, RegionView3D *rv3d, Base *base,
        const char dt, const short dflag, const unsigned char ob_wire_col[4])
{
	bool retval;

	/* backface culling */
	if (v3d->flag2 & V3D_BACKFACE_CULLING) {
		/* not all displists use same in/out normal direction convention */
		glEnable(GL_CULL_FACE);
		glCullFace(GL_BACK);
	}

#ifdef SEQUENCER_DAG_WORKAROUND
	ensure_curve_cache(eval_ctx, scene, base->object);
#endif

	if (drawCurveDerivedMesh(scene, view_layer, v3d, rv3d, base, dt) == false) {
		retval = false;
	}
	else {
		Object *ob = base->object;
		GLenum mode;

		if (ob->type == OB_MBALL) {
			mode = (ob->transflag & OB_NEG_SCALE) ? GL_CW : GL_CCW;
		}
		else {
			mode = (ob->transflag & OB_NEG_SCALE) ? GL_CCW : GL_CW;
		}

		glFrontFace(mode);

		retval = drawDispList_nobackface(scene, view_layer, v3d, rv3d, base, dt, dflag, ob_wire_col);

		if (mode != GL_CCW) {
			glFrontFace(GL_CCW);
		}
	}

	if (v3d->flag2 & V3D_BACKFACE_CULLING) {
		glDisable(GL_CULL_FACE);
	}

	return retval;
}

/* *********** drawing for particles ************* */
/* stride :   offset size in bytes
 * col[4] :   the color to use when *color is NULL, can be also NULL */
static void draw_vertex_array(Gwn_PrimType prim_type, const float *vert, const float *nor, const float *color, int stride, int vert_ct, float col[4])
{
	Gwn_VertFormat format = {0};
	unsigned int pos_id, nor_id, col_id;
	pos_id = GWN_vertformat_attr_add(&format, "pos", GWN_COMP_F32, 3, GWN_FETCH_FLOAT);
	if (nor) nor_id = GWN_vertformat_attr_add(&format, "nor", GWN_COMP_F32, 3, GWN_FETCH_FLOAT);
	if (color) col_id = GWN_vertformat_attr_add(&format, "color", GWN_COMP_F32, 3, GWN_FETCH_FLOAT);

	Gwn_VertBuf *vbo = GWN_vertbuf_create_with_format(&format);
	GWN_vertbuf_data_alloc(vbo, vert_ct);

	if (stride == 0) {
		GWN_vertbuf_attr_fill(vbo, pos_id, vert);
		if (nor) GWN_vertbuf_attr_fill(vbo, nor_id, nor);
		if (color) GWN_vertbuf_attr_fill(vbo, col_id, color);
	}
	else {
		GWN_vertbuf_attr_fill_stride(vbo, pos_id, stride, vert);
		if (nor) GWN_vertbuf_attr_fill_stride(vbo, nor_id, stride, nor);
		if (color) GWN_vertbuf_attr_fill_stride(vbo, col_id, stride, color);
	}

	Gwn_Batch *batch = GWN_batch_create_ex(prim_type, vbo, NULL, GWN_BATCH_OWNS_VBO);
	if (nor && color) {
		GWN_batch_program_set_builtin(batch, GPU_SHADER_SIMPLE_LIGHTING_SMOOTH_COLOR);
		GWN_batch_uniform_3f(batch, "light", 0.0f, 0.0f, 1.0f);
	}
	else if (nor) {
		GWN_batch_program_set_builtin(batch, GPU_SHADER_SIMPLE_LIGHTING);
		GWN_batch_uniform_3f(batch, "light", 0.0f, 0.0f, 1.0f);
		if (col) GWN_batch_uniform_4fv(batch, "color", col);
	}
	else if (color) {
		GWN_batch_program_set_builtin(batch, GPU_SHADER_3D_SMOOTH_COLOR);
	}
	else {
		GWN_batch_program_set_builtin(batch, GPU_SHADER_3D_UNIFORM_COLOR);
		if (col) GWN_batch_uniform_4fv(batch, "color", col);
	}
	GWN_batch_draw(batch);
	GWN_batch_discard(batch);
}

static void draw_particle_arrays_new(int draw_as, int ob_dt, int select,
                                     const float *vert, const float *nor, const float *color,
                                     int totpoint, float col[4])
{
	/* draw created data arrays */
	switch (draw_as) {
		case PART_DRAW_AXIS:
		case PART_DRAW_CROSS:
			draw_vertex_array(GWN_PRIM_LINES, vert, nor, color, 0, 6 * totpoint, col);
			break;
		case PART_DRAW_LINE:
			draw_vertex_array(GWN_PRIM_LINES, vert, nor, color, 0, 2 * totpoint, col);
			break;
		case PART_DRAW_BB:
			if (ob_dt <= OB_WIRE || select)
				glPolygonMode(GL_FRONT_AND_BACK, GL_LINE);
			else
				glPolygonMode(GL_FRONT_AND_BACK, GL_FILL);

			draw_vertex_array(GWN_PRIM_TRIS, vert, nor, color, 0, 6 * totpoint, col);
			break;
		default:
			draw_vertex_array(GWN_PRIM_POINTS, vert, nor, color, 0, totpoint, col);
			break;
	}
}
static void draw_particle(ParticleKey *state, int draw_as, short draw, float pixsize,
                          float imat[4][4], const float draw_line[2], ParticleBillboardData *bb, ParticleDrawData *pdd,
                          unsigned int pos)
{
	float vec[3], vec2[3];
	float *vd = NULL;
	float *cd = NULL;
	float ma_col[3] = {0.0f, 0.0f, 0.0f};

	/* null only for PART_DRAW_CIRC */
	if (pdd) {
		vd = pdd->vd;
		cd = pdd->cd;

		if (pdd->ma_col) {
			copy_v3_v3(ma_col, pdd->ma_col);
		}
	}

	switch (draw_as) {
		case PART_DRAW_DOT:
		{
			if (vd) {
				copy_v3_v3(vd, state->co); pdd->vd += 3;
			}
			if (cd) {
				copy_v3_v3(cd, pdd->ma_col);
				pdd->cd += 3;
			}
			break;
		}
		case PART_DRAW_CROSS:
		case PART_DRAW_AXIS:
		{
			vec[0] = 2.0f * pixsize;
			vec[1] = vec[2] = 0.0;
			mul_qt_v3(state->rot, vec);
			if (draw_as == PART_DRAW_AXIS) {
				if (cd) {
					cd[1] = cd[2] = cd[4] = cd[5] = 0.0;
					cd[0] = cd[3] = 1.0;
					cd[6] = cd[8] = cd[9] = cd[11] = 0.0;
					cd[7] = cd[10] = 1.0;
					cd[13] = cd[12] = cd[15] = cd[16] = 0.0;
					cd[14] = cd[17] = 1.0;
					pdd->cd += 18;
				}

				copy_v3_v3(vec2, state->co);
			}
			else {
				if (cd) {
					cd[0] = cd[3] = cd[6] = cd[9] = cd[12] = cd[15] = ma_col[0];
					cd[1] = cd[4] = cd[7] = cd[10] = cd[13] = cd[16] = ma_col[1];
					cd[2] = cd[5] = cd[8] = cd[11] = cd[14] = cd[17] = ma_col[2];
					pdd->cd += 18;
				}
				sub_v3_v3v3(vec2, state->co, vec);
			}

			add_v3_v3(vec, state->co);
			copy_v3_v3(pdd->vd, vec); pdd->vd += 3;
			copy_v3_v3(pdd->vd, vec2); pdd->vd += 3;

			vec[1] = 2.0f * pixsize;
			vec[0] = vec[2] = 0.0;
			mul_qt_v3(state->rot, vec);
			if (draw_as == PART_DRAW_AXIS) {
				copy_v3_v3(vec2, state->co);
			}
			else {
				sub_v3_v3v3(vec2, state->co, vec);
			}

			add_v3_v3(vec, state->co);
			copy_v3_v3(pdd->vd, vec); pdd->vd += 3;
			copy_v3_v3(pdd->vd, vec2); pdd->vd += 3;

			vec[2] = 2.0f * pixsize;
			vec[0] = vec[1] = 0.0f;
			mul_qt_v3(state->rot, vec);
			if (draw_as == PART_DRAW_AXIS) {
				copy_v3_v3(vec2, state->co);
			}
			else {
				sub_v3_v3v3(vec2, state->co, vec);
			}

			add_v3_v3(vec, state->co);

			copy_v3_v3(pdd->vd, vec); pdd->vd += 3;
			copy_v3_v3(pdd->vd, vec2); pdd->vd += 3;
			break;
		}
		case PART_DRAW_LINE:
		{
			copy_v3_v3(vec, state->vel);
			normalize_v3(vec);
			if (draw & PART_DRAW_VEL_LENGTH)
				mul_v3_fl(vec, len_v3(state->vel));
			madd_v3_v3v3fl(pdd->vd, state->co, vec, -draw_line[0]); pdd->vd += 3;
			madd_v3_v3v3fl(pdd->vd, state->co, vec,  draw_line[1]); pdd->vd += 3;
			if (cd) {
				cd[0] = cd[3] = ma_col[0];
				cd[1] = cd[4] = ma_col[1];
				cd[2] = cd[5] = ma_col[2];
				pdd->cd += 6;
			}
			break;
		}
		case PART_DRAW_CIRC:
		{
			imm_drawcircball(state->co, pixsize, imat, pos);
			break;
		}
		case PART_DRAW_BB:
		{
			float xvec[3], yvec[3], zvec[3], bb_center[3];

			copy_v3_v3(bb->vec, state->co);
			copy_v3_v3(bb->vel, state->vel);

			psys_make_billboard(bb, xvec, yvec, zvec, bb_center);

			/* First tri */
			add_v3_v3v3(pdd->vd, bb_center, xvec);
			add_v3_v3(pdd->vd, yvec); pdd->vd += 3;

			sub_v3_v3v3(pdd->vd, bb_center, xvec);
			add_v3_v3(pdd->vd, yvec); pdd->vd += 3;

			sub_v3_v3v3(pdd->vd, bb_center, xvec);
			sub_v3_v3v3(pdd->vd, pdd->vd, yvec); pdd->vd += 3;

			/* Second tri */
			add_v3_v3v3(pdd->vd, bb_center, xvec);
			add_v3_v3(pdd->vd, yvec); pdd->vd += 3;

			sub_v3_v3v3(pdd->vd, bb_center, xvec);
			sub_v3_v3v3(pdd->vd, pdd->vd, yvec); pdd->vd += 3;

			add_v3_v3v3(pdd->vd, bb_center, xvec);
			sub_v3_v3v3(pdd->vd, pdd->vd, yvec); pdd->vd += 3;

			if (cd) {
				for (int i = 0; i < 6; i++, cd += 3, pdd->cd += 3) {
					copy_v3_v3(cd, ma_col);
				}
			}
			for (int i = 0; i < 6; i++, pdd->nd += 3) {
				copy_v3_v3(pdd->nd, zvec);
			}
			break;
		}
	}
}
static void draw_particle_data(ParticleSystem *psys, RegionView3D *rv3d,
                               ParticleKey *state, int draw_as,
                               float imat[4][4], ParticleBillboardData *bb, ParticleDrawData *pdd,
                               const float ct, const float pa_size, const float r_tilt, const float pixsize_scale,
                               unsigned int pos)
{
	ParticleSettings *part = psys->part;
	float pixsize;

	if (psys->parent)
		mul_m4_v3(psys->parent->obmat, state->co);

	/* create actual particle data */
	if (draw_as == PART_DRAW_BB) {
		bb->offset[0] = part->bb_offset[0];
		bb->offset[1] = part->bb_offset[1];
		bb->size[0] = part->bb_size[0] * pa_size;
		if (part->bb_align == PART_BB_VEL) {
			float pa_vel = len_v3(state->vel);
			float head = part->bb_vel_head * pa_vel;
			float tail = part->bb_vel_tail * pa_vel;
			bb->size[1] = part->bb_size[1] * pa_size + head + tail;
			/* use offset to adjust the particle center. this is relative to size, so need to divide! */
			if (bb->size[1] > 0.0f)
				bb->offset[1] += (head - tail) / bb->size[1];
		}
		else {
			bb->size[1] = part->bb_size[1] * pa_size;
		}
		bb->tilt = part->bb_tilt * (1.0f - part->bb_rand_tilt * r_tilt);
		bb->time = ct;
	}

	pixsize = ED_view3d_pixel_size(rv3d, state->co) * pixsize_scale;

	draw_particle(state, draw_as, part->draw, pixsize, imat, part->draw_line, bb, pdd, pos);
}
/* unified drawing of all new particle systems draw types except dupli ob & group
 * mostly tries to use vertex arrays for speed
 *
 * 1. check that everything is ok & updated
 * 2. start initializing things
 * 3. initialize according to draw type
 * 4. allocate drawing data arrays
 * 5. start filling the arrays
 * 6. draw the arrays
 * 7. clean up
 */
static void draw_new_particle_system(
        const EvaluationContext *eval_ctx, Scene *scene, View3D *v3d, RegionView3D *rv3d,
        Base *base, ParticleSystem *psys,
        const char ob_dt, const short dflag)
{
	Object *ob = base->object;
	ParticleEditSettings *pset = PE_settings(scene);
	ParticleSettings *part = psys->part;
	ParticleData *pars = psys->particles;
	ParticleData *pa;
	ParticleKey state, *states = NULL;
	ParticleBillboardData bb;
	ParticleSimulationData sim = {NULL};
	ParticleDrawData *pdd = psys->pdd;
	Material *ma;
	float vel[3], imat[4][4];
	float timestep, pixsize_scale = 1.0f, pa_size, r_tilt, r_length;
	float pa_time, pa_birthtime, pa_dietime, pa_health, intensity;
	float cfra;
	float ma_col[3] = {0.0f, 0.0f, 0.0f};
	int a, totpart, totpoint = 0, totve = 0, drawn, draw_as, totchild = 0;
	bool select = (base->flag & BASE_SELECTED) != 0, create_cdata = false, need_v = false;
	GLint polygonmode[2];
	char numstr[32];
	unsigned char tcol[4] = {0, 0, 0, 255};
	unsigned int pos;

/* 1. */
	if (part == NULL || !psys_check_enabled(ob, psys, G.is_rendering))
		return;

	if (pars == NULL) return;

	/* don't draw normal paths in edit mode */
	if (psys_in_edit_mode(eval_ctx->view_layer, psys) && (pset->flag & PE_DRAW_PART) == 0)
		return;

	if (part->draw_as == PART_DRAW_REND)
		draw_as = part->ren_as;
	else
		draw_as = part->draw_as;

	if (draw_as == PART_DRAW_NOT)
		return;

	/* prepare curvemapping tables */
	if ((psys->part->child_flag & PART_CHILD_USE_CLUMP_CURVE) && psys->part->clumpcurve)
		curvemapping_changed_all(psys->part->clumpcurve);
	if ((psys->part->child_flag & PART_CHILD_USE_ROUGH_CURVE) && psys->part->roughcurve)
		curvemapping_changed_all(psys->part->roughcurve);

/* 2. */
	sim.eval_ctx = eval_ctx;
	sim.scene = scene;
	sim.ob = ob;
	sim.psys = psys;
	sim.psmd = psys_get_modifier(ob, psys);

	if (part->phystype == PART_PHYS_KEYED) {
		if (psys->flag & PSYS_KEYED) {
			psys_count_keyed_targets(&sim);
			if (psys->totkeyed == 0)
				return;
		}
	}

	if (select) {
		select = false;
		if (psys_get_current(ob) == psys)
			select = true;
	}

	psys->flag |= PSYS_DRAWING;

	if (part->type == PART_HAIR && !psys->childcache)
		totchild = 0;
	else
		totchild = psys->totchild * part->disp / 100;

	ma = give_current_material(ob, part->omat);

	if (v3d->zbuf) glDepthMask(1);

	if ((ma) && (part->draw_col == PART_DRAW_COL_MAT)) {
		rgb_float_to_uchar(tcol, &(ma->r));
		copy_v3_v3(ma_col, &ma->r);
	}

	timestep = psys_get_timestep(&sim);

	if ((ob->flag & OB_FROMGROUP) != 0) {
		float mat[4][4];
		mul_m4_m4m4(mat, ob->obmat, psys->imat);
		gpuMultMatrix(mat);
	}

	/* needed for text display */
	invert_m4_m4(ob->imat, ob->obmat);

	totpart = psys->totpart;

	cfra = BKE_scene_frame_get(scene);

	if (draw_as == PART_DRAW_PATH && psys->pathcache == NULL && psys->childcache == NULL)
		draw_as = PART_DRAW_DOT;

/* 3. */
	glLineWidth(1.0f);

	switch (draw_as) {
		case PART_DRAW_DOT:
			if (part->draw_size)
				glPointSize(part->draw_size);
			else
				glPointSize(2.0);  /* default dot size */
			break;
		case PART_DRAW_CIRC:
			/* calculate view aligned matrix: */
			copy_m4_m4(imat, rv3d->viewinv);
			normalize_v3(imat[0]);
			normalize_v3(imat[1]);
			ATTR_FALLTHROUGH;
		case PART_DRAW_CROSS:
		case PART_DRAW_AXIS:
			/* lets calculate the scale: */
			
			if (part->draw_size == 0.0)
				pixsize_scale = 2.0f;
			else
				pixsize_scale = part->draw_size;

			if (draw_as == PART_DRAW_AXIS)
				create_cdata = 1;
			break;
		case PART_DRAW_OB:
			if (part->dup_ob == NULL)
				draw_as = PART_DRAW_DOT;
			else
				draw_as = 0;
			break;
		case PART_DRAW_GR:
			if (part->dup_group == NULL)
				draw_as = PART_DRAW_DOT;
			else
				draw_as = 0;
			break;
		case PART_DRAW_BB:
			if (v3d->camera == NULL && part->bb_ob == NULL) {
				printf("Billboards need an active camera or a target object!\n");

				draw_as = part->draw_as = PART_DRAW_DOT;

				if (part->draw_size)
					glPointSize(part->draw_size);
				else
					glPointSize(2.0);  /* default dot size */
			}
			else if (part->bb_ob)
				bb.ob = part->bb_ob;
			else
				bb.ob = v3d->camera;

			bb.align = part->bb_align;
			bb.anim = part->bb_anim;
			bb.lock = part->draw & PART_DRAW_BB_LOCK;
			break;
		case PART_DRAW_PATH:
			break;
		case PART_DRAW_LINE:
			need_v = 1;
			break;
	}
	if (part->draw & PART_DRAW_SIZE && part->draw_as != PART_DRAW_CIRC) {
		copy_m4_m4(imat, rv3d->viewinv);
		normalize_v3(imat[0]);
		normalize_v3(imat[1]);
	}

	if (ELEM(draw_as, PART_DRAW_DOT, PART_DRAW_CROSS, PART_DRAW_LINE) &&
	    (part->draw_col > PART_DRAW_COL_MAT))
	{
		create_cdata = 1;
	}

	if (!create_cdata && pdd && pdd->cdata) {
		MEM_freeN(pdd->cdata);
		pdd->cdata = pdd->cd = NULL;
	}

/* 4. */
	if (draw_as && ELEM(draw_as, PART_DRAW_PATH, PART_DRAW_CIRC) == 0) {
		int partsize = 3 * sizeof(float);
		int create_ndata = 0;

		if (!pdd)
			pdd = psys->pdd = MEM_callocN(sizeof(ParticleDrawData), "ParticleDrawData");

		if (part->draw_as == PART_DRAW_REND && part->trail_count > 1) {
			partsize *= part->trail_count;
			psys_make_temp_pointcache(ob, psys);
		}

		switch (draw_as) {
			case PART_DRAW_AXIS:
			case PART_DRAW_CROSS:
				partsize *= 6;
				if (draw_as != PART_DRAW_CROSS)
					create_cdata = 1;
				break;
			case PART_DRAW_LINE:
				partsize *= 2;
				break;
			case PART_DRAW_BB:
<<<<<<< HEAD
				tot_vec_size *= 6;  /* New OGL only understands tris, no choice here. */
=======
				partsize *= 4;
>>>>>>> e6df0286
				create_ndata = 1;
				break;
		}

		if (pdd->totpart != totpart + totchild || pdd->partsize != partsize)
			psys_free_pdd(psys);

		if (!pdd->vdata)
			pdd->vdata = MEM_calloc_arrayN(totpart + totchild, partsize, "particle_vdata");
		if (create_cdata && !pdd->cdata)
			pdd->cdata = MEM_calloc_arrayN(totpart + totchild, partsize, "particle_cdata");
		if (create_ndata && !pdd->ndata)
			pdd->ndata = MEM_calloc_arrayN(totpart + totchild, partsize, "particle_ndata");

		if (part->draw & PART_DRAW_VEL && draw_as != PART_DRAW_LINE) {
			if (!pdd->vedata)
				pdd->vedata = MEM_calloc_arrayN(totpart + totchild, 2 * 3 * sizeof(float), "particle_vedata");

			need_v = 1;
		}
		else if (pdd->vedata) {
			/* velocity data not needed, so free it */
			MEM_freeN(pdd->vedata);
			pdd->vedata = NULL;
		}

		pdd->vd = pdd->vdata;
		pdd->ved = pdd->vedata;
		pdd->cd = pdd->cdata;
		pdd->nd = pdd->ndata;
		pdd->totpart = totpart + totchild;
		pdd->partsize = partsize;
	}
	else if (psys->pdd) {
		psys_free_pdd(psys);
		MEM_freeN(psys->pdd);
		pdd = psys->pdd = NULL;
	}

	if (pdd) {
		pdd->ma_col = ma_col;
	}

	psys->lattice_deform_data = psys_create_lattice_deform_data(&sim);

	/* circles don't use drawdata, so have to add a special case here */
	if ((pdd || draw_as == PART_DRAW_CIRC) && draw_as != PART_DRAW_PATH) {
		/* 5. */
		if (pdd && (pdd->flag & PARTICLE_DRAW_DATA_UPDATED) &&
		    (pdd->vedata || part->draw & (PART_DRAW_SIZE | PART_DRAW_NUM | PART_DRAW_HEALTH)) == 0)
		{
			totpoint = pdd->totpoint; /* draw data is up to date */
		}
		else {
			if ((draw_as == PART_DRAW_CIRC) || (part->draw & PART_DRAW_SIZE)) {
				pos = GWN_vertformat_attr_add(immVertexFormat(), "pos", GWN_COMP_F32, 3, GWN_FETCH_FLOAT);
				immBindBuiltinProgram(GPU_SHADER_3D_UNIFORM_COLOR);
				imm_cpack(0xFFFFFF);
			}
			for (a = 0, pa = pars; a < totpart + totchild; a++, pa++) {
				/* setup per particle individual stuff */
				if (a < totpart) {
					if (totchild && (part->draw & PART_DRAW_PARENT) == 0) continue;
					if (pa->flag & PARS_NO_DISP || pa->flag & PARS_UNEXIST) continue;

					pa_time = (cfra - pa->time) / pa->lifetime;
					pa_birthtime = pa->time;
					pa_dietime = pa->dietime;
					pa_size = pa->size;
					if (part->phystype == PART_PHYS_BOIDS)
						pa_health = pa->boid->data.health;
					else
						pa_health = -1.0;

					r_tilt = 2.0f * (psys_frand(psys, a + 21) - 0.5f);
					r_length = psys_frand(psys, a + 22);

					if (part->draw_col > PART_DRAW_COL_MAT) {
						switch (part->draw_col) {
							case PART_DRAW_COL_VEL:
								intensity = len_v3(pa->state.vel) / part->color_vec_max;
								break;
							case PART_DRAW_COL_ACC:
								intensity = len_v3v3(pa->state.vel, pa->prev_state.vel) / ((pa->state.time - pa->prev_state.time) * part->color_vec_max);
								break;
							default:
								intensity = 1.0f; /* should never happen */
								BLI_assert(0);
								break;
						}
						CLAMP(intensity, 0.0f, 1.0f);
						weight_to_rgb(ma_col, intensity);
					}
				}
				else {
					ChildParticle *cpa = &psys->child[a - totpart];

					pa_time = psys_get_child_time(psys, cpa, cfra, &pa_birthtime, &pa_dietime);
					pa_size = psys_get_child_size(psys, cpa, cfra, NULL);

					pa_health = -1.0;

					r_tilt = 2.0f * (psys_frand(psys, a + 21) - 0.5f);
					r_length = psys_frand(psys, a + 22);
				}

				drawn = 0;
				if (part->draw_as == PART_DRAW_REND && part->trail_count > 1) {
					float length = part->path_end * (1.0f - part->randlength * r_length);
					int trail_count = part->trail_count * (1.0f - part->randlength * r_length);
					float ct = ((part->draw & PART_ABS_PATH_TIME) ? cfra : pa_time) - length;
					float dt = length / (trail_count ? (float)trail_count : 1.0f);
					int i = 0;

					ct += dt;
					for (i = 0; i < trail_count; i++, ct += dt) {

						if (part->draw & PART_ABS_PATH_TIME) {
							if (ct < pa_birthtime || ct > pa_dietime)
								continue;
						}
						else if (ct < 0.0f || ct > 1.0f)
							continue;

						state.time = (part->draw & PART_ABS_PATH_TIME) ? -ct : -(pa_birthtime + ct * (pa_dietime - pa_birthtime));
						psys_get_particle_on_path(&sim, a, &state, need_v);

						draw_particle_data(psys, rv3d,
						                   &state, draw_as, imat, &bb, psys->pdd,
						                   ct, pa_size, r_tilt, pixsize_scale, pos);

						totpoint++;
						drawn = 1;
					}
				}
				else {
					state.time = cfra;
					if (psys_get_particle_state(&sim, a, &state, 0)) {

						draw_particle_data(psys, rv3d,
						                   &state, draw_as, imat, &bb, psys->pdd,
						                   pa_time, pa_size, r_tilt, pixsize_scale, pos);

						totpoint++;
						drawn = 1;
					}
				}

				if (drawn) {
					/* additional things to draw for each particle
					 * (velocity, size and number) */
					if ((part->draw & PART_DRAW_VEL) && pdd && pdd->vedata) {
						copy_v3_v3(pdd->ved, state.co);
						pdd->ved += 3;
						mul_v3_v3fl(vel, state.vel, timestep);
						add_v3_v3v3(pdd->ved, state.co, vel);
						pdd->ved += 3;

						totve++;
					}

					if (part->draw & PART_DRAW_SIZE) {
						setlinestyle(3);
						imm_drawcircball(state.co, pa_size, imat, pos);
						setlinestyle(0);
					}


					if ((part->draw & PART_DRAW_NUM || part->draw & PART_DRAW_HEALTH) &&
					    (v3d->flag2 & V3D_RENDER_OVERRIDE) == 0)
					{
						size_t numstr_len;
						float vec_txt[3];
						char *val_pos = numstr;
						numstr[0] = '\0';

						if (part->draw & PART_DRAW_NUM) {
							if (a < totpart && (part->draw & PART_DRAW_HEALTH) && (part->phystype == PART_PHYS_BOIDS)) {
								numstr_len = BLI_snprintf_rlen(val_pos, sizeof(numstr), "%d:%.2f", a, pa_health);
							}
							else {
								numstr_len = BLI_snprintf_rlen(val_pos, sizeof(numstr), "%d", a);
							}
						}
						else {
							if (a < totpart && (part->draw & PART_DRAW_HEALTH) && (part->phystype == PART_PHYS_BOIDS)) {
								numstr_len = BLI_snprintf_rlen(val_pos, sizeof(numstr), "%.2f", pa_health);
							}
						}

						if (numstr[0]) {
							/* in path drawing state.co is the end point
							 * use worldspace because object matrix is already applied */
							mul_v3_m4v3(vec_txt, ob->imat, state.co);
							view3d_cached_text_draw_add(vec_txt, numstr, numstr_len,
							                            10, V3D_CACHE_TEXT_WORLDSPACE | V3D_CACHE_TEXT_ASCII, tcol);
						}
					}
				}
			}
			if ((draw_as == PART_DRAW_CIRC) || (part->draw & PART_DRAW_SIZE)) {
				immUnbindProgram();
			}
		}
	}
/* 6. */

	glGetIntegerv(GL_POLYGON_MODE, polygonmode);

	if (draw_as == PART_DRAW_PATH) {
		ParticleCacheKey **cache, *path;
		float *cdata2 = NULL;

		if (totchild && (part->draw & PART_DRAW_PARENT) == 0)
			totpart = 0;
		else if (psys->pathcache == NULL)
			totpart = 0;

		/* draw actual/parent particles */
		cache = psys->pathcache;
		for (a = 0, pa = psys->particles; a < totpart; a++, pa++) {
			path = cache[a];
			if (path->segments > 0) {
				if (((dflag & DRAW_CONSTCOLOR) == 0) && (part->draw_col == PART_DRAW_COL_MAT)) {
					draw_vertex_array(GWN_PRIM_LINE_STRIP, path->co, path->vel, path->col, sizeof(ParticleCacheKey), path->segments + 1, NULL);
				}
				else {
					float color[4];
					rgba_uchar_to_float(color, tcol);
					draw_vertex_array(GWN_PRIM_LINE_STRIP, path->co, path->vel, NULL, sizeof(ParticleCacheKey), path->segments + 1, color);
				}
			}
		}

		if (part->type ==  PART_HAIR) {
			if (part->draw & PART_DRAW_GUIDE_HAIRS) {
				DerivedMesh *hair_dm = psys->hair_out_dm;

				for (a = 0, pa = psys->particles; a < totpart; a++, pa++) {
					if (pa->totkey > 1) {
						HairKey *hkey = pa->hair;
						
						/* XXX use proper theme color here */
						float color[4] = {0.58f, 0.67f, 1.0f, 1.0f};
						draw_vertex_array(GWN_PRIM_LINE_STRIP, hkey->world_co, NULL, NULL, sizeof(HairKey), pa->totkey, color);
					}
				}
				
				if (hair_dm) {
					MVert *mvert = hair_dm->getVertArray(hair_dm);
					int i;
					
					unsigned int pos_id = GWN_vertformat_attr_add(immVertexFormat(), "pos", GWN_COMP_F32, 3, GWN_FETCH_FLOAT);
					immBindBuiltinProgram(GPU_SHADER_3D_UNIFORM_COLOR);
					immUniformColor3f(0.9f, 0.4f, 0.4f);

					unsigned int count = 0;
					for (a = 0, pa = psys->particles; a < totpart; a++, pa++) {
						count += MAX2(pa->totkey - 1, 0);
					}

					if (count > 0) {
						immBegin(GWN_PRIM_LINES, count * 2);
						for (a = 0, pa = psys->particles; a < totpart; a++, pa++) {
							for (i = 1; i < pa->totkey; ++i) {
								float v1[3], v2[3];

								copy_v3_v3(v1, mvert[pa->hair_index + i - 1].co);
								copy_v3_v3(v2, mvert[pa->hair_index + i].co);

								mul_m4_v3(ob->obmat, v1);
								mul_m4_v3(ob->obmat, v2);

								immVertex3fv(pos_id, v1);
								immVertex3fv(pos_id, v2);
							}
						}
						immEnd();
					}

					immUnbindProgram();
				}
			}
			
			if (part->draw & PART_DRAW_HAIR_GRID) {
				ClothModifierData *clmd = psys->clmd;
				if (clmd) {
					float *gmin = clmd->hair_grid_min;
					float *gmax = clmd->hair_grid_max;
					int *res = clmd->hair_grid_res;
					int i;
					
					unsigned int pos_id = GWN_vertformat_attr_add(immVertexFormat(), "pos", GWN_COMP_F32, 3, GWN_FETCH_FLOAT);
					immBindBuiltinProgram(GPU_SHADER_3D_UNIFORM_COLOR);
					if (select)
						immUniformThemeColor(TH_ACTIVE);
					else
						immUniformThemeColor(TH_WIRE);

					immBegin(GWN_PRIM_LINES, 24);
					immVertex3f(pos_id, gmin[0], gmin[1], gmin[2]); immVertex3f(pos_id, gmax[0], gmin[1], gmin[2]);
					immVertex3f(pos_id, gmax[0], gmin[1], gmin[2]); immVertex3f(pos_id, gmax[0], gmax[1], gmin[2]);
					immVertex3f(pos_id, gmax[0], gmax[1], gmin[2]); immVertex3f(pos_id, gmin[0], gmax[1], gmin[2]);
					immVertex3f(pos_id, gmin[0], gmax[1], gmin[2]); immVertex3f(pos_id, gmin[0], gmin[1], gmin[2]);
					
					immVertex3f(pos_id, gmin[0], gmin[1], gmax[2]); immVertex3f(pos_id, gmax[0], gmin[1], gmax[2]);
					immVertex3f(pos_id, gmax[0], gmin[1], gmax[2]); immVertex3f(pos_id, gmax[0], gmax[1], gmax[2]);
					immVertex3f(pos_id, gmax[0], gmax[1], gmax[2]); immVertex3f(pos_id, gmin[0], gmax[1], gmax[2]);
					immVertex3f(pos_id, gmin[0], gmax[1], gmax[2]); immVertex3f(pos_id, gmin[0], gmin[1], gmax[2]);
					
					immVertex3f(pos_id, gmin[0], gmin[1], gmin[2]); immVertex3f(pos_id, gmin[0], gmin[1], gmax[2]);
					immVertex3f(pos_id, gmax[0], gmin[1], gmin[2]); immVertex3f(pos_id, gmax[0], gmin[1], gmax[2]);
					immVertex3f(pos_id, gmin[0], gmax[1], gmin[2]); immVertex3f(pos_id, gmin[0], gmax[1], gmax[2]);
					immVertex3f(pos_id, gmax[0], gmax[1], gmin[2]); immVertex3f(pos_id, gmax[0], gmax[1], gmax[2]);
					immEnd();
					
					if (select)
						immUniformThemeColorShadeAlpha(TH_ACTIVE, 0, -100);
					else
						immUniformThemeColorShadeAlpha(TH_WIRE, 0, -100);

					int count = 0;
					count += MAX2(0, res[0] - 2) * 8;
					count += MAX2(0, res[1] - 2) * 8;
					count += MAX2(0, res[2] - 2) * 8;

					if (count >= 2) {
						glEnable(GL_BLEND);
						immBegin(GWN_PRIM_LINES, count);
						for (i = 1; i < res[0] - 1; ++i) {
							float f = interpf(gmax[0], gmin[0], (float)i / (float)(res[0] - 1));
							immVertex3f(pos_id, f, gmin[1], gmin[2]); immVertex3f(pos_id, f, gmax[1], gmin[2]);
							immVertex3f(pos_id, f, gmax[1], gmin[2]); immVertex3f(pos_id, f, gmax[1], gmax[2]);
							immVertex3f(pos_id, f, gmax[1], gmax[2]); immVertex3f(pos_id, f, gmin[1], gmax[2]);
							immVertex3f(pos_id, f, gmin[1], gmax[2]); immVertex3f(pos_id, f, gmin[1], gmin[2]);
						}
						for (i = 1; i < res[1] - 1; ++i) {
							float f = interpf(gmax[1], gmin[1], (float)i / (float)(res[1] - 1));
							immVertex3f(pos_id, gmin[0], f, gmin[2]); immVertex3f(pos_id, gmax[0], f, gmin[2]);
							immVertex3f(pos_id, gmax[0], f, gmin[2]); immVertex3f(pos_id, gmax[0], f, gmax[2]);
							immVertex3f(pos_id, gmax[0], f, gmax[2]); immVertex3f(pos_id, gmin[0], f, gmax[2]);
							immVertex3f(pos_id, gmin[0], f, gmax[2]); immVertex3f(pos_id, gmin[0], f, gmin[2]);
						}
						for (i = 1; i < res[2] - 1; ++i) {
							float f = interpf(gmax[2], gmin[2], (float)i / (float)(res[2] - 1));
							immVertex3f(pos_id, gmin[0], gmin[1], f); immVertex3f(pos_id, gmax[0], gmin[1], f);
							immVertex3f(pos_id, gmax[0], gmin[1], f); immVertex3f(pos_id, gmax[0], gmax[1], f);
							immVertex3f(pos_id, gmax[0], gmax[1], f); immVertex3f(pos_id, gmin[0], gmax[1], f);
							immVertex3f(pos_id, gmin[0], gmax[1], f); immVertex3f(pos_id, gmin[0], gmin[1], f);
						}
						immEnd();
						glDisable(GL_BLEND);
					}

					immUnbindProgram();
				}
			}
		}
		
		/* draw child particles */
		cache = psys->childcache;
		for (a = 0; a < totchild; a++) {
			path = cache[a];

			if (((dflag & DRAW_CONSTCOLOR) == 0) && (part->draw_col == PART_DRAW_COL_MAT)) {
				draw_vertex_array(GWN_PRIM_LINE_STRIP, path->co, path->vel, path->col, sizeof(ParticleCacheKey), path->segments + 1, NULL);
			}
			else {
				float color[4] = {0.0f, 0.0f, 0.0f, 1.0f};
				draw_vertex_array(GWN_PRIM_LINE_STRIP, path->co, path->vel, NULL, sizeof(ParticleCacheKey), path->segments + 1, color);
			}
		}

		/* restore & clean up */
		if (cdata2) {
			MEM_freeN(cdata2);
			cdata2 = NULL;
		}

		if ((part->draw & PART_DRAW_NUM) && (v3d->flag2 & V3D_RENDER_OVERRIDE) == 0) {
			cache = psys->pathcache;

			for (a = 0, pa = psys->particles; a < totpart; a++, pa++) {
				float vec_txt[3];
				size_t numstr_len = BLI_snprintf_rlen(numstr, sizeof(numstr), "%i", a);
				/* use worldspace because object matrix is already applied */
				mul_v3_m4v3(vec_txt, ob->imat, cache[a]->co);
				view3d_cached_text_draw_add(vec_txt, numstr, numstr_len,
				                            10, V3D_CACHE_TEXT_WORLDSPACE | V3D_CACHE_TEXT_ASCII, tcol);
			}
		}
	}
	else if (pdd && ELEM(draw_as, 0, PART_DRAW_CIRC) == 0) {

		if (pdd->vdata) {
			if (select) {
				float color[4];
				UI_GetThemeColor4fv(TH_ACTIVE, color);

				if (part->draw_size)
					glPointSize(part->draw_size + 2);
				else
					glPointSize(4.0);

				glLineWidth(3.0);

				draw_particle_arrays_new(draw_as, ob_dt, 1, pdd->vdata, NULL, NULL, totpoint, color);
			}

			glPointSize(part->draw_size ? part->draw_size : 2.0);
			glLineWidth(1.0);


#if 0
			/* enable other data arrays */
			/* billboards are drawn this way */
			if (pdd->ndata && ob_dt > OB_WIRE) {
				GPU_basic_shader_colors(NULL, NULL, 0.0f, 1.0f);
				GPU_basic_shader_bind(GPU_SHADER_LIGHTING | GPU_SHADER_USE_COLOR);
			}
			if ((dflag & DRAW_CONSTCOLOR) == 0) {
				if (pdd->cdata) {
					glEnableClientState(GL_COLOR_ARRAY);
					glColorPointer(3, GL_FLOAT, 0, pdd->cdata);
				}
			}
#endif

			draw_particle_arrays_new(draw_as, ob_dt, 0, pdd->vdata, pdd->ndata, pdd->cdata, totpoint, NULL);
		}


		pdd->flag |= PARTICLE_DRAW_DATA_UPDATED;
		pdd->totpoint = totpoint;
	}

	if (pdd && pdd->vedata) {
		float color[4] = {0.75f, 0.75f, 0.75f, 1.0f};
		draw_vertex_array(GWN_PRIM_LINES, pdd->vedata, NULL, NULL, 0, 2 * totve, color);
	}

	glPolygonMode(GL_FRONT, polygonmode[0]);
	glPolygonMode(GL_BACK, polygonmode[1]);

/* 7. */
	
	GPU_basic_shader_bind(GPU_SHADER_USE_COLOR);

	if (states)
		MEM_freeN(states);

	psys->flag &= ~PSYS_DRAWING;

	/* draw data can't be saved for billboards as they must update to target changes */
	if (draw_as == PART_DRAW_BB) {
		psys_free_pdd(psys);
		pdd->flag &= ~PARTICLE_DRAW_DATA_UPDATED;
	}

	if (psys->lattice_deform_data) {
		end_latt_deform(psys->lattice_deform_data);
		psys->lattice_deform_data = NULL;
	}

	if (pdd) {
		/* drop references to stack memory */
		pdd->ma_col = NULL;
	}

	if ((ob->flag & OB_FROMGROUP) != 0) {
		gpuLoadMatrix(rv3d->viewmat);
	}
}

static void draw_update_ptcache_edit(
        const EvaluationContext *eval_ctx, Scene *scene, ViewLayer *view_layer, Object *ob, PTCacheEdit *edit)
{
	if (edit->psys && edit->psys->flag & PSYS_HAIR_UPDATED)
		PE_update_object(eval_ctx, scene, view_layer, ob, 0);

	/* create path and child path cache if it doesn't exist already */
	if (edit->pathcache == NULL) {
		psys_cache_edit_paths(eval_ctx, scene, ob, edit, CFRA, G.is_rendering);
	}
}

static void draw_ptcache_edit(Scene *scene, View3D *v3d, PTCacheEdit *edit)
{
	ParticleEditSettings *pset = PE_settings(scene);
	const int totpoint = edit->totpoint;
	const bool timed = (pset->flag & PE_FADE_TIME) ? pset->fade_frames : false;

	if (edit->pathcache == NULL)
		return;

	PE_hide_keys_time(scene, edit, CFRA);

	/* opengl setup */
	if ((v3d->flag & V3D_ZBUF_SELECT) == 0)
		glDisable(GL_DEPTH_TEST);

	/* get selection theme colors */
	float sel_col[3], nosel_col[3];
	UI_GetThemeColor3fv(TH_VERTEX_SELECT, sel_col);
	UI_GetThemeColor3fv(TH_VERTEX, nosel_col);

	/* draw paths */
	const int totkeys = (*edit->pathcache)->segments + 1;

	glEnable(GL_BLEND);
<<<<<<< HEAD
	float *pathcol = MEM_callocN(totkeys * 4 * sizeof(float), "particle path color data");
=======
	pathcol = MEM_calloc_arrayN(totkeys, 4 * sizeof(float), "particle path color data");

	glEnableClientState(GL_VERTEX_ARRAY);
	glEnableClientState(GL_COLOR_ARRAY);
>>>>>>> e6df0286

	if (pset->brushtype == PE_BRUSH_WEIGHT)
		glLineWidth(2.0f);

	ParticleCacheKey **cache = edit->pathcache;
	PTCacheEditPoint *point;
	int i;

	for (i = 0, point = edit->points; i < totpoint; i++, point++) {
		ParticleCacheKey *path = cache[i];

		Gwn_VertFormat format = {0};
		unsigned int pos_id, col_id, col_comp;

		col_comp = ((point->flag & PEP_HIDE) || timed) ? 4 : 3;

		pos_id = GWN_vertformat_attr_add(&format, "pos", GWN_COMP_F32, 3, GWN_FETCH_FLOAT);
		col_id = GWN_vertformat_attr_add(&format, "color", GWN_COMP_F32, col_comp, GWN_FETCH_FLOAT);

		Gwn_VertBuf *vbo = GWN_vertbuf_create_with_format(&format);
		GWN_vertbuf_data_alloc(vbo, path->segments + 1);

		GWN_vertbuf_attr_fill_stride(vbo, pos_id, sizeof(ParticleCacheKey), path->co);

		float *pcol = pathcol;

		if (point->flag & PEP_HIDE) {
			for (int k = 0; k < totkeys; k++, pcol += 4) {
				copy_v3_v3(pcol, path->col);
				pcol[3] = 0.25f;
			}

			GWN_vertbuf_attr_fill(vbo, col_id, pathcol);
		}
		else if (timed) {
			ParticleCacheKey *pkey = path;
			for (int k = 0; k < totkeys; k++, pkey++, pcol += 4) {
				copy_v3_v3(pcol, pkey->col);
				pcol[3] = 1.0f - fabsf((float)(CFRA) -pkey->time) / (float)pset->fade_frames;
			}

			GWN_vertbuf_attr_fill(vbo, col_id, pathcol);
		}
		else {
			/* FIXME: shader wants 4 color components but the cache only contains ParticleCacheKey
			 * So alpha is random */
			GWN_vertbuf_attr_fill_stride(vbo, col_id, sizeof(ParticleCacheKey), path->col);
		}

		Gwn_Batch *batch = GWN_batch_create_ex(GWN_PRIM_LINE_STRIP, vbo, NULL, GWN_BATCH_OWNS_VBO);
		GWN_batch_program_set_builtin(batch, GPU_SHADER_3D_SMOOTH_COLOR);
		GWN_batch_draw(batch);
		GWN_batch_discard(batch);
	}

	if (pathcol) { MEM_freeN(pathcol); pathcol = NULL; }

	/* draw edit vertices */
	if (pset->selectmode != SCE_SELECT_PATH) {
		glPointSize(UI_GetThemeValuef(TH_VERTEX_SIZE));

		if (pset->selectmode == SCE_SELECT_POINT) {
			float *pd = NULL, *pdata = NULL;
			float *cd = NULL, *cdata = NULL;
			int totkeys_visible = 0;

			Gwn_VertFormat format = {0};
			unsigned int pos_id = GWN_vertformat_attr_add(&format, "pos", GWN_COMP_F32, 3, GWN_FETCH_FLOAT);
			unsigned int col_id = GWN_vertformat_attr_add(&format, "color", GWN_COMP_F32, (timed ? 4 : 3), GWN_FETCH_FLOAT);

			for (i = 0, point = edit->points; i < totpoint; i++, point++)
				if (!(point->flag & PEP_HIDE))
					totkeys_visible += point->totkey;

			if (totkeys_visible) {
				if (edit->points && !(edit->points->keys->flag & PEK_USE_WCO))
					pd = pdata = MEM_calloc_arrayN(totkeys_visible, 3 * sizeof(float), "particle edit point data");
				cd = cdata = MEM_calloc_arrayN(totkeys_visible, (timed ? 4 : 3) * sizeof(float), "particle edit color data");
			}

			for (i = 0, point = edit->points; i < totpoint; i++, point++) {
				if (point->flag & PEP_HIDE)
					continue;

				PTCacheEditKey *key = point->keys;
				for (int k = 0; k < point->totkey; k++, key++) {
					if (pd) {
						copy_v3_v3(pd, key->co);
						pd += 3;
					}

					if (key->flag & PEK_SELECT) {
						copy_v3_v3(cd, sel_col);
					}
					else {
						copy_v3_v3(cd, nosel_col);
					}

					if (timed)
						*(cd + 3) = 1.0f - fabsf((float)CFRA - *key->time) / (float)pset->fade_frames;

					cd += (timed ? 4 : 3);
				}
			}
			cd = cdata;
			pd = pdata;
			for (i = 0, point = edit->points; i < totpoint; i++, point++) {
				if (point->flag & PEP_HIDE || point->totkey == 0)
					continue;

				Gwn_VertBuf *vbo = GWN_vertbuf_create_with_format(&format);
				GWN_vertbuf_data_alloc(vbo, point->totkey);

				if (point->keys->flag & PEK_USE_WCO)
					GWN_vertbuf_attr_fill_stride(vbo, pos_id, sizeof(PTCacheEditKey), point->keys->world_co);
				else
					GWN_vertbuf_attr_fill(vbo, pos_id, pd);

				GWN_vertbuf_attr_fill(vbo, col_id, cd);

				Gwn_Batch *batch = GWN_batch_create_ex(GWN_PRIM_POINTS, vbo, NULL, GWN_BATCH_OWNS_VBO);
				GWN_batch_program_set_builtin(batch, GPU_SHADER_3D_SMOOTH_COLOR);
				GWN_batch_draw(batch);
				GWN_batch_discard(batch);

				pd += pd ? 3 * point->totkey : 0;
				cd += (timed ? 4 : 3) * point->totkey;
			}
			if (pdata) { MEM_freeN(pdata); pd = pdata = NULL; }
			if (cdata) { MEM_freeN(cdata); cd = cdata = NULL; }
		}
		else if (pset->selectmode == SCE_SELECT_END) {
			Gwn_VertFormat *format = immVertexFormat();
			unsigned int pos_id = GWN_vertformat_attr_add(format, "pos", GWN_COMP_F32, 3, GWN_FETCH_FLOAT);
			unsigned int col_id = GWN_vertformat_attr_add(format, "color", GWN_COMP_F32, 3, GWN_FETCH_FLOAT);
			immBindBuiltinProgram(GPU_SHADER_3D_FLAT_COLOR);
			immBeginAtMost(GWN_PRIM_POINTS, totpoint);
			for (i = 0, point = edit->points; i < totpoint; i++, point++) {
				if ((point->flag & PEP_HIDE) == 0 && point->totkey) {
					PTCacheEditKey *key = point->keys + point->totkey - 1;
					if ((key->flag & PEK_SELECT) != 0) {
						immAttrib3fv(col_id, sel_col);
					}
					else {
						immAttrib3fv(col_id, nosel_col);
					}
					/* has to be like this.. otherwise selection won't work, have try glArrayElement later..*/
					immVertex3fv(pos_id, (key->flag & PEK_USE_WCO) ? key->world_co : key->co);
				}
			}
			immEnd();
			immUnbindProgram();
		}
	}

	glDisable(GL_BLEND);
	if (v3d->zbuf) glEnable(GL_DEPTH_TEST);
}

static void ob_draw_RE_motion(float com[3], float rotscale[3][3], float itw, float ith, float drw_size)
{
	float tr[3][3];
	float root[3], tip[3];
	/* take a copy for not spoiling original */
	copy_m3_m3(tr, rotscale);
	float tw = itw * drw_size;
	float th = ith * drw_size;

	Gwn_VertFormat *format = immVertexFormat();
	unsigned int pos = GWN_vertformat_attr_add(format, "pos", GWN_COMP_F32, 3, GWN_FETCH_FLOAT);
	unsigned int col = GWN_vertformat_attr_add(format, "color", GWN_COMP_U8, 4, GWN_FETCH_INT_TO_FLOAT_UNIT);
	immBindBuiltinProgram(GPU_SHADER_3D_FLAT_COLOR);

	immBegin(GWN_PRIM_LINES, 30);

	immAttrib4ub(col, 0x7F, 0x00, 0x00, 155);
	root[1] = root[2] = 0.0f;
	root[0] = -drw_size;
	mul_m3_v3(tr, root);
	add_v3_v3(root, com);
	immVertex3fv(pos, root);
	tip[1] = tip[2] = 0.0f;
	tip[0] = drw_size;
	mul_m3_v3(tr, tip);
	add_v3_v3(tip, com);
	immVertex3fv(pos, tip);

	root[1] = 0.0f; root[2] = tw;
	root[0] = th;
	mul_m3_v3(tr, root);
	add_v3_v3(root, com);
	immVertex3fv(pos, root);
	immVertex3fv(pos, tip);

	root[1] = 0.0f; root[2] = -tw;
	root[0] = th;
	mul_m3_v3(tr, root);
	add_v3_v3(root, com);
	immVertex3fv(pos, root);
	immVertex3fv(pos, tip);

	root[1] = tw; root[2] = 0.0f;
	root[0] = th;
	mul_m3_v3(tr, root);
	add_v3_v3(root, com);
	immVertex3fv(pos, root);
	immVertex3fv(pos, tip);

	root[1] = -tw; root[2] = 0.0f;
	root[0] = th;
	mul_m3_v3(tr, root);
	add_v3_v3(root, com);
	immVertex3fv(pos, root);
	immVertex3fv(pos, tip);

	immAttrib4ub(col, 0x00, 0x7F, 0x00, 155);

	root[0] = root[2] = 0.0f;
	root[1] = -drw_size;
	mul_m3_v3(tr, root);
	add_v3_v3(root, com);
	immVertex3fv(pos, root);
	tip[0] = tip[2] = 0.0f;
	tip[1] = drw_size;
	mul_m3_v3(tr, tip);
	add_v3_v3(tip, com);
	immVertex3fv(pos, tip);

	root[0] = 0.0f; root[2] = tw;
	root[1] = th;
	mul_m3_v3(tr, root);
	add_v3_v3(root, com);
	immVertex3fv(pos, root);
	immVertex3fv(pos, tip);

	root[0] = 0.0f; root[2] = -tw;
	root[1] = th;
	mul_m3_v3(tr, root);
	add_v3_v3(root, com);
	immVertex3fv(pos, root);
	immVertex3fv(pos, tip);

	root[0] = tw; root[2] = 0.0f;
	root[1] = th;
	mul_m3_v3(tr, root);
	add_v3_v3(root, com);
	immVertex3fv(pos, root);
	immVertex3fv(pos, tip);

	root[0] = -tw; root[2] = 0.0f;
	root[1] = th;
	mul_m3_v3(tr, root);
	add_v3_v3(root, com);
	immVertex3fv(pos, root);
	immVertex3fv(pos, tip);

	immAttrib4ub(col, 0x00, 0x00, 0x7F, 155);
	root[0] = root[1] = 0.0f;
	root[2] = -drw_size;
	mul_m3_v3(tr, root);
	add_v3_v3(root, com);
	immVertex3fv(pos, root);
	tip[0] = tip[1] = 0.0f;
	tip[2] = drw_size;
	mul_m3_v3(tr, tip);
	add_v3_v3(tip, com);
	immVertex3fv(pos, tip);

	root[0] = 0.0f; root[1] = tw;
	root[2] = th;
	mul_m3_v3(tr, root);
	add_v3_v3(root, com);
	immVertex3fv(pos, root);
	immVertex3fv(pos, tip);

	root[0] = 0.0f; root[1] = -tw;
	root[2] = th;
	mul_m3_v3(tr, root);
	add_v3_v3(root, com);
	immVertex3fv(pos, root);
	immVertex3fv(pos, tip);

	root[0] = tw; root[1] = 0.0f;
	root[2] = th;
	mul_m3_v3(tr, root);
	add_v3_v3(root, com);
	immVertex3fv(pos, root);
	immVertex3fv(pos, tip);

	root[0] = -tw; root[1] = 0.0f;
	root[2] = th;
	mul_m3_v3(tr, root);
	add_v3_v3(root, com);
	immVertex3fv(pos, root);
	immVertex3fv(pos, tip);

	immEnd();

	immUnbindProgram();
}

/* place to add drawers */

static void drawhandlesN(Nurb *nu, const char sel, const bool hide_handles)
{
	if (nu->hide || hide_handles) return;

	if (nu->type == CU_BEZIER && nu->pntsu > 0) {

		const float *fp;

#define TH_HANDLE_COL_TOT ((TH_HANDLE_SEL_FREE - TH_HANDLE_FREE) + 1)
		/* use MIN2 when indexing to ensure newer files don't read outside the array */
		unsigned char handle_cols[TH_HANDLE_COL_TOT][3];
		const int basecol = sel ? TH_HANDLE_SEL_FREE : TH_HANDLE_FREE;

		for (int a = 0; a < TH_HANDLE_COL_TOT; a++) {
			UI_GetThemeColor3ubv(basecol + a, handle_cols[a]);
		}

		Gwn_VertFormat *format = immVertexFormat();
		unsigned int pos = GWN_vertformat_attr_add(format, "pos", GWN_COMP_F32, 3, GWN_FETCH_FLOAT);
		unsigned int col = GWN_vertformat_attr_add(format, "color", GWN_COMP_U8, 3, GWN_FETCH_INT_TO_FLOAT_UNIT);
		immBindBuiltinProgram(GPU_SHADER_3D_FLAT_COLOR);

		glLineWidth(1.0f);

		immBeginAtMost(GWN_PRIM_LINES, nu->pntsu * 4);

		BezTriple *bezt = nu->bezt;
		int a = nu->pntsu;
		while (a--) {
			if (bezt->hide == 0) {
				if ((bezt->f2 & SELECT) == sel) {
					fp = bezt->vec[0];

					immAttrib3ubv(col, handle_cols[MIN2(bezt->h1, TH_HANDLE_COL_TOT - 1)]);
					immVertex3fv(pos, fp);
					immVertex3fv(pos, fp + 3);

					immAttrib3ubv(col, handle_cols[MIN2(bezt->h2, TH_HANDLE_COL_TOT - 1)]);
					immVertex3fv(pos, fp + 3);
					immVertex3fv(pos, fp + 6);
				}
				else if ((bezt->f1 & SELECT) == sel) {
					fp = bezt->vec[0];

					immAttrib3ubv(col, handle_cols[MIN2(bezt->h1, TH_HANDLE_COL_TOT - 1)]);
					immVertex3fv(pos, fp);
					immVertex3fv(pos, fp + 3);
				}
				else if ((bezt->f3 & SELECT) == sel) {
					fp = bezt->vec[1];

					immAttrib3ubv(col, handle_cols[MIN2(bezt->h2, TH_HANDLE_COL_TOT - 1)]);
					immVertex3fv(pos, fp);
					immVertex3fv(pos, fp + 3);
				}
			}
			bezt++;
		}

		immEnd();

		immUnbindProgram();

#undef TH_HANDLE_COL_TOT

	}
}

static void drawhandlesN_active(Nurb *nu)
{
	if (nu->hide) return;

	if (nu->type == CU_BEZIER && nu->pntsu > 0) {
		unsigned int pos = GWN_vertformat_attr_add(immVertexFormat(), "pos", GWN_COMP_F32, 3, GWN_FETCH_FLOAT);
		immBindBuiltinProgram(GPU_SHADER_3D_UNIFORM_COLOR);
		immUniformThemeColor(TH_ACTIVE_SPLINE);
		glLineWidth(2.0f);

		immBeginAtMost(GWN_PRIM_LINES, nu->pntsu * 4);
		BezTriple *bezt = nu->bezt;
		int a = nu->pntsu;
		while (a--) {
			if (bezt->hide == 0) {
				const float *fp = bezt->vec[0];

				immVertex3fv(pos, fp);
				immVertex3fv(pos, fp + 3);

				immVertex3fv(pos, fp + 3);
				immVertex3fv(pos, fp + 6);
			}
			bezt++;
		}
		immEnd();
		immUnbindProgram();
	}
}

static void drawvertsN(const Nurb *nurb, const bool hide_handles, const void *vert)
{
	const Nurb *nu;

	// just quick guesstimate of how many verts to draw
	int count = 0;
	for (nu = nurb; nu; nu = nu->next) {
		if (!nu->hide) {
			if (nu->type == CU_BEZIER) {
				count += nu->pntsu * 3;
			}
			else {
				count += nu->pntsu * nu->pntsv;
			}
		}
	}
	if (count == 0) return;

	Gwn_VertFormat *format = immVertexFormat();
	unsigned int pos = GWN_vertformat_attr_add(format, "pos", GWN_COMP_F32, 3, GWN_FETCH_FLOAT);
	unsigned int color = GWN_vertformat_attr_add(format, "color", GWN_COMP_U8, 3, GWN_FETCH_INT_TO_FLOAT_UNIT);
	immBindBuiltinProgram(GPU_SHADER_3D_FLAT_COLOR);

	unsigned char vert_color[3];
	unsigned char vert_color_select[3];
	unsigned char vert_color_active[3];
	UI_GetThemeColor3ubv(TH_VERTEX, vert_color);
	UI_GetThemeColor3ubv(TH_VERTEX_SELECT, vert_color_select);
	UI_GetThemeColor3ubv(TH_ACTIVE_VERT, vert_color_active);

	glPointSize(UI_GetThemeValuef(TH_VERTEX_SIZE));

	immBeginAtMost(GWN_PRIM_POINTS, count);
	
	for (nu = nurb; nu; nu = nu->next) {

		if (nu->hide) continue;

		if (nu->type == CU_BEZIER) {

			const BezTriple *bezt = nu->bezt;
			int a = nu->pntsu;
			while (a--) {
				if (bezt->hide == 0) {
					if (bezt == vert) {
						immAttrib3ubv(color, bezt->f2 & SELECT ? vert_color_active : vert_color);
						immVertex3fv(pos, bezt->vec[1]);
						if (!hide_handles) {
							immAttrib3ubv(color, bezt->f1 & SELECT ? vert_color_active : vert_color);
							immVertex3fv(pos, bezt->vec[0]);
							immAttrib3ubv(color, bezt->f3 & SELECT ? vert_color_active : vert_color);
							immVertex3fv(pos, bezt->vec[2]);
						}
					}
					else {
						immAttrib3ubv(color, bezt->f2 & SELECT ? vert_color_select : vert_color);
						immVertex3fv(pos, bezt->vec[1]);
						if (!hide_handles) {
							immAttrib3ubv(color, bezt->f1 & SELECT ? vert_color_select : vert_color);
							immVertex3fv(pos, bezt->vec[0]);
							immAttrib3ubv(color, bezt->f3 & SELECT ? vert_color_select : vert_color);
							immVertex3fv(pos, bezt->vec[2]);
						}
					}
				}
				bezt++;
			}
		}
		else {
			const BPoint *bp = nu->bp;
			int a = nu->pntsu * nu->pntsv;
			while (a--) {
				if (bp->hide == 0) {
					if (bp == vert) {
						immAttrib3ubv(color, vert_color_active);
					}
					else {
						immAttrib3ubv(color, bp->f1 & SELECT ? vert_color_select : vert_color);
					}
					immVertex3fv(pos, bp->vec);
				}
				bp++;
			}
		}
	}

	immEnd();
	immUnbindProgram();
}

static void editnurb_draw_active_poly(Nurb *nu)
{
	Gwn_VertFormat *format = immVertexFormat();
	unsigned int pos = GWN_vertformat_attr_add(format, "pos", GWN_COMP_F32, 3, GWN_FETCH_FLOAT);
	immBindBuiltinProgram(GPU_SHADER_3D_UNIFORM_COLOR);
	immUniformThemeColor(TH_ACTIVE_SPLINE);

	glLineWidth(2.0f);

	BPoint *bp = nu->bp;
	for (int b = 0; b < nu->pntsv; b++) {
		if (nu->pntsu >= 2) {
			if (nu->flagu & 1) immBegin(GWN_PRIM_LINE_LOOP, nu->pntsu);
			else immBegin(GWN_PRIM_LINE_STRIP, nu->pntsu);

			for (int a = 0; a < nu->pntsu; a++, bp++) {
				immVertex3fv(pos, bp->vec);
			}

			immEnd();
		}
	}

	immUnbindProgram();
}

static void editnurb_draw_active_nurbs(Nurb *nu)
{
	if (nu->pntsv > 0) {
		Gwn_VertFormat *format = immVertexFormat();
		unsigned int pos = GWN_vertformat_attr_add(format, "pos", GWN_COMP_F32, 3, GWN_FETCH_FLOAT);
		immBindBuiltinProgram(GPU_SHADER_3D_UNIFORM_COLOR);
		immUniformThemeColor(TH_ACTIVE_SPLINE);

		glLineWidth(2.0f);
		// just quick guesstimate of how many verts to draw
		int count = (nu->pntsu - 1) * nu->pntsv * 2;
		if (nu->pntsv > 1) count += (nu->pntsv - 1) * nu->pntsu * 2;
		if (count < 2) return;

		immBeginAtMost(GWN_PRIM_LINES, count);
		BPoint *bp = nu->bp;
		for (int b = 0; b < nu->pntsv; b++) {
			BPoint *bp1 = bp;
			bp++;

			for (int a = nu->pntsu - 1; a > 0; a--, bp++) {
				if (bp->hide == 0 && bp1->hide == 0) {
					immVertex3fv(pos, bp->vec);
					immVertex3fv(pos, bp1->vec);
				}
				bp1 = bp;
			}
		}

		if (nu->pntsv > 1) {    /* surface */
			int ofs = nu->pntsu;
			for (int b = 0; b < nu->pntsu; b++) {
				BPoint *bp1 = nu->bp + b;
				bp = bp1 + ofs;
				for (int a = nu->pntsv - 1; a > 0; a--, bp += ofs) {
					if (bp->hide == 0 && bp1->hide == 0) {
						immVertex3fv(pos, bp->vec);
						immVertex3fv(pos, bp1->vec);
					}
					bp1 = bp;
				}
			}
		}

		immEnd();

		immUnbindProgram();
	}
}

static void draw_editnurb_splines(Object *ob, Nurb *nurb, const bool sel)
{
	BPoint *bp, *bp1;
	int a, b;
	Curve *cu = ob->data;
	Gwn_VertFormat *format;
	unsigned int pos, col;
	unsigned char color[3];

	int index = 0;
	Nurb *nu = nurb;
	while (nu) {
		if (nu->hide == 0) {
			switch (nu->type) {
				case CU_POLY:
				{
					if (!sel && index == cu->actnu) {
						/* we should draw active spline highlight below everything */
						editnurb_draw_active_poly(nu);
					}

					format = immVertexFormat();
					pos = GWN_vertformat_attr_add(format, "pos", GWN_COMP_F32, 3, GWN_FETCH_FLOAT);
					immBindBuiltinProgram(GPU_SHADER_3D_UNIFORM_COLOR);

					glLineWidth(1.0f);

					immUniformThemeColor(TH_NURB_ULINE);
					bp = nu->bp;
					for (b = 0; b < nu->pntsv; b++) {
						if (nu->pntsu >= 2) {
							if (nu->flagu & 1) immBegin(GWN_PRIM_LINE_LOOP, nu->pntsu);
							else immBegin(GWN_PRIM_LINE_STRIP, nu->pntsu);

							for (a = 0; a < nu->pntsu; a++, bp++) {
								immVertex3fv(pos, bp->vec);
							}

							immEnd();
						}
					}
					immUnbindProgram();
					break;
				}
				case CU_NURBS:
				{
					if (!sel && index == cu->actnu) {
						/* we should draw active spline highlight below everything */
						editnurb_draw_active_nurbs(nu);
					}

					format = immVertexFormat();
					pos = GWN_vertformat_attr_add(format, "pos", GWN_COMP_F32, 3, GWN_FETCH_FLOAT);
					col = GWN_vertformat_attr_add(format, "color", GWN_COMP_U8, 3, GWN_FETCH_INT_TO_FLOAT_UNIT);
					immBindBuiltinProgram(GPU_SHADER_3D_FLAT_COLOR);

					// just quick guesstimate of how many verts to draw
					int count = (nu->pntsu - 1) * nu->pntsv * 2;
					if (nu->pntsv > 1) count += (nu->pntsv - 1) * nu->pntsu * 2;
					if (count < 2) return;

					glLineWidth(1.0f);

					immBeginAtMost(GWN_PRIM_LINES, count);

					bp = nu->bp;
					for (b = 0; b < nu->pntsv; b++) {
						bp1 = bp;
						bp++;
						for (a = nu->pntsu - 1; a > 0; a--, bp++) {
							if (bp->hide == 0 && bp1->hide == 0) {
								if (sel) {
									if ((bp->f1 & SELECT) && (bp1->f1 & SELECT)) {
										UI_GetThemeColor3ubv(TH_NURB_SEL_ULINE, color);
										immAttrib3ubv(col, color);
										immVertex3fv(pos, bp->vec);
										immVertex3fv(pos, bp1->vec);
									}
								}
								else {
									if ((bp->f1 & SELECT) && (bp1->f1 & SELECT)) {
										/* pass */
									}
									else {
										UI_GetThemeColor3ubv(TH_NURB_ULINE, color);
										immAttrib3ubv(col, color);
										immVertex3fv(pos, bp->vec);
										immVertex3fv(pos, bp1->vec);
									}
								}
							}
							bp1 = bp;
						}
					}

					if (nu->pntsv > 1) {    /* surface */
						int ofs = nu->pntsu;
						for (b = 0; b < nu->pntsu; b++) {
							bp1 = nu->bp + b;
							bp = bp1 + ofs;
							for (a = nu->pntsv - 1; a > 0; a--, bp += ofs) {
								if (bp->hide == 0 && bp1->hide == 0) {
									if (sel) {
										if ((bp->f1 & SELECT) && (bp1->f1 & SELECT)) {
											UI_GetThemeColor3ubv(TH_NURB_SEL_VLINE, color);
											immAttrib3ubv(col, color);
											immVertex3fv(pos, bp->vec);
											immVertex3fv(pos, bp1->vec);
										}
									}
									else {
										if ((bp->f1 & SELECT) && (bp1->f1 & SELECT)) {
											/* pass */
										}
										else {
											UI_GetThemeColor3ubv(TH_NURB_VLINE, color);
											immAttrib3ubv(col, color);
											immVertex3fv(pos, bp->vec);
											immVertex3fv(pos, bp1->vec);
										}
									}
								}
								bp1 = bp;
							}
						}
					}
					immEnd();
					immUnbindProgram();
					break;
				}
			}
		}

		index++;
		nu = nu->next;
	}
}

static void draw_editnurb(
        const EvaluationContext *eval_ctx, Scene *scene, ViewLayer *view_layer,
        View3D *v3d, RegionView3D *rv3d, Base *base, Nurb *nurb,
        const char dt, const short dflag, const unsigned char UNUSED(ob_wire_col[4]))
{
	ToolSettings *ts = scene->toolsettings;
	Object *ob = base->object;
	Curve *cu = ob->data;
	Nurb *nu;
	const void *vert = BKE_curve_vert_active_get(cu);
	const bool hide_handles = (cu->drawflag & CU_HIDE_HANDLES) != 0;
	unsigned char wire_col[3];

	/* DispList */
	UI_GetThemeColor3ubv(TH_WIRE_EDIT, wire_col);

	drawDispList(eval_ctx, scene, view_layer, v3d, rv3d, base, dt, dflag, wire_col);

	/* for shadows only show solid faces */
	if (v3d->flag2 & V3D_RENDER_SHADOW)
		return;

	if (v3d->zbuf) glDepthFunc(GL_ALWAYS);
	
	/* first non-selected and active handles */
	int index = 0;
	for (nu = nurb; nu; nu = nu->next) {
		if (nu->type == CU_BEZIER) {
			if (index == cu->actnu && !hide_handles)
				drawhandlesN_active(nu);
			drawhandlesN(nu, 0, hide_handles);
		}
		index++;
	}
	draw_editnurb_splines(ob, nurb, false);
	draw_editnurb_splines(ob, nurb, true);
	/* selected handles */
	for (nu = nurb; nu; nu = nu->next) {
		if (nu->type == CU_BEZIER && (cu->drawflag & CU_HIDE_HANDLES) == 0)
			drawhandlesN(nu, 1, hide_handles);
	}
	
	if (v3d->zbuf) glDepthFunc(GL_LEQUAL);

	/* direction vectors for 3d curve paths
	 * when at its lowest, don't render normals */
	if ((cu->flag & CU_3D) && (ts->normalsize > 0.0015f) && (cu->drawflag & CU_HIDE_NORMALS) == 0) {
		BevList *bl;

		Gwn_VertFormat *format = immVertexFormat();
		unsigned int pos = GWN_vertformat_attr_add(format, "pos", GWN_COMP_F32, 3, GWN_FETCH_FLOAT);
		immBindBuiltinProgram(GPU_SHADER_3D_UNIFORM_COLOR);
		immUniformThemeColor(TH_WIRE_EDIT);

		glLineWidth(1.0f);

		int count = 0;
		int count_used = 0;
		for (bl = ob->curve_cache->bev.first, nu = nurb; nu && bl; bl = bl->next, nu = nu->next) {
			int nr = bl->nr;
			int skip = nu->resolu / 16;

#if 0
			while (nr-- > 0) { /* accounts for empty bevel lists */
				count += 4;
				nr -= skip;
			}
#else
			/* Same as loop above */
			count += 4 * ((nr / (skip + 1)) + ((nr % (skip + 1)) != 0));
#endif
		}

		if (count > 2) {
			immBegin(GWN_PRIM_LINES, count);
			for (bl = ob->curve_cache->bev.first, nu = nurb; nu && bl; bl = bl->next, nu = nu->next) {
				BevPoint *bevp = bl->bevpoints;
				int nr = bl->nr;
				int skip = nu->resolu / 16;

				while (nr-- > 0) { /* accounts for empty bevel lists */
					const float fac = bevp->radius * ts->normalsize;
					float vec_a[3]; /* Offset perpendicular to the curve */
					float vec_b[3]; /* Delta along the curve */

					vec_a[0] = fac;
					vec_a[1] = 0.0f;
					vec_a[2] = 0.0f;
			
					mul_qt_v3(bevp->quat, vec_a);
					madd_v3_v3fl(vec_a, bevp->dir, -fac);

					reflect_v3_v3v3(vec_b, vec_a, bevp->dir);
					negate_v3(vec_b);

					add_v3_v3(vec_a, bevp->vec);
					add_v3_v3(vec_b, bevp->vec);

					immVertex3fv(pos, vec_a);
					immVertex3fv(pos, bevp->vec);
					immVertex3fv(pos, bevp->vec);
					immVertex3fv(pos, vec_b);

					bevp += skip + 1;
					nr -= skip;
					count_used += 4;
				}
			}
			BLI_assert(count == count_used);
			UNUSED_VARS_NDEBUG(count_used);

			immEnd();
		}
		immUnbindProgram();
	}

	if (v3d->zbuf) glDisable(GL_DEPTH_TEST);

	drawvertsN(nurb, hide_handles, vert);

	if (v3d->zbuf) glEnable(GL_DEPTH_TEST);
}

static void draw_editfont_textcurs(RegionView3D *rv3d, float textcurs[4][2])
{
	unsigned int pos = GWN_vertformat_attr_add(immVertexFormat(), "pos", GWN_COMP_F32, 2, GWN_FETCH_FLOAT);
	ED_view3d_polygon_offset(rv3d, -1.0);
	set_inverted_drawing(1);
	immBindBuiltinProgram(GPU_SHADER_2D_UNIFORM_COLOR);
	imm_cpack(0);
	immBegin(GWN_PRIM_TRI_FAN, 4);
	immVertex2fv(pos, textcurs[0]);
	immVertex2fv(pos, textcurs[1]);
	immVertex2fv(pos, textcurs[2]);
	immVertex2fv(pos, textcurs[3]);
	immEnd();
	set_inverted_drawing(0);
	ED_view3d_polygon_offset(rv3d, 0.0);
	immUnbindProgram();
}

static void draw_editfont(
        const EvaluationContext *eval_ctx, Scene *scene, ViewLayer *view_layer, View3D *v3d, RegionView3D *rv3d, Base *base,
        const char dt, const short dflag, const unsigned char ob_wire_col[4])
{
	Object *ob = base->object;
	Curve *cu = ob->data;
	EditFont *ef = cu->editfont;
	float vec1[3], vec2[3];

	draw_editfont_textcurs(rv3d, ef->textcurs);

	if (cu->flag & CU_FAST) {
		imm_cpack(0xFFFFFF);
		set_inverted_drawing(1);
		drawDispList(eval_ctx, scene, view_layer, v3d, rv3d, base, OB_WIRE, dflag, ob_wire_col);
		set_inverted_drawing(0);
	}
	else {
		drawDispList(eval_ctx, scene, view_layer, v3d, rv3d, base, dt, dflag, ob_wire_col);
	}

	if (cu->linewidth != 0.0f) {
		unsigned int pos = GWN_vertformat_attr_add(immVertexFormat(), "pos", GWN_COMP_F32, 2, GWN_FETCH_FLOAT);
		immBindBuiltinProgram(GPU_SHADER_2D_UNIFORM_COLOR);
		immUniformThemeColor(TH_WIRE_EDIT);
		copy_v3_v3(vec1, ob->orig);
		copy_v3_v3(vec2, ob->orig);
		vec1[0] += cu->linewidth;
		vec2[0] += cu->linewidth;
		vec1[1] += cu->linedist * cu->fsize;
		vec2[1] -= cu->lines * cu->linedist * cu->fsize;
		setlinestyle(3);
		immBegin(GWN_PRIM_LINES, 2);
		immVertex2fv(pos, vec1);
		immVertex2fv(pos, vec2);
		immEnd();
		setlinestyle(0);
		immUnbindProgram();
	}

	setlinestyle(3);
	for (int i = 0; i < cu->totbox; i++) {
		if (cu->tb[i].w != 0.0f) {
			unsigned int pos = GWN_vertformat_attr_add(immVertexFormat(), "pos", GWN_COMP_F32, 3, GWN_FETCH_FLOAT);
			immBindBuiltinProgram(GPU_SHADER_3D_UNIFORM_COLOR);
			immUniformThemeColor(i == (cu->actbox - 1) ? TH_ACTIVE : TH_WIRE);
			vec1[0] = cu->xof + cu->tb[i].x;
			vec1[1] = cu->yof + cu->tb[i].y + cu->fsize;
			vec1[2] = 0.001;
			immBegin(GWN_PRIM_LINE_STRIP, 5);
			immVertex3fv(pos, vec1);
			vec1[0] += cu->tb[i].w;
			immVertex3fv(pos, vec1);
			vec1[1] -= cu->tb[i].h;
			immVertex3fv(pos, vec1);
			vec1[0] -= cu->tb[i].w;
			immVertex3fv(pos, vec1);
			vec1[1] += cu->tb[i].h;
			immVertex3fv(pos, vec1);
			immEnd();
			immUnbindProgram();
		}
	}
	setlinestyle(0);


	if (ef->selboxes && ef->selboxes_len) {
		float selboxw;

		unsigned int pos = GWN_vertformat_attr_add(immVertexFormat(), "pos", GWN_COMP_F32, 3, GWN_FETCH_FLOAT);
		immBindBuiltinProgram(GPU_SHADER_3D_UNIFORM_COLOR);
		imm_cpack(0xffffff);
		set_inverted_drawing(1);
		for (int i = 0; i < ef->selboxes_len; i++) {
			EditFontSelBox *sb = &ef->selboxes[i];
			float tvec[3];

			if (i + 1 != ef->selboxes_len) {
				if (ef->selboxes[i + 1].y == sb->y)
					selboxw = ef->selboxes[i + 1].x - sb->x;
				else
					selboxw = sb->w;
			}
			else {
				selboxw = sb->w;
			}

			/* fill in xy below */
			tvec[2] = 0.001;

			immBegin(GWN_PRIM_TRI_FAN, 4);

			if (sb->rot == 0.0f) {
				copy_v2_fl2(tvec, sb->x, sb->y);
				immVertex3fv(pos, tvec);

				copy_v2_fl2(tvec, sb->x + selboxw, sb->y);
				immVertex3fv(pos, tvec);

				copy_v2_fl2(tvec, sb->x + selboxw, sb->y + sb->h);
				immVertex3fv(pos, tvec);

				copy_v2_fl2(tvec, sb->x, sb->y + sb->h);
				immVertex3fv(pos, tvec);
			}
			else {
				float mat[2][2];

				angle_to_mat2(mat, sb->rot);

				copy_v2_fl2(tvec, sb->x, sb->y);
				immVertex3fv(pos, tvec);

				copy_v2_fl2(tvec, selboxw, 0.0f);
				mul_m2v2(mat, tvec);
				add_v2_v2(tvec, &sb->x);
				immVertex3fv(pos, tvec);

				copy_v2_fl2(tvec, selboxw, sb->h);
				mul_m2v2(mat, tvec);
				add_v2_v2(tvec, &sb->x);
				immVertex3fv(pos, tvec);

				copy_v2_fl2(tvec, 0.0f, sb->h);
				mul_m2v2(mat, tvec);
				add_v2_v2(tvec, &sb->x);
				immVertex3fv(pos, tvec);
			}

			immEnd();
		}
		set_inverted_drawing(0);
		immUnbindProgram();
	}
}

/* draw a sphere for use as an empty drawtype */
static void draw_empty_sphere(float size, unsigned pos)
{
#define NSEGMENTS 16
	/* a single ring of vertices */
	float p[NSEGMENTS][2];
	for (int i = 0; i < NSEGMENTS; ++i) {
		float angle = 2 * M_PI * ((float)i / (float)NSEGMENTS);
		p[i][0] = size * cosf(angle);
		p[i][1] = size * sinf(angle);
	}

	immBegin(GWN_PRIM_LINE_LOOP, NSEGMENTS);
	for (int i = 0; i < NSEGMENTS; ++i)
		immVertex3f(pos, p[i][0], p[i][1], 0.0f);
	immEnd();
	immBegin(GWN_PRIM_LINE_LOOP, NSEGMENTS);
	for (int i = 0; i < NSEGMENTS; ++i)
		immVertex3f(pos, p[i][0], 0.0f, p[i][1]);
	immEnd();
	immBegin(GWN_PRIM_LINE_LOOP, NSEGMENTS);
	for (int i = 0; i < NSEGMENTS; ++i)
		immVertex3f(pos, 0.0f, p[i][0], p[i][1]);
	immEnd();
#undef NSEGMENTS
}

/* draw a cone for use as an empty drawtype */
static void draw_empty_cone(float size, unsigned pos)
{
#define NSEGMENTS 8
	/* a single ring of vertices */
	float p[NSEGMENTS][2];
	for (int i = 0; i < NSEGMENTS; ++i) {
		float angle = 2 * M_PI * ((float)i / (float)NSEGMENTS);
		p[i][0] = size * cosf(angle);
		p[i][1] = size * sinf(angle);
	}

	/* cone sides */
	immBegin(GWN_PRIM_LINES, NSEGMENTS * 2);
	for (int i = 0; i < NSEGMENTS; ++i) {
		immVertex3f(pos, 0.0f, 2.0f * size, 0.0f);
		immVertex3f(pos, p[i][0], 0.0f, p[i][1]);
	}
	immEnd();

	/* end ring */
	immBegin(GWN_PRIM_LINE_LOOP, NSEGMENTS);
	for (int i = 0; i < NSEGMENTS; ++i)
		immVertex3f(pos, p[i][0], 0.0f, p[i][1]);
	immEnd();
#undef NSEGMENTS
}

static void drawspiral(unsigned int pos, const float cent[3], float rad, float tmat[4][4], int start)
{
	float vec[3], vx[3], vy[3];
	const float tot_inv = 1.0f / (float)CIRCLE_RESOL;
	int a;
	bool inverse = false;
	float x, y, fac;

	if (start < 0) {
		inverse = true;
		start = -start;
	}

	mul_v3_v3fl(vx, tmat[0], rad);
	mul_v3_v3fl(vy, tmat[1], rad);

	immBegin(GWN_PRIM_LINE_STRIP, CIRCLE_RESOL + 1);

	if (inverse == 0) {
		copy_v3_v3(vec, cent);
		immVertex3fv(pos, vec);

		for (a = 0; a < CIRCLE_RESOL; a++) {
			if (a + start >= CIRCLE_RESOL)
				start = -a + 1;

			fac = (float)a * tot_inv;
			x = sinval[a + start] * fac;
			y = cosval[a + start] * fac;

			vec[0] = cent[0] + (x * vx[0] + y * vy[0]);
			vec[1] = cent[1] + (x * vx[1] + y * vy[1]);
			vec[2] = cent[2] + (x * vx[2] + y * vy[2]);

			immVertex3fv(pos, vec);
		}
	}
	else {
		fac = (float)(CIRCLE_RESOL - 1) * tot_inv;
		x = sinval[start] * fac;
		y = cosval[start] * fac;

		vec[0] = cent[0] + (x * vx[0] + y * vy[0]);
		vec[1] = cent[1] + (x * vx[1] + y * vy[1]);
		vec[2] = cent[2] + (x * vx[2] + y * vy[2]);

		immVertex3fv(pos, vec);

		for (a = 0; a < CIRCLE_RESOL; a++) {
			if (a + start >= CIRCLE_RESOL)
				start = -a + 1;

			fac = (float)(-a + (CIRCLE_RESOL - 1)) * tot_inv;
			x = sinval[a + start] * fac;
			y = cosval[a + start] * fac;

			vec[0] = cent[0] + (x * vx[0] + y * vy[0]);
			vec[1] = cent[1] + (x * vx[1] + y * vy[1]);
			vec[2] = cent[2] + (x * vx[2] + y * vy[2]);
			immVertex3fv(pos, vec);
		}
	}

	immEnd();
}

/* draws a circle on x-z plane given the scaling of the circle, assuming that
 * all required matrices have been set (used for drawing empties) */
static void drawcircle_size(float size, unsigned pos)
{
	immBegin(GWN_PRIM_LINE_LOOP, CIRCLE_RESOL);

	/* coordinates are: cos(degrees * 11.25) = x, sin(degrees * 11.25) = y, 0.0f = z */
	for (short degrees = 0; degrees < CIRCLE_RESOL; degrees++) {
		float x = cosval[degrees];
		float y = sinval[degrees];

		immVertex3f(pos, x * size, 0.0f, y * size);
	}

	immEnd();
}

/* needs fixing if non-identity matrix used */
static void imm_drawtube(const float vec[3], float radius, float height, float tmat[4][4], unsigned pos)
{
	float cur[3];
	imm_drawcircball(vec, radius, tmat, pos);

	copy_v3_v3(cur, vec);
	cur[2] += height;

	imm_drawcircball(cur, radius, tmat, pos);

	immBegin(GWN_PRIM_LINES, 8);
	immVertex3f(pos, vec[0] + radius, vec[1], vec[2]);
	immVertex3f(pos, cur[0] + radius, cur[1], cur[2]);
	immVertex3f(pos, vec[0] - radius, vec[1], vec[2]);
	immVertex3f(pos, cur[0] - radius, cur[1], cur[2]);
	immVertex3f(pos, vec[0], vec[1] + radius, vec[2]);
	immVertex3f(pos, cur[0], cur[1] + radius, cur[2]);
	immVertex3f(pos, vec[0], vec[1] - radius, vec[2]);
	immVertex3f(pos, cur[0], cur[1] - radius, cur[2]);
	immEnd();
}

/* needs fixing if non-identity matrix used */
static void imm_drawcone(const float vec[3], float radius, float height, float tmat[4][4], unsigned pos)
{
	float cur[3];

	copy_v3_v3(cur, vec);
	cur[2] += height;

	imm_drawcircball(cur, radius, tmat, pos);

	immBegin(GWN_PRIM_LINES, 8);
	immVertex3f(pos, vec[0], vec[1], vec[2]);
	immVertex3f(pos, cur[0] + radius, cur[1], cur[2]);
	immVertex3f(pos, vec[0], vec[1], vec[2]);
	immVertex3f(pos, cur[0] - radius, cur[1], cur[2]);
	immVertex3f(pos, vec[0], vec[1], vec[2]);
	immVertex3f(pos, cur[0], cur[1] + radius, cur[2]);
	immVertex3f(pos, vec[0], vec[1], vec[2]);
	immVertex3f(pos, cur[0], cur[1] - radius, cur[2]);
	immEnd();
}

/* return true if nothing was drawn */
static bool drawmball(
        const EvaluationContext *eval_ctx, Scene *scene, ViewLayer *view_layer, View3D *v3d, RegionView3D *rv3d, Base *base,
        const char dt, const short dflag, const unsigned char ob_wire_col[4])
{
	Object *ob = base->object;
	MetaElem *ml;
	float imat[4][4];
	int code = 1;
	
	MetaBall *mb = ob->data;

	if (mb->editelems) {
		if ((G.f & G_PICKSEL) == 0) {
			unsigned char wire_col[4];
			UI_GetThemeColor4ubv(TH_WIRE_EDIT, wire_col);
			drawDispList(eval_ctx, scene, view_layer, v3d, rv3d, base, dt, dflag, wire_col);
		}
		ml = mb->editelems->first;
	}
	else {
		if ((base->flag_legacy & OB_FROMDUPLI) == 0) {
			drawDispList(eval_ctx, scene, view_layer, v3d, rv3d, base, dt, dflag, ob_wire_col);
		}
		ml = mb->elems.first;
	}

	if (ml == NULL) {
		return true;
	}

	if (v3d->flag2 & V3D_RENDER_OVERRIDE) {
		return false;
	}

	invert_m4_m4(imat, rv3d->viewmatob);
	normalize_v3(imat[0]);
	normalize_v3(imat[1]);

#if 0 /* no purpose? */
	if (mb->editelems == NULL) {
		if ((dflag & DRAW_CONSTCOLOR) == 0) {
			glColor3ubv(ob_wire_col);
		}
	}
#endif

	glLineWidth(1.0f);

	const unsigned int pos = GWN_vertformat_attr_add(immVertexFormat(), "pos", GWN_COMP_F32, 3, GWN_FETCH_FLOAT);
	immBindBuiltinProgram(GPU_SHADER_3D_UNIFORM_COLOR);

	while (ml) {
		/* draw radius */
		if (mb->editelems) {
			if ((dflag & DRAW_CONSTCOLOR) == 0) {
				if ((ml->flag & SELECT) && (ml->flag & MB_SCALE_RAD)) imm_cpack(0xA0A0F0);
				else imm_cpack(0x3030A0);
			}
			
			if (G.f & G_PICKSEL) {
				ml->selcol1 = code;
				GPU_select_load_id(code++);
			}
		}
		imm_drawcircball(&(ml->x), ml->rad, imat, pos);

		/* draw stiffness */
		if (mb->editelems) {
			if ((dflag & DRAW_CONSTCOLOR) == 0) {
				if ((ml->flag & SELECT) && !(ml->flag & MB_SCALE_RAD)) imm_cpack(0xA0F0A0);
				else imm_cpack(0x30A030);
			}
			
			if (G.f & G_PICKSEL) {
				ml->selcol2 = code;
				GPU_select_load_id(code++);
			}
			imm_drawcircball(&(ml->x), ml->rad * atanf(ml->s) / (float)M_PI_2, imat, pos);
		}
		
		ml = ml->next;
	}

	immUnbindProgram();
	return false;
}

static void draw_forcefield(Object *ob, RegionView3D *rv3d,
                            const short dflag, const unsigned char ob_wire_col[4])
{
	PartDeflect *pd = ob->pd;
	float imat[4][4], tmat[4][4];
	float vec[3] = {0.0, 0.0, 0.0};
	float draw_color[3] = {0.0f, 0.0f, 0.0f};
	/* scale size of circle etc with the empty drawsize */
	const float size = (ob->type == OB_EMPTY) ? ob->empty_drawsize : 1.0f;
	
	/* calculus here, is reused in PFIELD_FORCE */
	invert_m4_m4(imat, rv3d->viewmatob);
#if 0
	normalize_v3(imat[0]);  /* we don't do this because field doesnt scale either... apart from wind! */
	normalize_v3(imat[1]);
#endif

	const unsigned int pos = GWN_vertformat_attr_add(immVertexFormat(), "pos", GWN_COMP_F32, 3, GWN_FETCH_FLOAT);
	immBindBuiltinProgram(GPU_SHADER_3D_UNIFORM_COLOR);
	immUniformColor3fv(draw_color);
	
	if (pd->forcefield == PFIELD_WIND) {
		float force_val = pd->f_strength;

		if ((dflag & DRAW_CONSTCOLOR) == 0) {
			ob_wire_color_blend_theme_id(ob_wire_col, TH_BACK, 0.5f, draw_color);
			immUniformColor3fv(draw_color);
		}

		unit_m4(tmat);
		force_val *= 0.1f;
		imm_drawcircball(vec, size, tmat, pos);
		vec[2] = 0.5f * force_val;
		imm_drawcircball(vec, size, tmat, pos);
		vec[2] = 1.0f * force_val;
		imm_drawcircball(vec, size, tmat, pos);
		vec[2] = 1.5f * force_val;
		imm_drawcircball(vec, size, tmat, pos);
		vec[2] = 0.0f; /* reset vec for max dist circle */
	}
	else if (pd->forcefield == PFIELD_FORCE) {
		float ffall_val = pd->f_power;

		if ((dflag & DRAW_CONSTCOLOR) == 0) {
			ob_wire_color_blend_theme_id(ob_wire_col, TH_BACK, 0.5f, draw_color);
			immUniformColor3fv(draw_color);
		}

		imm_drawcircball(vec, size, imat, pos);

		if ((dflag & DRAW_CONSTCOLOR) == 0) {
			ob_wire_color_blend_theme_id(ob_wire_col, TH_BACK, 0.9f - 0.4f / powf(1.5f, ffall_val), draw_color);
			immUniformColor3fv(draw_color);
		}

		imm_drawcircball(vec, size * 1.5f, imat, pos);

		if ((dflag & DRAW_CONSTCOLOR) == 0) {
			ob_wire_color_blend_theme_id(ob_wire_col, TH_BACK, 0.9f - 0.4f / powf(2.0f, ffall_val), draw_color);
			immUniformColor3fv(draw_color);
		}

		imm_drawcircball(vec, size * 2.0f, imat, pos);
	}
	else if (pd->forcefield == PFIELD_VORTEX) {
		float force_val = pd->f_strength;

		unit_m4(tmat);

		if ((dflag & DRAW_CONSTCOLOR) == 0) {
			ob_wire_color_blend_theme_id(ob_wire_col, TH_BACK, 0.7f, draw_color);
			immUniformColor3fv(draw_color);
		}

		if (force_val < 0) {
			drawspiral(pos, vec, size, tmat, 1);
			drawspiral(pos, vec, size, tmat, 16);
		}
		else {
			drawspiral(pos, vec, size, tmat, -1);
			drawspiral(pos, vec, size, tmat, -16);
		}
	}
	else if (pd->forcefield == PFIELD_GUIDE && ob->type == OB_CURVE) {
		Curve *cu = ob->data;
		if ((cu->flag & CU_PATH) && ob->curve_cache->path && ob->curve_cache->path->data) {
			float guidevec1[4], guidevec2[3];
			float mindist = pd->f_strength;

			if ((dflag & DRAW_CONSTCOLOR) == 0) {
				ob_wire_color_blend_theme_id(ob_wire_col, TH_BACK, 0.5f, draw_color);
				immUniformColor3fv(draw_color);
			}

			/* path end */
			setlinestyle(3);
			where_on_path(ob, 1.0f, guidevec1, guidevec2, NULL, NULL, NULL);
			imm_drawcircball(guidevec1, mindist, imat, pos);

			/* path beginning */
			setlinestyle(0);
			where_on_path(ob, 0.0f, guidevec1, guidevec2, NULL, NULL, NULL);
			imm_drawcircball(guidevec1, mindist, imat, pos);
			
			copy_v3_v3(vec, guidevec1); /* max center */
		}
	}

	setlinestyle(3);

	if ((dflag & DRAW_CONSTCOLOR) == 0) {
		ob_wire_color_blend_theme_id(ob_wire_col, TH_BACK, 0.5f, draw_color);
		immUniformColor3fv(draw_color);
	}

	if (pd->falloff == PFIELD_FALL_SPHERE) {
		/* as last, guide curve alters it */
		if ((pd->flag & PFIELD_USEMAX) != 0) {
			imm_drawcircball(vec, pd->maxdist, imat, pos);
		}

		if ((pd->flag & PFIELD_USEMIN) != 0) {
			imm_drawcircball(vec, pd->mindist, imat, pos);
		}
	}
	else if (pd->falloff == PFIELD_FALL_TUBE) {
		float radius, distance;

		unit_m4(tmat);

		vec[0] = vec[1] = 0.0f;
		radius = (pd->flag & PFIELD_USEMAXR) ? pd->maxrad : 1.0f;
		distance = (pd->flag & PFIELD_USEMAX) ? pd->maxdist : 0.0f;
		vec[2] = distance;
		distance = (pd->flag & PFIELD_POSZ) ? -distance : -2.0f * distance;

		if (pd->flag & (PFIELD_USEMAX | PFIELD_USEMAXR)) {
			imm_drawtube(vec, radius, distance, tmat, pos);
		}

		radius = (pd->flag & PFIELD_USEMINR) ? pd->minrad : 1.0f;
		distance = (pd->flag & PFIELD_USEMIN) ? pd->mindist : 0.0f;
		vec[2] = distance;
		distance = (pd->flag & PFIELD_POSZ) ? -distance : -2.0f * distance;

		if (pd->flag & (PFIELD_USEMIN | PFIELD_USEMINR)) {
			imm_drawtube(vec, radius, distance, tmat, pos);
		}
	}
	else if (pd->falloff == PFIELD_FALL_CONE) {
		float radius, distance;

		unit_m4(tmat);

		radius = DEG2RADF((pd->flag & PFIELD_USEMAXR) ? pd->maxrad : 1.0f);
		distance = (pd->flag & PFIELD_USEMAX) ? pd->maxdist : 0.0f;

		if (pd->flag & (PFIELD_USEMAX | PFIELD_USEMAXR)) {
			imm_drawcone(vec, distance * sinf(radius), distance * cosf(radius), tmat, pos);
			if ((pd->flag & PFIELD_POSZ) == 0)
				imm_drawcone(vec, distance * sinf(radius), -distance * cosf(radius), tmat, pos);
		}

		radius = DEG2RADF((pd->flag & PFIELD_USEMINR) ? pd->minrad : 1.0f);
		distance = (pd->flag & PFIELD_USEMIN) ? pd->mindist : 0.0f;

		if (pd->flag & (PFIELD_USEMIN | PFIELD_USEMINR)) {
			imm_drawcone(vec, distance * sinf(radius), distance * cosf(radius), tmat, pos);
			if ((pd->flag & PFIELD_POSZ) == 0)
				imm_drawcone(vec, distance * sinf(radius), -distance * cosf(radius), tmat, pos);
		}
	}
	setlinestyle(0);

	immUnbindProgram();
}

static void imm_draw_box(const float vec[8][3], bool solid, unsigned pos)
{
	if (solid) {
		/* Adpated from "Optimizing Triangle Strips for Fast Rendering" by F. Evans, S. Skiena and A. Varshney
		 *              (http://www.cs.umd.edu/gvil/papers/av_ts.pdf). */
		static const GLubyte tris_strip_indices[14] = {0,1,3,2,6,1,5,0,4,3,7,6,4,5};
		immBegin(GWN_PRIM_TRI_STRIP, 14);
		for (int i = 0; i < 14; ++i) {
			immVertex3fv(pos, vec[tris_strip_indices[i]]);
		}
		immEnd();
	}
	else {
		static const GLubyte line_indices[24] = {0,1,1,2,2,3,3,0,0,4,4,5,5,6,6,7,7,4,1,5,2,6,3,7};
		immBegin(GWN_PRIM_LINES, 24);
		for (int i = 0; i < 24; ++i) {
			immVertex3fv(pos, vec[line_indices[i]]);
		}
		immEnd();
	}

}

static void imm_draw_bb(BoundBox *bb, char type, bool around_origin, const unsigned char ob_wire_col[4])
{
	float size[3], cent[3];
	Gwn_Batch *sphere = GPU_batch_preset_sphere_wire(0);
	GWN_batch_program_set_builtin(sphere, GPU_SHADER_3D_UNIFORM_COLOR);
	if (ob_wire_col) GWN_batch_uniform_4f(sphere, "color", ob_wire_col[0] / 255.0f, ob_wire_col[1] / 255.0f, ob_wire_col[2] / 255.0f, 1.0f);
	
	BKE_boundbox_calc_size_aabb(bb, size);

	if (around_origin) {
		zero_v3(cent);
	}
	else {
		BKE_boundbox_calc_center_aabb(bb, cent);
	}
	
	gpuPushMatrix();

	unsigned int pos = GWN_vertformat_attr_add(immVertexFormat(), "pos", GWN_COMP_F32, 3, GWN_FETCH_FLOAT);
	immBindBuiltinProgram(GPU_SHADER_3D_UNIFORM_COLOR);
	if (ob_wire_col) immUniformColor3ubv(ob_wire_col);

	if (type == OB_BOUND_SPHERE) {
		float scale = MAX3(size[0], size[1], size[2]);
		gpuTranslate3fv(cent);
		gpuRotateAxis(90, 'X');
		gpuScaleUniform(scale);
		GWN_batch_draw(sphere);
	}
	else if (type == OB_BOUND_CYLINDER) {
		float radius = size[0] > size[1] ? size[0] : size[1];
		gpuTranslate3f(cent[0], cent[1], cent[2] - size[2]);
		gpuScale3f(radius, radius, 2.0f * size[2]);
		imm_draw_cylinder_wire_3d(pos, 1.0f, 1.0f, 1.0f, 8, 1);
	}
	else if (type == OB_BOUND_CONE) {
		float radius = size[0] > size[1] ? size[0] : size[1];
		gpuTranslate3f(cent[0], cent[1], cent[2] - size[2]);
		gpuScale3f(radius, radius, 2.0f * size[2]);
		imm_draw_cylinder_wire_3d(pos, 1.0f, 0.0f, 1.0f, 8, 1);

	}
	else if (type == OB_BOUND_CAPSULE) {
		float radius = size[0] > size[1] ? size[0] : size[1];
		float length = size[2] > radius ? 2.0f * (size[2] - radius) : 0.0f;
		gpuTranslate3f(cent[0], cent[1], cent[2] - length * 0.5f);
		imm_draw_cylinder_wire_3d(pos, radius, radius, length, 8, 1);

		gpuRotateAxis(90, 'X');
		gpuScaleUniform(radius);
		GWN_batch_draw(sphere);

		gpuTranslate3f(0.0f, length / radius, 0.0f);
		GWN_batch_draw(sphere);
	}

	gpuPopMatrix();
	immUnbindProgram();
}

void draw_bounding_volume(Object *ob, char type, const unsigned char ob_wire_col[4])
{
	BoundBox  bb_local;
	BoundBox *bb = NULL;
	
	if (ob->type == OB_MESH) {
		bb = BKE_mesh_boundbox_get(ob);
	}
	else if (ELEM(ob->type, OB_CURVE, OB_SURF, OB_FONT)) {
		bb = BKE_curve_boundbox_get(ob);
	}
	else if (ob->type == OB_MBALL) {
		if (BKE_mball_is_basis(ob)) {
			bb = ob->bb;
		}
	}
	else if (ob->type == OB_ARMATURE) {
		bb = BKE_armature_boundbox_get(ob);
	}
	else if (ob->type == OB_LATTICE) {
		bb = BKE_lattice_boundbox_get(ob);
	}
	else {
		const float min[3] = {-1.0f, -1.0f, -1.0f}, max[3] = {1.0f, 1.0f, 1.0f};
		bb = &bb_local;
		BKE_boundbox_init_from_minmax(bb, min, max);
	}
	
	if (bb == NULL)
		return;

	if (ob->gameflag & OB_BOUNDS) { /* bounds need to be drawn around origin for game engine */

		if (type == OB_BOUND_BOX) {
			float vec[8][3], size[3];

			unsigned int pos = GWN_vertformat_attr_add(immVertexFormat(), "pos", GWN_COMP_F32, 3, GWN_FETCH_FLOAT);
			immBindBuiltinProgram(GPU_SHADER_3D_UNIFORM_COLOR);
			if (ob_wire_col) immUniformColor3ubv(ob_wire_col);

			BKE_boundbox_calc_size_aabb(bb, size);
			
			vec[0][0] = vec[1][0] = vec[2][0] = vec[3][0] = -size[0];
			vec[4][0] = vec[5][0] = vec[6][0] = vec[7][0] = +size[0];
			vec[0][1] = vec[1][1] = vec[4][1] = vec[5][1] = -size[1];
			vec[2][1] = vec[3][1] = vec[6][1] = vec[7][1] = +size[1];
			vec[0][2] = vec[3][2] = vec[4][2] = vec[7][2] = -size[2];
			vec[1][2] = vec[2][2] = vec[5][2] = vec[6][2] = +size[2];
			
			imm_draw_box(vec, false, pos);

			immUnbindProgram();
		}
		else {
			imm_draw_bb(bb, type, true, ob_wire_col);
		}
	}
	else {
		if (type == OB_BOUND_BOX) {
			unsigned int pos = GWN_vertformat_attr_add(immVertexFormat(), "pos", GWN_COMP_F32, 3, GWN_FETCH_FLOAT);
			immBindBuiltinProgram(GPU_SHADER_3D_UNIFORM_COLOR);
			if (ob_wire_col) immUniformColor3ubv(ob_wire_col);

			imm_draw_box(bb->vec, false, pos);

			immUnbindProgram();
		}
		else
			imm_draw_bb(bb, type, false, ob_wire_col);
	}

}

static void drawtexspace(Object *ob, const unsigned char ob_wire_col[3])
{
	float vec[8][3], loc[3], size[3];
	
	if (ob->type == OB_MESH) {
		BKE_mesh_texspace_get(ob->data, loc, NULL, size);
	}
	else if (ELEM(ob->type, OB_CURVE, OB_SURF, OB_FONT)) {
		BKE_curve_texspace_get(ob->data, loc, NULL, size);
	}
	else if (ob->type == OB_MBALL) {
		MetaBall *mb = ob->data;
		copy_v3_v3(size, mb->size);
		copy_v3_v3(loc, mb->loc);
	}
	else {
		return;
	}

	vec[0][0] = vec[1][0] = vec[2][0] = vec[3][0] = loc[0] - size[0];
	vec[4][0] = vec[5][0] = vec[6][0] = vec[7][0] = loc[0] + size[0];
	
	vec[0][1] = vec[1][1] = vec[4][1] = vec[5][1] = loc[1] - size[1];
	vec[2][1] = vec[3][1] = vec[6][1] = vec[7][1] = loc[1] + size[1];

	vec[0][2] = vec[3][2] = vec[4][2] = vec[7][2] = loc[2] - size[2];
	vec[1][2] = vec[2][2] = vec[5][2] = vec[6][2] = loc[2] + size[2];
	
	setlinestyle(2);

	unsigned int pos = GWN_vertformat_attr_add(immVertexFormat(), "pos", GWN_COMP_F32, 3, GWN_FETCH_FLOAT);

	if (ob_wire_col) {
		immBindBuiltinProgram(GPU_SHADER_3D_UNIFORM_COLOR);
		immUniformColor3ubv(ob_wire_col);
	}
	else {
		immBindBuiltinProgram(GPU_SHADER_3D_DEPTH_ONLY);
	}

	imm_draw_box(vec, false, pos);

	immUnbindProgram();

	setlinestyle(0);
}

/* draws wire outline */
static void draw_object_selected_outline(
        const EvaluationContext *eval_ctx, Scene *scene, ViewLayer *view_layer, View3D *v3d, ARegion *ar, Base *base,
        const unsigned char ob_wire_col[4])
{
	RegionView3D *rv3d = ar->regiondata;
	Object *ob = base->object;
	
	glDepthMask(GL_FALSE);
	
	if (ELEM(ob->type, OB_FONT, OB_CURVE, OB_SURF)) {
		bool has_faces = false;

#ifdef SEQUENCER_DAG_WORKAROUND
		ensure_curve_cache(eval_ctx, scene, ob);
#endif

		DerivedMesh *dm = ob->derivedFinal;
		if (dm) {
			DM_update_materials(dm, ob);
		}

		if (dm) {
			has_faces = (dm->getNumPolys(dm) != 0);
		}
		else {
			has_faces = BKE_displist_has_faces(&ob->curve_cache->disp);
		}

		if (has_faces && ED_view3d_boundbox_clip(rv3d, ob->bb)) {
			glLineWidth(UI_GetThemeValuef(TH_OUTLINE_WIDTH) * 2.0f);
			if (dm) {
				draw_mesh_object_outline(v3d, ob, dm, ob_wire_col);
			}
			else {
				/* only draw 'solid' parts of the display list as wire. */
				drawDispListwire_ex(&ob->curve_cache->disp, (DL_INDEX3 | DL_INDEX4 | DL_SURF), ob_wire_col);
			}
		}
	}
	else if (ob->type == OB_MBALL) {
		if (BKE_mball_is_basis(ob)) {
			if ((base->flag_legacy & OB_FROMDUPLI) == 0) {
				glLineWidth(UI_GetThemeValuef(TH_OUTLINE_WIDTH) * 2.0f);
				drawDispListwire(&ob->curve_cache->disp, ob->type, ob_wire_col);
			}
		}
	}
	else if (ob->type == OB_ARMATURE) {
		if (!(ob->mode & OB_MODE_POSE && base == view_layer->basact)) {
			glLineWidth(UI_GetThemeValuef(TH_OUTLINE_WIDTH) * 2.0f);
			draw_armature(eval_ctx, scene, view_layer, v3d, ar, base, OB_WIRE, 0, ob_wire_col, true);
		}
	}

	glDepthMask(GL_TRUE);
}

static void draw_wire_extra(Scene *scene, RegionView3D *rv3d, Object *ob, const unsigned char ob_wire_col[4])
{
	if (ELEM(ob->type, OB_FONT, OB_CURVE, OB_SURF, OB_MBALL)) {
		unsigned char wire_edit_col[4];
		UI_GetThemeColor4ubv(TH_WIRE_EDIT, wire_edit_col);

		ED_view3d_polygon_offset(rv3d, 1.0);
		glDepthMask(GL_FALSE);  /* disable write in zbuffer, selected edge wires show better */
		glLineWidth(1.0f);

		if (ELEM(ob->type, OB_FONT, OB_CURVE, OB_SURF)) {
			if (ED_view3d_boundbox_clip(rv3d, ob->bb)) {

				if (ob->derivedFinal) {
					drawCurveDMWired(ob);
				}
				else {
					drawDispListwire(&ob->curve_cache->disp, ob->type, (scene->obedit == ob) ? wire_edit_col : ob_wire_col);
				}
			}
		}
		else if (ob->type == OB_MBALL) {
			if (BKE_mball_is_basis(ob)) {
				drawDispListwire(&ob->curve_cache->disp, ob->type, (scene->obedit == ob) ? wire_edit_col : ob_wire_col);
			}
		}

		glDepthMask(GL_TRUE);
		ED_view3d_polygon_offset(rv3d, 0.0);
	}
}

/* should be called in view space */
static void draw_hooks(Object *ob, unsigned int pos)
{
	for (ModifierData *md = ob->modifiers.first; md; md = md->next) {
		if (md->type == eModifierType_Hook) {
			HookModifierData *hmd = (HookModifierData *) md;
			float vec[3];

			mul_v3_m4v3(vec, ob->obmat, hmd->cent);

			if (hmd->object) {
				setlinestyle(3);
				immBegin(GWN_PRIM_LINES, 2);
				immVertex3fv(pos, hmd->object->obmat[3]);
				immVertex3fv(pos, vec);
				immEnd();
				setlinestyle(0);
			}

			glPointSize(3.0f);
			immBegin(GWN_PRIM_POINTS, 1);
			immVertex3fv(pos, vec);
			immEnd();
		}
	}
}

static void draw_rigid_body_pivot(bRigidBodyJointConstraint *data,
                                  const short dflag, const unsigned char ob_wire_col[4])
{
	const char *axis_str[3] = {"px", "py", "pz"};
	float mat[4][4];

	unsigned int pos = GWN_vertformat_attr_add(immVertexFormat(), "pos", GWN_COMP_F32, 3, GWN_FETCH_FLOAT);
	immBindBuiltinProgram(GPU_SHADER_3D_UNIFORM_COLOR);

	if (ob_wire_col) immUniformColor3ubv(ob_wire_col);

	eul_to_mat4(mat, &data->axX);
	glLineWidth(4.0f);
	setlinestyle(2);

	immBegin(GWN_PRIM_LINES, 6);
	for (int axis = 0; axis < 3; axis++) {
		float dir[3] = {0, 0, 0};
		float v[3];

		copy_v3_v3(v, &data->pivX);

		dir[axis] = 1.0f;
		mul_m4_v3(mat, dir);
		add_v3_v3(v, dir);
		immVertex3fv(pos, &data->pivX);
		immVertex3fv(pos, v);

		/* when const color is set wirecolor is NULL - we could get the current color but
		 * with selection and group instancing its not needed to draw the text */
		if ((dflag & DRAW_CONSTCOLOR) == 0) {
			view3d_cached_text_draw_add(v, axis_str[axis], 2, 0, V3D_CACHE_TEXT_ASCII, ob_wire_col);
		}
	}
	immEnd();

	setlinestyle(0);
	glLineWidth(1.0f);

	immUnbindProgram();
}

void draw_object_wire_color(Scene *scene, ViewLayer *view_layer, Base *base, unsigned char r_ob_wire_col[4])
{
	Object *ob = base->object;
	int colindex = 0;
	const bool is_edit = (ob->mode & OB_MODE_EDIT) != 0;
	/* confusing logic here, there are 2 methods of setting the color
	 * 'colortab[colindex]' and 'theme_id', colindex overrides theme_id.
	 *
	 * note: no theme yet for 'colindex' */
	int theme_id = is_edit ? TH_WIRE_EDIT : TH_WIRE;
	int theme_shade = 0;

	if ((scene->obedit == NULL) &&
	    (G.moving & G_TRANSFORM_OBJ) &&
	    ((base->flag & BASE_SELECTED) || (base->flag_legacy & BA_WAS_SEL)))
	{
		theme_id = TH_TRANSFORM;
	}
	else {
		/* Sets the 'colindex' */
		if (ID_IS_LINKED(ob)) {
			colindex = ((base->flag & BASE_SELECTED) || (base->flag_legacy & BA_WAS_SEL)) ? 2 : 1;
		}
		/* Sets the 'theme_id' or fallback to wire */
		else {
			if ((ob->flag & OB_FROMGROUP) != 0) {
				if ((base->flag & BASE_SELECTED) || (base->flag_legacy & BA_WAS_SEL)) {
					/* uses darker active color for non-active + selected */
					theme_id = TH_GROUP_ACTIVE;

					if (view_layer->basact != base) {
						theme_shade = -32;
					}
				}
				else {
					theme_id = TH_GROUP;
				}
			}
			else {
				if ((base->flag & BASE_SELECTED) || (base->flag_legacy & BA_WAS_SEL)) {
					theme_id = view_layer->basact == base ? TH_ACTIVE : TH_SELECT;
				}
				else {
					if (ob->type == OB_LAMP) theme_id = TH_LAMP;
					else if (ob->type == OB_SPEAKER) theme_id = TH_SPEAKER;
					else if (ob->type == OB_CAMERA) theme_id = TH_CAMERA;
					else if (ob->type == OB_EMPTY) theme_id = TH_EMPTY;
					/* fallback to TH_WIRE */
				}
			}
		}
	}

	/* finally set the color */
	if (colindex == 0) {
		if (theme_shade == 0) UI_GetThemeColor3ubv(theme_id, r_ob_wire_col);
		else                  UI_GetThemeColorShade3ubv(theme_id, theme_shade, r_ob_wire_col);
	}
	else {
		cpack_cpy_3ub(r_ob_wire_col, colortab[colindex]);
	}

	/* no reason to use this but some functions take col[4] */
	r_ob_wire_col[3] = 255;
}

static void draw_object_matcap_check(View3D *v3d, Object *ob)
{
	/* fixed rule, active object draws as matcap */
	BLI_assert((ob->mode & (OB_MODE_VERTEX_PAINT | OB_MODE_WEIGHT_PAINT | OB_MODE_TEXTURE_PAINT)) == 0);
	(void)ob;

	if (v3d->defmaterial == NULL) {
		extern Material defmaterial;

		v3d->defmaterial = MEM_mallocN(sizeof(Material), "matcap material");
		*(v3d->defmaterial) = defmaterial;
		BLI_listbase_clear(&v3d->defmaterial->gpumaterial);
		v3d->defmaterial->preview = NULL;
	}
	/* first time users */
	if (v3d->matcap_icon < ICON_MATCAP_01 ||
	    v3d->matcap_icon > ICON_MATCAP_24)
	{
		v3d->matcap_icon = ICON_MATCAP_01;
	}

	if (v3d->defmaterial->preview == NULL)
		v3d->defmaterial->preview = UI_icon_to_preview(v3d->matcap_icon);

	/* signal to all material checks, gets cleared below */
	v3d->flag2 |= V3D_SHOW_SOLID_MATCAP;
}

void draw_rigidbody_shape(Object *ob, const unsigned char ob_wire_col[4])
{
	BoundBox *bb = NULL;
	float size[3], vec[8][3];
	unsigned int pos;

	if (ob->type == OB_MESH) {
		bb = BKE_mesh_boundbox_get(ob);
	}

	if (bb == NULL)
		return;

	switch (ob->rigidbody_object->shape) {
		case RB_SHAPE_BOX:
			BKE_boundbox_calc_size_aabb(bb, size);
			
			pos = GWN_vertformat_attr_add(immVertexFormat(), "pos", GWN_COMP_F32, 3, GWN_FETCH_FLOAT);
			immBindBuiltinProgram(GPU_SHADER_3D_UNIFORM_COLOR);
			if (ob_wire_col) immUniformColor3ubv(ob_wire_col);

			vec[0][0] = vec[1][0] = vec[2][0] = vec[3][0] = -size[0];
			vec[4][0] = vec[5][0] = vec[6][0] = vec[7][0] = +size[0];
			vec[0][1] = vec[1][1] = vec[4][1] = vec[5][1] = -size[1];
			vec[2][1] = vec[3][1] = vec[6][1] = vec[7][1] = +size[1];
			vec[0][2] = vec[3][2] = vec[4][2] = vec[7][2] = -size[2];
			vec[1][2] = vec[2][2] = vec[5][2] = vec[6][2] = +size[2];
			
			imm_draw_box(vec, false, pos);
			immUnbindProgram();
			break;
		case RB_SHAPE_SPHERE:
			imm_draw_bb(bb, OB_BOUND_SPHERE, true, ob_wire_col);
			break;
		case RB_SHAPE_CONE:
			imm_draw_bb(bb, OB_BOUND_CONE, true, ob_wire_col);
			break;
		case RB_SHAPE_CYLINDER:
			imm_draw_bb(bb, OB_BOUND_CYLINDER, true, ob_wire_col);
			break;
		case RB_SHAPE_CAPSULE:
			imm_draw_bb(bb, OB_BOUND_CAPSULE, true, ob_wire_col);
			break;
	}
}

/**
 * main object drawing function, draws in selection
 * \param dflag (draw flag) can be DRAW_PICKING and/or DRAW_CONSTCOLOR, DRAW_SCENESET
 */
void draw_object(
        const EvaluationContext *eval_ctx, Scene *scene, ViewLayer *view_layer, ARegion *ar, View3D *v3d,
        Base *base, const short dflag)
{
	ModifierData *md = NULL;
	Object *ob = base->object;
	Curve *cu;
	RegionView3D *rv3d = ar->regiondata;
	unsigned char _ob_wire_col[4];            /* dont initialize this */
	const unsigned char *ob_wire_col = NULL;  /* dont initialize this, use NULL crashes as a way to find invalid use */
	bool zbufoff = false, is_paint = false, empty_object = false;
	const bool is_obact = (ob == OBACT(view_layer));
	const bool render_override = (v3d->flag2 & V3D_RENDER_OVERRIDE) != 0;
	const bool is_picking = (G.f & G_PICKSEL) != 0;
	const bool has_particles = (ob->particlesystem.first != NULL);
	bool skip_object = false;  /* Draw particles but not their emitter object. */
	SmokeModifierData *smd = NULL;

	if (ob != scene->obedit) {
		if (ob->restrictflag & OB_RESTRICT_VIEW)
			return;
		
		if (render_override) {
			if (ob->restrictflag & OB_RESTRICT_RENDER)
				return;
			
			if (!has_particles && (ob->transflag & (OB_DUPLI & ~OB_DUPLIFRAMES)))
				return;
		}
	}

	if (has_particles) {
		/* XXX particles are not safe for simultaneous threaded render */
		if (G.is_rendering) {
			return;
		}

		if (ob->mode == OB_MODE_OBJECT) {
			ParticleSystem *psys;

			skip_object = render_override;
			for (psys = ob->particlesystem.first; psys; psys = psys->next) {
				/* Once we have found a psys which renders its emitter object, we are done. */
				if (psys->part->draw & PART_DRAW_EMITTER) {
					skip_object = false;
					break;
				}
			}
		}
	}

	if (((base->flag_legacy & OB_FROMDUPLI) == 0) &&
	    (md = modifiers_findByType(ob, eModifierType_Smoke)) &&
	    (modifier_isEnabled(scene, md, eModifierMode_Realtime)))
	{
		smd = (SmokeModifierData *)md;

		if (smd->domain) {
			if (!v3d->transp && (dflag & DRAW_PICKING) == 0) {
				if (!v3d->xray && !(ob->dtx & OB_DRAWXRAY)) {
					/* object has already been drawn so skip drawing it */
					ED_view3d_after_add(&v3d->afterdraw_transp, base, dflag);
					return;
				}
				else if (v3d->xray) {
					/* object has already been drawn so skip drawing it */
					ED_view3d_after_add(&v3d->afterdraw_xraytransp, base, dflag);
					return;
				}
			}
		}
	}


	/* xray delay? */
	if ((dflag & DRAW_PICKING) == 0 && (base->flag_legacy & OB_FROMDUPLI) == 0 && (v3d->flag2 & V3D_RENDER_SHADOW) == 0) {
		/* don't do xray in particle mode, need the z-buffer */
		if (!(ob->mode & OB_MODE_PARTICLE_EDIT)) {
			/* xray and transp are set when it is drawing the 2nd/3rd pass */
			if (!v3d->xray && !v3d->transp && (ob->dtx & OB_DRAWXRAY) && !(ob->dtx & OB_DRAWTRANSP)) {
				ED_view3d_after_add(&v3d->afterdraw_xray, base, dflag);
				return;
			}

			/* allow transp option for empty images */
			if (ob->type == OB_EMPTY && ob->empty_drawtype == OB_EMPTY_IMAGE) {
				if (!v3d->xray && !v3d->transp && !(ob->dtx & OB_DRAWXRAY) && (ob->dtx & OB_DRAWTRANSP)) {
					ED_view3d_after_add(&v3d->afterdraw_transp, base, dflag);
					return;
				}
			}
		}
	}


	/* -------------------------------------------------------------------- */
	/* no return after this point, otherwise leaks */

	/* only once set now, will be removed too, should become a global standard */
	glBlendFunc(GL_SRC_ALPHA, GL_ONE_MINUS_SRC_ALPHA);
	/* reset here to avoid having to call all over */
	glLineWidth(1.0f);

	view3d_cached_text_draw_begin();
	
	/* draw motion paths (in view space) */
	if (ob->mpath && !render_override) {
		bAnimVizSettings *avs = &ob->avs;
		
		/* setup drawing environment for paths */
		draw_motion_paths_init(v3d, ar);
		
		/* draw motion path for object */
		draw_motion_path_instance(scene, ob, NULL, avs, ob->mpath);
		
		/* cleanup after drawing */
		draw_motion_paths_cleanup(v3d);
	}

	/* multiply view with object matrix.
	 * local viewmat and persmat, to calculate projections */
	ED_view3d_init_mats_rv3d_gl(ob, rv3d);

	/* which wire color */
	if ((dflag & DRAW_CONSTCOLOR) == 0) {

		ED_view3d_project_base(ar, base);

		draw_object_wire_color(scene, view_layer, base, _ob_wire_col);
		ob_wire_col = _ob_wire_col;

		//glColor3ubv(ob_wire_col);
	}

	/* maximum drawtype */
	char dt = v3d->drawtype;
	if (dt == OB_RENDER) dt = v3d->prev_drawtype;
	dt = MIN2(dt, ob->dt);
	if (v3d->zbuf == 0 && dt > OB_WIRE) dt = OB_WIRE;
	short dtx = 0;


	/* faceselect exception: also draw solid when (dt == wire), except in editmode */
	if (is_obact) {
		if (ob->mode & (OB_MODE_VERTEX_PAINT | OB_MODE_WEIGHT_PAINT | OB_MODE_TEXTURE_PAINT)) {
			if (ob->type == OB_MESH) {
				if (dt < OB_SOLID) {
					zbufoff = true;
					dt = OB_SOLID;
				}

				if (ob->mode & (OB_MODE_VERTEX_PAINT | OB_MODE_WEIGHT_PAINT)) {
					dt = OB_PAINT;
				}

				is_paint = true;
				glEnable(GL_DEPTH_TEST);
			}
		}
	}

	/* matcap check - only when not painting color */
	if ((v3d->flag2 & V3D_SOLID_MATCAP) &&
	    (dt == OB_SOLID) &&
	    (is_paint == false && is_picking == false) &&
	    ((v3d->flag2 & V3D_RENDER_SHADOW) == 0))
	{
		draw_object_matcap_check(v3d, ob);
	}

	/* draw-extra supported for boundbox drawmode too */
	if (dt >= OB_BOUNDBOX) {
		dtx = ob->dtx;
		if (ob->mode & OB_MODE_EDIT) {
			/* the only 2 extra drawtypes alowed in editmode */
			dtx = dtx & (OB_DRAWWIRE | OB_TEXSPACE);
		}
	}

	if (!skip_object) {
		/* draw outline for selected objects, mesh does itself */
		if ((v3d->flag & V3D_SELECT_OUTLINE) && !render_override && ob->type != OB_MESH) {
			if (dt > OB_WIRE && (ob->mode & OB_MODE_EDIT) == 0 && (dflag & DRAW_SCENESET) == 0) {
				if (!(ob->dtx & OB_DRAWWIRE) && (base->flag & BASE_SELECTED) && !(dflag & (DRAW_PICKING | DRAW_CONSTCOLOR))) {
					draw_object_selected_outline(eval_ctx, scene, view_layer, v3d, ar, base, ob_wire_col);
				}
			}
		}

		/* TODO Viewport: draw only for selection */
		if ((dflag & DRAW_PICKING) == 0) {
			if ((dt == OB_BOUNDBOX) || ELEM(ob->type, OB_EMPTY, OB_LAMP, OB_CAMERA, OB_SPEAKER)) {
				goto afterdraw;
			}
		}

		switch (ob->type) {
			case OB_MESH:
				empty_object = draw_mesh_object(eval_ctx, scene, view_layer, ar, v3d, rv3d, base, dt, ob_wire_col, dflag);
				if ((dflag & DRAW_CONSTCOLOR) == 0) {
					/* mesh draws wire itself */
					dtx &= ~OB_DRAWWIRE;
				}

				break;
			case OB_FONT:
				cu = ob->data;
				if (cu->editfont) {
					draw_editfont(eval_ctx, scene, view_layer, v3d, rv3d, base, dt, dflag, ob_wire_col);
				}
				else if (dt == OB_BOUNDBOX) {
					if ((render_override && v3d->drawtype >= OB_WIRE) == 0) {
#ifdef SEQUENCER_DAG_WORKAROUND
						ensure_curve_cache(eval_ctx, scene, base->object);
#endif
						draw_bounding_volume(ob, ob->boundtype, ob_wire_col);
					}
				}
				else if (ED_view3d_boundbox_clip(rv3d, ob->bb)) {
					empty_object = drawDispList(eval_ctx, scene, view_layer, v3d, rv3d, base, dt, dflag, ob_wire_col);
				}

				break;
			case OB_CURVE:
			case OB_SURF:
				cu = ob->data;

				if (cu->editnurb) {
					ListBase *nurbs = BKE_curve_editNurbs_get(cu);
					draw_editnurb(eval_ctx, scene, view_layer, v3d, rv3d, base, nurbs->first, dt, dflag, ob_wire_col);
				}
				else if (dt == OB_BOUNDBOX) {
					if ((render_override && (v3d->drawtype >= OB_WIRE)) == 0) {
#ifdef SEQUENCER_DAG_WORKAROUND
						ensure_curve_cache(eval_ctx, scene, base->object);
#endif
						draw_bounding_volume(ob, ob->boundtype, ob_wire_col);
					}
				}
				else if (ED_view3d_boundbox_clip(rv3d, ob->bb)) {
					empty_object = drawDispList(eval_ctx, scene, view_layer, v3d, rv3d, base, dt, dflag, ob_wire_col);
				}
				break;
			case OB_MBALL:
			{
				MetaBall *mb = ob->data;
				
				if (mb->editelems)
					drawmball(eval_ctx, scene, view_layer, v3d, rv3d, base, dt, dflag, ob_wire_col);
				else if (dt == OB_BOUNDBOX) {
					if ((render_override && (v3d->drawtype >= OB_WIRE)) == 0) {
#ifdef SEQUENCER_DAG_WORKAROUND
						ensure_curve_cache(eval_ctx, scene, base->object);
#endif
						draw_bounding_volume(ob, ob->boundtype, ob_wire_col);
					}
				}
				else
					empty_object = drawmball(eval_ctx, scene, view_layer, v3d, rv3d, base, dt, dflag, ob_wire_col);
				break;
			}
			case OB_EMPTY:
				if (!render_override) {
					if (ob->empty_drawtype == OB_EMPTY_IMAGE) {
						draw_empty_image(ob, dflag, ob_wire_col, v3d->multiview_eye);
					}
					else {
						drawaxes(rv3d->viewmatob, ob->empty_drawsize, ob->empty_drawtype, ob_wire_col);
					}
				}
				break;
			case OB_LAMP:
				if (!render_override) {
					drawlamp(v3d, rv3d, base, dt, dflag, ob_wire_col, is_obact);
				}
				break;
			case OB_CAMERA:
				if (!render_override ||
				    (rv3d->persp == RV3D_CAMOB && v3d->camera == ob)) /* special exception for active camera */
				{
					drawcamera(scene, v3d, rv3d, base, dflag, ob_wire_col);
				}
				break;
			case OB_SPEAKER:
				if (!render_override)
					drawspeaker(ob_wire_col);
				break;
			case OB_LATTICE:
				if (!render_override) {
					/* Do not allow boundbox in edit nor pose mode! */
					if ((dt == OB_BOUNDBOX) && (ob->mode & OB_MODE_EDIT))
						dt = OB_WIRE;
					if (dt == OB_BOUNDBOX) {
						draw_bounding_volume(ob, ob->boundtype, ob_wire_col);
					}
					else {
#ifdef SEQUENCER_DAG_WORKAROUND
						ensure_curve_cache(eval_ctx, scene, ob);
#endif
						drawlattice(v3d, ob, dflag, ob_wire_col);
					}
				}
				break;
			case OB_ARMATURE:
				if (!render_override) {
					/* Do not allow boundbox in edit nor pose mode! */
					if ((dt == OB_BOUNDBOX) && (ob->mode & (OB_MODE_EDIT | OB_MODE_POSE)))
						dt = OB_WIRE;
					if (dt == OB_BOUNDBOX) {
						draw_bounding_volume(ob, ob->boundtype, ob_wire_col);
					}
					else {
						unsigned char arm_col[4];
						glLineWidth(1.0f);

						if (ob_wire_col == NULL) {
							float fcol[4] = {0.0f, 0.0f, 0.0f, 1.0f};
							rgba_float_to_uchar(arm_col, fcol);
						}
						else
							copy_v4_v4_uchar(arm_col, ob_wire_col);

						empty_object = draw_armature(eval_ctx, scene, view_layer, v3d, ar, base, dt, dflag, arm_col, false);
					}
				}
				break;
			default:
				if (!render_override) {
					drawaxes(rv3d->viewmatob, 1.0, OB_ARROWS, ob_wire_col);
				}
				break;
		}

		/* TODO Viewport: some elements are being drawn for object selection only */
afterdraw:

		if (!render_override) {
			if (ob->soft /*&& dflag & OB_SBMOTION*/) {
				float mrt[3][3], msc[3][3], mtr[3][3];
				SoftBody *sb = NULL;
				float tipw = 0.5f, tiph = 0.5f, drawsize = 4.0f;
				if ((sb = ob->soft)) {
					if (sb->solverflags & SBSO_ESTIMATEIPO) {

						gpuLoadMatrix(rv3d->viewmat);
						copy_m3_m3(msc, sb->lscale);
						copy_m3_m3(mrt, sb->lrot);
						mul_m3_m3m3(mtr, mrt, msc);
						ob_draw_RE_motion(sb->lcom, mtr, tipw, tiph, drawsize);
						gpuMultMatrix(ob->obmat);
					}
				}
			}

			if (ob->pd && ob->pd->forcefield) {
				draw_forcefield(ob, rv3d, dflag, ob_wire_col);
			}
		}
	}

	/* code for new particle system */
	if ((ob->particlesystem.first) &&
	    (ob != scene->obedit))
	{
		ParticleSystem *psys;

		//glDepthMask(GL_FALSE);

		gpuLoadMatrix(rv3d->viewmat);
		
		view3d_cached_text_draw_begin();

		for (psys = ob->particlesystem.first; psys; psys = psys->next) {
			/* run this so that possible child particles get cached */
			if (ob->mode & OB_MODE_PARTICLE_EDIT && is_obact) {
				PTCacheEdit *edit = PE_create_current(eval_ctx, scene, ob);
				if (edit && edit->psys == psys)
					draw_update_ptcache_edit(eval_ctx, scene, view_layer, ob, edit);
			}

			draw_new_particle_system(eval_ctx, scene, v3d, rv3d, base, psys, dt, dflag);
		}
		invert_m4_m4(ob->imat, ob->obmat);
		view3d_cached_text_draw_end(v3d, ar, 0);

		gpuMultMatrix(ob->obmat);
		
		//glDepthMask(GL_TRUE);
	}

	/* draw edit particles last so that they can draw over child particles */
	if ((dflag & DRAW_PICKING) == 0 &&
	    (!scene->obedit))
	{

		if (ob->mode & OB_MODE_PARTICLE_EDIT && is_obact) {
			PTCacheEdit *edit = PE_create_current(eval_ctx, scene, ob);
			if (edit) {
				gpuLoadMatrix(rv3d->viewmat);
				draw_update_ptcache_edit(eval_ctx, scene, view_layer, ob, edit);
				draw_ptcache_edit(scene, v3d, edit);
				gpuMultMatrix(ob->obmat);
			}
		}
	}

	/* draw code for smoke, only draw domains */
	if (smd && smd->domain) {
		SmokeDomainSettings *sds = smd->domain;
		const bool show_smoke = (CFRA >= sds->point_cache[0]->startframe);
		float viewnormal[3];

		gpuLoadMatrix(rv3d->viewmat);
		gpuMultMatrix(ob->obmat);

		if (!render_override) {
			BoundBox bb;
			float p0[3], p1[3];
			unsigned int pos = GWN_vertformat_attr_add(immVertexFormat(), "pos", GWN_COMP_F32, 3, GWN_FETCH_FLOAT);
			immBindBuiltinProgram(GPU_SHADER_3D_UNIFORM_COLOR);
			if (ob_wire_col) immUniformColor3ubv(ob_wire_col);

			/* draw max domain bounds */
			if ((sds->flags & MOD_SMOKE_ADAPTIVE_DOMAIN)) {
				VECSUBFAC(p0, sds->p0, sds->cell_size, sds->adapt_res);
				VECADDFAC(p1, sds->p1, sds->cell_size, sds->adapt_res);
				BKE_boundbox_init_from_minmax(&bb, p0, p1);
				imm_draw_box(bb.vec, false, pos);
			}

			/* draw a single voxel to hint the user about the resolution of the fluid */
			copy_v3_v3(p0, sds->p0);

			if (sds->flags & MOD_SMOKE_HIGHRES) {
				madd_v3_v3v3fl(p1, p0, sds->cell_size, 1.0f / (sds->amplify + 1));
			}
			else {
				add_v3_v3v3(p1, p0, sds->cell_size);
			}

			BKE_boundbox_init_from_minmax(&bb, p0, p1);
			imm_draw_box(bb.vec, false, pos);

			immUnbindProgram();
		}

		/* don't show smoke before simulation starts, this could be made an option in the future */
		if (sds->fluid && show_smoke) {
			float p0[3], p1[3];

			/* get view vector */
			invert_m4_m4(ob->imat, ob->obmat);
			mul_v3_mat3_m4v3(viewnormal, ob->imat, rv3d->viewinv[2]);
			normalize_v3(viewnormal);

			/* set dynamic boundaries to draw the volume
			 * also scale cube to global space to equalize volume slicing on all axes
			 *  (it's scaled back before drawing) */
			p0[0] = (sds->p0[0] + sds->cell_size[0] * sds->res_min[0] + sds->obj_shift_f[0]) * fabsf(ob->size[0]);
			p0[1] = (sds->p0[1] + sds->cell_size[1] * sds->res_min[1] + sds->obj_shift_f[1]) * fabsf(ob->size[1]);
			p0[2] = (sds->p0[2] + sds->cell_size[2] * sds->res_min[2] + sds->obj_shift_f[2]) * fabsf(ob->size[2]);
			p1[0] = (sds->p0[0] + sds->cell_size[0] * sds->res_max[0] + sds->obj_shift_f[0]) * fabsf(ob->size[0]);
			p1[1] = (sds->p0[1] + sds->cell_size[1] * sds->res_max[1] + sds->obj_shift_f[1]) * fabsf(ob->size[1]);
			p1[2] = (sds->p0[2] + sds->cell_size[2] * sds->res_max[2] + sds->obj_shift_f[2]) * fabsf(ob->size[2]);

			if (!sds->wt || !(sds->viewsettings & MOD_SMOKE_VIEW_SHOWBIG)) {
				sds->tex = NULL;
				GPU_create_smoke(smd, 0);
				draw_smoke_volume(sds, ob, p0, p1, viewnormal);
				GPU_free_smoke(smd);
			}
			else if (sds->wt && (sds->viewsettings & MOD_SMOKE_VIEW_SHOWBIG)) {
				sds->tex = NULL;
				GPU_create_smoke(smd, 1);
				draw_smoke_volume(sds, ob, p0, p1, viewnormal);
				GPU_free_smoke(smd);
			}

			/* smoke debug render */
			if (!render_override && sds->draw_velocity) {
				draw_smoke_velocity(sds, viewnormal);
			}
		}
	}

	if (!render_override) {
		bConstraint *con;

		for (con = ob->constraints.first; con; con = con->next) {
			if (con->type == CONSTRAINT_TYPE_RIGIDBODYJOINT) {
				bRigidBodyJointConstraint *data = (bRigidBodyJointConstraint *)con->data;
				if (data->flag & CONSTRAINT_DRAW_PIVOT)
					draw_rigid_body_pivot(data, dflag, ob_wire_col);
			}
		}

		if ((ob->gameflag & OB_BOUNDS) && (ob->mode == OB_MODE_OBJECT)) {
			if (ob->boundtype != ob->collision_boundtype || (dtx & OB_DRAWBOUNDOX) == 0) {
				setlinestyle(2);
				draw_bounding_volume(ob, ob->collision_boundtype, ob_wire_col);
				setlinestyle(0);
			}
		}
		if (ob->rigidbody_object) {
			draw_rigidbody_shape(ob, ob_wire_col);
		}

		/* draw extra: after normal draw because of makeDispList */
		if (dtx && (G.f & G_RENDER_OGL) == 0) {

			if (dtx & OB_AXIS) {
				if ((dflag & DRAW_CONSTCOLOR) == 0) {
					/* prevent random colors being used */
					drawaxes(rv3d->viewmatob, 1.0f, OB_ARROWS, ob_wire_col);
				}
				else {
					drawaxes(rv3d->viewmatob, 1.0f, OB_ARROWS, NULL);
				}
			}
			if (dtx & OB_DRAWBOUNDOX) {
				draw_bounding_volume(ob, ob->boundtype, ob_wire_col);
			}
			if (dtx & OB_TEXSPACE) {
				if ((dflag & DRAW_CONSTCOLOR) == 0) {
					/* prevent random colors being used */
					drawtexspace(ob, ob_wire_col);
				}
				else {
					drawtexspace(ob, NULL);
				}
			}
			if (dtx & OB_DRAWNAME) {
				/* patch for several 3d cards (IBM mostly) that crash on GL_SELECT with text drawing */
				/* but, we also don't draw names for sets or duplicators */
				if (dflag == 0) {
					const float zero[3] = {0, 0, 0};
					view3d_cached_text_draw_add(zero, ob->id.name + 2, strlen(ob->id.name + 2), 10, 0, ob_wire_col);
				}
			}
			if ((dtx & OB_DRAWWIRE) && dt >= OB_SOLID) {
				if ((dflag & DRAW_CONSTCOLOR) == 0) {
					draw_wire_extra(scene, rv3d, ob, ob_wire_col);
				}
			}
		}
	}

	if ((dt <= OB_SOLID) && !render_override) {
		if (((ob->gameflag & OB_DYNAMIC) &&
		     ((ob->gameflag & OB_BOUNDS) == 0)) ||

		    ((ob->gameflag & OB_BOUNDS) &&
		     (ob->collision_boundtype == OB_BOUND_SPHERE)))
		{
			float imat[4][4], vec[3] = {0.0f, 0.0f, 0.0f};

			unsigned int pos = GWN_vertformat_attr_add(immVertexFormat(), "pos", GWN_COMP_F32, 3, GWN_FETCH_FLOAT);
			immBindBuiltinProgram(GPU_SHADER_3D_UNIFORM_COLOR);

			invert_m4_m4(imat, rv3d->viewmatob);

			if ((dflag & DRAW_CONSTCOLOR) == 0) {
				/* prevent random colors being used */
				immUniformColor3ubv(ob_wire_col);
			}

			setlinestyle(2);
			imm_drawcircball(vec, ob->inertia, imat, pos);
			setlinestyle(0);

			immUnbindProgram();
		}
	}
	
	/* return warning, this is cached text draw */
	invert_m4_m4(ob->imat, ob->obmat);
	view3d_cached_text_draw_end(v3d, ar, 1);
	/* return warning, clear temp flag */
	v3d->flag2 &= ~V3D_SHOW_SOLID_MATCAP;
	
	gpuLoadMatrix(rv3d->viewmat);

	if (zbufoff) {
		glDisable(GL_DEPTH_TEST);
	}

	if ((base->flag_legacy & OB_FROMDUPLI) || render_override) {
		ED_view3d_clear_mats_rv3d(rv3d);
		return;
	}

	/* object centers, need to be drawn in viewmat space for speed, but OK for picking select */
	if (!is_obact || !(ob->mode & OB_MODE_ALL_PAINT)) {
		int do_draw_center = -1; /* defines below are zero or positive... */

		if (render_override) {
			/* don't draw */
		}
		else if (is_obact)
			do_draw_center = ACTIVE;
		else if (base->flag & BASE_SELECTED)
			do_draw_center = SELECT;
		else if (empty_object || (v3d->flag & V3D_DRAW_CENTERS))
			do_draw_center = DESELECT;

		if (do_draw_center != -1) {
			if (dflag & DRAW_PICKING) {
				/* draw a single point for opengl selection */
				if ((base->sx != IS_CLIPPED) &&
				    (U.obcenter_dia != 0.0))
				{
					unsigned int pos = GWN_vertformat_attr_add(immVertexFormat(), "pos", GWN_COMP_F32, 3, GWN_FETCH_FLOAT);
					immBindBuiltinProgram(GPU_SHADER_3D_POINT_FIXED_SIZE_UNIFORM_COLOR);
					/* TODO: short term, use DEPTH_ONLY shader or set appropriate color */
					/* TODO: long term, solve picking & selection problem better */
					glPointSize(U.obcenter_dia);
					immBegin(GWN_PRIM_POINTS, 1);
					immVertex3fv(pos, ob->obmat[3]);
					immEnd();
					immUnbindProgram();
				}
			}
			else if ((dflag & DRAW_CONSTCOLOR) == 0) {
				/* we don't draw centers for duplicators and sets */
				if ((base->sx != IS_CLIPPED) &&
				    (U.obcenter_dia != 0.0) &&
				    !(G.f & G_RENDER_OGL))
				{
					/* check > 0 otherwise grease pencil can draw into the circle select which is annoying. */
					drawcentercircle(v3d, rv3d, ob->obmat[3], do_draw_center, ID_IS_LINKED(ob) || ob->id.us > 1);
				}
			}
		}
	}

	/* not for sets, duplicators or picking */
	if (dflag == 0 && (v3d->flag & V3D_HIDE_HELPLINES) == 0 && !render_override) {
		ListBase *list;
		RigidBodyCon *rbc = ob->rigidbody_constraint;
		
		unsigned int pos = GWN_vertformat_attr_add(immVertexFormat(), "pos", GWN_COMP_F32, 3, GWN_FETCH_FLOAT);
		immBindBuiltinProgram(GPU_SHADER_3D_UNIFORM_COLOR);
		immUniformColor3ubv(ob_wire_col);

		/* draw hook center and offset line */
		if (ob != scene->obedit)
			draw_hooks(ob, pos);

		/* help lines and so */
		if (ob != scene->obedit && ob->parent) {
			const eObjectVisibilityCheck mode = eval_ctx->mode != DAG_EVAL_VIEWPORT ?
			                                                 OB_VISIBILITY_CHECK_FOR_RENDER :
			                                                 OB_VISIBILITY_CHECK_FOR_VIEWPORT;
			if (BKE_object_is_visible(ob->parent, mode)) {
				setlinestyle(3);
				immBegin(GWN_PRIM_LINES, 2);
				immVertex3fv(pos, ob->obmat[3]);
				immVertex3fv(pos, ob->orig);
				immEnd();
				setlinestyle(0);
			}
		}

		/* Drawing the constraint lines */
		if (ob->constraints.first) {
			bConstraint *curcon;
			bConstraintOb *cob;
			unsigned char col1[4], col2[4];
			
			list = &ob->constraints;
			
			UI_GetThemeColor3ubv(TH_GRID, col1);
			UI_make_axis_color(col1, col2, 'Z');
			immUniformColor3ubv(col2);
			
			cob = BKE_constraints_make_evalob(scene, ob, NULL, CONSTRAINT_OBTYPE_OBJECT);
			
			for (curcon = list->first; curcon; curcon = curcon->next) {
				if (ELEM(curcon->type, CONSTRAINT_TYPE_FOLLOWTRACK, CONSTRAINT_TYPE_OBJECTSOLVER)) {
					/* special case for object solver and follow track constraints because they don't fill
					 * constraint targets properly (design limitation -- scene is needed for their target
					 * but it can't be accessed from get_targets callback) */

					Object *camob = NULL;

					if (curcon->type == CONSTRAINT_TYPE_FOLLOWTRACK) {
						bFollowTrackConstraint *data = (bFollowTrackConstraint *)curcon->data;

						camob = data->camera ? data->camera : scene->camera;
					}
					else if (curcon->type == CONSTRAINT_TYPE_OBJECTSOLVER) {
						bObjectSolverConstraint *data = (bObjectSolverConstraint *)curcon->data;

						camob = data->camera ? data->camera : scene->camera;
					}

					if (camob) {
						setlinestyle(3);
						immBegin(GWN_PRIM_LINES, 2);
						immVertex3fv(pos, camob->obmat[3]);
						immVertex3fv(pos, ob->obmat[3]);
						immEnd();
						setlinestyle(0);
					}
				}
				else {
					const bConstraintTypeInfo *cti = BKE_constraint_typeinfo_get(curcon);

					if ((cti && cti->get_constraint_targets) && (curcon->flag & CONSTRAINT_EXPAND)) {
						ListBase targets = {NULL, NULL};
						bConstraintTarget *ct;

						cti->get_constraint_targets(curcon, &targets);

						for (ct = targets.first; ct; ct = ct->next) {
							/* calculate target's matrix */
							if (cti->get_target_matrix)
								cti->get_target_matrix(eval_ctx, curcon, cob, ct, BKE_scene_frame_get(scene));
							else
								unit_m4(ct->matrix);

							setlinestyle(3);
							immBegin(GWN_PRIM_LINES, 2);
							immVertex3fv(pos, ct->matrix[3]);
							immVertex3fv(pos, ob->obmat[3]);
							immEnd();
							setlinestyle(0);
						}

						if (cti->flush_constraint_targets)
							cti->flush_constraint_targets(curcon, &targets, 1);
					}
				}
			}
			
			BKE_constraints_clear_evalob(cob);
		}
		/* draw rigid body constraint lines */
		if (rbc && (rbc->ob1 || rbc->ob2)) {
			immUniformThemeColor(TH_WIRE);

			setlinestyle(3);
			immBegin(GWN_PRIM_LINES, ((int)((bool)rbc->ob1) + (int)((bool)rbc->ob2)) * 2);
			if (rbc->ob1) {
				immVertex3fv(pos, ob->obmat[3]);
				immVertex3fv(pos, rbc->ob1->obmat[3]);
			}
			if (rbc->ob2) {
				immVertex3fv(pos, ob->obmat[3]);
				immVertex3fv(pos, rbc->ob2->obmat[3]);
			}
			immEnd();
			setlinestyle(0);
		}

		immUnbindProgram();
	}

	ED_view3d_clear_mats_rv3d(rv3d);
}


/**
 * Drawing for selection picking,
 * caller must have called 'GPU_select_load_id(base->selcode)' first.
 */
void draw_object_select(
        const EvaluationContext *eval_ctx, Scene *scene, ViewLayer *view_layer, ARegion *ar, View3D *v3d,
        Base *base, const short dflag)
{
	BLI_assert(dflag & DRAW_PICKING && dflag & DRAW_CONSTCOLOR);
	draw_object(eval_ctx, scene, view_layer, ar, v3d, base, dflag);

	/* we draw duplicators for selection too */
	if ((base->object->transflag & OB_DUPLI)) {
		ListBase *lb;
		DupliObject *dob;
		Base tbase;

		tbase.flag_legacy = OB_FROMDUPLI;
		lb = object_duplilist(eval_ctx, scene, base->object);

		for (dob = lb->first; dob; dob = dob->next) {
			float omat[4][4];

			tbase.object = dob->ob;
			copy_m4_m4(omat, dob->ob->obmat);
			copy_m4_m4(dob->ob->obmat, dob->mat);

			/* extra service: draw the duplicator in drawtype of parent */
			/* MIN2 for the drawtype to allow bounding box objects in groups for lods */
			char dt = tbase.object->dt;    tbase.object->dt = MIN2(tbase.object->dt, base->object->dt);
			short dtx = tbase.object->dtx; tbase.object->dtx = base->object->dtx;

			draw_object(eval_ctx, scene, view_layer, ar, v3d, &tbase, dflag);

			tbase.object->dt = dt;
			tbase.object->dtx = dtx;

			copy_m4_m4(dob->ob->obmat, omat);
		}
		free_object_duplilist(lb);
	}
}

/* ***************** BACKBUF SEL (BBS) ********* */

#ifdef USE_MESH_DM_SELECT
static void bbs_obmode_mesh_verts__mapFunc(void *userData, int index, const float co[3],
                                           const float UNUSED(no_f[3]), const short UNUSED(no_s[3]))
{
	drawMVertOffset_userData *data = userData;
	MVert *mv = &data->mvert[index];

	if (!(mv->flag & ME_HIDE)) {
		int selcol;
		GPU_select_index_get(data->offset + index, &selcol);
		immAttrib1u(data->col, selcol);
		immVertex3fv(data->pos, co);
	}
}

static void bbs_obmode_mesh_verts(Object *ob, DerivedMesh *dm, int offset)
{
	drawMVertOffset_userData data;
	Mesh *me = ob->data;
	MVert *mvert = me->mvert;
	data.mvert = mvert;
	data.offset = offset;

	const int imm_len = dm->getNumVerts(dm);

	if (imm_len == 0) return;

	Gwn_VertFormat *format = immVertexFormat();
	data.pos = GWN_vertformat_attr_add(format, "pos", GWN_COMP_F32, 3, GWN_FETCH_FLOAT);
	data.col = GWN_vertformat_attr_add(format, "color", GWN_COMP_U32, 1, GWN_FETCH_INT);

	immBindBuiltinProgram(GPU_SHADER_3D_FLAT_COLOR_U32);

	glPointSize(UI_GetThemeValuef(TH_VERTEX_SIZE));

	immBeginAtMost(GWN_PRIM_POINTS, imm_len);
	dm->foreachMappedVert(dm, bbs_obmode_mesh_verts__mapFunc, &data, DM_FOREACH_NOP);
	immEnd();

	immUnbindProgram();
}
#else
static void bbs_obmode_mesh_verts(Object *ob, DerivedMesh *UNUSED(dm), int offset)
{
	Mesh *me = ob->data;
	Gwn_Batch *batch = DRW_mesh_batch_cache_get_verts_with_select_id(me, offset);
	GWN_batch_program_set_builtin(batch, GPU_SHADER_3D_FLAT_COLOR_U32);
	GWN_batch_draw(batch);
}
#endif

#ifdef USE_MESH_DM_SELECT
static void bbs_mesh_verts__mapFunc(void *userData, int index, const float co[3],
                                    const float UNUSED(no_f[3]), const short UNUSED(no_s[3]))
{
	drawBMOffset_userData *data = userData;
	BMVert *eve = BM_vert_at_index(data->bm, index);

	if (!BM_elem_flag_test(eve, BM_ELEM_HIDDEN)) {
		int selcol;
		GPU_select_index_get(data->offset + index, &selcol);
		immAttrib1u(data->col, selcol);
		immVertex3fv(data->pos, co);
	}
}
static void bbs_mesh_verts(BMEditMesh *em, DerivedMesh *dm, int offset)
{
	drawBMOffset_userData data;
	data.bm = em->bm;
	data.offset = offset;
	Gwn_VertFormat *format = immVertexFormat();
	data.pos = GWN_vertformat_attr_add(format, "pos", GWN_COMP_F32, 3, GWN_FETCH_FLOAT);
	data.col = GWN_vertformat_attr_add(format, "color", GWN_COMP_U32, 1, GWN_FETCH_INT);

	immBindBuiltinProgram(GPU_SHADER_3D_FLAT_COLOR_U32);

	glPointSize(UI_GetThemeValuef(TH_VERTEX_SIZE));

	immBeginAtMost(GWN_PRIM_POINTS, em->bm->totvert);
	dm->foreachMappedVert(dm, bbs_mesh_verts__mapFunc, &data, DM_FOREACH_NOP);
	immEnd();

	immUnbindProgram();
}
#else
static void bbs_mesh_verts(BMEditMesh *em, DerivedMesh *UNUSED(dm), int offset)
{
	glPointSize(UI_GetThemeValuef(TH_VERTEX_SIZE));

	Mesh *me = em->ob->data;
	Gwn_Batch *batch = DRW_mesh_batch_cache_get_verts_with_select_id(me, offset);
	GWN_batch_program_set_builtin(batch, GPU_SHADER_3D_FLAT_COLOR_U32);
	GWN_batch_draw(batch);
}
#endif

#ifdef USE_MESH_DM_SELECT
static void bbs_mesh_wire__mapFunc(void *userData, int index, const float v0co[3], const float v1co[3])
{
	drawBMOffset_userData *data = userData;
	BMEdge *eed = BM_edge_at_index(data->bm, index);

	if (!BM_elem_flag_test(eed, BM_ELEM_HIDDEN)) {
		int selcol;
		GPU_select_index_get(data->offset + index, &selcol);
		immAttrib1u(data->col, selcol);
		immVertex3fv(data->pos, v0co);
		immVertex3fv(data->pos, v1co);
	}
}

static void bbs_mesh_wire(BMEditMesh *em, DerivedMesh *dm, int offset)
{
	drawBMOffset_userData data;
	data.bm = em->bm;
	data.offset = offset;

	Gwn_VertFormat *format = immVertexFormat();

	const int imm_len = dm->getNumEdges(dm) * 2;

	if (imm_len == 0) return;

	data.pos = GWN_vertformat_attr_add(format, "pos", GWN_COMP_F32, 3, GWN_FETCH_FLOAT);
	data.col = GWN_vertformat_attr_add(format, "color", GWN_COMP_U32, 1, GWN_FETCH_INT);

	immBindBuiltinProgram(GPU_SHADER_3D_FLAT_COLOR_U32);

	glLineWidth(1.0f);

	immBeginAtMost(GWN_PRIM_LINES, imm_len);
	dm->foreachMappedEdge(dm, bbs_mesh_wire__mapFunc, &data);
	immEnd();

	immUnbindProgram();
}
#else
static void bbs_mesh_wire(BMEditMesh *em, DerivedMesh *UNUSED(dm), int offset)
{
	glLineWidth(1.0f);

	Mesh *me = em->ob->data;
	Gwn_Batch *batch = DRW_mesh_batch_cache_get_edges_with_select_id(me, offset);
	GWN_batch_program_set_builtin(batch, GPU_SHADER_3D_FLAT_COLOR_U32);
	GWN_batch_draw(batch);
}
#endif

#ifdef USE_MESH_DM_SELECT
static void bbs_mesh_face(BMEditMesh *em, DerivedMesh *dm, const bool use_select)
{
	UNUSED_VARS(dm);

	drawBMOffset_userData data;
	data.bm = em->bm;

	const int tri_len = em->tottri;
	const int imm_len = tri_len * 3;
	const char hflag_skip = use_select ? BM_ELEM_HIDDEN : (BM_ELEM_HIDDEN | BM_ELEM_SELECT);

	if (imm_len == 0) return;

	Gwn_VertFormat *format = immVertexFormat();
	data.pos = GWN_vertformat_attr_add(format, "pos", GWN_COMP_F32, 3, GWN_FETCH_FLOAT);
	data.col = GWN_vertformat_attr_add(format, "color", GWN_COMP_U32, 1, GWN_FETCH_INT);

	immBindBuiltinProgram(GPU_SHADER_3D_FLAT_COLOR_U32);

	immBeginAtMost(GWN_PRIM_TRIS, imm_len);

	if (use_select == false) {
		int selcol;
		GPU_select_index_get(0, &selcol);
		immAttrib1u(data.col, selcol);
	}

	int index = 0;
	while (index < tri_len) {
		const BMFace *f = em->looptris[index][0]->f;
		const int ntris = f->len - 2;
		if (!BM_elem_flag_test(f, hflag_skip)) {
			if (use_select) {
				int selcol;
				GPU_select_index_get(BM_elem_index_get(f) + 1, &selcol);
				immAttrib1u(data.col, selcol);
			}
			for (int t = 0; t < ntris; t++) {
				immVertex3fv(data.pos, em->looptris[index][0]->v->co);
				immVertex3fv(data.pos, em->looptris[index][1]->v->co);
				immVertex3fv(data.pos, em->looptris[index][2]->v->co);
				index++;
			}
		}
		else {
			index += ntris;
		}
	}
	immEnd();

	immUnbindProgram();
}
#else
static void bbs_mesh_face(BMEditMesh *em, DerivedMesh *UNUSED(dm), const bool use_select)
{
	Mesh *me = em->ob->data;
	Gwn_Batch *batch;

	if (use_select) {
		batch = DRW_mesh_batch_cache_get_triangles_with_select_id(me, true, 1);
		GWN_batch_program_set_builtin(batch, GPU_SHADER_3D_FLAT_COLOR_U32);
		GWN_batch_draw(batch);
	}
	else {
		int selcol;
		GPU_select_index_get(0, &selcol);
		batch = DRW_mesh_batch_cache_get_triangles_with_select_mask(me, true);
		GWN_batch_program_set_builtin(batch, GPU_SHADER_3D_UNIFORM_COLOR_U32);
		GWN_batch_uniform_1i(batch, "color", selcol);
		GWN_batch_draw(batch);
	}
}
#endif

#ifdef USE_MESH_DM_SELECT
static void bbs_mesh_solid__drawCenter(void *userData, int index, const float cent[3], const float UNUSED(no[3]))
{
	drawBMOffset_userData *data = (drawBMOffset_userData *)userData;
	BMFace *efa = BM_face_at_index(userData, index);

	if (!BM_elem_flag_test(efa, BM_ELEM_HIDDEN)) {
		int selcol;
		GPU_select_index_get(index + 1, &selcol);
		immAttrib1u(data->col, selcol);
		immVertex3fv(data->pos, cent);
	}
}

static void bbs_mesh_face_dot(BMEditMesh *em, DerivedMesh *dm)
{
	drawBMOffset_userData data; /* don't use offset */
	data.bm = em->bm;
	Gwn_VertFormat *format = immVertexFormat();
	data.pos = GWN_vertformat_attr_add(format, "pos", GWN_COMP_F32, 3, GWN_FETCH_FLOAT);
	data.col = GWN_vertformat_attr_add(format, "color", GWN_COMP_U32, 1, GWN_FETCH_INT);

	immBindBuiltinProgram(GPU_SHADER_3D_FLAT_COLOR_U32);

	glPointSize(UI_GetThemeValuef(TH_FACEDOT_SIZE));

	immBeginAtMost(GWN_PRIM_POINTS, em->bm->totface);
	dm->foreachMappedFaceCenter(dm, bbs_mesh_solid__drawCenter, &data, DM_FOREACH_NOP);
	immEnd();

	immUnbindProgram();
}
#else
static void bbs_mesh_face_dot(BMEditMesh *em, DerivedMesh *UNUSED(dm))
{
	Mesh *me = em->ob->data;
	Gwn_Batch *batch = DRW_mesh_batch_cache_get_facedots_with_select_id(me, 1);
	GWN_batch_program_set_builtin(batch, GPU_SHADER_3D_FLAT_COLOR_U32);
	GWN_batch_draw(batch);
}
#endif

/* two options, facecolors or black */
static void bbs_mesh_solid_EM(BMEditMesh *em, Scene *scene, View3D *v3d,
                              Object *ob, DerivedMesh *dm, bool use_faceselect)
{
	if (use_faceselect) {
		bbs_mesh_face(em, dm, true);

		if (check_ob_drawface_dot(scene, v3d, ob->dt)) {
			bbs_mesh_face_dot(em, dm);
		}
	}
	else {
		bbs_mesh_face(em, dm, false);
	}
}

static DMDrawOption bbs_mesh_solid__setDrawOpts(void *UNUSED(userData), int index)
{
	GPU_select_index_set(index + 1);
	return DM_DRAW_OPTION_NORMAL;
}

static DMDrawOption bbs_mesh_solid_hide__setDrawOpts(void *userData, int index)
{
	Mesh *me = userData;

	if (!(me->mpoly[index].flag & ME_HIDE)) {
		return DM_DRAW_OPTION_NORMAL;
	}
	else {
		return DM_DRAW_OPTION_SKIP;
	}
}

#ifdef USE_MESH_DM_SELECT
/* must have called GPU_framebuffer_index_set beforehand */
static DMDrawOption bbs_mesh_solid_hide2__setDrawOpts(void *userData, int index)
{
	Mesh *me = userData;

	if (!(me->mpoly[index].flag & ME_HIDE)) {
		return DM_DRAW_OPTION_NORMAL;
	}
	else {
		return DM_DRAW_OPTION_SKIP;
	}
}

static void bbs_mesh_solid_verts(const EvaluationContext *eval_ctx, Scene *scene, Object *ob)
{
	Mesh *me = ob->data;
	DerivedMesh *dm = mesh_get_derived_final(eval_ctx, scene, ob, scene->customdata_mask);

	DM_update_materials(dm, ob);

	/* Only draw faces to mask out verts, we don't want their selection ID's. */
	const int G_f_orig = G.f;
	G.f &= ~G_BACKBUFSEL;

	dm->drawMappedFaces(dm, bbs_mesh_solid_hide2__setDrawOpts, NULL, NULL, me, DM_DRAW_SKIP_HIDDEN);

	G.f |= (G_f_orig & G_BACKBUFSEL);

	bbs_obmode_mesh_verts(ob, dm, 1);
	bm_vertoffs = me->totvert + 1;
	dm->release(dm);
}
#else
static void bbs_mesh_solid_verts(const EvaluationContext *UNUSED(eval_ctx), Scene *UNUSED(scene), Object *ob)
{
	Mesh *me = ob->data;

	/* Only draw faces to mask out verts, we don't want their selection ID's. */
	const int G_f_orig = G.f;
	G.f &= ~G_BACKBUFSEL;

	{
		int selcol;
		Gwn_Batch *batch;
		GPU_select_index_get(0, &selcol);
		batch = DRW_mesh_batch_cache_get_triangles_with_select_mask(me, true);
		GWN_batch_program_set_builtin(batch, GPU_SHADER_3D_UNIFORM_COLOR_U32);
		GWN_batch_uniform_1i(batch, "color", selcol);
		GWN_batch_draw(batch);
	}

	G.f |= (G_f_orig & G_BACKBUFSEL);

	bbs_obmode_mesh_verts(ob, NULL, 1);
	bm_vertoffs = me->totvert + 1;
}
#endif

static void bbs_mesh_solid_faces(Scene *scene, Object *ob)
{
	Mesh *me = ob->data;
	UNUSED_VARS(scene, bbs_mesh_solid_hide__setDrawOpts, bbs_mesh_solid__setDrawOpts);
	Gwn_Batch *batch;
	if ((me->editflag & ME_EDIT_PAINT_FACE_SEL)) {
		batch = DRW_mesh_batch_cache_get_triangles_with_select_id(me, true, 1);
	}
	else {
		batch = DRW_mesh_batch_cache_get_triangles_with_select_id(me, false, 1);
	}
	GWN_batch_program_set_builtin(batch, GPU_SHADER_3D_FLAT_COLOR_U32);
	GWN_batch_draw(batch);
}

void draw_object_backbufsel(
        const EvaluationContext *eval_ctx, Scene *scene, View3D *v3d, RegionView3D *rv3d, Object *ob)
{
	ToolSettings *ts = scene->toolsettings;

	gpuMultMatrix(ob->obmat);

	glClearDepth(1.0); glClear(GL_DEPTH_BUFFER_BIT);
	glEnable(GL_DEPTH_TEST);

	switch (ob->type) {
		case OB_MESH:
			if (ob->mode & OB_MODE_EDIT) {
				Mesh *me = ob->data;
				BMEditMesh *em = me->edit_btmesh;

				DerivedMesh *dm = editbmesh_get_derived_cage(eval_ctx, scene, ob, em, CD_MASK_BAREMESH);

				BM_mesh_elem_table_ensure(em->bm, BM_VERT | BM_EDGE | BM_FACE);

				DM_update_materials(dm, ob);

				bbs_mesh_solid_EM(em, scene, v3d, ob, dm, (ts->selectmode & SCE_SELECT_FACE) != 0);
				if (ts->selectmode & SCE_SELECT_FACE)
					bm_solidoffs = 1 + em->bm->totface;
				else {
					bm_solidoffs = 1;
				}

				ED_view3d_polygon_offset(rv3d, 1.0);

				/* we draw edges if edge select mode */
				if (ts->selectmode & SCE_SELECT_EDGE) {
					bbs_mesh_wire(em, dm, bm_solidoffs);
					bm_wireoffs = bm_solidoffs + em->bm->totedge;
				}
				else {
					/* `bm_vertoffs` is calculated from `bm_wireoffs`. (otherwise see T53512) */
					bm_wireoffs = bm_solidoffs;
				}

				/* we draw verts if vert select mode. */
				if (ts->selectmode & SCE_SELECT_VERTEX) {
					bbs_mesh_verts(em, dm, bm_wireoffs);
					bm_vertoffs = bm_wireoffs + em->bm->totvert;
				}
				else {
					bm_vertoffs = bm_wireoffs;
				}

				ED_view3d_polygon_offset(rv3d, 0.0);

				dm->release(dm);
			}
			else {
				Mesh *me = ob->data;
				if ((me->editflag & ME_EDIT_PAINT_VERT_SEL) &&
				    /* currently vertex select supports weight paint and vertex paint*/
				    ((ob->mode & OB_MODE_WEIGHT_PAINT) || (ob->mode & OB_MODE_VERTEX_PAINT)))
				{
					bbs_mesh_solid_verts(eval_ctx, scene, ob);
				}
				else {
					bbs_mesh_solid_faces(scene, ob);
				}
			}
			break;
		case OB_CURVE:
		case OB_SURF:
			break;
	}

	gpuLoadMatrix(rv3d->viewmat);
}


/* ************* draw object instances for bones, for example ****************** */
/*               assumes all matrices/etc set OK */

/* helper function for drawing object instances - meshes */
static void draw_object_mesh_instance(
        const EvaluationContext *eval_ctx, Scene *scene, ViewLayer *view_layer, View3D *v3d, RegionView3D *rv3d,
        Object *ob, const short dt, int outline, const unsigned char ob_wire_col[4])
{
	Mesh *me = ob->data;
	DerivedMesh *dm = NULL, *edm = NULL;
	
	if (ob->mode & OB_MODE_EDIT) {
		edm = editbmesh_get_derived_base(ob, me->edit_btmesh, CD_MASK_BAREMESH);
		DM_update_materials(edm, ob);
	}
	else {
		dm = mesh_get_derived_final(eval_ctx, scene, ob, CD_MASK_BAREMESH);
		DM_update_materials(dm, ob);
	}

	if (dt <= OB_WIRE) {
		glColor4ubv(ob_wire_col);
		if (dm)
			dm->drawEdges(dm, 1, 0);
		else if (edm)
			edm->drawEdges(edm, 1, 0);
	}
	else {
		if (outline)
			draw_mesh_object_outline(v3d, ob, dm ? dm : edm, ob_wire_col);

		if (dm) {
			bool glsl = draw_glsl_material(scene, view_layer, ob, v3d, dt);
			GPU_begin_object_materials(v3d, rv3d, scene, view_layer, ob, glsl, NULL);
		}
		
		glFrontFace((ob->transflag & OB_NEG_SCALE) ? GL_CW : GL_CCW);
		
		if (dm) {
			dm->drawFacesSolid(dm, NULL, 0, GPU_object_material_bind);
			GPU_end_object_materials();
		}
		else if (edm)
			edm->drawMappedFaces(edm, NULL, GPU_object_material_bind, NULL, NULL, DM_DRAW_NEED_NORMALS);

		GPU_object_material_unbind();
	}

	if (edm) edm->release(edm);
	if (dm) dm->release(dm);
}

void draw_object_instance(const EvaluationContext *eval_ctx, Scene *scene, ViewLayer *view_layer, View3D *v3d, RegionView3D *rv3d, Object *ob, const char dt, int outline, const float wire_col[4])
{
	if (ob == NULL)
		return;

	unsigned char bcol[4];
	rgba_float_to_uchar(bcol, wire_col);

	switch (ob->type) {
		case OB_MESH:
			draw_object_mesh_instance(eval_ctx, scene, view_layer, v3d, rv3d, ob, dt, outline, bcol);
			break;
		case OB_EMPTY:
			if (ob->empty_drawtype == OB_EMPTY_IMAGE) {
				draw_empty_image(ob, 0, bcol, v3d->multiview_eye);
			}
			else {
				drawaxes(rv3d->viewmatob, ob->empty_drawsize, ob->empty_drawtype, bcol);
			}
			break;
	}
}

void ED_draw_object_facemap(
        const EvaluationContext *eval_ctx, Scene *scene, Object *ob, const float col[4], const int facemap)
{
	DerivedMesh *dm = NULL;

	/* happens on undo */
	if (ob->type != OB_MESH || !ob->data)
		return;

	/* Temporary, happens on undo, would resolve but will eventually move away from DM. */
	if (ob->derivedFinal == NULL) {
		return;
	}

	dm = mesh_get_derived_final(eval_ctx, scene, ob, CD_MASK_BAREMESH);
	if (!dm || !CustomData_has_layer(&dm->polyData, CD_FACEMAP))
		return;


	glFrontFace((ob->transflag & OB_NEG_SCALE) ? GL_CW : GL_CCW);
	
#if 0
	DM_update_materials(dm, ob);

	/* add polygon offset so we draw above the original surface */
	glPolygonOffset(1.0, 1.0);

	GPU_facemap_setup(dm);

	glColor4fv(col);

	gpuPushAttrib(GL_ENABLE_BIT);
	glEnable(GL_BLEND);
	glDisable(GL_LIGHTING);

	/* always draw using backface culling */
	glEnable(GL_CULL_FACE);
	glCullFace(GL_BACK);

	if (dm->drawObject->facemapindices) {
		glDrawElements(GL_TRIANGLES, dm->drawObject->facemap_count[facemap] * 3, GL_UNSIGNED_INT,
		               (int *)NULL + dm->drawObject->facemap_start[facemap] * 3);
	}
	gpuPopAttrib();

	GPU_buffers_unbind();

	glPolygonOffset(0.0, 0.0);

#else

	/* Just to create the data to pass to immediate mode, grr! */
	Mesh *me = ob->data;
	const int *facemap_data = CustomData_get_layer(&me->pdata, CD_FACEMAP);
	if (facemap_data) {
		Gwn_VertFormat *format = immVertexFormat();
		unsigned int pos = GWN_vertformat_attr_add(format, "pos", GWN_COMP_F32, 3, GWN_FETCH_FLOAT);

		immBindBuiltinProgram(GPU_SHADER_3D_UNIFORM_COLOR);
		immUniformColor4fv(col);

		/* XXX, alpha isn't working yet, not sure why. */
		glBlendFunc(GL_SRC_ALPHA, GL_ONE_MINUS_SRC_ALPHA);
		glEnable(GL_BLEND);

		MVert *mvert;

		MPoly *mpoly;
		int    mpoly_len;

		MLoop *mloop;
		int    mloop_len;

		if (dm && CustomData_has_layer(&dm->polyData, CD_FACEMAP)) {
			mvert = dm->getVertArray(dm);
			mpoly = dm->getPolyArray(dm);
			mloop = dm->getLoopArray(dm);

			mpoly_len = dm->getNumPolys(dm);
			mloop_len = dm->getNumLoops(dm);

			facemap_data = CustomData_get_layer(&dm->polyData, CD_FACEMAP);
		}
		else {
			mvert = me->mvert;
			mpoly = me->mpoly;
			mloop = me->mloop;

			mpoly_len = me->totpoly;
			mloop_len = me->totloop;

			facemap_data = CustomData_get_layer(&me->pdata, CD_FACEMAP);
		}

		/* use gawain immediate mode fore now */
		const int looptris_len = poly_to_tri_count(mpoly_len, mloop_len);
		immBeginAtMost(GWN_PRIM_TRIS, looptris_len * 3);

		MPoly *mp;
		int i;
		for (mp = mpoly, i = 0; i < mpoly_len; i++, mp++) {
			if (facemap_data[i] == facemap) {
				/* Weak, fan-fill, use until we have derived-mesh replaced. */
				const MLoop *ml_start = &mloop[mp->loopstart];
				const MLoop *ml_a = ml_start + 1;
				const MLoop *ml_b = ml_start + 2;
				for (int j = 2; j < mp->totloop; j++) {
					immVertex3fv(pos, mvert[ml_start->v].co);
					immVertex3fv(pos, mvert[ml_a->v].co);
					immVertex3fv(pos, mvert[ml_b->v].co);

					ml_a++;
					ml_b++;
				}
			}
		}
		immEnd();

		immUnbindProgram();

		glDisable(GL_BLEND);
	}
#endif

	dm->release(dm);
}
<|MERGE_RESOLUTION|>--- conflicted
+++ resolved
@@ -6118,11 +6118,7 @@
 				partsize *= 2;
 				break;
 			case PART_DRAW_BB:
-<<<<<<< HEAD
-				tot_vec_size *= 6;  /* New OGL only understands tris, no choice here. */
-=======
-				partsize *= 4;
->>>>>>> e6df0286
+				partsize *= 6;  /* New OGL only understands tris, no choice here. */
 				create_ndata = 1;
 				break;
 		}
@@ -6633,14 +6629,7 @@
 	const int totkeys = (*edit->pathcache)->segments + 1;
 
 	glEnable(GL_BLEND);
-<<<<<<< HEAD
-	float *pathcol = MEM_callocN(totkeys * 4 * sizeof(float), "particle path color data");
-=======
-	pathcol = MEM_calloc_arrayN(totkeys, 4 * sizeof(float), "particle path color data");
-
-	glEnableClientState(GL_VERTEX_ARRAY);
-	glEnableClientState(GL_COLOR_ARRAY);
->>>>>>> e6df0286
+	float *pathcol = MEM_calloc_arrayN(totkeys, 4 * sizeof(float), "particle path color data");
 
 	if (pset->brushtype == PE_BRUSH_WEIGHT)
 		glLineWidth(2.0f);
