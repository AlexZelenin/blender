--- conflicted
+++ resolved
@@ -531,34 +531,12 @@
 static bool view3d_object_data_drop_poll(bContext *C, wmDrag *drag, const wmEvent *event)
 {
   ID_Type id_type = view3d_drop_id_in_main_region_poll_get_id_type(C, drag, event);
-<<<<<<< HEAD
-  if (id_type) {
-    if (OB_DATA_SUPPORT_ID(id_type) && (id_type != ID_GD)) {
-      *r_tooltip = TIP_("Create object instance from object-data");
-      return true;
-    }
-=======
   if (id_type && OB_DATA_SUPPORT_ID(id_type)) {
     return true;
->>>>>>> f8abc3fb
   }
   return false;
 }
 
-<<<<<<< HEAD
-static bool view3d_gpencil_data_drop_poll(bContext *C,
-                                          wmDrag *drag,
-                                          const wmEvent *event,
-                                          const char **r_tooltip)
-{
-  return view3d_drop_id_in_main_region_poll(C, drag, event, ID_GD);
-}
-
-static bool view3d_ima_drop_poll(bContext *C,
-                                 wmDrag *drag,
-                                 const wmEvent *event,
-                                 const char **UNUSED(r_tooltip))
-=======
 static char *view3d_object_data_drop_tooltip(bContext *UNUSED(C),
                                              wmDrag *UNUSED(drag),
                                              const wmEvent *UNUSED(event))
@@ -567,7 +545,6 @@
 }
 
 static bool view3d_ima_drop_poll(bContext *C, wmDrag *drag, const wmEvent *event)
->>>>>>> f8abc3fb
 {
   if (ED_region_overlap_isect_any_xy(CTX_wm_area(C), &event->x)) {
     return false;
@@ -741,18 +718,15 @@
                  "OBJECT_OT_data_instance_add",
                  view3d_object_data_drop_poll,
                  view3d_id_drop_copy_with_type,
-<<<<<<< HEAD
-                 WM_drag_free_imported_drag_ID);
+                 WM_drag_free_imported_drag_ID,
+                 view3d_object_data_drop_tooltip);
   WM_dropbox_add(lb,
                  "GPENCIL_OT_asset_import",
                  view3d_gpencil_data_drop_poll,
                  // TODO: Change to use a temp copy using BLO_library_temp_load_id ()
                  view3d_id_drop_copy_with_type,
-                 WM_drag_free_imported_drag_ID);
-=======
                  WM_drag_free_imported_drag_ID,
                  view3d_object_data_drop_tooltip);
->>>>>>> f8abc3fb
 }
 
 static void view3d_widgets(void)
