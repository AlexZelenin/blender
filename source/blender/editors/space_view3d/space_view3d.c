/*
 * ***** BEGIN GPL LICENSE BLOCK *****
 *
 * This program is free software; you can redistribute it and/or
 * modify it under the terms of the GNU General Public License
 * as published by the Free Software Foundation; either version 2
 * of the License, or (at your option) any later version. 
 *
 * This program is distributed in the hope that it will be useful,
 * but WITHOUT ANY WARRANTY; without even the implied warranty of
 * MERCHANTABILITY or FITNESS FOR A PARTICULAR PURPOSE.  See the
 * GNU General Public License for more details.
 *
 * You should have received a copy of the GNU General Public License
 * along with this program; if not, write to the Free Software Foundation,
 * Inc., 51 Franklin Street, Fifth Floor, Boston, MA 02110-1301, USA.
 *
 * The Original Code is Copyright (C) 2008 Blender Foundation.
 * All rights reserved.
 *
 * 
 * Contributor(s): Blender Foundation
 *
 * ***** END GPL LICENSE BLOCK *****
 */

/** \file blender/editors/space_view3d/space_view3d.c
 *  \ingroup spview3d
 */


#include <string.h>
#include <stdio.h>

#include "DNA_material_types.h"
#include "DNA_object_types.h"
#include "DNA_scene_types.h"
#include "DNA_camera_types.h"
<<<<<<< HEAD
=======
#include "DNA_key_types.h"
>>>>>>> 58fedf3b

#include "MEM_guardedalloc.h"

#include "BLI_blenlib.h"
#include "BLI_math.h"
#include "BLI_utildefines.h"

#include "BKE_context.h"
#include "BKE_depsgraph.h"
#include "BKE_icons.h"
#include "BKE_key.h"
#include "BKE_library.h"
#include "BKE_main.h"
#include "BKE_object.h"
#include "BKE_scene.h"
#include "BKE_screen.h"

#include "ED_space_api.h"
#include "ED_screen.h"
#include "ED_transform.h"
#include "ED_view3d.h"

#include "GPU_extensions.h"
#include "GPU_material.h"
#include "GPU_compositing.h"

#include "BIF_gl.h"

#include "WM_api.h"
#include "WM_types.h"

#include "RE_engine.h"
#include "RE_pipeline.h"

#include "RNA_access.h"

#include "UI_resources.h"
#include "UI_interface.h"

#ifdef WITH_PYTHON
#  include "BPY_extern.h"
#endif

#include "view3d_intern.h"  /* own include */

/* ******************** manage regions ********************* */

ARegion *view3d_has_buttons_region(ScrArea *sa)
{
	ARegion *ar, *arnew;

	ar = BKE_area_find_region_type(sa, RGN_TYPE_UI);
	if (ar) return ar;
	
	/* add subdiv level; after header */
	ar = BKE_area_find_region_type(sa, RGN_TYPE_HEADER);

	/* is error! */
	if (ar == NULL) return NULL;
	
	arnew = MEM_callocN(sizeof(ARegion), "buttons for view3d");
	
	BLI_insertlinkafter(&sa->regionbase, ar, arnew);
	arnew->regiontype = RGN_TYPE_UI;
	arnew->alignment = RGN_ALIGN_RIGHT;
	
	arnew->flag = RGN_FLAG_HIDDEN;
	
	return arnew;
}

ARegion *view3d_has_tools_region(ScrArea *sa)
{
	ARegion *ar, *artool = NULL, *arprops = NULL, *arhead;
	
	for (ar = sa->regionbase.first; ar; ar = ar->next) {
		if (ar->regiontype == RGN_TYPE_TOOLS)
			artool = ar;
		if (ar->regiontype == RGN_TYPE_TOOL_PROPS)
			arprops = ar;
	}
	
	/* tool region hide/unhide also hides props */
	if (arprops && artool) return artool;
	
	if (artool == NULL) {
		/* add subdiv level; after header */
		for (arhead = sa->regionbase.first; arhead; arhead = arhead->next)
			if (arhead->regiontype == RGN_TYPE_HEADER)
				break;
		
		/* is error! */
		if (arhead == NULL) return NULL;
		
		artool = MEM_callocN(sizeof(ARegion), "tools for view3d");
		
		BLI_insertlinkafter(&sa->regionbase, arhead, artool);
		artool->regiontype = RGN_TYPE_TOOLS;
		artool->alignment = RGN_ALIGN_LEFT;
		artool->flag = RGN_FLAG_HIDDEN;
	}

	if (arprops == NULL) {
		/* add extra subdivided region for tool properties */
		arprops = MEM_callocN(sizeof(ARegion), "tool props for view3d");
		
		BLI_insertlinkafter(&sa->regionbase, artool, arprops);
		arprops->regiontype = RGN_TYPE_TOOL_PROPS;
		arprops->alignment = RGN_ALIGN_BOTTOM | RGN_SPLIT_PREV;
	}
	
	return artool;
}

/* ****************************************************** */

/* function to always find a regionview3d context inside 3D window */
RegionView3D *ED_view3d_context_rv3d(bContext *C)
{
	RegionView3D *rv3d = CTX_wm_region_view3d(C);
	
	if (rv3d == NULL) {
		ScrArea *sa = CTX_wm_area(C);
		if (sa && sa->spacetype == SPACE_VIEW3D) {
			ARegion *ar = BKE_area_find_region_active_win(sa);
			if (ar) {
				rv3d = ar->regiondata;
			}
		}
	}
	return rv3d;
}

/* ideally would return an rv3d but in some cases the region is needed too
 * so return that, the caller can then access the ar->regiondata */
bool ED_view3d_context_user_region(bContext *C, View3D **r_v3d, ARegion **r_ar)
{
	ScrArea *sa = CTX_wm_area(C);

	*r_v3d = NULL;
	*r_ar = NULL;

	if (sa && sa->spacetype == SPACE_VIEW3D) {
		ARegion *ar = CTX_wm_region(C);
		View3D *v3d = (View3D *)sa->spacedata.first;

		if (ar) {
			RegionView3D *rv3d = ar->regiondata;
			if (rv3d && (rv3d->viewlock & RV3D_LOCKED) == 0) {
				*r_v3d = v3d;
				*r_ar = ar;
				return true;
			}
			else {
				ARegion *ar_unlock_user = NULL;
				ARegion *ar_unlock = NULL;
				for (ar = sa->regionbase.first; ar; ar = ar->next) {
					/* find the first unlocked rv3d */
					if (ar->regiondata && ar->regiontype == RGN_TYPE_WINDOW) {
						rv3d = ar->regiondata;
						if ((rv3d->viewlock & RV3D_LOCKED) == 0) {
							ar_unlock = ar;
							if (rv3d->persp == RV3D_PERSP || rv3d->persp == RV3D_CAMOB) {
								ar_unlock_user = ar;
								break;
							}
						}
					}
				}

				/* camera/perspective view get priority when the active region is locked */
				if (ar_unlock_user) {
					*r_v3d = v3d;
					*r_ar = ar_unlock_user;
					return true;
				}

				if (ar_unlock) {
					*r_v3d = v3d;
					*r_ar = ar_unlock;
					return true;
				}
			}
		}
	}

	return false;
}

/* Most of the time this isn't needed since you could assume the view matrix was
 * set while drawing, however when functions like mesh_foreachScreenVert are
 * called by selection tools, we can't be sure this object was the last.
 *
 * for example, transparent objects are drawn after editmode and will cause
 * the rv3d mat's to change and break selection.
 *
 * 'ED_view3d_init_mats_rv3d' should be called before
 * view3d_project_short_clip and view3d_project_short_noclip in cases where
 * these functions are not used during draw_object
 */
void ED_view3d_init_mats_rv3d(struct Object *ob, struct RegionView3D *rv3d)
{
	/* local viewmat and persmat, to calculate projections */
	mul_m4_m4m4(rv3d->viewmatob, rv3d->viewmat, ob->obmat);
	mul_m4_m4m4(rv3d->persmatob, rv3d->persmat, ob->obmat);

	/* initializes object space clipping, speeds up clip tests */
	ED_view3d_clipping_local(rv3d, ob->obmat);
}

void ED_view3d_init_mats_rv3d_gl(struct Object *ob, struct RegionView3D *rv3d)
{
	ED_view3d_init_mats_rv3d(ob, rv3d);

	/* we have to multiply instead of loading viewmatob to make
	 * it work with duplis using displists, otherwise it will
	 * override the dupli-matrix */
	glMultMatrixf(ob->obmat);
}

#ifdef DEBUG
/* ensure we correctly initialize */
void ED_view3d_clear_mats_rv3d(struct RegionView3D *rv3d)
{
	zero_m4(rv3d->viewmatob);
	zero_m4(rv3d->persmatob);
}

void ED_view3d_check_mats_rv3d(struct RegionView3D *rv3d)
{
	BLI_ASSERT_ZERO_M4(rv3d->viewmatob);
	BLI_ASSERT_ZERO_M4(rv3d->persmatob);
}
#endif

static void view3d_stop_render_preview(wmWindowManager *wm, ARegion *ar)
{
	RegionView3D *rv3d = ar->regiondata;

	if (rv3d->render_engine) {
#ifdef WITH_PYTHON
		BPy_BEGIN_ALLOW_THREADS;
#endif

		WM_jobs_kill_type(wm, ar, WM_JOB_TYPE_RENDER_PREVIEW);

#ifdef WITH_PYTHON
		BPy_END_ALLOW_THREADS;
#endif

		if (rv3d->render_engine->re)
			RE_Database_Free(rv3d->render_engine->re);
		RE_engine_free(rv3d->render_engine);
		rv3d->render_engine = NULL;
	}
}

void ED_view3d_shade_update(Main *bmain, Scene *scene, View3D *v3d, ScrArea *sa)
{
	wmWindowManager *wm = bmain->wm.first;

	if (v3d->drawtype != OB_RENDER) {
		ARegion *ar;

		for (ar = sa->regionbase.first; ar; ar = ar->next) {
			if (ar->regiondata)
				view3d_stop_render_preview(wm, ar);
		}
	}
	else if (scene->obedit != NULL && scene->obedit->type == OB_MESH) {
		/* Tag mesh to load edit data. */
		DAG_id_tag_update(scene->obedit->data, 0);
	}
}

/* ******************** default callbacks for view3d space ***************** */

static SpaceLink *view3d_new(const bContext *C)
{
	Scene *scene = CTX_data_scene(C);
	ARegion *ar;
	View3D *v3d;
	RegionView3D *rv3d;
	
	v3d = MEM_callocN(sizeof(View3D), "initview3d");
	v3d->spacetype = SPACE_VIEW3D;
	v3d->blockscale = 0.7f;
	v3d->lay = v3d->layact = 1;
	if (scene) {
		v3d->lay = v3d->layact = scene->lay;
		v3d->camera = scene->camera;
	}
	v3d->scenelock = true;
	v3d->grid = 1.0f;
	v3d->gridlines = 16;
	v3d->gridsubdiv = 10;
	v3d->drawtype = OB_SOLID;

	v3d->gridflag = V3D_SHOW_X | V3D_SHOW_Y | V3D_SHOW_FLOOR;
	
	v3d->flag = V3D_SELECT_OUTLINE;
	v3d->flag2 = V3D_SHOW_RECONSTRUCTION | V3D_SHOW_GPENCIL;
	
	v3d->lens = 35.0f;
	v3d->near = 0.01f;
	v3d->far = 1000.0f;

	v3d->twflag |= U.tw_flag & V3D_USE_MANIPULATOR;
	v3d->twtype = V3D_MANIP_TRANSLATE;
	v3d->around = V3D_CENTROID;
	
	v3d->bundle_size = 0.2f;
	v3d->bundle_drawtype = OB_PLAINAXES;
	
	/* header */
	ar = MEM_callocN(sizeof(ARegion), "header for view3d");
	
	BLI_addtail(&v3d->regionbase, ar);
	ar->regiontype = RGN_TYPE_HEADER;
	ar->alignment = RGN_ALIGN_BOTTOM;
	
	/* tool shelf */
	ar = MEM_callocN(sizeof(ARegion), "toolshelf for view3d");
	
	BLI_addtail(&v3d->regionbase, ar);
	ar->regiontype = RGN_TYPE_TOOLS;
	ar->alignment = RGN_ALIGN_LEFT;
	ar->flag = RGN_FLAG_HIDDEN;
	
	/* tool properties */
	ar = MEM_callocN(sizeof(ARegion), "tool properties for view3d");
	
	BLI_addtail(&v3d->regionbase, ar);
	ar->regiontype = RGN_TYPE_TOOL_PROPS;
	ar->alignment = RGN_ALIGN_BOTTOM | RGN_SPLIT_PREV;
	ar->flag = RGN_FLAG_HIDDEN;
	
	/* buttons/list view */
	ar = MEM_callocN(sizeof(ARegion), "buttons for view3d");
	
	BLI_addtail(&v3d->regionbase, ar);
	ar->regiontype = RGN_TYPE_UI;
	ar->alignment = RGN_ALIGN_RIGHT;
	ar->flag = RGN_FLAG_HIDDEN;
	
	/* main area */
	ar = MEM_callocN(sizeof(ARegion), "main area for view3d");
	
	BLI_addtail(&v3d->regionbase, ar);
	ar->regiontype = RGN_TYPE_WINDOW;
	ar->widgetmap = WM_widgetmap_from_type("View3D", SPACE_VIEW3D, RGN_TYPE_WINDOW, true);
	
	ar->regiondata = MEM_callocN(sizeof(RegionView3D), "region view3d");

	rv3d = ar->regiondata;
	rv3d->viewquat[0] = 1.0f;
	rv3d->persp = RV3D_PERSP;
	rv3d->view = RV3D_VIEW_PERSPORTHO;
	rv3d->dist = 10.0;
		
	return (SpaceLink *)v3d;
}

/* not spacelink itself */
static void view3d_free(SpaceLink *sl)
{
	View3D *vd = (View3D *) sl;
	BGpic *bgpic;

	for (bgpic = vd->bgpicbase.first; bgpic; bgpic = bgpic->next) {
		if (bgpic->source == V3D_BGPIC_IMAGE) {
			id_us_min((ID *)bgpic->ima);
		}
		else if (bgpic->source == V3D_BGPIC_MOVIE) {
			id_us_min((ID *)bgpic->clip);
		}
	}
	BLI_freelistN(&vd->bgpicbase);

	if (vd->localvd) MEM_freeN(vd->localvd);
	
	if (vd->properties_storage) MEM_freeN(vd->properties_storage);
	
	/* matcap material, its preview rect gets freed via icons */
	if (vd->defmaterial) {
		if (vd->defmaterial->gpumaterial.first)
			GPU_material_free(&vd->defmaterial->gpumaterial);
		BKE_previewimg_free(&vd->defmaterial->preview);
		MEM_freeN(vd->defmaterial);
	}

	if (vd->fxoptions) {
		MEM_freeN(vd->fxoptions->dof_options);
		if (vd->fxoptions->ssao_options)
			MEM_freeN(vd->fxoptions->ssao_options);
		if (vd->fxoptions->dof_options)
			MEM_freeN(vd->fxoptions);
	}
}


/* spacetype; init callback */
static void view3d_init(wmWindowManager *UNUSED(wm), ScrArea *UNUSED(sa))
{	
}

static SpaceLink *view3d_duplicate(SpaceLink *sl)
{
	View3D *v3do = (View3D *)sl;
	View3D *v3dn = MEM_dupallocN(sl);
	BGpic *bgpic;
	
	/* clear or remove stuff from old */

	if (v3dn->localvd) {
		v3dn->localvd = NULL;
		v3dn->properties_storage = NULL;
		v3dn->lay = v3do->localvd->lay & 0xFFFFFF;
	}

	if (v3dn->drawtype == OB_RENDER)
		v3dn->drawtype = OB_SOLID;
	
	/* copy or clear inside new stuff */

	v3dn->defmaterial = NULL;

	BLI_duplicatelist(&v3dn->bgpicbase, &v3do->bgpicbase);
	for (bgpic = v3dn->bgpicbase.first; bgpic; bgpic = bgpic->next) {
		if (bgpic->source == V3D_BGPIC_IMAGE) {
			id_us_plus((ID *)bgpic->ima);
		}
		else if (bgpic->source == V3D_BGPIC_MOVIE) {
			id_us_plus((ID *)bgpic->clip);
		}
	}

	v3dn->properties_storage = NULL;
	if (v3do->fxoptions)
	{
		v3dn->fxoptions = MEM_callocN(sizeof(GPUFXOptions), "view3d fx options");
		v3dn->fxoptions->dof_options = MEM_dupallocN(v3do->fxoptions->dof_options);
		v3dn->fxoptions->ssao_options = MEM_dupallocN(v3do->fxoptions->ssao_options);
	}

	return (SpaceLink *)v3dn;
}

/* add handlers, stuff you only do once or on area/region changes */
static void view3d_main_area_init(wmWindowManager *wm, ARegion *ar)
{
	ListBase *lb;
	wmKeyMap *keymap;
	
	/* object ops. */
	
	/* important to be before Pose keymap since they can both be enabled at once */
	keymap = WM_keymap_find(wm->defaultconf, "Face Mask", 0, 0);
	WM_event_add_keymap_handler(&ar->handlers, keymap);
	
	
	keymap = WM_keymap_find(wm->defaultconf, "Weight Paint Vertex Selection", 0, 0);
	WM_event_add_keymap_handler(&ar->handlers, keymap);

	/* pose is not modal, operator poll checks for this */
	keymap = WM_keymap_find(wm->defaultconf, "Pose", 0, 0);
	WM_event_add_keymap_handler(&ar->handlers, keymap);
	
	keymap = WM_keymap_find(wm->defaultconf, "Object Mode", 0, 0);
	WM_event_add_keymap_handler(&ar->handlers, keymap);

	keymap = WM_keymap_find(wm->defaultconf, "Paint Curve", 0, 0);
	WM_event_add_keymap_handler(&ar->handlers, keymap);

	keymap = WM_keymap_find(wm->defaultconf, "Curve", 0, 0);
	WM_event_add_keymap_handler(&ar->handlers, keymap);

	keymap = WM_keymap_find(wm->defaultconf, "Image Paint", 0, 0);
	WM_event_add_keymap_handler(&ar->handlers, keymap);

	keymap = WM_keymap_find(wm->defaultconf, "Vertex Paint", 0, 0);
	WM_event_add_keymap_handler(&ar->handlers, keymap);

	keymap = WM_keymap_find(wm->defaultconf, "Weight Paint", 0, 0);
	WM_event_add_keymap_handler(&ar->handlers, keymap);

	keymap = WM_keymap_find(wm->defaultconf, "Sculpt", 0, 0);
	WM_event_add_keymap_handler(&ar->handlers, keymap);
	
	keymap = WM_keymap_find(wm->defaultconf, "Mesh", 0, 0);
	WM_event_add_keymap_handler(&ar->handlers, keymap);
	
	keymap = WM_keymap_find(wm->defaultconf, "Curve", 0, 0);
	WM_event_add_keymap_handler(&ar->handlers, keymap);
	
	keymap = WM_keymap_find(wm->defaultconf, "Armature", 0, 0);
	WM_event_add_keymap_handler(&ar->handlers, keymap);

	keymap = WM_keymap_find(wm->defaultconf, "Pose", 0, 0);
	WM_event_add_keymap_handler(&ar->handlers, keymap);

	keymap = WM_keymap_find(wm->defaultconf, "Metaball", 0, 0);
	WM_event_add_keymap_handler(&ar->handlers, keymap);
	
	keymap = WM_keymap_find(wm->defaultconf, "Lattice", 0, 0);
	WM_event_add_keymap_handler(&ar->handlers, keymap);

	keymap = WM_keymap_find(wm->defaultconf, "Particle", 0, 0);
	WM_event_add_keymap_handler(&ar->handlers, keymap);

	/* editfont keymap swallows all... */
	keymap = WM_keymap_find(wm->defaultconf, "Font", 0, 0);
	WM_event_add_keymap_handler(&ar->handlers, keymap);

	keymap = WM_keymap_find(wm->defaultconf, "Object Non-modal", 0, 0);
	WM_event_add_keymap_handler(&ar->handlers, keymap);

	keymap = WM_keymap_find(wm->defaultconf, "Frames", 0, 0);
	WM_event_add_keymap_handler(&ar->handlers, keymap);

	/* own keymap, last so modes can override it */
	keymap = WM_keymap_find(wm->defaultconf, "3D View Generic", SPACE_VIEW3D, 0);
	WM_event_add_keymap_handler(&ar->handlers, keymap);

	keymap = WM_keymap_find(wm->defaultconf, "3D View", SPACE_VIEW3D, 0);
	WM_event_add_keymap_handler(&ar->handlers, keymap);
	
	/* add drop boxes */
	lb = WM_dropboxmap_find("View3D", SPACE_VIEW3D, RGN_TYPE_WINDOW);
	
	WM_event_add_dropbox_handler(&ar->handlers, lb);

<<<<<<< HEAD
	/* make sure we have a widgetmap - sucks a bit to do it here, but works for now */
	if (!ar->widgetmap)
		ar->widgetmap = WM_widgetmap_from_type("View3D", SPACE_VIEW3D, RGN_TYPE_WINDOW, true);

	WM_event_add_widget_handler(ar);
=======
	if (BLI_listbase_is_empty(&ar->widgetmaps)) {
		BLI_addhead(&ar->widgetmaps, WM_widgetmap_from_type("View3D", SPACE_VIEW3D, RGN_TYPE_WINDOW, true));
	}

	WM_event_add_area_widgetmap_handlers(ar);
>>>>>>> 58fedf3b
}

static void view3d_main_area_exit(wmWindowManager *wm, ARegion *ar)
{
	RegionView3D *rv3d = ar->regiondata;

	view3d_stop_render_preview(wm, ar);

	if (rv3d->gpuoffscreen) {
		GPU_offscreen_free(rv3d->gpuoffscreen);
		rv3d->gpuoffscreen = NULL;
	}
	
	if (rv3d->compositor) {
		GPU_destroy_fx_compositor(rv3d->compositor);
		rv3d->compositor = NULL;
	}
}

static int view3d_ob_drop_poll(bContext *UNUSED(C), wmDrag *drag, const wmEvent *UNUSED(event))
{
	if (drag->type == WM_DRAG_ID) {
		ID *id = (ID *)drag->poin;
		if (GS(id->name) == ID_OB)
			return 1;
	}
	return 0;
}

static int view3d_group_drop_poll(bContext *UNUSED(C), wmDrag *drag, const wmEvent *UNUSED(event))
{
	if (drag->type == WM_DRAG_ID) {
		ID *id = (ID *)drag->poin;
		if (GS(id->name) == ID_GR)
			return 1;
	}
	return 0;
}

static int view3d_mat_drop_poll(bContext *UNUSED(C), wmDrag *drag, const wmEvent *UNUSED(event))
{
	if (drag->type == WM_DRAG_ID) {
		ID *id = (ID *)drag->poin;
		if (GS(id->name) == ID_MA)
			return 1;
	}
	return 0;
}

static int view3d_ima_drop_poll(bContext *UNUSED(C), wmDrag *drag, const wmEvent *UNUSED(event))
{
	if (drag->type == WM_DRAG_ID) {
		ID *id = (ID *)drag->poin;
		if (GS(id->name) == ID_IM)
			return 1;
	}
	else if (drag->type == WM_DRAG_PATH) {
		if (ELEM(drag->icon, 0, ICON_FILE_IMAGE, ICON_FILE_MOVIE))   /* rule might not work? */
			return 1;
	}
	return 0;
}

static int view3d_ima_bg_drop_poll(bContext *C, wmDrag *drag, const wmEvent *event)
{
	if (event->ctrl)
		return false;

	if (!ED_view3d_give_base_under_cursor(C, event->mval)) {
		return view3d_ima_drop_poll(C, drag, event);
	}
	return 0;
}

static int view3d_ima_empty_drop_poll(bContext *C, wmDrag *drag, const wmEvent *event)
{
	Base *base = ED_view3d_give_base_under_cursor(C, event->mval);

	/* either holding and ctrl and no object, or dropping to empty */
	if (((base == NULL) && event->ctrl) ||
	    ((base != NULL) && base->object->type == OB_EMPTY))
	{
		return view3d_ima_drop_poll(C, drag, event);
	}

	return 0;
}

static int view3d_ima_mesh_drop_poll(bContext *C, wmDrag *drag, const wmEvent *event)
{
	Base *base = ED_view3d_give_base_under_cursor(C, event->mval);

	if (base && base->object->type == OB_MESH)
		return view3d_ima_drop_poll(C, drag, event);
	return 0;
}

static void view3d_ob_drop_copy(wmDrag *drag, wmDropBox *drop)
{
	ID *id = (ID *)drag->poin;

	RNA_string_set(drop->ptr, "name", id->name + 2);
}

static void view3d_group_drop_copy(wmDrag *drag, wmDropBox *drop)
{
	ID *id = (ID *)drag->poin;
	
	drop->opcontext = WM_OP_EXEC_DEFAULT;
	RNA_string_set(drop->ptr, "name", id->name + 2);
}

static void view3d_id_drop_copy(wmDrag *drag, wmDropBox *drop)
{
	ID *id = (ID *)drag->poin;
	
	RNA_string_set(drop->ptr, "name", id->name + 2);
}

static void view3d_id_path_drop_copy(wmDrag *drag, wmDropBox *drop)
{
	ID *id = (ID *)drag->poin;
	
	if (id) {
		RNA_string_set(drop->ptr, "name", id->name + 2);
		RNA_struct_property_unset(drop->ptr, "filepath");
	}
	else if (drag->path[0]) {
		RNA_string_set(drop->ptr, "filepath", drag->path);
		RNA_struct_property_unset(drop->ptr, "image");
	}
}


/* region dropbox definition */
static void view3d_dropboxes(void)
{
	ListBase *lb = WM_dropboxmap_find("View3D", SPACE_VIEW3D, RGN_TYPE_WINDOW);
	
	WM_dropbox_add(lb, "OBJECT_OT_add_named", view3d_ob_drop_poll, view3d_ob_drop_copy);
	WM_dropbox_add(lb, "OBJECT_OT_drop_named_material", view3d_mat_drop_poll, view3d_id_drop_copy);
	WM_dropbox_add(lb, "MESH_OT_drop_named_image", view3d_ima_mesh_drop_poll, view3d_id_path_drop_copy);
	WM_dropbox_add(lb, "OBJECT_OT_drop_named_image", view3d_ima_empty_drop_poll, view3d_id_path_drop_copy);
	WM_dropbox_add(lb, "VIEW3D_OT_background_image_add", view3d_ima_bg_drop_poll, view3d_id_path_drop_copy);
	WM_dropbox_add(lb, "OBJECT_OT_group_instance_add", view3d_group_drop_poll, view3d_group_drop_copy);	
}


<<<<<<< HEAD
static bool WIDGETGROUP_camera_poll(struct wmWidgetGroup *UNUSED(wgroup), const struct bContext *C)
=======
static int WIDGETGROUP_camera_poll(const struct bContext *C, struct wmWidgetGroupType *UNUSED(wgrouptype))
>>>>>>> 58fedf3b
{
	Object *ob = CTX_data_active_object(C);

	if (ob && ob->type == OB_CAMERA) {
		Camera *ca = ob->data;
		return (ca->flag & CAM_SHOWLIMITS) != 0;
	}
	return false;
}

<<<<<<< HEAD
static void WIDGETGROUP_camera_update(struct wmWidgetGroup *wgroup, const struct bContext *C)
{
	Object *ob = CTX_data_active_object(C);
	Camera *ca = ob->data;
	wmWidget *widget = WM_widgetgroup_widgets(wgroup)->first;
	PointerRNA *cameraptr = WM_widgetgroup_customdata(wgroup);
	float dir[3];

	RNA_pointer_create(&ca->id, &RNA_Camera, ca, cameraptr);
	WM_widget_set_origin(widget, ob->obmat[3]);
	WM_widget_property(widget, cameraptr, "dof_distance");
=======
static void WIDGETGROUP_camera_draw(const struct bContext *C, struct wmWidgetGroup *wgroup)
{
	float color_camera[4] = {1.0f, 0.3f, 0.0f, 1.0f};
	Object *ob = CTX_data_active_object(C);
	Camera *ca = ob->data;
	wmWidget *widget;
	PointerRNA cameraptr;
	float dir[3];

	widget = WIDGET_arrow_new(wgroup, WIDGET_ARROW_STYLE_CROSS);
	WM_widget_set_draw_on_hover_only(widget, true);
	WM_widget_set_3d_scale(widget, false);
	WIDGET_arrow_set_color(widget, color_camera);
	
	RNA_pointer_create(&ca->id, &RNA_Camera, ca, &cameraptr);
	WM_widget_set_origin(widget, ob->obmat[3]);
	WM_widget_property(widget, ARROW_SLOT_OFFSET_WORLD_SPACE, &cameraptr, "dof_distance");
>>>>>>> 58fedf3b
	negate_v3_v3(dir, ob->obmat[2]);
	WIDGET_arrow_set_direction(widget, dir);
	WIDGET_arrow_set_up_vector(widget, ob->obmat[1]);
	WM_widget_set_scale(widget, ca->drawsize);
}


<<<<<<< HEAD
static void WIDGETGROUP_camera_free(struct wmWidgetGroup *wgroup)
{
	PointerRNA *cameraptr = WM_widgetgroup_customdata(wgroup);

	MEM_freeN(cameraptr);
}

static void WIDGETGROUP_camera_create(struct wmWidgetGroup *wgroup)
{
	float color_camera[4] = {1.0f, 0.3f, 0.0f, 1.0f};
	wmWidget *widget = NULL;
	PointerRNA *cameraptr = MEM_callocN(sizeof(PointerRNA), "camerawidgetptr");

	widget = WIDGET_arrow_new(UI_ARROW_STYLE_CROSS, NULL);
	WM_widget_set_draw_on_hover_only(widget, true);
	WM_widget_set_3d_scale(widget, false);
	WM_widget_register(wgroup, widget);
	WIDGET_arrow_set_color(widget, color_camera);

	WM_widgetgroup_customdata_set(wgroup, cameraptr);
=======
static int WIDGETGROUP_shapekey_poll(const struct bContext *C, struct wmWidgetGroupType *UNUSED(wgrouptype))
{
	Object *ob = CTX_data_active_object(C);

	if (ob && ob->type == OB_MESH) {
		Key *key = BKE_key_from_object(ob);
		KeyBlock *kb;
	
		if (key == NULL)
			return false;
		
		kb = BLI_findlink(&key->block, ob->shapenr - 1);
		
		if (kb)
			return true;
	}
	return false;
}

static void WIDGETGROUP_shapekey_draw(const struct bContext *C, struct wmWidgetGroup *wgroup)
{
	float color_shape[4] = {1.0f, 0.3f, 0.0f, 1.0f};
	Object *ob = CTX_data_active_object(C);
	Key *key = BKE_key_from_object(ob);
	KeyBlock *kb = BLI_findlink(&key->block, ob->shapenr - 1);
	wmWidget *widget;
	PointerRNA shapeptr;
	float dir[3];

	widget = WIDGET_arrow_new(wgroup, WIDGET_ARROW_STYLE_NORMAL);
	WM_widget_set_3d_scale(widget, false);
	WIDGET_arrow_set_color(widget, color_shape);
	RNA_pointer_create(&key->id, &RNA_ShapeKey, kb, &shapeptr);
	WM_widget_set_origin(widget, ob->obmat[3]);
	WM_widget_property(widget, ARROW_SLOT_OFFSET_WORLD_SPACE, &shapeptr, "value");
	negate_v3_v3(dir, ob->obmat[2]);
	WIDGET_arrow_set_direction(widget, dir);
>>>>>>> 58fedf3b
}


static void view3d_widgets(void)
{
<<<<<<< HEAD
	struct wmWidgetMapType *wmaptype = WM_widgetmaptype_find("View3D", SPACE_VIEW3D, RGN_TYPE_WINDOW, true);
	/*
	struct wmWidgetGroupType *wgroup_manipulator = WM_widgetgrouptype_new(WIDGETGROUP_manipulator_create,
	                                                                      WIDGETGROUP_manipulator_poll,
	                                                                      WIDGETGROUP_manipulator_update,
	                                                                      WIDGETGROUP_manipulator_free);
	*/
	struct wmWidgetGroupType *wgroup_light = WM_widgetgrouptype_new(WIDGETGROUP_lamp_create,
	                                                                WIDGETGROUP_lamp_poll,
	                                                                WIDGETGROUP_lamp_update,
	                                                                WIDGETGROUP_lamp_free);

	struct wmWidgetGroupType *wgroup_camera = WM_widgetgrouptype_new(WIDGETGROUP_camera_create,
	                                                                WIDGETGROUP_camera_poll,
	                                                                WIDGETGROUP_camera_update,
	                                                                WIDGETGROUP_camera_free);

	//WM_widgetgrouptype_register(wmaptype, wgroup_manipulator);
	WM_widgetgrouptype_register(wmaptype, wgroup_light);
	WM_widgetgrouptype_register(wmaptype, wgroup_camera);
=======
	WM_widgetmaptype_find("View3D", SPACE_VIEW3D, RGN_TYPE_WINDOW, true, true);
	
	WM_widgetgrouptype_new(WIDGETGROUP_lamp_poll, WIDGETGROUP_lamp_draw, NULL, "View3D", SPACE_VIEW3D, RGN_TYPE_WINDOW, true);
	WM_widgetgrouptype_new(WIDGETGROUP_camera_poll, WIDGETGROUP_camera_draw, NULL, "View3D", SPACE_VIEW3D, RGN_TYPE_WINDOW, true);
	WM_widgetgrouptype_new(WIDGETGROUP_shapekey_poll, WIDGETGROUP_shapekey_draw, NULL, "View3D", SPACE_VIEW3D, RGN_TYPE_WINDOW, true);

#if 0
	wgroup_manipulator = WM_widgetgrouptype_new(
	        WIDGETGROUP_manipulator_poll,
	        WIDGETGROUP_manipulator_update);
#endif
	
>>>>>>> 58fedf3b
}


/* type callback, not region itself */
static void view3d_main_area_free(ARegion *ar)
{
	RegionView3D *rv3d = ar->regiondata;
	
	if (rv3d) {
		if (rv3d->localvd) MEM_freeN(rv3d->localvd);
		if (rv3d->clipbb) MEM_freeN(rv3d->clipbb);

		if (rv3d->render_engine)
			RE_engine_free(rv3d->render_engine);
		
		if (rv3d->depths) {
			if (rv3d->depths->depths) MEM_freeN(rv3d->depths->depths);
			MEM_freeN(rv3d->depths);
		}
		if (rv3d->sms) {
			MEM_freeN(rv3d->sms);
		}
		if (rv3d->gpuoffscreen) {
			GPU_offscreen_free(rv3d->gpuoffscreen);
		}
		if (rv3d->compositor) {
			GPU_destroy_fx_compositor(rv3d->compositor);
		}

		MEM_freeN(rv3d);
		ar->regiondata = NULL;
	}
}

/* copy regiondata */
static void *view3d_main_area_duplicate(void *poin)
{
	if (poin) {
		RegionView3D *rv3d = poin, *new;
	
		new = MEM_dupallocN(rv3d);
		if (rv3d->localvd)
			new->localvd = MEM_dupallocN(rv3d->localvd);
		if (rv3d->clipbb)
			new->clipbb = MEM_dupallocN(rv3d->clipbb);
		
		new->depths = NULL;
		new->gpuoffscreen = NULL;
		new->render_engine = NULL;
		new->sms = NULL;
		new->smooth_timer = NULL;
		new->compositor = NULL;
		
		return new;
	}
	return NULL;
}

static void view3d_recalc_used_layers(ARegion *ar, wmNotifier *wmn, Scene *scene)
{
	wmWindow *win = wmn->wm->winactive;
	ScrArea *sa;
	unsigned int lay_used = 0;
	Base *base;

	if (!win) return;

	base = scene->base.first;
	while (base) {
		lay_used |= base->lay & ((1 << 20) - 1); /* ignore localview */

		if (lay_used == (1 << 20) - 1)
			break;

		base = base->next;
	}

	for (sa = win->screen->areabase.first; sa; sa = sa->next) {
		if (sa->spacetype == SPACE_VIEW3D) {
			if (BLI_findindex(&sa->regionbase, ar) != -1) {
				View3D *v3d = sa->spacedata.first;
				v3d->lay_used = lay_used;
				break;
			}
		}
	}
}

static void view3d_main_area_listener(bScreen *sc, ScrArea *sa, ARegion *ar, wmNotifier *wmn)
{
	Scene *scene = sc->scene;
	View3D *v3d = sa->spacedata.first;
	
	/* context changes */
	switch (wmn->category) {
		case NC_ANIMATION:
			switch (wmn->data) {
				case ND_KEYFRAME_PROP:
				case ND_NLA_ACTCHANGE:
					ED_region_tag_redraw(ar);
					break;
				case ND_NLA:
				case ND_KEYFRAME:
					if (ELEM(wmn->action, NA_EDITED, NA_ADDED, NA_REMOVED))
						ED_region_tag_redraw(ar);
					break;
				case ND_ANIMCHAN:
					if (wmn->action == NA_SELECTED)
						ED_region_tag_redraw(ar);
					break;
			}
			break;
		case NC_SCENE:
			switch (wmn->data) {
				case ND_LAYER_CONTENT:
					if (wmn->reference)
						view3d_recalc_used_layers(ar, wmn, wmn->reference);
					ED_region_tag_redraw(ar);
					break;
				case ND_FRAME:
				case ND_TRANSFORM:
				case ND_OB_ACTIVE:
				case ND_OB_SELECT:
				case ND_OB_VISIBLE:
				case ND_LAYER:
				case ND_RENDER_OPTIONS:
				case ND_MARKERS:
				case ND_MODE:
					ED_region_tag_redraw(ar);
					break;
				case ND_WORLD:
					/* handled by space_view3d_listener() for v3d access */
					break;
			}
			if (wmn->action == NA_EDITED)
				ED_region_tag_redraw(ar);
			break;
		case NC_OBJECT:
			switch (wmn->data) {
				case ND_BONE_ACTIVE:
				case ND_BONE_SELECT:
				case ND_TRANSFORM:
				case ND_POSE:
				case ND_DRAW:
				case ND_MODIFIER:
				case ND_CONSTRAINT:
				case ND_KEYS:
				case ND_PARTICLE:
				case ND_LOD:
					ED_region_tag_redraw(ar);
					break;
			}
			switch (wmn->action) {
				case NA_ADDED:
					ED_region_tag_redraw(ar);
					break;
			}
			break;
		case NC_GEOM:
			switch (wmn->data) {
				case ND_DATA:
				case ND_VERTEX_GROUP:
				case ND_SELECT:
					ED_region_tag_redraw(ar);
					break;
			}
			switch (wmn->action) {
				case NA_EDITED:
					ED_region_tag_redraw(ar);
					break;
			}
			break;
		case NC_GROUP:
			/* all group ops for now */
			ED_region_tag_redraw(ar);
			break;
		case NC_BRUSH:
			if (wmn->action == NA_EDITED)
				ED_region_tag_redraw_overlay(ar);
			break;
		case NC_MATERIAL:
			switch (wmn->data) {
				case ND_SHADING:
				case ND_NODES:
				{
					Object *ob = OBACT;
					if ((v3d->drawtype == OB_MATERIAL) ||
					    (ob && (ob->mode == OB_MODE_TEXTURE_PAINT)) ||
					    (v3d->drawtype == OB_TEXTURE &&
					     (scene->gm.matmode == GAME_MAT_GLSL ||
					      BKE_scene_use_new_shading_nodes(scene))))
					{
						ED_region_tag_redraw(ar);
					}
					break;
				}
				case ND_SHADING_DRAW:
				case ND_SHADING_LINKS:
					ED_region_tag_redraw(ar);
					break;
			}
			break;
		case NC_WORLD:
			switch (wmn->data) {
				case ND_WORLD_DRAW:
					/* handled by space_view3d_listener() for v3d access */
					break;
			}
			break;
		case NC_LAMP:
			switch (wmn->data) {
				case ND_LIGHTING:
					if ((v3d->drawtype == OB_MATERIAL) ||
					    (v3d->drawtype == OB_TEXTURE && (scene->gm.matmode == GAME_MAT_GLSL)))
					{
						ED_region_tag_redraw(ar);
					}
					break;
				case ND_LIGHTING_DRAW:
					ED_region_tag_redraw(ar);
					break;
			}
			break;
		case NC_IMAGE:
			/* this could be more fine grained checks if we had
			 * more context than just the region */
			ED_region_tag_redraw(ar);
			break;
		case NC_TEXTURE:
			/* same as above */
			ED_region_tag_redraw(ar);
			break;
		case NC_MOVIECLIP:
			if (wmn->data == ND_DISPLAY || wmn->action == NA_EDITED)
				ED_region_tag_redraw(ar);
			break;
		case NC_SPACE:
			if (wmn->data == ND_SPACE_VIEW3D) {
				if (wmn->subtype == NS_VIEW3D_GPU) {
					RegionView3D *rv3d = ar->regiondata;
					rv3d->rflag |= RV3D_GPULIGHT_UPDATE;
				}
				ED_region_tag_redraw(ar);
			}
			break;
		case NC_ID:
			if (wmn->action == NA_RENAME)
				ED_region_tag_redraw(ar);
			break;
		case NC_SCREEN:
			switch (wmn->data) {
				case ND_ANIMPLAY:
				case ND_SKETCH:
					ED_region_tag_redraw(ar);
					break;
				case ND_SCREENBROWSE:
				case ND_SCREENDELETE:
				case ND_SCREENSET:
					/* screen was changed, need to update used layers due to NC_SCENE|ND_LAYER_CONTENT */
					/* updates used layers only for View3D in active screen */
					if (wmn->reference) {
						bScreen *sc_ref = wmn->reference;
						view3d_recalc_used_layers(ar, wmn, sc_ref->scene);
					}
					ED_region_tag_redraw(ar);
					break;
			}

			break;
		case NC_GPENCIL:
			if (ELEM(wmn->action, NA_EDITED, NA_SELECTED)) {
				ED_region_tag_redraw(ar);
			}
			break;
	}
}

/* concept is to retrieve cursor type context-less */
static void view3d_main_area_cursor(wmWindow *win, ScrArea *UNUSED(sa), ARegion *UNUSED(ar))
{
	Scene *scene = win->screen->scene;

	if (scene->obedit) {
		WM_cursor_set(win, CURSOR_EDIT);
	}
	else {
		WM_cursor_set(win, CURSOR_STD);
	}
}

/* add handlers, stuff you only do once or on area/region changes */
static void view3d_header_area_init(wmWindowManager *wm, ARegion *ar)
{
	wmKeyMap *keymap = WM_keymap_find(wm->defaultconf, "3D View Generic", SPACE_VIEW3D, 0);
	
	WM_event_add_keymap_handler(&ar->handlers, keymap);

	ED_region_header_init(ar);
}

static void view3d_header_area_draw(const bContext *C, ARegion *ar)
{
	ED_region_header(C, ar);
}

static void view3d_header_area_listener(bScreen *UNUSED(sc), ScrArea *UNUSED(sa), ARegion *ar, wmNotifier *wmn)
{
	/* context changes */
	switch (wmn->category) {
		case NC_SCENE:
			switch (wmn->data) {
				case ND_FRAME:
				case ND_OB_ACTIVE:
				case ND_OB_SELECT:
				case ND_OB_VISIBLE:
				case ND_MODE:
				case ND_LAYER:
				case ND_TOOLSETTINGS:
				case ND_LAYER_CONTENT:
				case ND_RENDER_OPTIONS:
					ED_region_tag_redraw(ar);
					break;
			}
			break;
		case NC_SPACE:
			if (wmn->data == ND_SPACE_VIEW3D)
				ED_region_tag_redraw(ar);
			break;
		case NC_GPENCIL:
			if (wmn->data & ND_GPENCIL_EDITMODE)
				ED_region_tag_redraw(ar);
			break;
	}
}

/* add handlers, stuff you only do once or on area/region changes */
static void view3d_buttons_area_init(wmWindowManager *wm, ARegion *ar)
{
	wmKeyMap *keymap;

	ED_region_panels_init(wm, ar);
	
	keymap = WM_keymap_find(wm->defaultconf, "3D View Generic", SPACE_VIEW3D, 0);
	WM_event_add_keymap_handler(&ar->handlers, keymap);
}

static void view3d_buttons_area_draw(const bContext *C, ARegion *ar)
{
	ED_region_panels(C, ar, 1, NULL, -1);
}

static void view3d_buttons_area_listener(bScreen *UNUSED(sc), ScrArea *UNUSED(sa), ARegion *ar, wmNotifier *wmn)
{
	/* context changes */
	switch (wmn->category) {
		case NC_ANIMATION:
			switch (wmn->data) {
				case ND_KEYFRAME_PROP:
				case ND_NLA_ACTCHANGE:
					ED_region_tag_redraw(ar);
					break;
				case ND_NLA:
				case ND_KEYFRAME:
					if (ELEM(wmn->action, NA_EDITED, NA_ADDED, NA_REMOVED))
						ED_region_tag_redraw(ar);
					break;
			}
			break;
		case NC_SCENE:
			switch (wmn->data) {
				case ND_FRAME:
				case ND_OB_ACTIVE:
				case ND_OB_SELECT:
				case ND_OB_VISIBLE:
				case ND_MODE:
				case ND_LAYER:
				case ND_LAYER_CONTENT:
				case ND_TOOLSETTINGS:
					ED_region_tag_redraw(ar);
					break;
			}
			switch (wmn->action) {
				case NA_EDITED:
					ED_region_tag_redraw(ar);
					break;
			}
			break;
		case NC_OBJECT:
			switch (wmn->data) {
				case ND_BONE_ACTIVE:
				case ND_BONE_SELECT:
				case ND_TRANSFORM:
				case ND_POSE:
				case ND_DRAW:
				case ND_KEYS:
				case ND_MODIFIER:
					ED_region_tag_redraw(ar);
					break;
			}
			break;
		case NC_GEOM:
			switch (wmn->data) {
				case ND_DATA:
				case ND_VERTEX_GROUP:
				case ND_SELECT:
					ED_region_tag_redraw(ar);
					break;
			}
			if (wmn->action == NA_EDITED)
				ED_region_tag_redraw(ar);
			break;
		case NC_TEXTURE:
		case NC_MATERIAL:
			/* for brush textures */
			ED_region_tag_redraw(ar);
			break;
		case NC_BRUSH:
			if (wmn->action == NA_EDITED)
				ED_region_tag_redraw(ar);
			break;
		case NC_SPACE:
			if (wmn->data == ND_SPACE_VIEW3D)
				ED_region_tag_redraw(ar);
			break;
		case NC_ID:
			if (wmn->action == NA_RENAME)
				ED_region_tag_redraw(ar);
			break;
		case NC_GPENCIL:
			if ((wmn->data & (ND_DATA | ND_GPENCIL_EDITMODE)) || (wmn->action == NA_EDITED))
				ED_region_tag_redraw(ar);
			break;
		case NC_IMAGE:
			/* Update for the image layers in texture paint. */
			if (wmn->action == NA_EDITED)
				ED_region_tag_redraw(ar);
			break;
	}
}

/* add handlers, stuff you only do once or on area/region changes */
static void view3d_tools_area_init(wmWindowManager *wm, ARegion *ar)
{
	wmKeyMap *keymap;
	
	ED_region_panels_init(wm, ar);

	keymap = WM_keymap_find(wm->defaultconf, "3D View Generic", SPACE_VIEW3D, 0);
	WM_event_add_keymap_handler(&ar->handlers, keymap);
}

static void view3d_tools_area_draw(const bContext *C, ARegion *ar)
{
	ED_region_panels(C, ar, 1, CTX_data_mode_string(C), -1);
}

static void view3d_props_area_listener(bScreen *UNUSED(sc), ScrArea *UNUSED(sa), ARegion *ar, wmNotifier *wmn)
{
	/* context changes */
	switch (wmn->category) {
		case NC_WM:
			if (wmn->data == ND_HISTORY)
				ED_region_tag_redraw(ar);
			break;
		case NC_SCENE:
			if (wmn->data == ND_MODE)
				ED_region_tag_redraw(ar);
			break;
		case NC_SPACE:
			if (wmn->data == ND_SPACE_VIEW3D)
				ED_region_tag_redraw(ar);
			break;
	}
}

/*area (not region) level listener*/
static void space_view3d_listener(bScreen *UNUSED(sc), ScrArea *sa, struct wmNotifier *wmn)
{
	View3D *v3d = sa->spacedata.first;

	/* context changes */
	switch (wmn->category) {
		case NC_SCENE:
			switch (wmn->data) {
				case ND_WORLD:
					if (v3d->flag2 & V3D_RENDER_OVERRIDE)
						ED_area_tag_redraw_regiontype(sa, RGN_TYPE_WINDOW);
					break;
			}
			break;
		case NC_WORLD:
			switch (wmn->data) {
				case ND_WORLD_DRAW:
				case ND_WORLD:
					if (v3d->flag3 & V3D_SHOW_WORLD)
						ED_area_tag_redraw_regiontype(sa, RGN_TYPE_WINDOW);
					break;
			}
			break;
		case NC_MATERIAL:
			switch (wmn->data) {
				case ND_NODES:
					if (v3d->drawtype == OB_TEXTURE)
						ED_area_tag_redraw_regiontype(sa, RGN_TYPE_WINDOW);
					break;
			}
			break;
	}

	/* removed since BKE_image_user_frame_calc is now called in view3d_draw_bgpic because screen_ops doesnt call the notifier. */
#if 0
	if (wmn->category == NC_SCENE && wmn->data == ND_FRAME) {
		View3D *v3d = area->spacedata.first;
		BGpic *bgpic = v3d->bgpicbase.first;

		for (; bgpic; bgpic = bgpic->next) {
			if (bgpic->ima) {
				Scene *scene = wmn->reference;
				BKE_image_user_frame_calc(&bgpic->iuser, scene->r.cfra, 0);
			}
		}
	}
#endif
}

const char *view3d_context_dir[] = {
	"selected_objects", "selected_bases", "selected_editable_objects",
	"selected_editable_bases", "visible_objects", "visible_bases", "selectable_objects", "selectable_bases",
	"active_base", "active_object", NULL
};

static int view3d_context(const bContext *C, const char *member, bContextDataResult *result)
{
	/* fallback to the scene layer, allows duplicate and other object operators to run outside the 3d view */

	if (CTX_data_dir(member)) {
		CTX_data_dir_set(result, view3d_context_dir);
	}
	else if (CTX_data_equals(member, "selected_objects") || CTX_data_equals(member, "selected_bases")) {
		View3D *v3d = CTX_wm_view3d(C);
		Scene *scene = CTX_data_scene(C);
		const unsigned int lay = v3d ? v3d->lay : scene->lay;
		Base *base;
		const bool selected_objects = CTX_data_equals(member, "selected_objects");

		for (base = scene->base.first; base; base = base->next) {
			if ((base->flag & SELECT) && (base->lay & lay)) {
				if ((base->object->restrictflag & OB_RESTRICT_VIEW) == 0) {
					if (selected_objects)
						CTX_data_id_list_add(result, &base->object->id);
					else
						CTX_data_list_add(result, &scene->id, &RNA_ObjectBase, base);
				}
			}
		}
		CTX_data_type_set(result, CTX_DATA_TYPE_COLLECTION);
		return 1;
	}
	else if (CTX_data_equals(member, "selected_editable_objects") || CTX_data_equals(member, "selected_editable_bases")) {
		View3D *v3d = CTX_wm_view3d(C);
		Scene *scene = CTX_data_scene(C);
		const unsigned int lay = v3d ? v3d->lay : scene->lay;
		Base *base;
		const bool selected_editable_objects = CTX_data_equals(member, "selected_editable_objects");

		for (base = scene->base.first; base; base = base->next) {
			if ((base->flag & SELECT) && (base->lay & lay)) {
				if ((base->object->restrictflag & OB_RESTRICT_VIEW) == 0) {
					if (0 == BKE_object_is_libdata(base->object)) {
						if (selected_editable_objects)
							CTX_data_id_list_add(result, &base->object->id);
						else
							CTX_data_list_add(result, &scene->id, &RNA_ObjectBase, base);
					}
				}
			}
		}
		CTX_data_type_set(result, CTX_DATA_TYPE_COLLECTION);
		return 1;
	}
	else if (CTX_data_equals(member, "visible_objects") || CTX_data_equals(member, "visible_bases")) {
		View3D *v3d = CTX_wm_view3d(C);
		Scene *scene = CTX_data_scene(C);
		const unsigned int lay = v3d ? v3d->lay : scene->lay;
		Base *base;
		const bool visible_objects = CTX_data_equals(member, "visible_objects");

		for (base = scene->base.first; base; base = base->next) {
			if (base->lay & lay) {
				if ((base->object->restrictflag & OB_RESTRICT_VIEW) == 0) {
					if (visible_objects)
						CTX_data_id_list_add(result, &base->object->id);
					else
						CTX_data_list_add(result, &scene->id, &RNA_ObjectBase, base);
				}
			}
		}
		CTX_data_type_set(result, CTX_DATA_TYPE_COLLECTION);
		return 1;
	}
	else if (CTX_data_equals(member, "selectable_objects") || CTX_data_equals(member, "selectable_bases")) {
		View3D *v3d = CTX_wm_view3d(C);
		Scene *scene = CTX_data_scene(C);
		const unsigned int lay = v3d ? v3d->lay : scene->lay;
		Base *base;
		const bool selectable_objects = CTX_data_equals(member, "selectable_objects");

		for (base = scene->base.first; base; base = base->next) {
			if (base->lay & lay) {
				if ((base->object->restrictflag & OB_RESTRICT_VIEW) == 0 && (base->object->restrictflag & OB_RESTRICT_SELECT) == 0) {
					if (selectable_objects)
						CTX_data_id_list_add(result, &base->object->id);
					else
						CTX_data_list_add(result, &scene->id, &RNA_ObjectBase, base);
				}
			}
		}
		CTX_data_type_set(result, CTX_DATA_TYPE_COLLECTION);
		return 1;
	}
	else if (CTX_data_equals(member, "active_base")) {
		View3D *v3d = CTX_wm_view3d(C);
		Scene *scene = CTX_data_scene(C);
		const unsigned int lay = v3d ? v3d->lay : scene->lay;
		if (scene->basact && (scene->basact->lay & lay)) {
			Object *ob = scene->basact->object;
			/* if hidden but in edit mode, we still display, can happen with animation */
			if ((ob->restrictflag & OB_RESTRICT_VIEW) == 0 || (ob->mode & OB_MODE_EDIT))
				CTX_data_pointer_set(result, &scene->id, &RNA_ObjectBase, scene->basact);
		}
		
		return 1;
	}
	else if (CTX_data_equals(member, "active_object")) {
		View3D *v3d = CTX_wm_view3d(C);
		Scene *scene = CTX_data_scene(C);
		const unsigned int lay = v3d ? v3d->lay : scene->lay;
		if (scene->basact && (scene->basact->lay & lay)) {
			Object *ob = scene->basact->object;
			if ((ob->restrictflag & OB_RESTRICT_VIEW) == 0 || (ob->mode & OB_MODE_EDIT))
				CTX_data_id_pointer_set(result, &scene->basact->object->id);
		}
		
		return 1;
	}
	else {
		return 0; /* not found */
	}

	return -1; /* found but not available */
}


/* only called once, from space/spacetypes.c */
void ED_spacetype_view3d(void)
{
	SpaceType *st = MEM_callocN(sizeof(SpaceType), "spacetype view3d");
	ARegionType *art;
	
	st->spaceid = SPACE_VIEW3D;
	strncpy(st->name, "View3D", BKE_ST_MAXNAME);
	
	st->new = view3d_new;
	st->free = view3d_free;
	st->init = view3d_init;
	st->listener = space_view3d_listener;
	st->duplicate = view3d_duplicate;
	st->operatortypes = view3d_operatortypes;
	st->keymap = view3d_keymap;
	st->dropboxes = view3d_dropboxes;
	st->widgets = view3d_widgets;
	st->context = view3d_context;
	
	/* regions: main window */
	art = MEM_callocN(sizeof(ARegionType), "spacetype view3d main region");
	art->regionid = RGN_TYPE_WINDOW;
	art->keymapflag = ED_KEYMAP_GPENCIL;
	art->draw = view3d_main_area_draw;
	art->init = view3d_main_area_init;
	art->exit = view3d_main_area_exit;
	art->free = view3d_main_area_free;
	art->duplicate = view3d_main_area_duplicate;
	art->listener = view3d_main_area_listener;
	art->cursor = view3d_main_area_cursor;
	art->lock = 1;   /* can become flag, see BKE_spacedata_draw_locks */
	BLI_addhead(&st->regiontypes, art);
	
	/* regions: listview/buttons */
	art = MEM_callocN(sizeof(ARegionType), "spacetype view3d buttons region");
	art->regionid = RGN_TYPE_UI;
	art->prefsizex = 180; /* XXX */
	art->keymapflag = ED_KEYMAP_UI | ED_KEYMAP_FRAMES;
	art->listener = view3d_buttons_area_listener;
	art->init = view3d_buttons_area_init;
	art->draw = view3d_buttons_area_draw;
	BLI_addhead(&st->regiontypes, art);

	view3d_buttons_register(art);

	/* regions: tool(bar) */
	art = MEM_callocN(sizeof(ARegionType), "spacetype view3d tools region");
	art->regionid = RGN_TYPE_TOOLS;
	art->prefsizex = 160; /* XXX */
	art->prefsizey = 50; /* XXX */
	art->keymapflag = ED_KEYMAP_UI | ED_KEYMAP_FRAMES;
	art->listener = view3d_buttons_area_listener;
	art->init = view3d_tools_area_init;
	art->draw = view3d_tools_area_draw;
	BLI_addhead(&st->regiontypes, art);
	
#if 0
	/* unfinished still */
	view3d_toolshelf_register(art);
#endif

	/* regions: tool properties */
	art = MEM_callocN(sizeof(ARegionType), "spacetype view3d tool properties region");
	art->regionid = RGN_TYPE_TOOL_PROPS;
	art->prefsizex = 0;
	art->prefsizey = 120;
	art->keymapflag = ED_KEYMAP_UI | ED_KEYMAP_FRAMES;
	art->listener = view3d_props_area_listener;
	art->init = view3d_tools_area_init;
	art->draw = view3d_tools_area_draw;
	BLI_addhead(&st->regiontypes, art);
	
	view3d_tool_props_register(art);
	
	
	/* regions: header */
	art = MEM_callocN(sizeof(ARegionType), "spacetype view3d header region");
	art->regionid = RGN_TYPE_HEADER;
	art->prefsizey = HEADERY;
	art->keymapflag = ED_KEYMAP_UI | ED_KEYMAP_VIEW2D | ED_KEYMAP_FRAMES | ED_KEYMAP_HEADER;
	art->listener = view3d_header_area_listener;
	art->init = view3d_header_area_init;
	art->draw = view3d_header_area_draw;
	BLI_addhead(&st->regiontypes, art);
	
	BKE_spacetype_register(st);
}
<|MERGE_RESOLUTION|>--- conflicted
+++ resolved
@@ -36,10 +36,7 @@
 #include "DNA_object_types.h"
 #include "DNA_scene_types.h"
 #include "DNA_camera_types.h"
-<<<<<<< HEAD
-=======
 #include "DNA_key_types.h"
->>>>>>> 58fedf3b
 
 #include "MEM_guardedalloc.h"
 
@@ -390,7 +387,6 @@
 	
 	BLI_addtail(&v3d->regionbase, ar);
 	ar->regiontype = RGN_TYPE_WINDOW;
-	ar->widgetmap = WM_widgetmap_from_type("View3D", SPACE_VIEW3D, RGN_TYPE_WINDOW, true);
 	
 	ar->regiondata = MEM_callocN(sizeof(RegionView3D), "region view3d");
 
@@ -572,19 +568,11 @@
 	
 	WM_event_add_dropbox_handler(&ar->handlers, lb);
 
-<<<<<<< HEAD
-	/* make sure we have a widgetmap - sucks a bit to do it here, but works for now */
-	if (!ar->widgetmap)
-		ar->widgetmap = WM_widgetmap_from_type("View3D", SPACE_VIEW3D, RGN_TYPE_WINDOW, true);
-
-	WM_event_add_widget_handler(ar);
-=======
 	if (BLI_listbase_is_empty(&ar->widgetmaps)) {
 		BLI_addhead(&ar->widgetmaps, WM_widgetmap_from_type("View3D", SPACE_VIEW3D, RGN_TYPE_WINDOW, true));
 	}
 
 	WM_event_add_area_widgetmap_handlers(ar);
->>>>>>> 58fedf3b
 }
 
 static void view3d_main_area_exit(wmWindowManager *wm, ARegion *ar)
@@ -733,11 +721,7 @@
 }
 
 
-<<<<<<< HEAD
-static bool WIDGETGROUP_camera_poll(struct wmWidgetGroup *UNUSED(wgroup), const struct bContext *C)
-=======
 static int WIDGETGROUP_camera_poll(const struct bContext *C, struct wmWidgetGroupType *UNUSED(wgrouptype))
->>>>>>> 58fedf3b
 {
 	Object *ob = CTX_data_active_object(C);
 
@@ -748,19 +732,6 @@
 	return false;
 }
 
-<<<<<<< HEAD
-static void WIDGETGROUP_camera_update(struct wmWidgetGroup *wgroup, const struct bContext *C)
-{
-	Object *ob = CTX_data_active_object(C);
-	Camera *ca = ob->data;
-	wmWidget *widget = WM_widgetgroup_widgets(wgroup)->first;
-	PointerRNA *cameraptr = WM_widgetgroup_customdata(wgroup);
-	float dir[3];
-
-	RNA_pointer_create(&ca->id, &RNA_Camera, ca, cameraptr);
-	WM_widget_set_origin(widget, ob->obmat[3]);
-	WM_widget_property(widget, cameraptr, "dof_distance");
-=======
 static void WIDGETGROUP_camera_draw(const struct bContext *C, struct wmWidgetGroup *wgroup)
 {
 	float color_camera[4] = {1.0f, 0.3f, 0.0f, 1.0f};
@@ -778,7 +749,6 @@
 	RNA_pointer_create(&ca->id, &RNA_Camera, ca, &cameraptr);
 	WM_widget_set_origin(widget, ob->obmat[3]);
 	WM_widget_property(widget, ARROW_SLOT_OFFSET_WORLD_SPACE, &cameraptr, "dof_distance");
->>>>>>> 58fedf3b
 	negate_v3_v3(dir, ob->obmat[2]);
 	WIDGET_arrow_set_direction(widget, dir);
 	WIDGET_arrow_set_up_vector(widget, ob->obmat[1]);
@@ -786,28 +756,6 @@
 }
 
 
-<<<<<<< HEAD
-static void WIDGETGROUP_camera_free(struct wmWidgetGroup *wgroup)
-{
-	PointerRNA *cameraptr = WM_widgetgroup_customdata(wgroup);
-
-	MEM_freeN(cameraptr);
-}
-
-static void WIDGETGROUP_camera_create(struct wmWidgetGroup *wgroup)
-{
-	float color_camera[4] = {1.0f, 0.3f, 0.0f, 1.0f};
-	wmWidget *widget = NULL;
-	PointerRNA *cameraptr = MEM_callocN(sizeof(PointerRNA), "camerawidgetptr");
-
-	widget = WIDGET_arrow_new(UI_ARROW_STYLE_CROSS, NULL);
-	WM_widget_set_draw_on_hover_only(widget, true);
-	WM_widget_set_3d_scale(widget, false);
-	WM_widget_register(wgroup, widget);
-	WIDGET_arrow_set_color(widget, color_camera);
-
-	WM_widgetgroup_customdata_set(wgroup, cameraptr);
-=======
 static int WIDGETGROUP_shapekey_poll(const struct bContext *C, struct wmWidgetGroupType *UNUSED(wgrouptype))
 {
 	Object *ob = CTX_data_active_object(C);
@@ -845,34 +793,11 @@
 	WM_widget_property(widget, ARROW_SLOT_OFFSET_WORLD_SPACE, &shapeptr, "value");
 	negate_v3_v3(dir, ob->obmat[2]);
 	WIDGET_arrow_set_direction(widget, dir);
->>>>>>> 58fedf3b
 }
 
 
 static void view3d_widgets(void)
 {
-<<<<<<< HEAD
-	struct wmWidgetMapType *wmaptype = WM_widgetmaptype_find("View3D", SPACE_VIEW3D, RGN_TYPE_WINDOW, true);
-	/*
-	struct wmWidgetGroupType *wgroup_manipulator = WM_widgetgrouptype_new(WIDGETGROUP_manipulator_create,
-	                                                                      WIDGETGROUP_manipulator_poll,
-	                                                                      WIDGETGROUP_manipulator_update,
-	                                                                      WIDGETGROUP_manipulator_free);
-	*/
-	struct wmWidgetGroupType *wgroup_light = WM_widgetgrouptype_new(WIDGETGROUP_lamp_create,
-	                                                                WIDGETGROUP_lamp_poll,
-	                                                                WIDGETGROUP_lamp_update,
-	                                                                WIDGETGROUP_lamp_free);
-
-	struct wmWidgetGroupType *wgroup_camera = WM_widgetgrouptype_new(WIDGETGROUP_camera_create,
-	                                                                WIDGETGROUP_camera_poll,
-	                                                                WIDGETGROUP_camera_update,
-	                                                                WIDGETGROUP_camera_free);
-
-	//WM_widgetgrouptype_register(wmaptype, wgroup_manipulator);
-	WM_widgetgrouptype_register(wmaptype, wgroup_light);
-	WM_widgetgrouptype_register(wmaptype, wgroup_camera);
-=======
 	WM_widgetmaptype_find("View3D", SPACE_VIEW3D, RGN_TYPE_WINDOW, true, true);
 	
 	WM_widgetgrouptype_new(WIDGETGROUP_lamp_poll, WIDGETGROUP_lamp_draw, NULL, "View3D", SPACE_VIEW3D, RGN_TYPE_WINDOW, true);
@@ -885,7 +810,6 @@
 	        WIDGETGROUP_manipulator_update);
 #endif
 	
->>>>>>> 58fedf3b
 }
 
 
