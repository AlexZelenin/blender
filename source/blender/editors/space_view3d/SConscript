--- conflicted
+++ resolved
@@ -68,13 +68,11 @@
 if env['WITH_BF_FREESTYLE']:
     defs.append('WITH_FREESTYLE')
 
-<<<<<<< HEAD
+if env['WITH_BF_LEGACY_DEPSGRAPH']:
+    defs.append('WITH_LEGACY_DEPSGRAPH')
+
 if env['WITH_BF_OPENVDB']:
     incs.append('#intern/openvdb')
     defs.append('WITH_OPENVDB')
-=======
-if env['WITH_BF_LEGACY_DEPSGRAPH']:
-    defs.append('WITH_LEGACY_DEPSGRAPH')
->>>>>>> bb20c96d
 
 env.BlenderLib ( 'bf_editors_space_view3d', sources, incs, defines = defs, libtype=['core'], priority=[40] )