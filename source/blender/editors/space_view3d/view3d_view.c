/*
 * ***** BEGIN GPL LICENSE BLOCK *****
 *
 * This program is free software; you can redistribute it and/or
 * modify it under the terms of the GNU General Public License
 * as published by the Free Software Foundation; either version 2
 * of the License, or (at your option) any later version. 
 *
 * This program is distributed in the hope that it will be useful,
 * but WITHOUT ANY WARRANTY; without even the implied warranty of
 * MERCHANTABILITY or FITNESS FOR A PARTICULAR PURPOSE.  See the
 * GNU General Public License for more details.
 *
 * You should have received a copy of the GNU General Public License
 * along with this program; if not, write to the Free Software Foundation,
 * Inc., 51 Franklin Street, Fifth Floor, Boston, MA 02110-1301, USA.
 *
 * The Original Code is Copyright (C) 2008 Blender Foundation.
 * All rights reserved.
 *
 * 
 * Contributor(s): Blender Foundation
 *
 * ***** END GPL LICENSE BLOCK *****
 */

/** \file blender/editors/space_view3d/view3d_view.c
 *  \ingroup spview3d
 */


#include "DNA_camera_types.h"
#include "DNA_scene_types.h"
#include "DNA_object_types.h"

#include "MEM_guardedalloc.h"

#include "BLI_math.h"
#include "BLI_rect.h"
#include "BLI_utildefines.h"

#include "BKE_anim.h"
#include "BKE_action.h"
#include "BKE_camera.h"
#include "BKE_context.h"
#include "BKE_depsgraph.h"
#include "BKE_object.h"
#include "BKE_global.h"
#include "BKE_main.h"
#include "BKE_report.h"
#include "BKE_scene.h"
#include "BKE_screen.h"

#include "DEG_depsgraph.h"

#include "BIF_glutil.h"

#include "GPU_select.h"
#include "GPU_matrix.h"

#include "WM_api.h"
#include "WM_types.h"

#include "ED_screen.h"
#include "ED_armature.h"

#include "DRW_engine.h"


#ifdef WITH_GAMEENGINE
#  include "BLI_listbase.h"
#  include "BLI_callbacks.h"

#  include "GPU_draw.h"

#  include "BL_System.h"
#endif


#include "view3d_intern.h"  /* own include */

/* use this call when executing an operator,
 * event system doesn't set for each event the
 * opengl drawing context */
void view3d_operator_needs_opengl(const bContext *C)
{
	wmWindow *win = CTX_wm_window(C);
	ARegion *ar = CTX_wm_region(C);
	
	view3d_region_operator_needs_opengl(win, ar);
}

void view3d_region_operator_needs_opengl(wmWindow *win, ARegion *ar)
{
	/* for debugging purpose, context should always be OK */
	if ((ar == NULL) || (ar->regiontype != RGN_TYPE_WINDOW)) {
		printf("view3d_region_operator_needs_opengl error, wrong region\n");
	}
	else {
		RegionView3D *rv3d = ar->regiondata;
		
		wmSubWindowSet(win, ar->swinid);
		gpuLoadProjectionMatrix(rv3d->winmat);
		gpuLoadMatrix(rv3d->viewmat);
	}
}

float *ED_view3d_cursor3d_get(Scene *scene, View3D *v3d)
{
	if (v3d && v3d->localvd) return v3d->cursor;
	else return scene->cursor;
}

Camera *ED_view3d_camera_data_get(View3D *v3d, RegionView3D *rv3d)
{
	/* establish the camera object, so we can default to view mapping if anything is wrong with it */
	if ((rv3d->persp == RV3D_CAMOB) && v3d->camera && (v3d->camera->type == OB_CAMERA)) {
		return v3d->camera->data;
	}
	else {
		return NULL;
	}
}

/* ****************** smooth view operator ****************** */
/* This operator is one of the 'timer refresh' ones like animation playback */

struct SmoothView3DState {
	float dist;
	float lens;
	float quat[4];
	float ofs[3];
};

struct SmoothView3DStore {
	/* source*/
	struct SmoothView3DState src;  /* source */
	struct SmoothView3DState dst;  /* destination */
	struct SmoothView3DState org;  /* original */

	bool to_camera;

	bool use_dyn_ofs;
	float dyn_ofs[3];

	/* When smooth-view is enabled, store the 'rv3d->view' here,
	 * assign back when the view motion is completed. */
	char org_view;

	double time_allowed;
};

static void view3d_smooth_view_state_backup(struct SmoothView3DState *sms_state,
                                            const View3D *v3d, const RegionView3D *rv3d)
{
	copy_v3_v3(sms_state->ofs,   rv3d->ofs);
	copy_qt_qt(sms_state->quat,  rv3d->viewquat);
	sms_state->dist            = rv3d->dist;
	sms_state->lens            = v3d->lens;
}

static void view3d_smooth_view_state_restore(const struct SmoothView3DState *sms_state,
                                             View3D *v3d, RegionView3D *rv3d)
{
	copy_v3_v3(rv3d->ofs,      sms_state->ofs);
	copy_qt_qt(rv3d->viewquat, sms_state->quat);
	rv3d->dist               = sms_state->dist;
	v3d->lens                = sms_state->lens;
}

/* will start timer if appropriate */
/* the arguments are the desired situation */
void ED_view3d_smooth_view_ex(
        /* avoid passing in the context */
        wmWindowManager *wm, wmWindow *win, ScrArea *sa,
        View3D *v3d, ARegion *ar, const int smooth_viewtx,
        const V3D_SmoothParams *sview)
{
	RegionView3D *rv3d = ar->regiondata;
	struct SmoothView3DStore sms = {{0}};
	bool ok = false;
	
	/* initialize sms */
	view3d_smooth_view_state_backup(&sms.dst, v3d, rv3d);
	view3d_smooth_view_state_backup(&sms.src, v3d, rv3d);
	/* if smoothview runs multiple times... */
	if (rv3d->sms == NULL) {
		view3d_smooth_view_state_backup(&sms.org, v3d, rv3d);
	}
	else {
		sms.org = rv3d->sms->org;
	}
	sms.org_view = rv3d->view;

	/* sms.to_camera = false; */  /* initizlized to zero anyway */

	/* note on camera locking, this is a little confusing but works ok.
	 * we may be changing the view 'as if' there is no active camera, but in fact
	 * there is an active camera which is locked to the view.
	 *
	 * In the case where smooth view is moving _to_ a camera we don't want that
	 * camera to be moved or changed, so only when the camera is not being set should
	 * we allow camera option locking to initialize the view settings from the camera.
	 */
	if (sview->camera == NULL && sview->camera_old == NULL) {
		ED_view3d_camera_lock_init(v3d, rv3d);
	}

	/* store the options we want to end with */
	if (sview->ofs)
		copy_v3_v3(sms.dst.ofs, sview->ofs);
	if (sview->quat)
		copy_qt_qt(sms.dst.quat, sview->quat);
	if (sview->dist)
		sms.dst.dist = *sview->dist;
	if (sview->lens)
		sms.dst.lens = *sview->lens;

	if (sview->dyn_ofs) {
		BLI_assert(sview->ofs  == NULL);
		BLI_assert(sview->quat != NULL);

		copy_v3_v3(sms.dyn_ofs, sview->dyn_ofs);
		sms.use_dyn_ofs = true;

		/* calculate the final destination offset */
		view3d_orbit_apply_dyn_ofs(sms.dst.ofs, sms.src.ofs, sms.src.quat, sms.dst.quat, sms.dyn_ofs);
	}

	if (sview->camera) {
		sms.dst.dist = ED_view3d_offset_distance(sview->camera->obmat, sview->ofs, VIEW3D_DIST_FALLBACK);
		ED_view3d_from_object(sview->camera, sms.dst.ofs, sms.dst.quat, &sms.dst.dist, &sms.dst.lens);
		sms.to_camera = true; /* restore view3d values in end */
	}
	
	/* skip smooth viewing for render engine draw */
	if (smooth_viewtx && v3d->drawtype != OB_RENDER) {
		bool changed = false; /* zero means no difference */
		
		if (sview->camera_old != sview->camera)
			changed = true;
		else if (sms.dst.dist != rv3d->dist)
			changed = true;
		else if (sms.dst.lens != v3d->lens)
			changed = true;
		else if (!equals_v3v3(sms.dst.ofs, rv3d->ofs))
			changed = true;
		else if (!equals_v4v4(sms.dst.quat, rv3d->viewquat))
			changed = true;
		
		/* The new view is different from the old one
		 * so animate the view */
		if (changed) {
			/* original values */
			if (sview->camera_old) {
				sms.src.dist = ED_view3d_offset_distance(sview->camera_old->obmat, rv3d->ofs, 0.0f);
				/* this */
				ED_view3d_from_object(sview->camera_old, sms.src.ofs, sms.src.quat, &sms.src.dist, &sms.src.lens);
			}
			/* grid draw as floor */
			if ((rv3d->viewlock & RV3D_LOCKED) == 0) {
				/* use existing if exists, means multiple calls to smooth view wont loose the original 'view' setting */
				rv3d->view = RV3D_VIEW_USER;
			}

			sms.time_allowed = (double)smooth_viewtx / 1000.0;
			
			/* if this is view rotation only
			 * we can decrease the time allowed by
			 * the angle between quats 
			 * this means small rotations wont lag */
			if (sview->quat && !sview->ofs && !sview->dist) {
				/* scale the time allowed by the rotation */
				sms.time_allowed *= (double)angle_normalized_qtqt(sms.dst.quat, sms.src.quat) / M_PI; /* 180deg == 1.0 */
			}

			/* ensure it shows correct */
			if (sms.to_camera) {
				/* use ortho if we move from an ortho view to an ortho camera */
				rv3d->persp = (((rv3d->is_persp == false) &&
				                (sview->camera->type == OB_CAMERA) &&
				                (((Camera *)sview->camera->data)->type == CAM_ORTHO)) ?
				                RV3D_ORTHO : RV3D_PERSP);
			}

			rv3d->rflag |= RV3D_NAVIGATING;
			
			/* not essential but in some cases the caller will tag the area for redraw,
			 * and in that case we can get a flicker of the 'org' user view but we want to see 'src' */
			view3d_smooth_view_state_restore(&sms.src, v3d, rv3d);

			/* keep track of running timer! */
			if (rv3d->sms == NULL) {
				rv3d->sms = MEM_mallocN(sizeof(struct SmoothView3DStore), "smoothview v3d");
			}
			*rv3d->sms = sms;
			if (rv3d->smooth_timer) {
				WM_event_remove_timer(wm, win, rv3d->smooth_timer);
			}
			/* TIMER1 is hardcoded in keymap */
			rv3d->smooth_timer = WM_event_add_timer(wm, win, TIMER1, 1.0 / 100.0); /* max 30 frs/sec */

			ok = true;
		}
	}
	
	/* if we get here nothing happens */
	if (ok == false) {
		if (sms.to_camera == false) {
			copy_v3_v3(rv3d->ofs, sms.dst.ofs);
			copy_qt_qt(rv3d->viewquat, sms.dst.quat);
			rv3d->dist = sms.dst.dist;
			v3d->lens = sms.dst.lens;

			ED_view3d_camera_lock_sync(v3d, rv3d);
		}

		if (rv3d->viewlock & RV3D_BOXVIEW) {
			view3d_boxview_copy(sa, ar);
		}

		ED_region_tag_redraw(ar);
	}
}

void ED_view3d_smooth_view(
        bContext *C,
        View3D *v3d, ARegion *ar, const int smooth_viewtx,
        const struct V3D_SmoothParams *sview)
{
	wmWindowManager *wm = CTX_wm_manager(C);
	wmWindow *win = CTX_wm_window(C);
	ScrArea *sa = CTX_wm_area(C);

	ED_view3d_smooth_view_ex(
	        wm, win, sa,
	        v3d, ar, smooth_viewtx,
	        sview);
}

/* only meant for timer usage */
static void view3d_smoothview_apply(bContext *C, View3D *v3d, ARegion *ar, bool sync_boxview)
{
	RegionView3D *rv3d = ar->regiondata;
	struct SmoothView3DStore *sms = rv3d->sms;
	float step, step_inv;
	
	if (sms->time_allowed != 0.0)
		step = (float)((rv3d->smooth_timer->duration) / sms->time_allowed);
	else
		step = 1.0f;
	
	/* end timer */
	if (step >= 1.0f) {
		
		/* if we went to camera, store the original */
		if (sms->to_camera) {
			rv3d->persp = RV3D_CAMOB;
			view3d_smooth_view_state_restore(&sms->org, v3d, rv3d);
		}
		else {
			view3d_smooth_view_state_restore(&sms->dst, v3d, rv3d);

			ED_view3d_camera_lock_sync(v3d, rv3d);
			ED_view3d_camera_lock_autokey(v3d, rv3d, C, true, true);
		}
		
		if ((rv3d->viewlock & RV3D_LOCKED) == 0) {
			rv3d->view = sms->org_view;
		}

		MEM_freeN(rv3d->sms);
		rv3d->sms = NULL;
		
		WM_event_remove_timer(CTX_wm_manager(C), CTX_wm_window(C), rv3d->smooth_timer);
		rv3d->smooth_timer = NULL;
		rv3d->rflag &= ~RV3D_NAVIGATING;
	}
	else {
		/* ease in/out */
		step = (3.0f * step * step - 2.0f * step * step * step);

		step_inv = 1.0f - step;

		interp_qt_qtqt(rv3d->viewquat, sms->src.quat, sms->dst.quat, step);

		if (sms->use_dyn_ofs) {
			view3d_orbit_apply_dyn_ofs(rv3d->ofs, sms->src.ofs, sms->src.quat, rv3d->viewquat, sms->dyn_ofs);
		}
		else {
			interp_v3_v3v3(rv3d->ofs, sms->src.ofs,  sms->dst.ofs,  step);
		}
		
		rv3d->dist = sms->dst.dist * step + sms->src.dist * step_inv;
		v3d->lens  = sms->dst.lens * step + sms->src.lens * step_inv;

		ED_view3d_camera_lock_sync(v3d, rv3d);
		if (ED_screen_animation_playing(CTX_wm_manager(C))) {
			ED_view3d_camera_lock_autokey(v3d, rv3d, C, true, true);
		}

	}
	
	if (sync_boxview && (rv3d->viewlock & RV3D_BOXVIEW)) {
		view3d_boxview_copy(CTX_wm_area(C), ar);
	}

	/* note: this doesn't work right because the v3d->lens is now used in ortho mode r51636,
	 * when switching camera in quad-view the other ortho views would zoom & reset.
	 *
	 * For now only redraw all regions when smoothview finishes.
	 */
	if (step >= 1.0f) {
		WM_event_add_notifier(C, NC_SPACE | ND_SPACE_VIEW3D, v3d);
	}
	else {
		ED_region_tag_redraw(ar);
	}
}

static int view3d_smoothview_invoke(bContext *C, wmOperator *UNUSED(op), const wmEvent *event)
{
	View3D *v3d = CTX_wm_view3d(C);
	ARegion *ar = CTX_wm_region(C);
	RegionView3D *rv3d = ar->regiondata;

	/* escape if not our timer */
	if (rv3d->smooth_timer == NULL || rv3d->smooth_timer != event->customdata) {
		return OPERATOR_PASS_THROUGH;
	}

	view3d_smoothview_apply(C, v3d, ar, true);

	return OPERATOR_FINISHED;
}

/**
 * Apply the smoothview immediately, use when we need to start a new view operation.
 * (so we don't end up half-applying a view operation when pressing keys quickly).
 */
void ED_view3d_smooth_view_force_finish(
        bContext *C,
        View3D *v3d, ARegion *ar)
{
	RegionView3D *rv3d = ar->regiondata;

	if (rv3d && rv3d->sms) {
		rv3d->sms->time_allowed = 0.0;  /* force finishing */
		view3d_smoothview_apply(C, v3d, ar, false);

		/* force update of view matrix so tools that run immediately after
		 * can use them without redrawing first */
		Scene *scene = CTX_data_scene(C);
		ED_view3d_update_viewmat(scene, v3d, ar, NULL, NULL, NULL);
	}
}

void VIEW3D_OT_smoothview(wmOperatorType *ot)
{
	
	/* identifiers */
	ot->name = "Smooth View";
	ot->description = "";
	ot->idname = "VIEW3D_OT_smoothview";
	
	/* api callbacks */
	ot->invoke = view3d_smoothview_invoke;
	
	/* flags */
	ot->flag = OPTYPE_INTERNAL;

	ot->poll = ED_operator_view3d_active;
}

/* ****************** change view operators ****************** */

static int view3d_camera_to_view_exec(bContext *C, wmOperator *UNUSED(op))
{
	View3D *v3d;
	ARegion *ar;
	RegionView3D *rv3d;

	ObjectTfmProtectedChannels obtfm;

	ED_view3d_context_user_region(C, &v3d, &ar);
	rv3d = ar->regiondata;

	ED_view3d_lastview_store(rv3d);

	BKE_object_tfm_protected_backup(v3d->camera, &obtfm);

	ED_view3d_to_object(v3d->camera, rv3d->ofs, rv3d->viewquat, rv3d->dist);

	BKE_object_tfm_protected_restore(v3d->camera, &obtfm, v3d->camera->protectflag);

	DAG_id_tag_update(&v3d->camera->id, OB_RECALC_OB);
	rv3d->persp = RV3D_CAMOB;
	
	WM_event_add_notifier(C, NC_OBJECT | ND_TRANSFORM, v3d->camera);
	
	return OPERATOR_FINISHED;

}

static int view3d_camera_to_view_poll(bContext *C)
{
	View3D *v3d;
	ARegion *ar;

	if (ED_view3d_context_user_region(C, &v3d, &ar)) {
		RegionView3D *rv3d = ar->regiondata;
		if (v3d && v3d->camera && !ID_IS_LINKED_DATABLOCK(v3d->camera)) {
			if (rv3d && (rv3d->viewlock & RV3D_LOCKED) == 0) {
				if (rv3d->persp != RV3D_CAMOB) {
					return 1;
				}
			}
		}
	}

	return 0;
}

void VIEW3D_OT_camera_to_view(wmOperatorType *ot)
{
	/* identifiers */
	ot->name = "Align Camera To View";
	ot->description = "Set camera view to active view";
	ot->idname = "VIEW3D_OT_camera_to_view";
	
	/* api callbacks */
	ot->exec = view3d_camera_to_view_exec;
	ot->poll = view3d_camera_to_view_poll;
	
	/* flags */
	ot->flag = OPTYPE_REGISTER | OPTYPE_UNDO;
}

/* unlike VIEW3D_OT_view_selected this is for framing a render and not
 * meant to take into account vertex/bone selection for eg. */
static int view3d_camera_to_view_selected_exec(bContext *C, wmOperator *op)
{
	Scene *scene = CTX_data_scene(C);
	SceneLayer *sl = CTX_data_scene_layer(C);
	View3D *v3d = CTX_wm_view3d(C);  /* can be NULL */
	Object *camera_ob = v3d ? v3d->camera : scene->camera;

	float r_co[3]; /* the new location to apply */
	float r_scale; /* only for ortho cameras */

	if (camera_ob == NULL) {
		BKE_report(op->reports, RPT_ERROR, "No active camera");
		return OPERATOR_CANCELLED;
	}

	/* this function does all the important stuff */
	if (BKE_camera_view_frame_fit_to_scene(scene, sl, camera_ob, r_co, &r_scale)) {
		ObjectTfmProtectedChannels obtfm;
		float obmat_new[4][4];

		if ((camera_ob->type == OB_CAMERA) && (((Camera *)camera_ob->data)->type == CAM_ORTHO)) {
			((Camera *)camera_ob->data)->ortho_scale = r_scale;
		}

		copy_m4_m4(obmat_new, camera_ob->obmat);
		copy_v3_v3(obmat_new[3], r_co);

		/* only touch location */
		BKE_object_tfm_protected_backup(camera_ob, &obtfm);
		BKE_object_apply_mat4(camera_ob, obmat_new, true, true);
		BKE_object_tfm_protected_restore(camera_ob, &obtfm, OB_LOCK_SCALE | OB_LOCK_ROT4D);

		/* notifiers */
		DAG_id_tag_update(&camera_ob->id, OB_RECALC_OB);
		WM_event_add_notifier(C, NC_OBJECT | ND_TRANSFORM, camera_ob);
		return OPERATOR_FINISHED;
	}
	else {
		return OPERATOR_CANCELLED;
	}
}

void VIEW3D_OT_camera_to_view_selected(wmOperatorType *ot)
{
	/* identifiers */
	ot->name = "Camera Fit Frame to Selected";
	ot->description = "Move the camera so selected objects are framed";
	ot->idname = "VIEW3D_OT_camera_to_view_selected";

	/* api callbacks */
	ot->exec = view3d_camera_to_view_selected_exec;
	ot->poll = ED_operator_scene_editable;

	/* flags */
	ot->flag = OPTYPE_REGISTER | OPTYPE_UNDO;
}

static void sync_viewport_camera_smoothview(bContext *C, View3D *v3d, Object *ob, const int smooth_viewtx)
{
	Main *bmain = CTX_data_main(C);
	for (bScreen *screen = bmain->screen.first; screen != NULL; screen = screen->id.next) {
		for (ScrArea *area = screen->areabase.first; area != NULL; area = area->next) {
			for (SpaceLink *space_link = area->spacedata.first; space_link != NULL; space_link = space_link->next) {
				if (space_link->spacetype == SPACE_VIEW3D) {
					View3D *other_v3d = (View3D *)space_link;
					if (other_v3d == v3d) {
						continue;
					}
					if (other_v3d->camera == ob) {
						continue;
					}
					if (v3d->scenelock) {
						ListBase *lb = (space_link == area->spacedata.first)
						                   ? &area->regionbase
						                   : &space_link->regionbase;
						for (ARegion *other_ar = lb->first; other_ar != NULL; other_ar = other_ar->next) {
							if (other_ar->regiontype == RGN_TYPE_WINDOW) {
								if (other_ar->regiondata) {
									RegionView3D *other_rv3d = other_ar->regiondata;
									if (other_rv3d->persp == RV3D_CAMOB) {
										Object *other_camera_old = other_v3d->camera;
										other_v3d->camera = ob;
										ED_view3d_lastview_store(other_rv3d);
										ED_view3d_smooth_view(
										        C, other_v3d, other_ar, smooth_viewtx,
										        &(const V3D_SmoothParams) {
										            .camera_old = other_camera_old,
										            .camera = other_v3d->camera,
										            .ofs = other_rv3d->ofs,
										            .quat = other_rv3d->viewquat,
										            .dist = &other_rv3d->dist,
										            .lens = &other_v3d->lens});
									}
									else {
										other_v3d->camera = ob;
									}
								}
							}
						}
					}
				}
			}
		}
	}
}

static int view3d_setobjectascamera_exec(bContext *C, wmOperator *op)
{	
	View3D *v3d;
	ARegion *ar;
	RegionView3D *rv3d;

	Scene *scene = CTX_data_scene(C);
	Object *ob = CTX_data_active_object(C);

	const int smooth_viewtx = WM_operator_smooth_viewtx_get(op);

	/* no NULL check is needed, poll checks */
	ED_view3d_context_user_region(C, &v3d, &ar);
	rv3d = ar->regiondata;

	if (ob) {
		Object *camera_old = (rv3d->persp == RV3D_CAMOB) ? V3D_CAMERA_SCENE(scene, v3d) : NULL;
		rv3d->persp = RV3D_CAMOB;
		v3d->camera = ob;
		if (v3d->scenelock)
			scene->camera = ob;

		/* unlikely but looks like a glitch when set to the same */
		if (camera_old != ob) {
			ED_view3d_lastview_store(rv3d);

			ED_view3d_smooth_view(
			        C, v3d, ar, smooth_viewtx,
			        &(const V3D_SmoothParams) {
			            .camera_old = camera_old, .camera = v3d->camera,
			            .ofs = rv3d->ofs, .quat = rv3d->viewquat,
			            .dist = &rv3d->dist, .lens = &v3d->lens});
		}

		if (v3d->scenelock) {
			sync_viewport_camera_smoothview(C, v3d, ob, smooth_viewtx);
			WM_event_add_notifier(C, NC_SCENE, scene);
		}
		WM_event_add_notifier(C, NC_OBJECT | ND_DRAW, scene);
	}
	
	return OPERATOR_FINISHED;
}

int ED_operator_rv3d_user_region_poll(bContext *C)
{
	View3D *v3d_dummy;
	ARegion *ar_dummy;

	return ED_view3d_context_user_region(C, &v3d_dummy, &ar_dummy);
}

void VIEW3D_OT_object_as_camera(wmOperatorType *ot)
{
	
	/* identifiers */
	ot->name = "Set Active Object as Camera";
	ot->description = "Set the active object as the active camera for this view or scene";
	ot->idname = "VIEW3D_OT_object_as_camera";
	
	/* api callbacks */
	ot->exec = view3d_setobjectascamera_exec;
	ot->poll = ED_operator_rv3d_user_region_poll;
	
	/* flags */
	ot->flag = OPTYPE_REGISTER | OPTYPE_UNDO;
}

/* ********************************** */

void ED_view3d_clipping_calc_from_boundbox(float clip[4][4], const BoundBox *bb, const bool is_flip)
{
	int val;

	for (val = 0; val < 4; val++) {
		normal_tri_v3(clip[val], bb->vec[val], bb->vec[val == 3 ? 0 : val + 1], bb->vec[val + 4]);
		if (UNLIKELY(is_flip)) {
			negate_v3(clip[val]);
		}

		clip[val][3] = -dot_v3v3(clip[val], bb->vec[val]);
	}
}

void ED_view3d_clipping_calc(BoundBox *bb, float planes[4][4], const ARegion *ar, const Object *ob, const rcti *rect)
{
	/* init in case unproject fails */
	memset(bb->vec, 0, sizeof(bb->vec));

	/* four clipping planes and bounding volume */
	/* first do the bounding volume */
	for (int val = 0; val < 4; val++) {
		float xs = (val == 0 || val == 3) ? rect->xmin : rect->xmax;
		float ys = (val == 0 || val == 1) ? rect->ymin : rect->ymax;

		ED_view3d_unproject(ar, xs, ys, 0.0, bb->vec[val]);
		ED_view3d_unproject(ar, xs, ys, 1.0, bb->vec[4 + val]);
	}

	/* optionally transform to object space */
	if (ob) {
		float imat[4][4];
		invert_m4_m4(imat, ob->obmat);

		for (int val = 0; val < 8; val++) {
			mul_m4_v3(imat, bb->vec[val]);
		}
	}

	/* verify if we have negative scale. doing the transform before cross
	 * product flips the sign of the vector compared to doing cross product
	 * before transform then, so we correct for that. */
	int flip_sign = (ob) ? is_negative_m4(ob->obmat) : false;

	ED_view3d_clipping_calc_from_boundbox(planes, bb, flip_sign);
}

static bool view3d_boundbox_clip_m4(const BoundBox *bb, float persmatob[4][4])
{
	int a, flag = -1, fl;

	for (a = 0; a < 8; a++) {
		float vec[4], min, max;
		copy_v3_v3(vec, bb->vec[a]);
		vec[3] = 1.0;
		mul_m4_v4(persmatob, vec);
		max = vec[3];
		min = -vec[3];

		fl = 0;
		if (vec[0] < min) fl += 1;
		if (vec[0] > max) fl += 2;
		if (vec[1] < min) fl += 4;
		if (vec[1] > max) fl += 8;
		if (vec[2] < min) fl += 16;
		if (vec[2] > max) fl += 32;

		flag &= fl;
		if (flag == 0) return true;
	}

	return false;
}

bool ED_view3d_boundbox_clip_ex(const RegionView3D *rv3d, const BoundBox *bb, float obmat[4][4])
{
	/* return 1: draw */

	float persmatob[4][4];

	if (bb == NULL) return true;
	if (bb->flag & BOUNDBOX_DISABLED) return true;

	mul_m4_m4m4(persmatob, (float(*)[4])rv3d->persmat, obmat);

	return view3d_boundbox_clip_m4(bb, persmatob);
}

bool ED_view3d_boundbox_clip(RegionView3D *rv3d, const BoundBox *bb)
{
	if (bb == NULL) return true;
	if (bb->flag & BOUNDBOX_DISABLED) return true;

	return view3d_boundbox_clip_m4(bb, rv3d->persmatob);
}

float ED_view3d_depth_read_cached(const ViewContext *vc, int x, int y)
{
	ViewDepths *vd = vc->rv3d->depths;
		
	x -= vc->ar->winrct.xmin;
	y -= vc->ar->winrct.ymin;

	if (vd && vd->depths && x > 0 && y > 0 && x < vd->w && y < vd->h)
		return vd->depths[y * vd->w + x];
	else
		return 1;
}

void ED_view3d_depth_tag_update(RegionView3D *rv3d)
{
	if (rv3d->depths)
		rv3d->depths->damaged = true;
}

void ED_view3d_dist_range_get(
        const View3D *v3d,
        float r_dist_range[2])
{
	r_dist_range[0] = v3d->grid * 0.001f;
	r_dist_range[1] = v3d->far * 10.0f;
}

/* copies logic of get_view3d_viewplane(), keep in sync */
bool ED_view3d_clip_range_get(
        const View3D *v3d, const RegionView3D *rv3d,
        float *r_clipsta, float *r_clipend,
        const bool use_ortho_factor)
{
	CameraParams params;

	BKE_camera_params_init(&params);
	BKE_camera_params_from_view3d(&params, v3d, rv3d);

	if (use_ortho_factor && params.is_ortho) {
		const float fac = 2.0f / (params.clipend - params.clipsta);
		params.clipsta *= fac;
		params.clipend *= fac;
	}

	if (r_clipsta) *r_clipsta = params.clipsta;
	if (r_clipend) *r_clipend = params.clipend;

	return params.is_ortho;
}

bool ED_view3d_viewplane_get(
        const View3D *v3d, const RegionView3D *rv3d, int winx, int winy,
        rctf *r_viewplane, float *r_clipsta, float *r_clipend, float *r_pixsize)
{
	CameraParams params;

	BKE_camera_params_init(&params);
	BKE_camera_params_from_view3d(&params, v3d, rv3d);
	BKE_camera_params_compute_viewplane(&params, winx, winy, 1.0f, 1.0f);

	if (r_viewplane) *r_viewplane = params.viewplane;
	if (r_clipsta) *r_clipsta = params.clipsta;
	if (r_clipend) *r_clipend = params.clipend;
	if (r_pixsize) *r_pixsize = params.viewdx;
	
	return params.is_ortho;
}

/**
 * Use instead of: ``bglPolygonOffset(rv3d->dist, ...)`` see bug [#37727]
 */
void ED_view3d_polygon_offset(const RegionView3D *rv3d, const float dist)
{
	float viewdist;

	if (rv3d->rflag & RV3D_ZOFFSET_DISABLED) {
		return;
	}

	viewdist = rv3d->dist;

	/* special exception for ortho camera (viewdist isnt used for perspective cameras) */
	if (dist != 0.0f) {
		if (rv3d->persp == RV3D_CAMOB) {
			if (rv3d->is_persp == false) {
				viewdist = 1.0f / max_ff(fabsf(rv3d->winmat[0][0]), fabsf(rv3d->winmat[1][1]));
			}
		}
	}

	bglPolygonOffset(viewdist, dist);
}

/**
 * \param rect optional for picking (can be NULL).
 */
void view3d_winmatrix_set(ARegion *ar, const View3D *v3d, const rcti *rect)
{
	RegionView3D *rv3d = ar->regiondata;
	rctf viewplane;
	float clipsta, clipend;
	bool is_ortho;
	
	is_ortho = ED_view3d_viewplane_get(v3d, rv3d, ar->winx, ar->winy, &viewplane, &clipsta, &clipend, NULL);
	rv3d->is_persp = !is_ortho;

#if 0
	printf("%s: %d %d %f %f %f %f %f %f\n", __func__, winx, winy,
	       viewplane.xmin, viewplane.ymin, viewplane.xmax, viewplane.ymax,
	       clipsta, clipend);
#endif

	if (rect) {  /* picking */
		rctf r;
		r.xmin = viewplane.xmin + (BLI_rctf_size_x(&viewplane) * (rect->xmin / (float)ar->winx));
		r.ymin = viewplane.ymin + (BLI_rctf_size_y(&viewplane) * (rect->ymin / (float)ar->winy));
		r.xmax = viewplane.xmin + (BLI_rctf_size_x(&viewplane) * (rect->xmax / (float)ar->winx));
		r.ymax = viewplane.ymin + (BLI_rctf_size_y(&viewplane) * (rect->ymax / (float)ar->winy));
		viewplane = r;
	}

	if (is_ortho) {
		gpuOrtho(viewplane.xmin, viewplane.xmax, viewplane.ymin, viewplane.ymax, clipsta, clipend);
	}
	else {
		gpuFrustum(viewplane.xmin, viewplane.xmax, viewplane.ymin, viewplane.ymax, clipsta, clipend);
	}

	/* update matrix in 3d view region */
	gpuGetProjectionMatrix(rv3d->winmat);
}

static void obmat_to_viewmat(RegionView3D *rv3d, Object *ob)
{
	float bmat[4][4];

	rv3d->view = RV3D_VIEW_USER; /* don't show the grid */

	normalize_m4_m4(bmat, ob->obmat);
	invert_m4_m4(rv3d->viewmat, bmat);

	/* view quat calculation, needed for add object */
	mat4_normalized_to_quat(rv3d->viewquat, rv3d->viewmat);
}

static float view3d_quat_axis[6][4] = {
	{M_SQRT1_2, -M_SQRT1_2, 0.0f, 0.0f},    /* RV3D_VIEW_FRONT */
	{0.0f, 0.0f, -M_SQRT1_2, -M_SQRT1_2},   /* RV3D_VIEW_BACK */
	{0.5f, -0.5f, 0.5f, 0.5f},              /* RV3D_VIEW_LEFT */
	{0.5f, -0.5f, -0.5f, -0.5f},            /* RV3D_VIEW_RIGHT */
	{1.0f, 0.0f, 0.0f, 0.0f},               /* RV3D_VIEW_TOP */
	{0.0f, -1.0f, 0.0f, 0.0f},              /* RV3D_VIEW_BOTTOM */
};


bool ED_view3d_quat_from_axis_view(const char view, float quat[4])
{
	if (RV3D_VIEW_IS_AXIS(view)) {
		copy_qt_qt(quat, view3d_quat_axis[view - RV3D_VIEW_FRONT]);
		return true;
	}
	else {
		return false;
	}
}

char ED_view3d_quat_to_axis_view(const float quat[4], const float epsilon)
{
	/* quat values are all unit length */

	char view;

	for (view = RV3D_VIEW_FRONT; view <= RV3D_VIEW_BOTTOM; view++) {
		if (angle_qtqt(quat, view3d_quat_axis[view - RV3D_VIEW_FRONT]) < epsilon) {
			return view;
		}
	}

	return RV3D_VIEW_USER;
}

char ED_view3d_lock_view_from_index(int index)
{
	switch (index) {
		case 0:  return RV3D_VIEW_FRONT;
		case 1:  return RV3D_VIEW_TOP;
		case 2:  return RV3D_VIEW_RIGHT;
		default: return RV3D_VIEW_USER;
	}

}

char ED_view3d_axis_view_opposite(char view)
{
	switch (view) {
		case RV3D_VIEW_FRONT:   return RV3D_VIEW_BACK;
		case RV3D_VIEW_BACK:    return RV3D_VIEW_FRONT;
		case RV3D_VIEW_LEFT:    return RV3D_VIEW_RIGHT;
		case RV3D_VIEW_RIGHT:   return RV3D_VIEW_LEFT;
		case RV3D_VIEW_TOP:     return RV3D_VIEW_BOTTOM;
		case RV3D_VIEW_BOTTOM:  return RV3D_VIEW_TOP;
	}

	return RV3D_VIEW_USER;
}


bool ED_view3d_lock(RegionView3D *rv3d)
{
	return ED_view3d_quat_from_axis_view(rv3d->view, rv3d->viewquat);
}

/* don't set windows active in here, is used by renderwin too */
void view3d_viewmatrix_set(Scene *scene, const View3D *v3d, RegionView3D *rv3d)
{
	if (rv3d->persp == RV3D_CAMOB) {      /* obs/camera */
		if (v3d->camera) {
			BKE_object_where_is_calc(scene, v3d->camera);
			obmat_to_viewmat(rv3d, v3d->camera);
		}
		else {
			quat_to_mat4(rv3d->viewmat, rv3d->viewquat);
			rv3d->viewmat[3][2] -= rv3d->dist;
		}
	}
	else {
		bool use_lock_ofs = false;


		/* should be moved to better initialize later on XXX */
		if (rv3d->viewlock & RV3D_LOCKED)
			ED_view3d_lock(rv3d);
		
		quat_to_mat4(rv3d->viewmat, rv3d->viewquat);
		if (rv3d->persp == RV3D_PERSP) rv3d->viewmat[3][2] -= rv3d->dist;
		if (v3d->ob_centre) {
			Object *ob = v3d->ob_centre;
			float vec[3];
			
			copy_v3_v3(vec, ob->obmat[3]);
			if (ob->type == OB_ARMATURE && v3d->ob_centre_bone[0]) {
				bPoseChannel *pchan = BKE_pose_channel_find_name(ob->pose, v3d->ob_centre_bone);
				if (pchan) {
					copy_v3_v3(vec, pchan->pose_mat[3]);
					mul_m4_v3(ob->obmat, vec);
				}
			}
			translate_m4(rv3d->viewmat, -vec[0], -vec[1], -vec[2]);
			use_lock_ofs = true;
		}
		else if (v3d->ob_centre_cursor) {
			float vec[3];
			copy_v3_v3(vec, ED_view3d_cursor3d_get(scene, (View3D *)v3d));
			translate_m4(rv3d->viewmat, -vec[0], -vec[1], -vec[2]);
			use_lock_ofs = true;
		}
		else {
			translate_m4(rv3d->viewmat, rv3d->ofs[0], rv3d->ofs[1], rv3d->ofs[2]);
		}

		/* lock offset */
		if (use_lock_ofs) {
			float persmat[4][4], persinv[4][4];
			float vec[3];

			/* we could calculate the real persmat/persinv here
			 * but it would be unreliable so better to later */
			mul_m4_m4m4(persmat, rv3d->winmat, rv3d->viewmat);
			invert_m4_m4(persinv, persmat);

			mul_v2_v2fl(vec, rv3d->ofs_lock, rv3d->is_persp ? rv3d->dist : 1.0f);
			vec[2] = 0.0f;
			mul_mat3_m4_v3(persinv, vec);
			translate_m4(rv3d->viewmat, vec[0], vec[1], vec[2]);
		}
		/* end lock offset */
	}
}

/**
 * Optionally cache data for multiple calls to #view3d_opengl_select
 *
 * just avoid GPU_select headers outside this file
 */
void view3d_opengl_select_cache_begin(void)
{
	GPU_select_cache_begin();
}

void view3d_opengl_select_cache_end(void)
{
	GPU_select_cache_end();
}

/**
 * \warning be sure to account for a negative return value
 * This is an error, "Too many objects in select buffer"
 * and no action should be taken (can crash blender) if this happens
 *
 * \note (vc->obedit == NULL) can be set to explicitly skip edit-object selection.
 */
int view3d_opengl_select(
        ViewContext *vc, unsigned int *buffer, unsigned int bufsize, const rcti *input,
        eV3DSelectMode select_mode)
{
	Depsgraph *graph = vc->depsgraph;
	Scene *scene = vc->scene;
	View3D *v3d = vc->v3d;
	ARegion *ar = vc->ar;
	rcti rect;
	int hits;
	const bool use_obedit_skip = (scene->obedit != NULL) && (vc->obedit == NULL);
	const bool is_pick_select = (U.gpu_select_pick_deph != 0);
	const bool do_passes = (
	        (is_pick_select == false) &&
	        (select_mode == VIEW3D_SELECT_PICK_NEAREST) &&
	        GPU_select_query_check_active());
	const bool use_nearest = (is_pick_select && select_mode == VIEW3D_SELECT_PICK_NEAREST);

	char gpu_select_mode;

	/* case not a border select */
	if (input->xmin == input->xmax) {
		/* seems to be default value for bones only now */
		BLI_rcti_init_pt_radius(&rect, (const int[2]){input->xmin, input->ymin}, 12);
	}
	else {
		rect = *input;
	}

	if (is_pick_select) {
		if (is_pick_select && select_mode == VIEW3D_SELECT_PICK_NEAREST) {
			gpu_select_mode = GPU_SELECT_PICK_NEAREST;
		}
		else if (is_pick_select && select_mode == VIEW3D_SELECT_PICK_ALL) {
			gpu_select_mode = GPU_SELECT_PICK_ALL;
		}
		else {
			gpu_select_mode = GPU_SELECT_ALL;
		}
	}
	else {
		if (do_passes) {
			gpu_select_mode = GPU_SELECT_NEAREST_FIRST_PASS;
		}
		else {
			gpu_select_mode = GPU_SELECT_ALL;
		}
	}

	/* Re-use cache (rect must be smaller then the cached)
	 * other context is assumed to be unchanged */
	if (GPU_select_is_cached()) {
		GPU_select_begin(buffer, bufsize, &rect, gpu_select_mode, 0);
		GPU_select_cache_load_id();
		hits = GPU_select_end();
		goto finally;
	}

	G.f |= G_PICKSEL;

<<<<<<< HEAD
	ED_view3d_draw_setup_view(NULL, scene, ar, v3d, NULL, NULL, &rect);
	
=======
	ED_view3d_draw_setup_view(vc->win, scene, ar, v3d, NULL, NULL, &rect);

>>>>>>> 62aa925c
	if (v3d->drawtype > OB_WIRE) {
		v3d->zbuf = true;
		glEnable(GL_DEPTH_TEST);
	}
	
	if (vc->rv3d->rflag & RV3D_CLIPPING)
		ED_view3d_clipping_set(vc->rv3d);
	
	GPU_select_begin(buffer, bufsize, &rect, gpu_select_mode, 0);

#ifdef WITH_OPENGL_LEGACY
	if (IS_VIEWPORT_LEGACY(vc->v3d)) {
		ED_view3d_draw_select_loop(vc, scene, sl, v3d, ar, use_obedit_skip, use_nearest);
	}
	else
#else
	{
		DRW_draw_select_loop(graph, ar, v3d, use_obedit_skip, use_nearest, &rect);
	}
#endif /* WITH_OPENGL_LEGACY */

	hits = GPU_select_end();
	
	/* second pass, to get the closest object to camera */
	if (do_passes) {
		GPU_select_begin(buffer, bufsize, &rect, GPU_SELECT_NEAREST_SECOND_PASS, hits);

#ifdef WITH_OPENGL_LEGACY
		if (IS_VIEWPORT_LEGACY(vc->v3d)) {
			ED_view3d_draw_select_loop(vc, scene, sl, v3d, ar, use_obedit_skip, use_nearest);
		}
		else
#else
		{
			DRW_draw_select_loop(graph, ar, v3d, use_obedit_skip, use_nearest, &rect);
		}
#endif /* WITH_OPENGL_LEGACY */

		GPU_select_end();
	}

	G.f &= ~G_PICKSEL;
<<<<<<< HEAD
	ED_view3d_draw_setup_view(NULL, scene, ar, v3d, NULL, NULL, NULL);
=======
	ED_view3d_draw_setup_view(vc->win, scene, ar, v3d, NULL, NULL, NULL);
>>>>>>> 62aa925c
	
	if (v3d->drawtype > OB_WIRE) {
		v3d->zbuf = 0;
		glDisable(GL_DEPTH_TEST);
	}
	
	if (vc->rv3d->rflag & RV3D_CLIPPING)
		ED_view3d_clipping_disable();

finally:
	if (hits < 0) printf("Too many objects in select buffer\n");  /* XXX make error message */

	return hits;
}

int ED_view3d_scene_layer_set(int lay, const int *values, int *active)
{
	int i, tot = 0;
	
	/* ensure we always have some layer selected */
	for (i = 0; i < 20; i++)
		if (values[i])
			tot++;
	
	if (tot == 0)
		return lay;
	
	for (i = 0; i < 20; i++) {
		
		if (active) {
			/* if this value has just been switched on, make that layer active */
			if (values[i] && (lay & (1 << i)) == 0) {
				*active = (1 << i);
			}
		}
			
		if (values[i]) lay |= (1 << i);
		else lay &= ~(1 << i);
	}
	
	/* ensure always an active layer */
	if (active && (lay & *active) == 0) {
		for (i = 0; i < 20; i++) {
			if (lay & (1 << i)) {
				*active = 1 << i;
				break;
			}
		}
	}
	
	return lay;
}

#ifdef WITH_GAMEENGINE

static ListBase queue_back;
static void SaveState(bContext *C, wmWindow *win)
{
	Object *obact = CTX_data_active_object(C);
	
	glPushAttrib(GL_ALL_ATTRIB_BITS);

	if (obact && obact->mode & OB_MODE_TEXTURE_PAINT)
		GPU_paint_set_mipmap(1);
	
	queue_back = win->queue;
	
	BLI_listbase_clear(&win->queue);
	
	//XXX waitcursor(1);
}

static void RestoreState(bContext *C, wmWindow *win)
{
	Object *obact = CTX_data_active_object(C);
	
	if (obact && obact->mode & OB_MODE_TEXTURE_PAINT)
		GPU_paint_set_mipmap(0);

	//XXX curarea->win_swap = 0;
	//XXX curarea->head_swap = 0;
	//XXX allqueue(REDRAWVIEW3D, 1);
	//XXX allqueue(REDRAWBUTSALL, 0);
	//XXX reset_slowparents();
	//XXX waitcursor(0);
	//XXX G.qual = 0;
	
	if (win) /* check because closing win can set to NULL */
		win->queue = queue_back;
	
	GPU_state_init();
	GPU_set_tpage(NULL, 0, 0);

	glPopAttrib();
}

/* was space_set_commmandline_options in 2.4x */
static void game_set_commmandline_options(GameData *gm)
{
	SYS_SystemHandle syshandle;
	int test;

	if ((syshandle = SYS_GetSystem())) {
		/* User defined settings */
		test = (U.gameflags & USER_DISABLE_MIPMAP);
		GPU_set_mipmap(!test);
		SYS_WriteCommandLineInt(syshandle, "nomipmap", test);

		/* File specific settings: */
		/* Only test the first one. These two are switched
		 * simultaneously. */
		test = (gm->flag & GAME_SHOW_FRAMERATE);
		SYS_WriteCommandLineInt(syshandle, "show_framerate", test);
		SYS_WriteCommandLineInt(syshandle, "show_profile", test);

		test = (gm->flag & GAME_SHOW_DEBUG_PROPS);
		SYS_WriteCommandLineInt(syshandle, "show_properties", test);

		test = (gm->flag & GAME_SHOW_PHYSICS);
		SYS_WriteCommandLineInt(syshandle, "show_physics", test);

		test = (gm->flag & GAME_ENABLE_ALL_FRAMES);
		SYS_WriteCommandLineInt(syshandle, "fixedtime", test);

		test = (gm->flag & GAME_ENABLE_ANIMATION_RECORD);
		SYS_WriteCommandLineInt(syshandle, "animation_record", test);

		test = (gm->flag & GAME_IGNORE_DEPRECATION_WARNINGS);
		SYS_WriteCommandLineInt(syshandle, "ignore_deprecation_warnings", test);

		test = (gm->matmode == GAME_MAT_MULTITEX);
		SYS_WriteCommandLineInt(syshandle, "blender_material", test);
		test = (gm->matmode == GAME_MAT_GLSL);
		SYS_WriteCommandLineInt(syshandle, "blender_glsl_material", test);
		test = (gm->flag & GAME_DISPLAY_LISTS);
		SYS_WriteCommandLineInt(syshandle, "displaylists", test);


	}
}

#endif /* WITH_GAMEENGINE */

static int game_engine_poll(bContext *C)
{
	bScreen *screen;
	/* we need a context and area to launch BGE
	 * it's a temporary solution to avoid crash at load time
	 * if we try to auto run the BGE. Ideally we want the
	 * context to be set as soon as we load the file. */

	if (CTX_wm_window(C) == NULL) return 0;
	if ((screen = CTX_wm_screen(C)) == NULL) return 0;

	if (CTX_data_mode_enum(C) != CTX_MODE_OBJECT)
		return 0;

	if (!BKE_scene_uses_blender_game(screen->scene))
		return 0;

	return 1;
}

bool ED_view3d_context_activate(bContext *C)
{
	bScreen *sc = CTX_wm_screen(C);
	ScrArea *sa = CTX_wm_area(C);
	ARegion *ar;

	/* sa can be NULL when called from python */
	if (sa == NULL || sa->spacetype != SPACE_VIEW3D) {
		sa = BKE_screen_find_big_area(sc, SPACE_VIEW3D, 0);
	}

	if (sa == NULL) {
		return false;
	}
	
	ar = BKE_area_find_region_active_win(sa);
	if (ar == NULL) {
		return false;
	}
	
	/* bad context switch .. */
	CTX_wm_area_set(C, sa);
	CTX_wm_region_set(C, ar);

	return true;
}

static int game_engine_exec(bContext *C, wmOperator *op)
{
#ifdef WITH_GAMEENGINE
	Scene *startscene = CTX_data_scene(C);
	Main *bmain = CTX_data_main(C);
	ScrArea /* *sa, */ /* UNUSED */ *prevsa = CTX_wm_area(C);
	ARegion *ar, *prevar = CTX_wm_region(C);
	wmWindow *prevwin = CTX_wm_window(C);
	RegionView3D *rv3d;
	rcti cam_frame;

	(void)op; /* unused */
	
	/* bad context switch .. */
	if (!ED_view3d_context_activate(C))
		return OPERATOR_CANCELLED;
	
	/* redraw to hide any menus/popups, we don't go back to
	 * the window manager until after this operator exits */
	WM_redraw_windows(C);

	BLI_callback_exec(bmain, &startscene->id, BLI_CB_EVT_GAME_PRE);

	rv3d = CTX_wm_region_view3d(C);
	/* sa = CTX_wm_area(C); */ /* UNUSED */
	ar = CTX_wm_region(C);

	view3d_operator_needs_opengl(C);
	
	game_set_commmandline_options(&startscene->gm);

	if ((rv3d->persp == RV3D_CAMOB) &&
	    (startscene->gm.framing.type == SCE_GAMEFRAMING_BARS) &&
	    (startscene->gm.stereoflag != STEREO_DOME))
	{
		/* Letterbox */
		rctf cam_framef;
		ED_view3d_calc_camera_border(startscene, ar, CTX_wm_view3d(C), rv3d, &cam_framef, false);
		cam_frame.xmin = cam_framef.xmin + ar->winrct.xmin;
		cam_frame.xmax = cam_framef.xmax + ar->winrct.xmin;
		cam_frame.ymin = cam_framef.ymin + ar->winrct.ymin;
		cam_frame.ymax = cam_framef.ymax + ar->winrct.ymin;
		BLI_rcti_isect(&ar->winrct, &cam_frame, &cam_frame);
	}
	else {
		cam_frame.xmin = ar->winrct.xmin;
		cam_frame.xmax = ar->winrct.xmax;
		cam_frame.ymin = ar->winrct.ymin;
		cam_frame.ymax = ar->winrct.ymax;
	}


	SaveState(C, prevwin);

	StartKetsjiShell(C, ar, &cam_frame, 1);

	/* window wasnt closed while the BGE was running */
	if (BLI_findindex(&CTX_wm_manager(C)->windows, prevwin) == -1) {
		prevwin = NULL;
		CTX_wm_window_set(C, NULL);
	}
	
	ED_area_tag_redraw(CTX_wm_area(C));

	if (prevwin) {
		/* restore context, in case it changed in the meantime, for
		 * example by working in another window or closing it */
		CTX_wm_region_set(C, prevar);
		CTX_wm_window_set(C, prevwin);
		CTX_wm_area_set(C, prevsa);
	}

	RestoreState(C, prevwin);

	//XXX restore_all_scene_cfra(scene_cfra_store);
	BKE_scene_set_background(CTX_data_main(C), startscene);
	//XXX BKE_scene_update_for_newframe(bmain->eval_ctx, bmain, scene);

	BLI_callback_exec(bmain, &startscene->id, BLI_CB_EVT_GAME_POST);

	return OPERATOR_FINISHED;
#else
	(void)C; /* unused */
	BKE_report(op->reports, RPT_ERROR, "Game engine is disabled in this build");
	return OPERATOR_CANCELLED;
#endif
}

void VIEW3D_OT_game_start(wmOperatorType *ot)
{
	
	/* identifiers */
	ot->name = "Start Game Engine";
	ot->description = "Start game engine";
	ot->idname = "VIEW3D_OT_game_start";
	
	/* api callbacks */
	ot->exec = game_engine_exec;
	
	ot->poll = game_engine_poll;
}

/* ************************************** */

float ED_view3d_pixel_size(const RegionView3D *rv3d, const float co[3])
{
	return mul_project_m4_v3_zfac((float(*)[4])rv3d->persmat, co) * rv3d->pixsize * U.pixelsize;
}

float ED_view3d_radius_to_dist_persp(const float angle, const float radius)
{
	return radius * (1.0f / tanf(angle / 2.0f));
}

float ED_view3d_radius_to_dist_ortho(const float lens, const float radius)
{
	return radius / (DEFAULT_SENSOR_WIDTH / lens);
}

/**
 * Return a new RegionView3D.dist value to fit the \a radius.
 *
 * \note Depth isn't taken into account, this will fit a flat plane exactly,
 * but points towards the view (with a perspective projection),
 * may be within the radius but outside the view. eg:
 *
 * <pre>
 *           +
 * pt --> + /^ radius
 *         / |
 *        /  |
 * view  +   +
 *        \  |
 *         \ |
 *          \|
 *           +
 * </pre>
 *
 * \param ar  Can be NULL if \a use_aspect is false.
 * \param persp  Allow the caller to tell what kind of perspective to use (ortho/view/camera)
 * \param use_aspect  Increase the distance to account for non 1:1 view aspect.
 * \param radius  The radius will be fitted exactly, typically pre-scaled by a margin (#VIEW3D_MARGIN).
 */
float ED_view3d_radius_to_dist(
        const View3D *v3d, const ARegion *ar,
        const char persp, const bool use_aspect,
        const float radius)
{
	float dist;

	BLI_assert(ELEM(persp, RV3D_ORTHO, RV3D_PERSP, RV3D_CAMOB));
	BLI_assert((persp != RV3D_CAMOB) || v3d->camera);

	if (persp == RV3D_ORTHO) {
		dist = ED_view3d_radius_to_dist_ortho(v3d->lens, radius);
	}
	else {
		float lens, sensor_size, zoom;
		float angle;

		if (persp == RV3D_CAMOB) {
			CameraParams params;
			BKE_camera_params_init(&params);
			params.clipsta = v3d->near;
			params.clipend = v3d->far;
			BKE_camera_params_from_object(&params, v3d->camera);

			lens = params.lens;
			sensor_size = BKE_camera_sensor_size(params.sensor_fit, params.sensor_x, params.sensor_y);

			/* ignore 'rv3d->camzoom' because we want to fit to the cameras frame */
			zoom = CAMERA_PARAM_ZOOM_INIT_CAMOB;
		}
		else {
			lens = v3d->lens;
			sensor_size = DEFAULT_SENSOR_WIDTH;
			zoom = CAMERA_PARAM_ZOOM_INIT_PERSP;
		}

		angle = focallength_to_fov(lens, sensor_size);

		/* zoom influences lens, correct this by scaling the angle as a distance (by the zoom-level) */
		angle = atanf(tanf(angle / 2.0f) * zoom) * 2.0f;

		dist = ED_view3d_radius_to_dist_persp(angle, radius);
	}

	if (use_aspect) {
		const RegionView3D *rv3d = ar->regiondata;

		float winx, winy;

		if (persp == RV3D_CAMOB) {
			/* camera frame x/y in pixels */
			winx = ar->winx / rv3d->viewcamtexcofac[0];
			winy = ar->winy / rv3d->viewcamtexcofac[1];
		}
		else {
			winx = ar->winx;
			winy = ar->winy;
		}

		if (winx && winy) {
			float aspect = winx / winy;
			if (aspect < 1.0f) {
				aspect = 1.0f / aspect;
			}
			dist *= aspect;
		}
	}

	return dist;
}

/* view matrix properties utilities */

/* unused */
#if 0
void ED_view3d_operator_properties_viewmat(wmOperatorType *ot)
{
	PropertyRNA *prop;

	prop = RNA_def_int(ot->srna, "region_width", 0, 0, INT_MAX, "Region Width", "", 0, INT_MAX);
	RNA_def_property_flag(prop, PROP_HIDDEN);

	prop = RNA_def_int(ot->srna, "region_height", 0, 0, INT_MAX, "Region height", "", 0, INT_MAX);
	RNA_def_property_flag(prop, PROP_HIDDEN);

	prop = RNA_def_float_matrix(ot->srna, "perspective_matrix", 4, 4, NULL, 0.0f, 0.0f, "", "Perspective Matrix", 0.0f, 0.0f);
	RNA_def_property_flag(prop, PROP_HIDDEN);
}

void ED_view3d_operator_properties_viewmat_set(bContext *C, wmOperator *op)
{
	ARegion *ar = CTX_wm_region(C);
	RegionView3D *rv3d = ED_view3d_context_rv3d(C);

	if (!RNA_struct_property_is_set(op->ptr, "region_width"))
		RNA_int_set(op->ptr, "region_width", ar->winx);

	if (!RNA_struct_property_is_set(op->ptr, "region_height"))
		RNA_int_set(op->ptr, "region_height", ar->winy);

	if (!RNA_struct_property_is_set(op->ptr, "perspective_matrix"))
		RNA_float_set_array(op->ptr, "perspective_matrix", (float *)rv3d->persmat);
}

void ED_view3d_operator_properties_viewmat_get(wmOperator *op, int *winx, int *winy, float persmat[4][4])
{
	*winx = RNA_int_get(op->ptr, "region_width");
	*winy = RNA_int_get(op->ptr, "region_height");

	RNA_float_get_array(op->ptr, "perspective_matrix", (float *)persmat);
}
#endif<|MERGE_RESOLUTION|>--- conflicted
+++ resolved
@@ -1171,13 +1171,8 @@
 
 	G.f |= G_PICKSEL;
 
-<<<<<<< HEAD
-	ED_view3d_draw_setup_view(NULL, scene, ar, v3d, NULL, NULL, &rect);
-	
-=======
 	ED_view3d_draw_setup_view(vc->win, scene, ar, v3d, NULL, NULL, &rect);
-
->>>>>>> 62aa925c
+	
 	if (v3d->drawtype > OB_WIRE) {
 		v3d->zbuf = true;
 		glEnable(GL_DEPTH_TEST);
@@ -1220,11 +1215,7 @@
 	}
 
 	G.f &= ~G_PICKSEL;
-<<<<<<< HEAD
-	ED_view3d_draw_setup_view(NULL, scene, ar, v3d, NULL, NULL, NULL);
-=======
 	ED_view3d_draw_setup_view(vc->win, scene, ar, v3d, NULL, NULL, NULL);
->>>>>>> 62aa925c
 	
 	if (v3d->drawtype > OB_WIRE) {
 		v3d->zbuf = 0;
