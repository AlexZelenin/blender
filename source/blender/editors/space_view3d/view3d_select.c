/*
 * ***** BEGIN GPL LICENSE BLOCK *****
 *
 * This program is free software; you can redistribute it and/or
 * modify it under the terms of the GNU General Public License
 * as published by the Free Software Foundation; either version 2
 * of the License, or (at your option) any later version. 
 *
 * This program is distributed in the hope that it will be useful,
 * but WITHOUT ANY WARRANTY; without even the implied warranty of
 * MERCHANTABILITY or FITNESS FOR A PARTICULAR PURPOSE.  See the
 * GNU General Public License for more details.
 *
 * You should have received a copy of the GNU General Public License
 * along with this program; if not, write to the Free Software Foundation,
 * Inc., 51 Franklin Street, Fifth Floor, Boston, MA 02110-1301, USA.
 *
 * The Original Code is Copyright (C) 2008 Blender Foundation.
 * All rights reserved.
 *
 * 
 * Contributor(s): Blender Foundation
 *
 * ***** END GPL LICENSE BLOCK *****
 */

/** \file blender/editors/space_view3d/view3d_select.c
 *  \ingroup spview3d
 */


#include <string.h>
#include <stdio.h>
#include <math.h>
#include <float.h>
#include <assert.h>

#include "DNA_action_types.h"
#include "DNA_armature_types.h"
#include "DNA_curve_types.h"
#include "DNA_groom_types.h"
#include "DNA_meta_types.h"
#include "DNA_mesh_types.h"
#include "DNA_meshdata_types.h"
#include "DNA_object_types.h"
#include "DNA_scene_types.h"
#include "DNA_tracking_types.h"

#include "MEM_guardedalloc.h"

#include "BLI_array.h"
#include "BLI_math.h"
#include "BLI_lasso_2d.h"
#include "BLI_rect.h"
#include "BLI_linklist.h"
#include "BLI_listbase.h"
#include "BLI_string.h"
#include "BLI_utildefines.h"

#ifdef __BIG_ENDIAN__
#  include "BLI_endian_switch.h"
#endif

/* vertex box select */
#include "IMB_imbuf_types.h"
#include "IMB_imbuf.h"
#include "BKE_global.h"

#include "BKE_armature.h"
#include "BKE_context.h"
#include "BKE_curve.h"
#include "BKE_groom.h"
#include "BKE_layer.h"
#include "BKE_mball.h"
#include "BKE_mesh.h"
#include "BKE_object.h"
#include "BKE_paint.h"
#include "BKE_editmesh.h"
#include "BKE_scene.h"
#include "BKE_tracking.h"

#include "DEG_depsgraph.h"

#include "WM_api.h"
#include "WM_types.h"

#include "RNA_access.h"
#include "RNA_define.h"
#include "RNA_enum_types.h"

#include "ED_armature.h"
#include "ED_curve.h"
#include "ED_lattice.h"
#include "ED_particle.h"
#include "ED_mesh.h"
#include "ED_object.h"
#include "ED_screen.h"
#include "ED_sculpt.h"
#include "ED_mball.h"
#include "ED_groom.h"

#include "UI_interface.h"

#include "GPU_draw.h"
#include "GPU_glew.h"
#include "GPU_matrix.h"

#include "view3d_intern.h"  /* own include */

// #include "PIL_time_utildefines.h"

float ED_view3d_select_dist_px(void)
{
	return 75.0f * U.pixelsize;
}

/* TODO: should return whether there is valid context to continue */
void ED_view3d_viewcontext_init(bContext *C, ViewContext *vc)
{
	memset(vc, 0, sizeof(ViewContext));
	vc->ar = CTX_wm_region(C);
	vc->depsgraph = CTX_data_depsgraph(C);
	vc->scene = CTX_data_scene(C);
	vc->view_layer = CTX_data_view_layer(C);
	vc->v3d = CTX_wm_view3d(C);
	vc->win = CTX_wm_window(C);
	vc->rv3d = CTX_wm_region_view3d(C);
	vc->obact = CTX_data_active_object(C);
	vc->obedit = CTX_data_edit_object(C);
}

void ED_view3d_viewcontext_init_object(ViewContext *vc, Object *obact)
{
	vc->obact = obact;
	if (vc->obedit) {
		BLI_assert(BKE_object_is_in_editmode(obact));
		vc->obedit = obact;
		/* previous selections are now invalid. */
		vc->v3d->flag |= V3D_INVALID_BACKBUF;

		if (vc->em) {
			vc->em = BKE_editmesh_from_object(vc->obedit);
		}
	}
}

/* ********************** view3d_select: selection manipulations ********************* */

/* local prototypes */

static void edbm_backbuf_check_and_select_verts(BMEditMesh *em, const bool select)
{
	BMVert *eve;
	BMIter iter;
	unsigned int index = bm_wireoffs;

	BM_ITER_MESH (eve, &iter, em->bm, BM_VERTS_OF_MESH) {
		if (!BM_elem_flag_test(eve, BM_ELEM_HIDDEN)) {
			if (EDBM_backbuf_check(index)) {
				BM_vert_select_set(em->bm, eve, select);
			}
		}
		index++;
	}
}

static void edbm_backbuf_check_and_select_edges(BMEditMesh *em, const bool select)
{
	BMEdge *eed;
	BMIter iter;
	unsigned int index = bm_solidoffs;

	BM_ITER_MESH (eed, &iter, em->bm, BM_EDGES_OF_MESH) {
		if (!BM_elem_flag_test(eed, BM_ELEM_HIDDEN)) {
			if (EDBM_backbuf_check(index)) {
				BM_edge_select_set(em->bm, eed, select);
			}
		}
		index++;
	}
}

static void edbm_backbuf_check_and_select_faces(BMEditMesh *em, const bool select)
{
	BMFace *efa;
	BMIter iter;
	unsigned int index = 1;

	BM_ITER_MESH (efa, &iter, em->bm, BM_FACES_OF_MESH) {
		if (!BM_elem_flag_test(efa, BM_ELEM_HIDDEN)) {
			if (EDBM_backbuf_check(index)) {
				BM_face_select_set(em->bm, efa, select);
			}
		}
		index++;
	}
}


/* object mode, edbm_ prefix is confusing here, rename? */
static void edbm_backbuf_check_and_select_verts_obmode(Mesh *me, const bool select)
{
	MVert *mv = me->mvert;
	unsigned int index;

	if (mv) {
		for (index = 1; index <= me->totvert; index++, mv++) {
			if (EDBM_backbuf_check(index)) {
				if (!(mv->flag & ME_HIDE)) {
					mv->flag = select ? (mv->flag | SELECT) : (mv->flag & ~SELECT);
				}
			}
		}
	}
}

/* object mode, edbm_ prefix is confusing here, rename? */
static void edbm_backbuf_check_and_select_tfaces(Mesh *me, const bool select)
{
	MPoly *mpoly = me->mpoly;
	unsigned int index;

	if (mpoly) {
		for (index = 1; index <= me->totpoly; index++, mpoly++) {
			if (EDBM_backbuf_check(index)) {
				mpoly->flag = select ? (mpoly->flag | ME_FACE_SEL) : (mpoly->flag & ~ME_FACE_SEL);
			}
		}
	}
}

/* *********************** GESTURE AND LASSO ******************* */

typedef struct LassoSelectUserData {
	ViewContext *vc;
	const rcti *rect;
	const rctf *rect_fl;
	rctf       _rect_fl;
	const int (*mcords)[2];
	int moves;
	bool select;

	/* runtime */
	int pass;
	bool is_done;
	bool is_changed;
} LassoSelectUserData;

static void view3d_userdata_lassoselect_init(
        LassoSelectUserData *r_data,
        ViewContext *vc, const rcti *rect, const int (*mcords)[2],
        const int moves, const bool select)
{
	r_data->vc = vc;

	r_data->rect = rect;
	r_data->rect_fl = &r_data->_rect_fl;
	BLI_rctf_rcti_copy(&r_data->_rect_fl, rect);

	r_data->mcords = mcords;
	r_data->moves = moves;
	r_data->select = select;

	/* runtime */
	r_data->pass = 0;
	r_data->is_done = false;
	r_data->is_changed = false;
}

static int view3d_selectable_data(bContext *C)
{
	Object *ob = CTX_data_active_object(C);

	if (!ED_operator_region_view3d_active(C))
		return 0;

	if (ob) {
		if (ob->mode & OB_MODE_EDIT) {
			if (ob->type == OB_FONT) {
				return 0;
			}
		}
		else {
			if ((ob->mode & (OB_MODE_VERTEX_PAINT | OB_MODE_WEIGHT_PAINT | OB_MODE_TEXTURE_PAINT)) &&
			    !BKE_paint_select_elem_test(ob))
			{
				return 0;
			}
		}
	}

	return 1;
}


/* helper also for borderselect */
static bool edge_fully_inside_rect(const rctf *rect, const float v1[2], const float v2[2])
{
	return BLI_rctf_isect_pt_v(rect, v1) && BLI_rctf_isect_pt_v(rect, v2);
}

static bool edge_inside_rect(const rctf *rect, const float v1[2], const float v2[2])
{
	int d1, d2, d3, d4;
	
	/* check points in rect */
	if (edge_fully_inside_rect(rect, v1, v2)) return 1;
	
	/* check points completely out rect */
	if (v1[0] < rect->xmin && v2[0] < rect->xmin) return 0;
	if (v1[0] > rect->xmax && v2[0] > rect->xmax) return 0;
	if (v1[1] < rect->ymin && v2[1] < rect->ymin) return 0;
	if (v1[1] > rect->ymax && v2[1] > rect->ymax) return 0;
	
	/* simple check lines intersecting. */
	d1 = (v1[1] - v2[1]) * (v1[0] - rect->xmin) + (v2[0] - v1[0]) * (v1[1] - rect->ymin);
	d2 = (v1[1] - v2[1]) * (v1[0] - rect->xmin) + (v2[0] - v1[0]) * (v1[1] - rect->ymax);
	d3 = (v1[1] - v2[1]) * (v1[0] - rect->xmax) + (v2[0] - v1[0]) * (v1[1] - rect->ymax);
	d4 = (v1[1] - v2[1]) * (v1[0] - rect->xmax) + (v2[0] - v1[0]) * (v1[1] - rect->ymin);
	
	if (d1 < 0 && d2 < 0 && d3 < 0 && d4 < 0) return 0;
	if (d1 > 0 && d2 > 0 && d3 > 0 && d4 > 0) return 0;
	
	return 1;
}

static void do_lasso_select_pose__doSelectBone(
        void *userData, struct bPoseChannel *pchan, const float screen_co_a[2], const float screen_co_b[2])
{
	LassoSelectUserData *data = userData;
	bArmature *arm = data->vc->obact->data;

	if (PBONE_SELECTABLE(arm, pchan->bone)) {
		bool is_point_done = false;
		int points_proj_tot = 0;

		const int x0 = screen_co_a[0];
		const int y0 = screen_co_a[1];
		const int x1 = screen_co_b[0];
		const int y1 = screen_co_b[1];

		/* project head location to screenspace */
		if (x0 != IS_CLIPPED) {
			points_proj_tot++;
			if (BLI_rcti_isect_pt(data->rect, x0, y0) &&
			    BLI_lasso_is_point_inside(data->mcords, data->moves, x0, y0, INT_MAX))
			{
				is_point_done = true;
			}
		}

		/* project tail location to screenspace */
		if (x1 != IS_CLIPPED) {
			points_proj_tot++;
			if (BLI_rcti_isect_pt(data->rect, x1, y1) &&
			    BLI_lasso_is_point_inside(data->mcords, data->moves, x1, y1, INT_MAX))
			{
				is_point_done = true;
			}
		}

		/* if one of points selected, we skip the bone itself */
		if ((is_point_done == true) ||
		    ((is_point_done == false) && (points_proj_tot == 2) &&
		     BLI_lasso_is_edge_inside(data->mcords, data->moves, x0, y0, x1, y1, INT_MAX)))
		{
			if (data->select) pchan->bone->flag |=  BONE_SELECTED;
			else              pchan->bone->flag &= ~BONE_SELECTED;
			data->is_changed = true;
		}
		data->is_changed |= is_point_done;
	}
}
static void do_lasso_select_pose(ViewContext *vc, Object *ob, const int mcords[][2], short moves, const bool select)
{
	ViewContext vc_tmp;
	LassoSelectUserData data;
	rcti rect;
	
	if ((ob->type != OB_ARMATURE) || (ob->pose == NULL)) {
		return;
	}

	vc_tmp = *vc;
	vc_tmp.obact = ob;

	BLI_lasso_boundbox(&rect, mcords, moves);

	view3d_userdata_lassoselect_init(&data, vc, &rect, mcords, moves, select);

	ED_view3d_init_mats_rv3d(vc->obact, vc->rv3d);

	pose_foreachScreenBone(&vc_tmp, do_lasso_select_pose__doSelectBone, &data, V3D_PROJ_TEST_CLIP_DEFAULT);

	if (data.is_changed) {
		bArmature *arm = ob->data;
		if (arm->flag & ARM_HAS_VIZ_DEPS) {
			/* mask modifier ('armature' mode), etc. */
			DEG_id_tag_update(&ob->id, OB_RECALC_DATA);
		}
	}
}

static void object_deselect_all_visible(ViewLayer *view_layer)
{
	Base *base;

	for (base = view_layer->object_bases.first; base; base = base->next) {
		if (BASE_SELECTABLE(base)) {
			ED_object_base_select(base, BA_DESELECT);
		}
	}
}

static void do_lasso_select_objects(
        ViewContext *vc, const int mcords[][2], const short moves,
        const bool extend, const bool select)
{
	bool is_pose_mode = vc->obact ? (vc->obact->mode & OB_MODE_POSE) : false;
	Base *base;
	
	if (extend == false && select)
		object_deselect_all_visible(vc->view_layer);

	for (base = vc->view_layer->object_bases.first; base; base = base->next) {
		if (BASE_SELECTABLE(base)) { /* use this to avoid un-needed lasso lookups */
			if (ED_view3d_project_base(vc->ar, base) == V3D_PROJ_RET_OK) {
				if (BLI_lasso_is_point_inside(mcords, moves, base->sx, base->sy, IS_CLIPPED)) {

					ED_object_base_select(base, select ? BA_SELECT : BA_DESELECT);
				}
			}
			if (is_pose_mode &&
			    ((vc->obact == base->object) || (base->flag & BASE_SELECTED)) &&
			    (base->object->mode & OB_MODE_POSE))
			{
				do_lasso_select_pose(vc, base->object, mcords, moves, select);
			}
		}
	}
}

static void do_lasso_select_mesh__doSelectVert(void *userData, BMVert *eve, const float screen_co[2], int UNUSED(index))
{
	LassoSelectUserData *data = userData;

	if (BLI_rctf_isect_pt_v(data->rect_fl, screen_co) &&
	    BLI_lasso_is_point_inside(data->mcords, data->moves, screen_co[0], screen_co[1], IS_CLIPPED))
	{
		BM_vert_select_set(data->vc->em->bm, eve, data->select);
	}
}
static void do_lasso_select_mesh__doSelectEdge(
        void *userData, BMEdge *eed, const float screen_co_a[2], const float screen_co_b[2], int index)
{
	LassoSelectUserData *data = userData;

	if (EDBM_backbuf_check(bm_solidoffs + index)) {
		const int x0 = screen_co_a[0];
		const int y0 = screen_co_a[1];
		const int x1 = screen_co_b[0];
		const int y1 = screen_co_b[1];

		if (data->pass == 0) {
			if (edge_fully_inside_rect(data->rect_fl, screen_co_a, screen_co_b)  &&
			    BLI_lasso_is_point_inside(data->mcords, data->moves, x0, y0, IS_CLIPPED) &&
			    BLI_lasso_is_point_inside(data->mcords, data->moves, x1, y1, IS_CLIPPED))
			{
				BM_edge_select_set(data->vc->em->bm, eed, data->select);
				data->is_done = true;
			}
		}
		else {
			if (BLI_lasso_is_edge_inside(data->mcords, data->moves, x0, y0, x1, y1, IS_CLIPPED)) {
				BM_edge_select_set(data->vc->em->bm, eed, data->select);
			}
		}
	}
}
static void do_lasso_select_mesh__doSelectFace(void *userData, BMFace *efa, const float screen_co[2], int UNUSED(index))
{
	LassoSelectUserData *data = userData;

	if (BLI_rctf_isect_pt_v(data->rect_fl, screen_co) &&
	    BLI_lasso_is_point_inside(data->mcords, data->moves, screen_co[0], screen_co[1], IS_CLIPPED))
	{
		BM_face_select_set(data->vc->em->bm, efa, data->select);
	}
}

static void do_lasso_select_mesh(
        ViewContext *vc,
        const int mcords[][2], short moves, bool extend, bool select)
{
	LassoSelectUserData data;
	ToolSettings *ts = vc->scene->toolsettings;
	rcti rect;
	int bbsel;
	
	/* set editmesh */
	vc->em = BKE_editmesh_from_object(vc->obedit);

	BLI_lasso_boundbox(&rect, mcords, moves);

	view3d_userdata_lassoselect_init(&data, vc, &rect, mcords, moves, select);

	if (extend == false && select)
		EDBM_flag_disable_all(vc->em, BM_ELEM_SELECT);

	/* for non zbuf projections, don't change the GL state */
	ED_view3d_init_mats_rv3d(vc->obedit, vc->rv3d);

	gpuLoadMatrix(vc->rv3d->viewmat);
	bbsel = EDBM_backbuf_border_mask_init(vc, mcords, moves, rect.xmin, rect.ymin, rect.xmax, rect.ymax);
	
	if (ts->selectmode & SCE_SELECT_VERTEX) {
		if (bbsel) {
			edbm_backbuf_check_and_select_verts(vc->em, select);
		}
		else {
			mesh_foreachScreenVert(vc, do_lasso_select_mesh__doSelectVert, &data, V3D_PROJ_TEST_CLIP_DEFAULT);
		}
	}
	if (ts->selectmode & SCE_SELECT_EDGE) {
		/* Does both bbsel and non-bbsel versions (need screen cos for both) */
		data.pass = 0;
		mesh_foreachScreenEdge(vc, do_lasso_select_mesh__doSelectEdge, &data, V3D_PROJ_TEST_CLIP_NEAR);

		if (data.is_done == false) {
			data.pass = 1;
			mesh_foreachScreenEdge(vc, do_lasso_select_mesh__doSelectEdge, &data, V3D_PROJ_TEST_CLIP_NEAR);
		}
	}
	
	if (ts->selectmode & SCE_SELECT_FACE) {
		if (bbsel) {
			edbm_backbuf_check_and_select_faces(vc->em, select);
		}
		else {
			mesh_foreachScreenFace(vc, do_lasso_select_mesh__doSelectFace, &data, V3D_PROJ_TEST_CLIP_DEFAULT);
		}
	}
	
	EDBM_backbuf_free();
	EDBM_selectmode_flush(vc->em);
}

static void do_lasso_select_curve__doSelect(void *userData, Nurb *UNUSED(nu), BPoint *bp, BezTriple *bezt, int beztindex, const float screen_co[2])
{
	LassoSelectUserData *data = userData;
	Object *obedit = data->vc->obedit;
	Curve *cu = (Curve *)obedit->data;

	if (BLI_lasso_is_point_inside(data->mcords, data->moves, screen_co[0], screen_co[1], IS_CLIPPED)) {
		if (bp) {
			bp->f1 = data->select ? (bp->f1 | SELECT) : (bp->f1 & ~SELECT);
		}
		else {
			if (cu->drawflag & CU_HIDE_HANDLES) {
				/* can only be (beztindex == 0) here since handles are hidden */
				bezt->f1 = bezt->f2 = bezt->f3 = data->select ? (bezt->f2 | SELECT) : (bezt->f2 & ~SELECT);
			}
			else {
				if (beztindex == 0) {
					bezt->f1 = data->select ? (bezt->f1 | SELECT) : (bezt->f1 & ~SELECT);
				}
				else if (beztindex == 1) {
					bezt->f2 = data->select ? (bezt->f2 | SELECT) : (bezt->f2 & ~SELECT);
				}
				else {
					bezt->f3 = data->select ? (bezt->f3 | SELECT) : (bezt->f3 & ~SELECT);
				}
			}
		}
	}
}

static void do_lasso_select_curve(ViewContext *vc, const int mcords[][2], short moves, bool extend, bool select)
{
	LassoSelectUserData data;
	rcti rect;

	BLI_lasso_boundbox(&rect, mcords, moves);

	view3d_userdata_lassoselect_init(&data, vc, &rect, mcords, moves, select);

	if (extend == false && select) {
		Curve *curve = (Curve *) vc->obedit->data;
		ED_curve_deselect_all(curve->editnurb);
	}

	ED_view3d_init_mats_rv3d(vc->obedit, vc->rv3d); /* for foreach's screen/vert projection */
	nurbs_foreachScreenVert(vc, do_lasso_select_curve__doSelect, &data, V3D_PROJ_TEST_CLIP_DEFAULT);
	BKE_curve_nurb_vert_active_validate(vc->obedit->data);
}

static void do_lasso_select_lattice__doSelect(void *userData, BPoint *bp, const float screen_co[2])
{
	LassoSelectUserData *data = userData;

	if (BLI_rctf_isect_pt_v(data->rect_fl, screen_co) &&
	    BLI_lasso_is_point_inside(data->mcords, data->moves, screen_co[0], screen_co[1], IS_CLIPPED))
	{
		bp->f1 = data->select ? (bp->f1 | SELECT) : (bp->f1 & ~SELECT);
	}
}
static void do_lasso_select_lattice(ViewContext *vc, const int mcords[][2], short moves, bool extend, bool select)
{
	LassoSelectUserData data;
	rcti rect;

	BLI_lasso_boundbox(&rect, mcords, moves);

	view3d_userdata_lassoselect_init(&data, vc, &rect, mcords, moves, select);

	if (extend == false && select)
		ED_lattice_flags_set(vc->obedit, 0);

	ED_view3d_init_mats_rv3d(vc->obedit, vc->rv3d); /* for foreach's screen/vert projection */
	lattice_foreachScreenVert(vc, do_lasso_select_lattice__doSelect, &data, V3D_PROJ_TEST_CLIP_DEFAULT);
}

static void do_lasso_select_groom__doSelect(
        void *userData,
        GroomBundle *bundle,
        GroomSection *section,
        GroomSectionVertex *vertex,
        const float screen_co[2])
{
	LassoSelectUserData *data = userData;

	if (BLI_rctf_isect_pt_v(data->rect_fl, screen_co) &&
	    BLI_lasso_is_point_inside(data->mcords, data->moves, screen_co[0], screen_co[1], IS_CLIPPED))
	{
		if (vertex)
		{
			vertex->flag = data->select ? (vertex->flag | GM_VERTEX_SELECT) : (vertex->flag & ~GM_VERTEX_SELECT);
		}
		else if (section)
		{
			section->flag = data->select ? (section->flag | GM_SECTION_SELECT) : (section->flag & ~GM_SECTION_SELECT);
		}
		else if (bundle)
		{
			bundle->flag = data->select ? (bundle->flag | GM_BUNDLE_SELECT) : (bundle->flag & ~GM_BUNDLE_SELECT);
		}
	}
}

static void do_lasso_select_groom(ViewContext *vc, const int mcords[][2], short moves, bool extend, bool select)
{
	LassoSelectUserData data;
	rcti rect;

	BLI_lasso_boundbox(&rect, mcords, moves);

	view3d_userdata_lassoselect_init(&data, vc, &rect, mcords, moves, select);

	if (extend == false && select)
		ED_lattice_flags_set(vc->obedit, 0);

	ED_view3d_init_mats_rv3d(vc->obedit, vc->rv3d); /* for foreach's screen/vert projection */
	groom_foreachScreenVert(vc, do_lasso_select_groom__doSelect, &data, V3D_PROJ_TEST_CLIP_DEFAULT);
}

static void do_lasso_select_armature__doSelectBone(void *userData, struct EditBone *ebone, const float screen_co_a[2], const float screen_co_b[2])
{
	LassoSelectUserData *data = userData;
	bArmature *arm = data->vc->obedit->data;

	if (data->select ? EBONE_SELECTABLE(arm, ebone) : EBONE_VISIBLE(arm, ebone)) {
		bool is_point_done = false;
		int points_proj_tot = 0;

		const int x0 = screen_co_a[0];
		const int y0 = screen_co_a[1];
		const int x1 = screen_co_b[0];
		const int y1 = screen_co_b[1];

		/* project head location to screenspace */
		if (x0 != IS_CLIPPED) {
			points_proj_tot++;
			if (BLI_rcti_isect_pt(data->rect, x0, y0) &&
			    BLI_lasso_is_point_inside(data->mcords, data->moves, x0, y0, INT_MAX))
			{
				is_point_done = true;
				if (data->select) ebone->flag |=  BONE_ROOTSEL;
				else              ebone->flag &= ~BONE_ROOTSEL;
			}
		}

		/* project tail location to screenspace */
		if (x1 != IS_CLIPPED) {
			points_proj_tot++;
			if (BLI_rcti_isect_pt(data->rect, x1, y1) &&
			    BLI_lasso_is_point_inside(data->mcords, data->moves, x1, y1, INT_MAX))
			{
				is_point_done = true;
				if (data->select) ebone->flag |=  BONE_TIPSEL;
				else              ebone->flag &= ~BONE_TIPSEL;
			}
		}

		/* if one of points selected, we skip the bone itself */
		if ((is_point_done == false) && (points_proj_tot == 2) &&
		    BLI_lasso_is_edge_inside(data->mcords, data->moves, x0, y0, x1, y1, INT_MAX))
		{
			if (data->select) ebone->flag |=  (BONE_SELECTED | BONE_TIPSEL | BONE_ROOTSEL);
			else              ebone->flag &= ~(BONE_SELECTED | BONE_TIPSEL | BONE_ROOTSEL);
			data->is_changed = true;
		}

		data->is_changed |= is_point_done;
	}
}

static void do_lasso_select_armature(ViewContext *vc, const int mcords[][2], short moves, bool extend, bool select)
{
	LassoSelectUserData data;
	rcti rect;

	BLI_lasso_boundbox(&rect, mcords, moves);

	view3d_userdata_lassoselect_init(&data, vc, &rect, mcords, moves, select);

	ED_view3d_init_mats_rv3d(vc->obedit, vc->rv3d);

	if (extend == false && select)
		ED_armature_edit_deselect_all_visible(vc->obedit);

	armature_foreachScreenBone(vc, do_lasso_select_armature__doSelectBone, &data, V3D_PROJ_TEST_CLIP_DEFAULT);

	if (data.is_changed) {
		bArmature *arm = vc->obedit->data;
		ED_armature_edit_sync_selection(arm->edbo);
		ED_armature_edit_validate_active(arm);
		WM_main_add_notifier(NC_OBJECT | ND_BONE_SELECT, vc->obedit);
	}
}

static void do_lasso_select_mball__doSelectElem(void *userData, struct MetaElem *ml, const float screen_co[2])
{
	LassoSelectUserData *data = userData;

	if (BLI_rctf_isect_pt_v(data->rect_fl, screen_co) &&
	    BLI_lasso_is_point_inside(data->mcords, data->moves, screen_co[0], screen_co[1], INT_MAX))
	{
		if (data->select) ml->flag |=  SELECT;
		else              ml->flag &= ~SELECT;
		data->is_changed = true;
	}
}
static void do_lasso_select_meta(ViewContext *vc, const int mcords[][2], short moves, bool extend, bool select)
{
	LassoSelectUserData data;
	rcti rect;

	MetaBall *mb = (MetaBall *)vc->obedit->data;

	if (extend == false && select)
		BKE_mball_deselect_all(mb);

	BLI_lasso_boundbox(&rect, mcords, moves);

	view3d_userdata_lassoselect_init(&data, vc, &rect, mcords, moves, select);

	ED_view3d_init_mats_rv3d(vc->obedit, vc->rv3d);

	mball_foreachScreenElem(vc, do_lasso_select_mball__doSelectElem, &data, V3D_PROJ_TEST_CLIP_DEFAULT);
}

static void do_lasso_select_meshobject__doSelectVert(void *userData, MVert *mv, const float screen_co[2], int UNUSED(index))
{
	LassoSelectUserData *data = userData;

	if (BLI_rctf_isect_pt_v(data->rect_fl, screen_co) &&
	    BLI_lasso_is_point_inside(data->mcords, data->moves, screen_co[0], screen_co[1], IS_CLIPPED))
	{
		SET_FLAG_FROM_TEST(mv->flag, data->select, SELECT);
	}
}
static void do_lasso_select_paintvert(ViewContext *vc, const int mcords[][2], short moves, bool extend, bool select)
{
	const bool use_zbuf = (vc->v3d->flag & V3D_ZBUF_SELECT) != 0;
	Object *ob = vc->obact;
	Mesh *me = ob->data;
	rcti rect;

	if (me == NULL || me->totvert == 0)
		return;

	if (extend == false && select)
		paintvert_deselect_all_visible(ob, SEL_DESELECT, false);  /* flush selection at the end */

	BLI_lasso_boundbox(&rect, mcords, moves);

	if (use_zbuf) {
		bm_vertoffs = me->totvert + 1; /* max index array */

		EDBM_backbuf_border_mask_init(vc, mcords, moves, rect.xmin, rect.ymin, rect.xmax, rect.ymax);

		edbm_backbuf_check_and_select_verts_obmode(me, select);

		EDBM_backbuf_free();
	}
	else {
		LassoSelectUserData data;

		view3d_userdata_lassoselect_init(&data, vc, &rect, mcords, moves, select);

		ED_view3d_init_mats_rv3d(vc->obact, vc->rv3d);

		meshobject_foreachScreenVert(vc, do_lasso_select_meshobject__doSelectVert, &data, V3D_PROJ_TEST_CLIP_DEFAULT);

	}

	if (select == false) {
		BKE_mesh_mselect_validate(me);
	}
	paintvert_flush_flags(ob);
}
static void do_lasso_select_paintface(ViewContext *vc, const int mcords[][2], short moves, bool extend, bool select)
{
	Object *ob = vc->obact;
	Mesh *me = ob->data;
	rcti rect;

	if (me == NULL || me->totpoly == 0)
		return;

	if (extend == false && select)
		paintface_deselect_all_visible(ob, SEL_DESELECT, false);  /* flush selection at the end */

	bm_vertoffs = me->totpoly + 1; /* max index array */

	BLI_lasso_boundbox(&rect, mcords, moves);
	EDBM_backbuf_border_mask_init(vc, mcords, moves, rect.xmin, rect.ymin, rect.xmax, rect.ymax);
	
	edbm_backbuf_check_and_select_tfaces(me, select);

	EDBM_backbuf_free();

	paintface_flush_flags(ob, SELECT);
}

#if 0
static void do_lasso_select_node(int mcords[][2], short moves, const bool select)
{
	SpaceNode *snode = sa->spacedata.first;
	
	bNode *node;
	rcti rect;
	int node_cent[2];
	float node_centf[2];
	
	BLI_lasso_boundbox(&rect, mcords, moves);
	
	/* store selection in temp test flag */
	for (node = snode->edittree->nodes.first; node; node = node->next) {
		node_centf[0] = BLI_RCT_CENTER_X(&node->totr);
		node_centf[1] = BLI_RCT_CENTER_Y(&node->totr);
		
		ipoco_to_areaco_noclip(G.v2d, node_centf, node_cent);
		if (BLI_rcti_isect_pt_v(&rect, node_cent) && BLI_lasso_is_point_inside(mcords, moves, node_cent[0], node_cent[1])) {
			if (select) {
				node->flag |= SELECT;
			}
			else {
				node->flag &= ~SELECT;
			}
		}
	}
	BIF_undo_push("Lasso select nodes");
}
#endif

static void view3d_lasso_select(
        bContext *C, ViewContext *vc,
        const int mcords[][2], short moves,
        bool extend, bool select)
{
	Object *ob = CTX_data_active_object(C);

	if (vc->obedit == NULL) { /* Object Mode */
		if (BKE_paint_select_face_test(ob)) {
			do_lasso_select_paintface(vc, mcords, moves, extend, select);
		}
		else if (BKE_paint_select_vert_test(ob)) {
			do_lasso_select_paintvert(vc, mcords, moves, extend, select);
		}
		else if (ob && (ob->mode & (OB_MODE_VERTEX_PAINT | OB_MODE_WEIGHT_PAINT | OB_MODE_TEXTURE_PAINT))) {
			/* pass */
		}
		else if (ob && (ob->mode & OB_MODE_PARTICLE_EDIT)) {
			PE_lasso_select(C, mcords, moves, extend, select);
		}
		else {
			do_lasso_select_objects(vc, mcords, moves, extend, select);
			WM_event_add_notifier(C, NC_SCENE | ND_OB_SELECT, vc->scene);
		}
	}
	else { /* Edit Mode */
<<<<<<< HEAD
		switch (vc->obedit->type) {
			case OB_MESH:
				do_lasso_select_mesh(&eval_ctx, vc, mcords, moves, extend, select);
				break;
			case OB_CURVE:
			case OB_SURF:
				do_lasso_select_curve(vc, mcords, moves, extend, select);
				break;
			case OB_LATTICE:
				do_lasso_select_lattice(vc, mcords, moves, extend, select);
				break;
			case OB_ARMATURE:
				do_lasso_select_armature(vc, mcords, moves, extend, select);
				break;
			case OB_MBALL:
				do_lasso_select_meta(vc, mcords, moves, extend, select);
				break;
			case OB_GROOM:
				do_lasso_select_groom(vc, mcords, moves, extend, select);
				break;
			default:
				assert(!"lasso select on incorrect object type");
				break;
		}
=======
>>>>>>> 0f2b4cb6

		FOREACH_OBJECT_IN_MODE_BEGIN (vc->view_layer, ob->mode, ob_iter) {
			ED_view3d_viewcontext_init_object(vc, ob_iter);

			switch (vc->obedit->type) {
				case OB_MESH:
					do_lasso_select_mesh(vc, mcords, moves, extend, select);
					break;
				case OB_CURVE:
				case OB_SURF:
					do_lasso_select_curve(vc, mcords, moves, extend, select);
					break;
				case OB_LATTICE:
					do_lasso_select_lattice(vc, mcords, moves, extend, select);
					break;
				case OB_ARMATURE:
					do_lasso_select_armature(vc, mcords, moves, extend, select);
					break;
				case OB_MBALL:
					do_lasso_select_meta(vc, mcords, moves, extend, select);
					break;
				default:
					assert(!"lasso select on incorrect object type");
					break;
			}

			WM_event_add_notifier(C, NC_GEOM | ND_SELECT, vc->obedit->data);
		}
		FOREACH_OBJECT_IN_MODE_END;
	}
}


/* lasso operator gives properties, but since old code works
 * with short array we convert */
static int view3d_lasso_select_exec(bContext *C, wmOperator *op)
{
	ViewContext vc;
	int mcords_tot;
	const int (*mcords)[2] = WM_gesture_lasso_path_to_array(C, op, &mcords_tot);
	
	if (mcords) {
		bool extend, select;
		view3d_operator_needs_opengl(C);
		
		/* setup view context for argument to callbacks */
		ED_view3d_viewcontext_init(C, &vc);
		
		extend = RNA_boolean_get(op->ptr, "extend");
		select = !RNA_boolean_get(op->ptr, "deselect");
		view3d_lasso_select(C, &vc, mcords, mcords_tot, extend, select);
		
		MEM_freeN((void *)mcords);

		return OPERATOR_FINISHED;
	}
	return OPERATOR_PASS_THROUGH;
}

void VIEW3D_OT_select_lasso(wmOperatorType *ot)
{
	ot->name = "Lasso Select";
	ot->description = "Select items using lasso selection";
	ot->idname = "VIEW3D_OT_select_lasso";
	
	ot->invoke = WM_gesture_lasso_invoke;
	ot->modal = WM_gesture_lasso_modal;
	ot->exec = view3d_lasso_select_exec;
	ot->poll = view3d_selectable_data;
	ot->cancel = WM_gesture_lasso_cancel;
	
	/* flags */
	ot->flag = OPTYPE_UNDO;
	
	/* properties */
	WM_operator_properties_gesture_lasso_select(ot);
}

/* ************************** mouse select ************************* */

/* The max number of menu items in an object select menu */
typedef struct SelMenuItemF {
	char idname[MAX_ID_NAME - 2];
	int icon;
} SelMenuItemF;

#define SEL_MENU_SIZE   22
static SelMenuItemF object_mouse_select_menu_data[SEL_MENU_SIZE];

/* special (crappy) operator only for menu select */
static const EnumPropertyItem *object_select_menu_enum_itemf(
        bContext *C, PointerRNA *UNUSED(ptr), PropertyRNA *UNUSED(prop), bool *r_free)
{
	EnumPropertyItem *item = NULL, item_tmp = {0};
	int totitem = 0;
	int i = 0;

	/* don't need context but avoid docgen using this */
	if (C == NULL || object_mouse_select_menu_data[i].idname[0] == '\0') {
		return DummyRNA_NULL_items;
	}

	for (; i < SEL_MENU_SIZE && object_mouse_select_menu_data[i].idname[0] != '\0'; i++) {
		item_tmp.name = object_mouse_select_menu_data[i].idname;
		item_tmp.identifier = object_mouse_select_menu_data[i].idname;
		item_tmp.value = i;
		item_tmp.icon = object_mouse_select_menu_data[i].icon;
		RNA_enum_item_add(&item, &totitem, &item_tmp);
	}

	RNA_enum_item_end(&item, &totitem);
	*r_free = true;

	return item;
}

static int object_select_menu_exec(bContext *C, wmOperator *op)
{
	const int name_index = RNA_enum_get(op->ptr, "name");
	const bool toggle = RNA_boolean_get(op->ptr, "toggle");
	bool changed = false;
	const char *name = object_mouse_select_menu_data[name_index].idname;

	if (!toggle) {
		CTX_DATA_BEGIN (C, Base *, base, selectable_bases)
		{
			if ((base->flag & BASE_SELECTED) != 0) {
				ED_object_base_select(base, BA_DESELECT);
				changed = true;
			}
		}
		CTX_DATA_END;
	}

	CTX_DATA_BEGIN (C, Base *, base, selectable_bases)
	{
		/* this is a bit dodjy, there should only be ONE object with this name, but library objects can mess this up */
		if (STREQ(name, base->object->id.name + 2)) {
			ED_object_base_activate(C, base);
			ED_object_base_select(base, BA_SELECT);
			changed = true;
		}
	}
	CTX_DATA_END;

	/* weak but ensures we activate menu again before using the enum */
	memset(object_mouse_select_menu_data, 0, sizeof(object_mouse_select_menu_data));

	/* undo? */
	if (changed) {
		WM_event_add_notifier(C, NC_SCENE | ND_OB_SELECT, CTX_data_scene(C));
		return OPERATOR_FINISHED;
	}
	else {
		return OPERATOR_CANCELLED;
	}
}

void VIEW3D_OT_select_menu(wmOperatorType *ot)
{
	PropertyRNA *prop;

	/* identifiers */
	ot->name = "Select Menu";
	ot->description = "Menu object selection";
	ot->idname = "VIEW3D_OT_select_menu";

	/* api callbacks */
	ot->invoke = WM_menu_invoke;
	ot->exec = object_select_menu_exec;

	/* flags */
	ot->flag = OPTYPE_REGISTER | OPTYPE_UNDO;

	/* keyingset to use (dynamic enum) */
	prop = RNA_def_enum(ot->srna, "name", DummyRNA_NULL_items, 0, "Object Name", "");
	RNA_def_enum_funcs(prop, object_select_menu_enum_itemf);
	RNA_def_property_flag(prop, PROP_HIDDEN | PROP_ENUM_NO_TRANSLATE);
	ot->prop = prop;

	RNA_def_boolean(ot->srna, "toggle", 0, "Toggle", "Toggle selection instead of deselecting everything first");
}

static void deselectall_except(ViewLayer *view_layer, Base *b)   /* deselect all except b */
{
	for (Base *base = view_layer->object_bases.first; base; base = base->next) {
		if (base->flag & BASE_SELECTED) {
			if (b != base) {
				ED_object_base_select(base, BA_DESELECT);
			}
		}
	}
}

static Base *object_mouse_select_menu(
        bContext *C, ViewContext *vc, unsigned int *buffer, int hits,
        const int mval[2], bool toggle)
{
	short baseCount = 0;
	bool ok;
	LinkNode *linklist = NULL;

	/* handle base->object->select_color */
	CTX_DATA_BEGIN (C, Base *, base, selectable_bases)
	{
		ok = false;

		/* two selection methods, the CTRL select uses max dist of 15 */
		if (buffer) {
			for (int a = 0; a < hits; a++) {
				/* index was converted */
				if (base->object->select_color == (buffer[(4 * a) + 3] & ~0xFFFF0000)) {
					ok = true;
					break;
				}
			}
		}
		else {
			const int dist = 15 * U.pixelsize;
			if (ED_view3d_project_base(vc->ar, base) == V3D_PROJ_RET_OK) {
				const int delta_px[2] = {base->sx - mval[0], base->sy - mval[1]};
				if (len_manhattan_v2_int(delta_px) < dist) {
					ok = true;
				}
			}
		}

		if (ok) {
			baseCount++;
			BLI_linklist_prepend(&linklist, base);

			if (baseCount == SEL_MENU_SIZE)
				break;
		}
	}
	CTX_DATA_END;

	if (baseCount == 0) {
		return NULL;
	}
	if (baseCount == 1) {
		Base *base = (Base *)linklist->link;
		BLI_linklist_free(linklist, NULL);
		return base;
	}
	else {
		/* UI, full in static array values that we later use in an enum function */
		LinkNode *node;
		int i;

		memset(object_mouse_select_menu_data, 0, sizeof(object_mouse_select_menu_data));

		for (node = linklist, i = 0; node; node = node->next, i++) {
			Base *base = node->link;
			Object *ob = base->object;
			const char *name = ob->id.name + 2;

			BLI_strncpy(object_mouse_select_menu_data[i].idname, name, MAX_ID_NAME - 2);
			object_mouse_select_menu_data[i].icon = UI_icon_from_id(&ob->id);
		}

		{
			wmOperatorType *ot = WM_operatortype_find("VIEW3D_OT_select_menu", false);
			PointerRNA ptr;

			WM_operator_properties_create_ptr(&ptr, ot);
			RNA_boolean_set(&ptr, "toggle", toggle);
			WM_operator_name_call_ptr(C, ot, WM_OP_INVOKE_DEFAULT, &ptr);
			WM_operator_properties_free(&ptr);
		}

		BLI_linklist_free(linklist, NULL);
		return NULL;
	}
}

static bool selectbuffer_has_bones(const uint *buffer, const uint hits)
{
	unsigned int i;
	for (i = 0; i < hits; i++) {
		if (buffer[(4 * i) + 3] & 0xFFFF0000) {
			return true;
		}
	}
	return false;
}

/* utility function for mixed_bones_object_selectbuffer */
static int selectbuffer_ret_hits_15(unsigned int *UNUSED(buffer), const int hits15)
{
	return hits15;
}

static int selectbuffer_ret_hits_9(unsigned int *buffer, const int hits15, const int hits9)
{
	const int offs = 4 * hits15;
	memcpy(buffer, buffer + offs, 4 * hits9 * sizeof(unsigned int));
	return hits9;
}

static int selectbuffer_ret_hits_5(unsigned int *buffer, const int hits15, const int hits9, const int hits5)
{
	const int offs = 4 * hits15 + 4 * hits9;
	memcpy(buffer, buffer + offs, 4 * hits5  * sizeof(unsigned int));
	return hits5;
}

/* we want a select buffer with bones, if there are... */
/* so check three selection levels and compare */
static int mixed_bones_object_selectbuffer(
        ViewContext *vc, unsigned int *buffer, const int mval[2],
        bool use_cycle, bool enumerate,
        bool *r_do_nearest)
{
	rcti rect;
	int hits15, hits9 = 0, hits5 = 0;
	bool has_bones15 = false, has_bones9 = false, has_bones5 = false;
	static int last_mval[2] = {-100, -100};
	bool do_nearest = false;
	View3D *v3d = vc->v3d;

	/* define if we use solid nearest select or not */
	if (use_cycle) {
		if (v3d->drawtype > OB_WIRE) {
			do_nearest = true;
			if (len_manhattan_v2v2_int(mval, last_mval) < 3) {
				do_nearest = false;
			}
		}
		copy_v2_v2_int(last_mval, mval);
	}
	else {
		if (v3d->drawtype > OB_WIRE) {
			do_nearest = true;
		}
	}

	if (r_do_nearest) {
		*r_do_nearest = do_nearest;
	}

	do_nearest = do_nearest && !enumerate;

	const int select_mode = (do_nearest ? VIEW3D_SELECT_PICK_NEAREST : VIEW3D_SELECT_PICK_ALL);
	int hits = 0;

	/* we _must_ end cache before return, use 'goto finally' */
	view3d_opengl_select_cache_begin();

	BLI_rcti_init_pt_radius(&rect, mval, 14);
	hits15 = view3d_opengl_select(vc, buffer, MAXPICKBUF, &rect, select_mode);
	if (hits15 == 1) {
		hits = selectbuffer_ret_hits_15(buffer, hits15);
		goto finally;
	}
	else if (hits15 > 0) {
		int offs;
		has_bones15 = selectbuffer_has_bones(buffer, hits15);

		offs = 4 * hits15;
		BLI_rcti_init_pt_radius(&rect, mval, 9);
		hits9 = view3d_opengl_select(vc, buffer + offs, MAXPICKBUF - offs, &rect, select_mode);
		if (hits9 == 1) {
			hits = selectbuffer_ret_hits_9(buffer, hits15, hits9);
			goto finally;
		}
		else if (hits9 > 0) {
			has_bones9 = selectbuffer_has_bones(buffer + offs, hits9);

			offs += 4 * hits9;
			BLI_rcti_init_pt_radius(&rect, mval, 5);
			hits5 = view3d_opengl_select(vc, buffer + offs, MAXPICKBUF - offs, &rect, select_mode);
			if (hits5 == 1) {
				hits = selectbuffer_ret_hits_5(buffer, hits15, hits9, hits5);
				goto finally;
			}
			else if (hits5 > 0) {
				has_bones5 = selectbuffer_has_bones(buffer + offs, hits5);
			}
		}

		if      (has_bones5)  { hits = selectbuffer_ret_hits_5(buffer,  hits15, hits9, hits5); goto finally; }
		else if (has_bones9)  { hits = selectbuffer_ret_hits_9(buffer,  hits15, hits9); goto finally; }
		else if (has_bones15) { hits = selectbuffer_ret_hits_15(buffer, hits15); goto finally; }

		if      (hits5 > 0) { hits = selectbuffer_ret_hits_5(buffer,  hits15, hits9, hits5); goto finally; }
		else if (hits9 > 0) { hits = selectbuffer_ret_hits_9(buffer,  hits15, hits9); goto finally; }
		else                { hits = selectbuffer_ret_hits_15(buffer, hits15); goto finally; }
	}

finally:
	view3d_opengl_select_cache_end();

	return hits;
}

/* returns basact */
static Base *mouse_select_eval_buffer(
        ViewContext *vc, const uint *buffer, int hits,
        Base *startbase, bool has_bones, bool do_nearest)
{
	ViewLayer *view_layer = vc->view_layer;
	Base *base, *basact = NULL;
	int a;
	
	if (do_nearest) {
		unsigned int min = 0xFFFFFFFF;
		int selcol = 0, notcol = 0;
		
		
		if (has_bones) {
			/* we skip non-bone hits */
			for (a = 0; a < hits; a++) {
				if (min > buffer[4 * a + 1] && (buffer[4 * a + 3] & 0xFFFF0000) ) {
					min = buffer[4 * a + 1];
					selcol = buffer[4 * a + 3] & 0xFFFF;
				}
			}
		}
		else {
			/* only exclude active object when it is selected... */
			if (BASACT(view_layer) && (BASACT(view_layer)->flag & BASE_SELECTED) && hits > 1) {
				notcol = BASACT(view_layer)->object->select_color;
			}
			
			for (a = 0; a < hits; a++) {
				if (min > buffer[4 * a + 1] && notcol != (buffer[4 * a + 3] & 0xFFFF)) {
					min = buffer[4 * a + 1];
					selcol = buffer[4 * a + 3] & 0xFFFF;
				}
			}
		}
		
		base = FIRSTBASE(view_layer);
		while (base) {
			if (BASE_SELECTABLE(base)) {
				if (base->object->select_color == selcol) break;
			}
			base = base->next;
		}
		if (base) basact = base;
	}
	else {
		
		base = startbase;
		while (base) {
			/* skip objects with select restriction, to prevent prematurely ending this loop
			 * with an un-selectable choice */
			if ((base->flag & BASE_SELECTABLED) == 0) {
				base = base->next;
				if (base == NULL) base = FIRSTBASE(view_layer);
				if (base == startbase) break;
			}
			
			if (BASE_SELECTABLE(base)) {
				for (a = 0; a < hits; a++) {
					if (has_bones) {
						/* skip non-bone objects */
						if ((buffer[4 * a + 3] & 0xFFFF0000)) {
							if (base->object->select_color == (buffer[(4 * a) + 3] & 0xFFFF))
								basact = base;
						}
					}
					else {
						if (base->object->select_color == (buffer[(4 * a) + 3] & 0xFFFF))
							basact = base;
					}
				}
			}
			
			if (basact) break;
			
			base = base->next;
			if (base == NULL) base = FIRSTBASE(view_layer);
			if (base == startbase) break;
		}
	}
	
	return basact;
}

/* mval comes from event->mval, only use within region handlers */
Base *ED_view3d_give_base_under_cursor(bContext *C, const int mval[2])
{
	ViewContext vc;
	Base *basact = NULL;
	unsigned int buffer[MAXPICKBUF];
	int hits;
	bool do_nearest;
	
	/* setup view context for argument to callbacks */
	view3d_operator_needs_opengl(C);

	ED_view3d_viewcontext_init(C, &vc);
	
	hits = mixed_bones_object_selectbuffer(&vc, buffer, mval, false, false, &do_nearest);
	
	if (hits > 0) {
		const bool has_bones = selectbuffer_has_bones(buffer, hits);
		basact = mouse_select_eval_buffer(&vc, buffer, hits, vc.view_layer->object_bases.first, has_bones, do_nearest);
	}
	
	return basact;
}

static void deselect_all_tracks(MovieTracking *tracking)
{
	MovieTrackingObject *object;

	object = tracking->objects.first;
	while (object) {
		ListBase *tracksbase = BKE_tracking_object_get_tracks(tracking, object);
		MovieTrackingTrack *track = tracksbase->first;

		while (track) {
			BKE_tracking_track_deselect(track, TRACK_AREA_ALL);

			track = track->next;
		}

		object = object->next;
	}
}

/* mval is region coords */
static bool ed_object_select_pick(
        bContext *C, const int mval[2],
        bool extend, bool deselect, bool toggle, bool obcenter, bool enumerate, bool object)
{
	ViewContext vc;
	ARegion *ar = CTX_wm_region(C);
	Scene *scene = CTX_data_scene(C);
	ViewLayer *view_layer = CTX_data_view_layer(C);
	Base *base, *startbase = NULL, *basact = NULL, *oldbasact = NULL;
	bool is_obedit;
	float dist = ED_view3d_select_dist_px() * 1.3333f;
	bool retval = false;
	int hits;
	const float mval_fl[2] = {(float)mval[0], (float)mval[1]};

	
	/* setup view context for argument to callbacks */
	ED_view3d_viewcontext_init(C, &vc);

	is_obedit = (vc.obedit != NULL);
	if (object) {
		/* signal for view3d_opengl_select to skip editmode objects */
		vc.obedit = NULL;
	}

	/* In pose mode we don't want to mess with object selection. */
	const bool is_pose_mode = (vc.obact && vc.obact->mode & OB_MODE_POSE);

	/* always start list from basact in wire mode */
	startbase =  FIRSTBASE(view_layer);
	if (BASACT(view_layer) && BASACT(view_layer)->next) startbase = BASACT(view_layer)->next;
	
	/* This block uses the control key to make the object selected by its center point rather than its contents */
	/* in editmode do not activate */
	if (obcenter) {
		
		/* note; shift+alt goes to group-flush-selecting */
		if (enumerate) {
			basact = object_mouse_select_menu(C, &vc, NULL, 0, mval, toggle);
		}
		else {
			base = startbase;
			while (base) {
				if (BASE_SELECTABLE(base)) {
					float screen_co[2];
					if (ED_view3d_project_float_global(
					            ar, base->object->obmat[3], screen_co,
					            V3D_PROJ_TEST_CLIP_BB | V3D_PROJ_TEST_CLIP_WIN | V3D_PROJ_TEST_CLIP_NEAR) == V3D_PROJ_RET_OK)
					{
						float dist_temp = len_manhattan_v2v2(mval_fl, screen_co);
						if (base == BASACT(view_layer)) dist_temp += 10.0f;
						if (dist_temp < dist) {
							dist = dist_temp;
							basact = base;
						}
					}
				}
				base = base->next;
				
				if (base == NULL) base = FIRSTBASE(view_layer);
				if (base == startbase) break;
			}
		}
	}
	else {
		unsigned int buffer[MAXPICKBUF];
		bool do_nearest;

		// TIMEIT_START(select_time);

		/* if objects have posemode set, the bones are in the same selection buffer */
		hits = mixed_bones_object_selectbuffer(&vc, buffer, mval, true, enumerate, &do_nearest);

		// TIMEIT_END(select_time);

		if (hits > 0) {
			/* note: bundles are handling in the same way as bones */
			const bool has_bones = selectbuffer_has_bones(buffer, hits);

			/* note; shift+alt goes to group-flush-selecting */
			if (enumerate) {
				basact = object_mouse_select_menu(C, &vc, buffer, hits, mval, toggle);
			}
			else {
				basact = mouse_select_eval_buffer(&vc, buffer, hits, startbase, has_bones, do_nearest);
			}
			
			if (has_bones && basact) {
				if (basact->object->type == OB_CAMERA) {
					if (BASACT(view_layer) == basact) {
						int i, hitresult;
						bool changed = false;

						for (i = 0; i < hits; i++) {
							hitresult = buffer[3 + (i * 4)];

							/* if there's bundles in buffer select bundles first,
							 * so non-camera elements should be ignored in buffer */
							if (basact->object->select_color != (hitresult & 0xFFFF)) {
								continue;
							}

							/* index of bundle is 1<<16-based. if there's no "bone" index
							 * in height word, this buffer value belongs to camera. not to bundle */
							if (buffer[4 * i + 3] & 0xFFFF0000) {
								MovieClip *clip = BKE_object_movieclip_get(scene, basact->object, false);
								MovieTracking *tracking = &clip->tracking;
								ListBase *tracksbase;
								MovieTrackingTrack *track;

								track = BKE_tracking_track_get_indexed(&clip->tracking, hitresult >> 16, &tracksbase);

								if (TRACK_SELECTED(track) && extend) {
									changed = false;
									BKE_tracking_track_deselect(track, TRACK_AREA_ALL);
								}
								else {
									int oldsel = TRACK_SELECTED(track) ? 1 : 0;
									if (!extend)
										deselect_all_tracks(tracking);

									BKE_tracking_track_select(tracksbase, track, TRACK_AREA_ALL, extend);

									if (oldsel != (TRACK_SELECTED(track) ? 1 : 0))
										changed = true;
								}

								basact->flag |= BASE_SELECTED;
								BKE_scene_object_base_flag_sync_from_base(basact);

								retval = true;

								WM_event_add_notifier(C, NC_MOVIECLIP | ND_SELECT, track);
								WM_event_add_notifier(C, NC_SCENE | ND_OB_SELECT, scene);

								break;
							}
						}

						if (!changed) {
							/* fallback to regular object selection if no new bundles were selected,
							 * allows to select object parented to reconstruction object */
							basact = mouse_select_eval_buffer(&vc, buffer, hits, startbase, 0, do_nearest);
						}
					}
				}
				else if (ED_armature_pose_select_pick_with_buffer(
				                 view_layer, basact, buffer, hits, extend, deselect, toggle, do_nearest))
				{
					/* then bone is found */
				
					/* we make the armature selected: 
					 * not-selected active object in posemode won't work well for tools */
					basact->flag |= BASE_SELECTED;
					BKE_scene_object_base_flag_sync_from_base(basact);
					
					retval = true;
					WM_event_add_notifier(C, NC_OBJECT | ND_BONE_SELECT, basact->object);
					WM_event_add_notifier(C, NC_OBJECT | ND_BONE_ACTIVE, basact->object);
					
					/* in weightpaint, we use selected bone to select vertexgroup, so no switch to new active object */
					if (BASACT(view_layer) && (BASACT(view_layer)->object->mode & OB_MODE_WEIGHT_PAINT)) {
						/* prevent activating */
						basact = NULL;
					}

				}
				/* prevent bone selecting to pass on to object selecting */
				if (basact == BASACT(view_layer))
					basact = NULL;
			}
		}
	}
	
	/* so, do we have something selected? */
	if (basact) {
		retval = true;
		
		if (vc.obedit) {
			/* only do select */
			deselectall_except(view_layer, basact);
			ED_object_base_select(basact, BA_SELECT);
		}
		/* also prevent making it active on mouse selection */
		else if (BASE_SELECTABLE(basact)) {

			oldbasact = BASACT(view_layer);
			
			if (extend) {
				ED_object_base_select(basact, BA_SELECT);
			}
			else if (deselect) {
				ED_object_base_select(basact, BA_DESELECT);
			}
			else if (toggle) {
				if (basact->flag & BASE_SELECTED) {
					if (basact == oldbasact) {
						ED_object_base_select(basact, BA_DESELECT);
					}
				}
				else {
					ED_object_base_select(basact, BA_SELECT);
				}
			}
			else {
				/* When enabled, this puts other objects out of multi pose-mode. */
				if (is_pose_mode == false) {
					deselectall_except(view_layer, basact);
					ED_object_base_select(basact, BA_SELECT);
				}
			}

			if ((oldbasact != basact) && (is_obedit == false)) {
				ED_object_base_activate(C, basact); /* adds notifier */
			}
		}

		WM_event_add_notifier(C, NC_SCENE | ND_OB_SELECT, scene);
	}

	return retval;
}

/* ********************  border and circle ************************************** */

typedef struct BoxSelectUserData {
	ViewContext *vc;
	const rcti *rect;
	const rctf *rect_fl;
	rctf       _rect_fl;
	bool select;

	/* runtime */
	int pass;
	bool is_done;
	bool is_changed;
} BoxSelectUserData;

static void view3d_userdata_boxselect_init(
        BoxSelectUserData *r_data,
        ViewContext *vc, const rcti *rect, const bool select)
{
	r_data->vc = vc;

	r_data->rect = rect;
	r_data->rect_fl = &r_data->_rect_fl;
	BLI_rctf_rcti_copy(&r_data->_rect_fl, rect);

	r_data->select = select;

	/* runtime */
	r_data->pass = 0;
	r_data->is_done = false;
	r_data->is_changed = false;
}

bool edge_inside_circle(const float cent[2], float radius, const float screen_co_a[2], const float screen_co_b[2])
{
	const float radius_squared = radius * radius;
	return (dist_squared_to_line_segment_v2(cent, screen_co_a, screen_co_b) < radius_squared);
}

static void do_paintvert_box_select__doSelectVert(void *userData, MVert *mv, const float screen_co[2], int UNUSED(index))
{
	BoxSelectUserData *data = userData;

	if (BLI_rctf_isect_pt_v(data->rect_fl, screen_co)) {
		SET_FLAG_FROM_TEST(mv->flag, data->select, SELECT);
	}
}
static int do_paintvert_box_select(
        ViewContext *vc, rcti *rect, bool select, bool extend)
{
	const bool use_zbuf = (vc->v3d->flag & V3D_ZBUF_SELECT) != 0;
	Mesh *me;
	MVert *mvert;
	struct ImBuf *ibuf;
	unsigned int *rt;
	int a, index;
	char *selar;
	const int size[2] = {
	    BLI_rcti_size_x(rect) + 1,
	    BLI_rcti_size_y(rect) + 1};

	me = vc->obact->data;

	if ((me == NULL) || (me->totvert == 0) || (size[0] * size[1] <= 0)) {
		return OPERATOR_CANCELLED;
	}

	if (extend == false && select)
		paintvert_deselect_all_visible(vc->obact, SEL_DESELECT, false);

	if (use_zbuf) {
		selar = MEM_callocN(me->totvert + 1, "selar");
		ED_view3d_backbuf_validate(vc);

		ibuf = IMB_allocImBuf(size[0], size[1], 32, IB_rect);
		rt = ibuf->rect;
		glReadPixels(
		        rect->xmin + vc->ar->winrct.xmin,
		        rect->ymin + vc->ar->winrct.ymin,
		        size[0], size[1], GL_RGBA, GL_UNSIGNED_BYTE,  ibuf->rect);
		if (ENDIAN_ORDER == B_ENDIAN) {
			IMB_convert_rgba_to_abgr(ibuf);
		}
		GPU_select_to_index_array(ibuf->rect, size[0] * size[1]);

		a = size[0] * size[1];
		while (a--) {
			if (*rt) {
				index = *rt;
				if (index <= me->totvert) {
					selar[index] = 1;
				}
			}
			rt++;
		}

		mvert = me->mvert;
		for (a = 1; a <= me->totvert; a++, mvert++) {
			if (selar[a]) {
				if ((mvert->flag & ME_HIDE) == 0) {
					if (select) mvert->flag |=  SELECT;
					else        mvert->flag &= ~SELECT;
				}
			}
		}

		IMB_freeImBuf(ibuf);
		MEM_freeN(selar);

#ifdef __APPLE__
		glReadBuffer(GL_BACK);
#endif
	}
	else {
		BoxSelectUserData data;

		view3d_userdata_boxselect_init(&data, vc, rect, select);

		ED_view3d_init_mats_rv3d(vc->obact, vc->rv3d);

		meshobject_foreachScreenVert(vc, do_paintvert_box_select__doSelectVert, &data, V3D_PROJ_TEST_CLIP_DEFAULT);
	}

	if (select == false) {
		BKE_mesh_mselect_validate(me);
	}
	paintvert_flush_flags(vc->obact);

	return OPERATOR_FINISHED;
}

static void do_nurbs_box_select__doSelect(
        void *userData, Nurb *UNUSED(nu), BPoint *bp, BezTriple *bezt, int beztindex, const float screen_co[2])
{
	BoxSelectUserData *data = userData;
	Object *obedit = data->vc->obedit;
	Curve *cu = (Curve *)obedit->data;

	if (BLI_rctf_isect_pt_v(data->rect_fl, screen_co)) {
		if (bp) {
			bp->f1 = data->select ? (bp->f1 | SELECT) : (bp->f1 & ~SELECT);
		}
		else {
			if (cu->drawflag & CU_HIDE_HANDLES) {
				/* can only be (beztindex == 0) here since handles are hidden */
				bezt->f1 = bezt->f2 = bezt->f3 = data->select ? (bezt->f2 | SELECT) : (bezt->f2 & ~SELECT);
			}
			else {
				if (beztindex == 0) {
					bezt->f1 = data->select ? (bezt->f1 | SELECT) : (bezt->f1 & ~SELECT);
				}
				else if (beztindex == 1) {
					bezt->f2 = data->select ? (bezt->f2 | SELECT) : (bezt->f2 & ~SELECT);
				}
				else {
					bezt->f3 = data->select ? (bezt->f3 | SELECT) : (bezt->f3 & ~SELECT);
				}
			}
		}
	}
}
static int do_nurbs_box_select(ViewContext *vc, rcti *rect, bool select, bool extend)
{
	BoxSelectUserData data;
	
	view3d_userdata_boxselect_init(&data, vc, rect, select);

	if (extend == false && select) {
		Curve *curve = (Curve *) vc->obedit->data;
		ED_curve_deselect_all(curve->editnurb);
	}

	ED_view3d_init_mats_rv3d(vc->obedit, vc->rv3d); /* for foreach's screen/vert projection */
	nurbs_foreachScreenVert(vc, do_nurbs_box_select__doSelect, &data, V3D_PROJ_TEST_CLIP_DEFAULT);
	BKE_curve_nurb_vert_active_validate(vc->obedit->data);

	return OPERATOR_FINISHED;
}

static void do_lattice_box_select__doSelect(void *userData, BPoint *bp, const float screen_co[2])
{
	BoxSelectUserData *data = userData;

	if (BLI_rctf_isect_pt_v(data->rect_fl, screen_co)) {
		bp->f1 = data->select ? (bp->f1 | SELECT) : (bp->f1 & ~SELECT);
	}
}
static int do_lattice_box_select(ViewContext *vc, rcti *rect, bool select, bool extend)
{
	BoxSelectUserData data;

	view3d_userdata_boxselect_init(&data, vc, rect, select);

	if (extend == false && select)
		ED_lattice_flags_set(vc->obedit, 0);

	ED_view3d_init_mats_rv3d(vc->obedit, vc->rv3d); /* for foreach's screen/vert projection */
	lattice_foreachScreenVert(vc, do_lattice_box_select__doSelect, &data, V3D_PROJ_TEST_CLIP_DEFAULT);
	
	return OPERATOR_FINISHED;
}

static void do_groom_box_select__doSelect(
        void *userData,
        GroomBundle *bundle,
        GroomSection *section,
        GroomSectionVertex *vertex,
        const float screen_co[2])
{
	BoxSelectUserData *data = userData;

	if (BLI_rctf_isect_pt_v(data->rect_fl, screen_co))
	{
		if (vertex)
		{
			vertex->flag = data->select ? (vertex->flag | GM_VERTEX_SELECT) : (vertex->flag & ~GM_VERTEX_SELECT);
		}
		else if (section)
		{
			section->flag = data->select ? (section->flag | GM_SECTION_SELECT) : (section->flag & ~GM_SECTION_SELECT);
		}
		else if (bundle)
		{
			bundle->flag = data->select ? (bundle->flag | GM_BUNDLE_SELECT) : (bundle->flag & ~GM_BUNDLE_SELECT);
		}
	}
}

static int do_groom_box_select(ViewContext *vc, rcti *rect, bool select, bool extend)
{
	BoxSelectUserData data;

	view3d_userdata_boxselect_init(&data, vc, rect, select);

	if (extend == false && select)
		ED_lattice_flags_set(vc->obedit, 0);

	ED_view3d_init_mats_rv3d(vc->obedit, vc->rv3d); /* for foreach's screen/vert projection */
	groom_foreachScreenVert(vc, do_groom_box_select__doSelect, &data, V3D_PROJ_TEST_CLIP_DEFAULT);
	
	return OPERATOR_FINISHED;
}

static void do_mesh_box_select__doSelectVert(void *userData, BMVert *eve, const float screen_co[2], int UNUSED(index))
{
	BoxSelectUserData *data = userData;

	if (BLI_rctf_isect_pt_v(data->rect_fl, screen_co)) {
		BM_vert_select_set(data->vc->em->bm, eve, data->select);
	}
}
static void do_mesh_box_select__doSelectEdge(
        void *userData, BMEdge *eed, const float screen_co_a[2], const float screen_co_b[2], int index)
{
	BoxSelectUserData *data = userData;

	if (EDBM_backbuf_check(bm_solidoffs + index)) {
		if (data->pass == 0) {
			if (edge_fully_inside_rect(data->rect_fl, screen_co_a, screen_co_b)) {
				BM_edge_select_set(data->vc->em->bm, eed, data->select);
				data->is_done = true;
			}
		}
		else {
			if (edge_inside_rect(data->rect_fl, screen_co_a, screen_co_b)) {
				BM_edge_select_set(data->vc->em->bm, eed, data->select);
			}
		}
	}
}
static void do_mesh_box_select__doSelectFace(void *userData, BMFace *efa, const float screen_co[2], int UNUSED(index))
{
	BoxSelectUserData *data = userData;

	if (BLI_rctf_isect_pt_v(data->rect_fl, screen_co)) {
		BM_face_select_set(data->vc->em->bm, efa, data->select);
	}
}
static int do_mesh_box_select(
        ViewContext *vc, rcti *rect, bool select, bool extend)
{
	BoxSelectUserData data;
	ToolSettings *ts = vc->scene->toolsettings;
	int bbsel;
	
	view3d_userdata_boxselect_init(&data, vc, rect, select);

	if (extend == false && select)
		EDBM_flag_disable_all(vc->em, BM_ELEM_SELECT);

	/* for non zbuf projections, don't change the GL state */
	ED_view3d_init_mats_rv3d(vc->obedit, vc->rv3d);

	gpuLoadMatrix(vc->rv3d->viewmat);
	bbsel = EDBM_backbuf_border_init(vc, rect->xmin, rect->ymin, rect->xmax, rect->ymax);

	if (ts->selectmode & SCE_SELECT_VERTEX) {
		if (bbsel) {
			edbm_backbuf_check_and_select_verts(vc->em, select);
		}
		else {
			mesh_foreachScreenVert(vc, do_mesh_box_select__doSelectVert, &data, V3D_PROJ_TEST_CLIP_DEFAULT);
		}
	}
	if (ts->selectmode & SCE_SELECT_EDGE) {
		/* Does both bbsel and non-bbsel versions (need screen cos for both) */

		data.pass = 0;
		mesh_foreachScreenEdge(vc, do_mesh_box_select__doSelectEdge, &data, V3D_PROJ_TEST_CLIP_NEAR);

		if (data.is_done == 0) {
			data.pass = 1;
			mesh_foreachScreenEdge(vc, do_mesh_box_select__doSelectEdge, &data, V3D_PROJ_TEST_CLIP_NEAR);
		}
	}
	
	if (ts->selectmode & SCE_SELECT_FACE) {
		if (bbsel) {
			edbm_backbuf_check_and_select_faces(vc->em, select);
		}
		else {
			mesh_foreachScreenFace(vc, do_mesh_box_select__doSelectFace, &data, V3D_PROJ_TEST_CLIP_DEFAULT);
		}
	}
	
	EDBM_backbuf_free();
		
	EDBM_selectmode_flush(vc->em);
	
	return OPERATOR_FINISHED;
}

static int do_meta_box_select(
        ViewContext *vc,
        const rcti *rect, bool select, bool extend)
{
	MetaBall *mb = (MetaBall *)vc->obedit->data;
	MetaElem *ml;
	int a;

	unsigned int buffer[MAXPICKBUF];
	int hits;

	hits = view3d_opengl_select(vc, buffer, MAXPICKBUF, rect, VIEW3D_SELECT_ALL);

	if (extend == false && select)
		BKE_mball_deselect_all(mb);
	
	for (ml = mb->editelems->first; ml; ml = ml->next) {
		for (a = 0; a < hits; a++) {
			if (ml->selcol1 == buffer[(4 * a) + 3]) {
				ml->flag |= MB_SCALE_RAD;
				if (select) ml->flag |= SELECT;
				else ml->flag &= ~SELECT;
				break;
			}
			if (ml->selcol2 == buffer[(4 * a) + 3]) {
				ml->flag &= ~MB_SCALE_RAD;
				if (select) ml->flag |= SELECT;
				else ml->flag &= ~SELECT;
				break;
			}
		}
	}

	return OPERATOR_FINISHED;
}

static int do_armature_box_select(
        ViewContext *vc,
        const rcti *rect, bool select, bool extend)
{
	int a;

	unsigned int buffer[MAXPICKBUF];
	int hits;

	hits = view3d_opengl_select(vc, buffer, MAXPICKBUF, rect, VIEW3D_SELECT_ALL);

	uint objects_len = 0;
	Object **objects = BKE_view_layer_array_from_objects_in_edit_mode_unique_data(vc->view_layer, &objects_len);

	/* clear flag we use to detect point was affected */
	for (uint ob_index = 0; ob_index < objects_len; ob_index++) {
		Object *obedit = objects[ob_index];
		bArmature *arm = obedit->data;
		for (EditBone *ebone = arm->edbo->first; ebone; ebone = ebone->next) {
			ebone->flag &= ~BONE_DONE;
		}
	}

	if (extend == false && select) {
		ED_armature_edit_deselect_all_visible_multi(objects, objects_len);
	}

	/* first we only check points inside the border */
	for (a = 0; a < hits; a++) {
		int index = buffer[(4 * a) + 3];
		if (index != -1) {
			if ((index & 0xFFFF0000) == 0) {
				continue;
			}

			EditBone *ebone;
			ED_armature_object_and_ebone_from_select_buffer(objects, objects_len, index, &ebone);
			if ((select == false) || ((ebone->flag & BONE_UNSELECTABLE) == 0)) {
				if (index & BONESEL_TIP) {
					ebone->flag |= BONE_DONE;
					if (select) ebone->flag |= BONE_TIPSEL;
					else ebone->flag &= ~BONE_TIPSEL;
				}

				if (index & BONESEL_ROOT) {
					ebone->flag |= BONE_DONE;
					if (select) ebone->flag |= BONE_ROOTSEL;
					else ebone->flag &= ~BONE_ROOTSEL;
				}
			}
		}
	}

	/* now we have to flush tag from parents... */
	for (uint ob_index = 0; ob_index < objects_len; ob_index++) {
		Object *obedit = objects[ob_index];
		bArmature *arm = obedit->data;
		for (EditBone *ebone = arm->edbo->first; ebone; ebone = ebone->next) {
			if (ebone->parent && (ebone->flag & BONE_CONNECTED)) {
				if (ebone->parent->flag & BONE_DONE) {
					ebone->flag |= BONE_DONE;
				}
			}
		}
	}

	/* only select/deselect entire bones when no points where in the rect */
	for (a = 0; a < hits; a++) {
		int index = buffer[(4 * a) + 3];
		if (index != -1) {
			if (index & BONESEL_BONE) {
				EditBone *ebone;
				ED_armature_object_and_ebone_from_select_buffer(objects, objects_len, index, &ebone);
				if ((select == false) || ((ebone->flag & BONE_UNSELECTABLE) == 0)) {
					if (!(ebone->flag & BONE_DONE)) {
						if (select) {
							ebone->flag |= (BONE_ROOTSEL | BONE_TIPSEL | BONE_SELECTED);
						}
						else {
							ebone->flag &= ~(BONE_ROOTSEL | BONE_TIPSEL | BONE_SELECTED);
						}
					}
				}
			}
		}
	}

	for (uint ob_index = 0; ob_index < objects_len; ob_index++) {
		Object *obedit = objects[ob_index];
		bArmature *arm = obedit->data;
		ED_armature_edit_sync_selection(arm->edbo);
	}

	MEM_freeN(objects);

	return hits > 0 ? OPERATOR_FINISHED : OPERATOR_CANCELLED;
}

/**
 * Compare result of 'GPU_select': 'uint[4]',
 * needed for when we need to align with object draw-order.
 */
static int opengl_bone_select_buffer_cmp(const void *sel_a_p, const void *sel_b_p)
{
	/* 4th element is select id */
	uint sel_a = ((uint *)sel_a_p)[3];
	uint sel_b = ((uint *)sel_b_p)[3];

#ifdef __BIG_ENDIAN__
	BLI_endian_switch_uint32(&sel_a);
	BLI_endian_switch_uint32(&sel_b);
#endif

	if (sel_a < sel_b) {
		return -1;
	}
	else if (sel_a > sel_b) {
		return 1;
	}
	else {
		return 0;
	}
}

static int do_object_pose_box_select(bContext *C, ViewContext *vc, rcti *rect, bool select, bool extend)
{
	unsigned int *vbuffer = NULL; /* selection buffer */
	int bone_only;
	int totobj = MAXPICKBUF; /* XXX solve later */
	int hits;
	
	if (vc->obact && (vc->obact->mode & OB_MODE_POSE))
		bone_only = 1;
	else
		bone_only = 0;
	
	if (extend == false && select) {
		if (bone_only) {
			FOREACH_OBJECT_IN_MODE_BEGIN (vc->view_layer, OB_MODE_POSE, ob_iter) {
				bArmature *arm = ob_iter->data;
				for (bPoseChannel *pchan = ob_iter->pose->chanbase.first; pchan; pchan = pchan->next) {
					if (PBONE_VISIBLE(arm, pchan->bone)) {
						if ((select == false) || ((pchan->bone->flag & BONE_UNSELECTABLE) == 0)) {
							pchan->bone->flag &= ~(BONE_SELECTED | BONE_TIPSEL | BONE_ROOTSEL);
						}
					}
				}
			}
			FOREACH_OBJECT_IN_MODE_END;
		}
		else {
			object_deselect_all_visible(vc->view_layer);
		}
	}

	/* selection buffer now has bones potentially too, so we add MAXPICKBUF */
	vbuffer = MEM_mallocN(4 * (totobj + MAXPICKELEMS) * sizeof(unsigned int), "selection buffer");
	hits = view3d_opengl_select(vc, vbuffer, 4 * (totobj + MAXPICKELEMS), rect, VIEW3D_SELECT_ALL);
	/*
	 * LOGIC NOTES (theeth):
	 * The buffer and ListBase have the same relative order, which makes the selection
	 * very simple. Loop through both data sets at the same time, if the color
	 * is the same as the object, we have a hit and can move to the next color
	 * and object pair, if not, just move to the next object,
	 * keeping the same color until we have a hit.
	 */

	if (hits > 0) { /* no need to loop if there's no hit */

		/* The draw order doesn't always match the order we populate the engine, see: T51695. */
		qsort(vbuffer, hits, sizeof(uint[4]), opengl_bone_select_buffer_cmp);

		Base **bases = NULL;
		BLI_array_declare(bases);

		for (Base *base = vc->view_layer->object_bases.first; base && hits; base = base->next) {
			if (BASE_SELECTABLE(base)) {
				if ((base->object->select_color & 0x0000FFFF) != 0) {
					BLI_array_append(bases, base);
				}
			}
		}

		for (const uint *col = vbuffer + 3, *col_end = col + (hits * 4); col < col_end; col += 4) {
			Bone *bone;
			Base *base = ED_armature_base_and_bone_from_select_buffer(bases, BLI_array_len(bases), *col, &bone);

			if (base == NULL) {
				continue;
			}
			/* Loop over contiguous bone hits for 'base'. */
			bool bone_selected = false;
			for (; col != col_end; col += 4) {
				/* should never fail */
				if (bone != NULL) {
					if (select) {
						if ((bone->flag & BONE_UNSELECTABLE) == 0) {
							bone->flag |= BONE_SELECTED;
							bone_selected = true;
						}
					}
					else {
						bArmature *arm = base->object->data;
						bone->flag &= ~BONE_SELECTED;
						if (arm->act_bone == bone)
							arm->act_bone = NULL;
					}
				}
				else if (!bone_only) {
					ED_object_base_select(base, select ? BA_SELECT : BA_DESELECT);
				}

				/* Select the next bone if we're not switching bases. */
				if (col + 4 != col_end) {
					if ((base->object->select_color & 0x0000FFFF) != (col[4] & 0x0000FFFF)) {
						break;
					}

					if ((base->object->pose != NULL) && bone_only) {
						const uint hit_bone = (col[4] & ~BONESEL_ANY) >> 16;
						bPoseChannel *pchan = BLI_findlink(&base->object->pose->chanbase, hit_bone);;
						bone = pchan ? pchan->bone : NULL;
					}
					else {
						bone = NULL;
					}
				}
			}

			if (bone_selected) {
				if (base->object && (base->object->type == OB_ARMATURE)) {
					bArmature *arm = base->object->data;

					WM_event_add_notifier(C, NC_OBJECT | ND_BONE_SELECT, base->object);

					if (vc->obact && arm && (arm->flag & ARM_HAS_VIZ_DEPS)) {
						/* mask modifier ('armature' mode), etc. */
						DEG_id_tag_update(&vc->obact->id, OB_RECALC_DATA);
					}
				}
			}
		}

		MEM_freeN(bases);

		WM_event_add_notifier(C, NC_SCENE | ND_OB_SELECT, vc->scene);
	}
	MEM_freeN(vbuffer);

	return hits > 0 ? OPERATOR_FINISHED : OPERATOR_CANCELLED;
}

static int view3d_borderselect_exec(bContext *C, wmOperator *op)
{
	ViewContext vc;
	rcti rect;
	bool extend;
	bool select;

	int ret = OPERATOR_CANCELLED;

	view3d_operator_needs_opengl(C);

	/* setup view context for argument to callbacks */
	ED_view3d_viewcontext_init(C, &vc);
	
	select = !RNA_boolean_get(op->ptr, "deselect");
	extend = RNA_boolean_get(op->ptr, "extend");
	WM_operator_properties_border_to_rcti(op, &rect);

	if (vc.obedit) {
<<<<<<< HEAD
		switch (vc.obedit->type) {
			case OB_MESH:
				vc.em = BKE_editmesh_from_object(vc.obedit);
				ret = do_mesh_box_select(&eval_ctx, &vc, &rect, select, extend);
//			if (EM_texFaceCheck())
				if (ret & OPERATOR_FINISHED) {
					WM_event_add_notifier(C, NC_GEOM | ND_SELECT, vc.obedit->data);
				}
				break;
			case OB_CURVE:
			case OB_SURF:
				ret = do_nurbs_box_select(&vc, &rect, select, extend);
				if (ret & OPERATOR_FINISHED) {
					WM_event_add_notifier(C, NC_GEOM | ND_SELECT, vc.obedit->data);
				}
				break;
			case OB_MBALL:
				ret = do_meta_box_select(&eval_ctx, &vc, &rect, select, extend);
				if (ret & OPERATOR_FINISHED) {
					WM_event_add_notifier(C, NC_GEOM | ND_SELECT, vc.obedit->data);
				}
				break;
			case OB_ARMATURE:
				ret = do_armature_box_select(&eval_ctx, &vc, &rect, select, extend);
				if (ret & OPERATOR_FINISHED) {
					WM_event_add_notifier(C, NC_OBJECT | ND_BONE_SELECT, vc.obedit);
				}
				break;
			case OB_LATTICE:
				ret = do_lattice_box_select(&vc, &rect, select, extend);
				if (ret & OPERATOR_FINISHED) {
					WM_event_add_notifier(C, NC_GEOM | ND_SELECT, vc.obedit->data);
				}
				break;
			case OB_GROOM:
				ret = do_groom_box_select(&vc, &rect, select, extend);
				if (ret & OPERATOR_FINISHED) {
					WM_event_add_notifier(C, NC_GEOM | ND_SELECT, vc.obedit->data);
				}
				break;
			default:
				assert(!"border select on incorrect object type");
				break;
=======

		FOREACH_OBJECT_IN_MODE_BEGIN (vc.view_layer, vc.obedit->mode, ob_iter) {
			ED_view3d_viewcontext_init_object(&vc, ob_iter);

			switch (vc.obedit->type) {
				case OB_MESH:
					vc.em = BKE_editmesh_from_object(vc.obedit);
					ret |= do_mesh_box_select(&vc, &rect, select, extend);
					if (ret & OPERATOR_FINISHED) {
						WM_event_add_notifier(C, NC_GEOM | ND_SELECT, vc.obedit->data);
					}
					break;
				case OB_CURVE:
				case OB_SURF:
					ret |= do_nurbs_box_select(&vc, &rect, select, extend);
					if (ret & OPERATOR_FINISHED) {
						WM_event_add_notifier(C, NC_GEOM | ND_SELECT, vc.obedit->data);
					}
					break;
				case OB_MBALL:
					ret |= do_meta_box_select(&vc, &rect, select, extend);
					if (ret & OPERATOR_FINISHED) {
						WM_event_add_notifier(C, NC_GEOM | ND_SELECT, vc.obedit->data);
					}
					break;
				case OB_ARMATURE:
					ret |= do_armature_box_select(&vc, &rect, select, extend);
					if (ret & OPERATOR_FINISHED) {
						WM_event_add_notifier(C, NC_OBJECT | ND_BONE_SELECT, vc.obedit);
					}
					break;
				case OB_LATTICE:
					ret |= do_lattice_box_select(&vc, &rect, select, extend);
					if (ret & OPERATOR_FINISHED) {
						WM_event_add_notifier(C, NC_GEOM | ND_SELECT, vc.obedit->data);
					}
					break;
				default:
					assert(!"border select on incorrect object type");
					break;
			}
>>>>>>> 0f2b4cb6
		}
		FOREACH_OBJECT_IN_MODE_END;
	}
	else {  /* no editmode, unified for bones and objects */
		if (vc.obact && vc.obact->mode & OB_MODE_SCULPT) {
			ret |= ED_sculpt_mask_box_select(C, &vc, &rect, select, extend);
		}
		else if (vc.obact && BKE_paint_select_face_test(vc.obact)) {
			ret |= do_paintface_box_select(&vc, &rect, select, extend);
		}
		else if (vc.obact && BKE_paint_select_vert_test(vc.obact)) {
			ret |= do_paintvert_box_select(&vc, &rect, select, extend);
		}
		else if (vc.obact && vc.obact->mode & OB_MODE_PARTICLE_EDIT) {
			ret |= PE_border_select(C, &rect, select, extend);
		}
		else { /* object mode with none active */
			ret |= do_object_pose_box_select(C, &vc, &rect, select, extend);
		}
	}

	if (ret & OPERATOR_FINISHED) {
		ret = OPERATOR_FINISHED;
	}
	else {
		ret = OPERATOR_CANCELLED;
	}

	return ret;
} 


/* *****************Selection Operators******************* */

/* ****** Border Select ****** */
void VIEW3D_OT_select_border(wmOperatorType *ot)
{
	/* identifiers */
	ot->name = "Border Select";
	ot->description = "Select items using border selection";
	ot->idname = "VIEW3D_OT_select_border";
	
	/* api callbacks */
	ot->invoke = WM_gesture_border_invoke;
	ot->exec = view3d_borderselect_exec;
	ot->modal = WM_gesture_border_modal;
	ot->poll = view3d_selectable_data;
	ot->cancel = WM_gesture_border_cancel;
	
	/* flags */
	ot->flag = OPTYPE_UNDO;
	
	/* rna */
	WM_operator_properties_gesture_border_select(ot);
}


/* mouse selection in weight paint */
/* gets called via generic mouse select operator */
static bool ed_wpaint_vertex_select_pick(
        bContext *C, const int mval[2],
        bool extend, bool deselect, bool toggle, Object *obact)
{
	View3D *v3d = CTX_wm_view3d(C);
	const bool use_zbuf = (v3d->flag & V3D_ZBUF_SELECT) != 0;

	Mesh *me = obact->data; /* already checked for NULL */
	unsigned int index = 0;
	MVert *mv;

	if (ED_mesh_pick_vert(C, obact, mval, &index, ED_MESH_PICK_DEFAULT_VERT_SIZE, use_zbuf)) {
		mv = &me->mvert[index];
		if (extend) {
			mv->flag |= SELECT;
		}
		else if (deselect) {
			mv->flag &= ~SELECT;
		}
		else if (toggle) {
			mv->flag ^= SELECT;
		}
		else {
			paintvert_deselect_all_visible(obact, SEL_DESELECT, false);
			mv->flag |= SELECT;
		}

		/* update mselect */
		if (mv->flag & SELECT) {
			BKE_mesh_mselect_active_set(me, index, ME_VSEL);
		}
		else {
			BKE_mesh_mselect_validate(me);
		}

		paintvert_flush_flags(obact);
		WM_event_add_notifier(C, NC_GEOM | ND_SELECT, obact->data);
		return true;
	}
	return false;
}

/* ****** Mouse Select ****** */


static int view3d_select_exec(bContext *C, wmOperator *op)
{
	Object *obedit = CTX_data_edit_object(C);
	Object *obact = CTX_data_active_object(C);
	bool extend = RNA_boolean_get(op->ptr, "extend");
	bool deselect = RNA_boolean_get(op->ptr, "deselect");
	bool toggle = RNA_boolean_get(op->ptr, "toggle");
	bool center = RNA_boolean_get(op->ptr, "center");
	bool enumerate = RNA_boolean_get(op->ptr, "enumerate");
	/* only force object select for editmode to support vertex parenting,
	 * or paint-select to allow pose bone select with vert/face select */
	bool object = (RNA_boolean_get(op->ptr, "object") &&
	               (obedit ||
	                BKE_paint_select_elem_test(obact) ||
	                /* so its possible to select bones in weightpaint mode (LMB select) */
	                (obact && (obact->mode & OB_MODE_WEIGHT_PAINT) && BKE_object_pose_armature_get(obact))));

	bool retval = false;
	int location[2];

	RNA_int_get_array(op->ptr, "location", location);

	view3d_operator_needs_opengl(C);

	if (object) {
		obedit = NULL;
		obact = NULL;

		/* ack, this is incorrect but to do this correctly we would need an
		 * alternative editmode/objectmode keymap, this copies the functionality
		 * from 2.4x where Ctrl+Select in editmode does object select only */
		center = false;
	}

	if (obedit && object == false) {
		if (obedit->type == OB_MESH)
			retval = EDBM_select_pick(C, location, extend, deselect, toggle);
		else if (obedit->type == OB_ARMATURE)
			retval = ED_armature_edit_select_pick(C, location, extend, deselect, toggle);
		else if (obedit->type == OB_LATTICE)
			retval = ED_lattice_select_pick(C, location, extend, deselect, toggle);
		else if (ELEM(obedit->type, OB_CURVE, OB_SURF))
			retval = ED_curve_editnurb_select_pick(C, location, extend, deselect, toggle);
		else if (obedit->type == OB_MBALL)
			retval = ED_mball_select_pick(C, location, extend, deselect, toggle);
		else if (obedit->type == OB_FONT)
			retval = ED_curve_editfont_select_pick(C, location, extend, deselect, toggle);
		else if (obedit->type == OB_GROOM)
			retval = ED_groom_select_pick(C, location, extend, deselect, toggle);
			
	}
	else if (obact && obact->mode & OB_MODE_PARTICLE_EDIT)
		return PE_mouse_particles(C, location, extend, deselect, toggle);
	else if (obact && BKE_paint_select_face_test(obact))
		retval = paintface_mouse_select(C, obact, location, extend, deselect, toggle);
	else if (BKE_paint_select_vert_test(obact))
		retval = ed_wpaint_vertex_select_pick(C, location, extend, deselect, toggle, obact);
	else
		retval = ed_object_select_pick(C, location, extend, deselect, toggle, center, enumerate, object);

	/* passthrough allows tweaks
	 * FINISHED to signal one operator worked
	 * */
	if (retval)
		return OPERATOR_PASS_THROUGH | OPERATOR_FINISHED;
	else
		return OPERATOR_PASS_THROUGH;  /* nothing selected, just passthrough */
}

static int view3d_select_invoke(bContext *C, wmOperator *op, const wmEvent *event)
{
	RNA_int_set_array(op->ptr, "location", event->mval);

	return view3d_select_exec(C, op);
}

void VIEW3D_OT_select(wmOperatorType *ot)
{
	PropertyRNA *prop;

	/* identifiers */
	ot->name = "Activate/Select";
	ot->description = "Activate/select item(s)";
	ot->idname = "VIEW3D_OT_select";
	
	/* api callbacks */
	ot->invoke = view3d_select_invoke;
	ot->exec = view3d_select_exec;
	ot->poll = ED_operator_view3d_active;
	
	/* flags */
	ot->flag = OPTYPE_UNDO;
	
	/* properties */
	WM_operator_properties_mouse_select(ot);

	RNA_def_boolean(ot->srna, "center", 0, "Center", "Use the object center when selecting, in editmode used to extend object selection");
	RNA_def_boolean(ot->srna, "enumerate", 0, "Enumerate", "List objects under the mouse (object mode only)");
	RNA_def_boolean(ot->srna, "object", 0, "Object", "Use object selection (editmode only)");

	prop = RNA_def_int_vector(ot->srna, "location", 2, NULL, INT_MIN, INT_MAX, "Location", "Mouse location", INT_MIN, INT_MAX);
	RNA_def_property_flag(prop, PROP_HIDDEN);
}


/* -------------------- circle select --------------------------------------------- */

typedef struct CircleSelectUserData {
	ViewContext *vc;
	bool select;
	int   mval[2];
	float mval_fl[2];
	float radius;
	float radius_squared;

	/* runtime */
	bool is_changed;
} CircleSelectUserData;

static void view3d_userdata_circleselect_init(
        CircleSelectUserData *r_data,
        ViewContext *vc, const bool select, const int mval[2], const float rad)
{
	r_data->vc = vc;
	r_data->select = select;
	copy_v2_v2_int(r_data->mval, mval);
	r_data->mval_fl[0] = mval[0];
	r_data->mval_fl[1] = mval[1];

	r_data->radius = rad;
	r_data->radius_squared = rad * rad;

	/* runtime */
	r_data->is_changed = false;
}

static void mesh_circle_doSelectVert(void *userData, BMVert *eve, const float screen_co[2], int UNUSED(index))
{
	CircleSelectUserData *data = userData;

	if (len_squared_v2v2(data->mval_fl, screen_co) <= data->radius_squared) {
		BM_vert_select_set(data->vc->em->bm, eve, data->select);
	}
}
static void mesh_circle_doSelectEdge(
        void *userData, BMEdge *eed, const float screen_co_a[2], const float screen_co_b[2], int UNUSED(index))
{
	CircleSelectUserData *data = userData;

	if (edge_inside_circle(data->mval_fl, data->radius, screen_co_a, screen_co_b)) {
		BM_edge_select_set(data->vc->em->bm, eed, data->select);
	}
}
static void mesh_circle_doSelectFace(void *userData, BMFace *efa, const float screen_co[2], int UNUSED(index))
{
	CircleSelectUserData *data = userData;

	if (len_squared_v2v2(data->mval_fl, screen_co) <= data->radius_squared) {
		BM_face_select_set(data->vc->em->bm, efa, data->select);
	}
}

static void mesh_circle_select(ViewContext *vc, const bool select, const int mval[2], float rad)
{
	ToolSettings *ts = vc->scene->toolsettings;
	int bbsel;
	CircleSelectUserData data;
	
	bbsel = EDBM_backbuf_circle_init(vc, mval[0], mval[1], (short)(rad + 1.0f));
	ED_view3d_init_mats_rv3d(vc->obedit, vc->rv3d); /* for foreach's screen/vert projection */

	vc->em = BKE_editmesh_from_object(vc->obedit);

	view3d_userdata_circleselect_init(&data, vc, select, mval, rad);

	if (ts->selectmode & SCE_SELECT_VERTEX) {
		if (bbsel) {
			edbm_backbuf_check_and_select_verts(vc->em, select);
		}
		else {
			mesh_foreachScreenVert(vc, mesh_circle_doSelectVert, &data, V3D_PROJ_TEST_CLIP_DEFAULT);
		}
	}

	if (ts->selectmode & SCE_SELECT_EDGE) {
		if (bbsel) {
			edbm_backbuf_check_and_select_edges(vc->em, select);
		}
		else {
			mesh_foreachScreenEdge(vc, mesh_circle_doSelectEdge, &data, V3D_PROJ_TEST_CLIP_NEAR);
		}
	}
	
	if (ts->selectmode & SCE_SELECT_FACE) {
		if (bbsel) {
			edbm_backbuf_check_and_select_faces(vc->em, select);
		}
		else {
			mesh_foreachScreenFace(vc, mesh_circle_doSelectFace, &data, V3D_PROJ_TEST_CLIP_DEFAULT);
		}
	}

	EDBM_backbuf_free();
	EDBM_selectmode_flush(vc->em);
}

static void paint_facesel_circle_select(ViewContext *vc, const bool select, const int mval[2], float rad)
{
	Object *ob = vc->obact;
	Mesh *me = ob->data;
	bool bbsel;

	bm_vertoffs = me->totpoly + 1; /* max index array */

	bbsel = EDBM_backbuf_circle_init(vc, mval[0], mval[1], (short)(rad + 1.0f));
	if (bbsel) {
		edbm_backbuf_check_and_select_tfaces(me, select);
		EDBM_backbuf_free();
		paintface_flush_flags(ob, SELECT);
	}
}

static void paint_vertsel_circle_select_doSelectVert(void *userData, MVert *mv, const float screen_co[2], int UNUSED(index))
{
	CircleSelectUserData *data = userData;

	if (len_squared_v2v2(data->mval_fl, screen_co) <= data->radius_squared) {
		SET_FLAG_FROM_TEST(mv->flag, data->select, SELECT);
	}
}
static void paint_vertsel_circle_select(ViewContext *vc, const bool select, const int mval[2], float rad)
{
	const bool use_zbuf = (vc->v3d->flag & V3D_ZBUF_SELECT) != 0;
	Object *ob = vc->obact;
	Mesh *me = ob->data;
	bool bbsel;
	/* CircleSelectUserData data = {NULL}; */ /* UNUSED */

	if (use_zbuf) {
		bm_vertoffs = me->totvert + 1; /* max index array */

		bbsel = EDBM_backbuf_circle_init(vc, mval[0], mval[1], (short)(rad + 1.0f));
		if (bbsel) {
			edbm_backbuf_check_and_select_verts_obmode(me, select);
			EDBM_backbuf_free();
		}
	}
	else {
		CircleSelectUserData data;

		ED_view3d_init_mats_rv3d(vc->obact, vc->rv3d); /* for foreach's screen/vert projection */

		view3d_userdata_circleselect_init(&data, vc, select, mval, rad);
		meshobject_foreachScreenVert(vc, paint_vertsel_circle_select_doSelectVert, &data, V3D_PROJ_TEST_CLIP_DEFAULT);
	}

	if (select != LEFTMOUSE) {
		BKE_mesh_mselect_validate(me);
	}
	paintvert_flush_flags(ob);
}


static void nurbscurve_circle_doSelect(
        void *userData, Nurb *UNUSED(nu), BPoint *bp, BezTriple *bezt, int beztindex, const float screen_co[2])
{
	CircleSelectUserData *data = userData;
	Object *obedit = data->vc->obedit;
	Curve *cu = (Curve *)obedit->data;

	if (len_squared_v2v2(data->mval_fl, screen_co) <= data->radius_squared) {
		if (bp) {
			bp->f1 = data->select ? (bp->f1 | SELECT) : (bp->f1 & ~SELECT);
		}
		else {
			if (cu->drawflag & CU_HIDE_HANDLES) {
				/* can only be (beztindex == 0) here since handles are hidden */
				bezt->f1 = bezt->f2 = bezt->f3 = data->select ? (bezt->f2 | SELECT) : (bezt->f2 & ~SELECT);
			}
			else {
				if (beztindex == 0) {
					bezt->f1 = data->select ? (bezt->f1 | SELECT) : (bezt->f1 & ~SELECT);
				}
				else if (beztindex == 1) {
					bezt->f2 = data->select ? (bezt->f2 | SELECT) : (bezt->f2 & ~SELECT);
				}
				else {
					bezt->f3 = data->select ? (bezt->f3 | SELECT) : (bezt->f3 & ~SELECT);
				}
			}
		}
	}
}
static void nurbscurve_circle_select(ViewContext *vc, const bool select, const int mval[2], float rad)
{
	CircleSelectUserData data;

	view3d_userdata_circleselect_init(&data, vc, select, mval, rad);

	ED_view3d_init_mats_rv3d(vc->obedit, vc->rv3d); /* for foreach's screen/vert projection */
	nurbs_foreachScreenVert(vc, nurbscurve_circle_doSelect, &data, V3D_PROJ_TEST_CLIP_DEFAULT);
	BKE_curve_nurb_vert_active_validate(vc->obedit->data);
}


static void latticecurve_circle_doSelect(void *userData, BPoint *bp, const float screen_co[2])
{
	CircleSelectUserData *data = userData;

	if (len_squared_v2v2(data->mval_fl, screen_co) <= data->radius_squared) {
		bp->f1 = data->select ? (bp->f1 | SELECT) : (bp->f1 & ~SELECT);
	}
}
static void lattice_circle_select(ViewContext *vc, const bool select, const int mval[2], float rad)
{
	CircleSelectUserData data;

	view3d_userdata_circleselect_init(&data, vc, select, mval, rad);

	ED_view3d_init_mats_rv3d(vc->obedit, vc->rv3d); /* for foreach's screen/vert projection */
	lattice_foreachScreenVert(vc, latticecurve_circle_doSelect, &data, V3D_PROJ_TEST_CLIP_DEFAULT);
}


static void groom_circle_select__doSelect(
        void *userData,
        GroomBundle *bundle,
        GroomSection *section,
        GroomSectionVertex *vertex,
        const float screen_co[2])
{
	CircleSelectUserData *data = userData;

	if (len_squared_v2v2(data->mval_fl, screen_co) <= data->radius_squared)
	{
		if (vertex)
		{
			vertex->flag = data->select ? (vertex->flag | GM_VERTEX_SELECT) : (vertex->flag & ~GM_VERTEX_SELECT);
		}
		else if (section)
		{
			section->flag = data->select ? (section->flag | GM_SECTION_SELECT) : (section->flag & ~GM_SECTION_SELECT);
		}
		else if (bundle)
		{
			bundle->flag = data->select ? (bundle->flag | GM_BUNDLE_SELECT) : (bundle->flag & ~GM_BUNDLE_SELECT);
		}
	}
}

static void groom_circle_select(ViewContext *vc, const bool select, const int mval[2], float rad)
{
	CircleSelectUserData data;

	view3d_userdata_circleselect_init(&data, vc, select, mval, rad);

	ED_view3d_init_mats_rv3d(vc->obedit, vc->rv3d); /* for foreach's screen/vert projection */
	groom_foreachScreenVert(vc, groom_circle_select__doSelect, &data, V3D_PROJ_TEST_CLIP_DEFAULT);
}


/* NOTE: pose-bone case is copied from editbone case... */
static bool pchan_circle_doSelectJoint(void *userData, bPoseChannel *pchan, const float screen_co[2])
{
	CircleSelectUserData *data = userData;

	if (len_squared_v2v2(data->mval_fl, screen_co) <= data->radius_squared) {
		if (data->select)
			pchan->bone->flag |= BONE_SELECTED;
		else
			pchan->bone->flag &= ~BONE_SELECTED;
		return 1;
	}
	return 0;
}
static void do_circle_select_pose__doSelectBone(
        void *userData, struct bPoseChannel *pchan, const float screen_co_a[2], const float screen_co_b[2])
{
	CircleSelectUserData *data = userData;
	bArmature *arm = data->vc->obact->data;

	if (PBONE_SELECTABLE(arm, pchan->bone)) {
		bool is_point_done = false;
		int points_proj_tot = 0;

		/* project head location to screenspace */
		if (screen_co_a[0] != IS_CLIPPED) {
			points_proj_tot++;
			if (pchan_circle_doSelectJoint(data, pchan, screen_co_a)) {
				is_point_done = true;
			}
		}

		/* project tail location to screenspace */
		if (screen_co_b[0] != IS_CLIPPED) {
			points_proj_tot++;
			if (pchan_circle_doSelectJoint(data, pchan, screen_co_b)) {
				is_point_done = true;
			}
		}

		/* check if the head and/or tail is in the circle
		 * - the call to check also does the selection already
		 */

		/* only if the endpoints didn't get selected, deal with the middle of the bone too
		 * It works nicer to only do this if the head or tail are not in the circle,
		 * otherwise there is no way to circle select joints alone */
		if ((is_point_done == false) && (points_proj_tot == 2) &&
		    edge_inside_circle(data->mval_fl, data->radius, screen_co_a, screen_co_b))
		{
			if (data->select) pchan->bone->flag |= BONE_SELECTED;
			else              pchan->bone->flag &= ~BONE_SELECTED;
			data->is_changed = true;
		}

		data->is_changed |= is_point_done;
	}
}
static void pose_circle_select(ViewContext *vc, const bool select, const int mval[2], float rad)
{
	CircleSelectUserData data;
	
	view3d_userdata_circleselect_init(&data, vc, select, mval, rad);

	ED_view3d_init_mats_rv3d(vc->obact, vc->rv3d); /* for foreach's screen/vert projection */
	
	pose_foreachScreenBone(vc, do_circle_select_pose__doSelectBone, &data, V3D_PROJ_TEST_CLIP_DEFAULT);

	if (data.is_changed) {
		bArmature *arm = vc->obact->data;

		WM_main_add_notifier(NC_OBJECT | ND_BONE_SELECT, vc->obact);

		if (arm->flag & ARM_HAS_VIZ_DEPS) {
			/* mask modifier ('armature' mode), etc. */
			DEG_id_tag_update(&vc->obact->id, OB_RECALC_DATA);
		}
	}
}

static bool armature_circle_doSelectJoint(void *userData, EditBone *ebone, const float screen_co[2], bool head)
{
	CircleSelectUserData *data = userData;

	if (len_squared_v2v2(data->mval_fl, screen_co) <= data->radius_squared) {
		if (head) {
			if (data->select)
				ebone->flag |= BONE_ROOTSEL;
			else 
				ebone->flag &= ~BONE_ROOTSEL;
		}
		else {
			if (data->select)
				ebone->flag |= BONE_TIPSEL;
			else 
				ebone->flag &= ~BONE_TIPSEL;
		}
		return 1;
	}
	return 0;
}
static void do_circle_select_armature__doSelectBone(
        void *userData, struct EditBone *ebone, const float screen_co_a[2], const float screen_co_b[2])
{
	CircleSelectUserData *data = userData;
	bArmature *arm = data->vc->obedit->data;

	if (data->select ? EBONE_SELECTABLE(arm, ebone) : EBONE_VISIBLE(arm, ebone)) {
		bool is_point_done = false;
		int points_proj_tot = 0;

		/* project head location to screenspace */
		if (screen_co_a[0] != IS_CLIPPED) {
			points_proj_tot++;
			if (armature_circle_doSelectJoint(data, ebone, screen_co_a, true)) {
				is_point_done = true;
			}
		}

		/* project tail location to screenspace */
		if (screen_co_b[0] != IS_CLIPPED) {
			points_proj_tot++;
			if (armature_circle_doSelectJoint(data, ebone, screen_co_b, false)) {
				is_point_done = true;
			}
		}

		/* check if the head and/or tail is in the circle
		 * - the call to check also does the selection already
		 */

		/* only if the endpoints didn't get selected, deal with the middle of the bone too
		 * It works nicer to only do this if the head or tail are not in the circle,
		 * otherwise there is no way to circle select joints alone */
		if ((is_point_done == false) && (points_proj_tot == 2) &&
		    edge_inside_circle(data->mval_fl, data->radius, screen_co_a, screen_co_b))
		{
			if (data->select) ebone->flag |=  (BONE_SELECTED | BONE_TIPSEL | BONE_ROOTSEL);
			else              ebone->flag &= ~(BONE_SELECTED | BONE_TIPSEL | BONE_ROOTSEL);
			data->is_changed = true;
		}

		data->is_changed |= is_point_done;
	}
}
static void armature_circle_select(ViewContext *vc, const bool select, const int mval[2], float rad)
{
	CircleSelectUserData data;
	bArmature *arm = vc->obedit->data;

	view3d_userdata_circleselect_init(&data, vc, select, mval, rad);

	ED_view3d_init_mats_rv3d(vc->obedit, vc->rv3d);

	armature_foreachScreenBone(vc, do_circle_select_armature__doSelectBone, &data, V3D_PROJ_TEST_CLIP_DEFAULT);

	if (data.is_changed) {
		ED_armature_edit_sync_selection(arm->edbo);
		ED_armature_edit_validate_active(arm);
		WM_main_add_notifier(NC_OBJECT | ND_BONE_SELECT, vc->obedit);
	}
}

static void do_circle_select_mball__doSelectElem(void *userData, struct MetaElem *ml, const float screen_co[2])
{
	CircleSelectUserData *data = userData;

	if (len_squared_v2v2(data->mval_fl, screen_co) <= data->radius_squared) {
		if (data->select) ml->flag |=  SELECT;
		else              ml->flag &= ~SELECT;
		data->is_changed = true;
	}
}
static void mball_circle_select(ViewContext *vc, const bool select, const int mval[2], float rad)
{
	CircleSelectUserData data;

	view3d_userdata_circleselect_init(&data, vc, select, mval, rad);

	ED_view3d_init_mats_rv3d(vc->obedit, vc->rv3d);

	mball_foreachScreenElem(vc, do_circle_select_mball__doSelectElem, &data, V3D_PROJ_TEST_CLIP_DEFAULT);
}

/** Callbacks for circle selection in Editmode */

static void obedit_circle_select(
        ViewContext *vc, const bool select, const int mval[2], float rad)
{
	switch (vc->obedit->type) {
		case OB_MESH:
			mesh_circle_select(vc, select, mval, rad);
			break;
		case OB_CURVE:
		case OB_SURF:
			nurbscurve_circle_select(vc, select, mval, rad);
			break;
		case OB_LATTICE:
			lattice_circle_select(vc, select, mval, rad);
			break;
		case OB_ARMATURE:
			armature_circle_select(vc, select, mval, rad);
			break;
		case OB_MBALL:
			mball_circle_select(vc, select, mval, rad);
			break;
		case OB_GROOM:
			groom_circle_select(vc, select, mval, rad);
			break;
		default:
			return;
	}
}

static bool object_circle_select(ViewContext *vc, const bool select, const int mval[2], float rad)
{
	ViewLayer *view_layer = vc->view_layer;
	const float radius_squared = rad * rad;
	const float mval_fl[2] = {mval[0], mval[1]};
	bool changed = false;
	const int select_flag = select ? BASE_SELECTED : 0;


	Base *base;
	for (base = FIRSTBASE(view_layer); base; base = base->next) {
		if (BASE_SELECTABLE(base) && ((base->flag & BASE_SELECTED) != select_flag)) {
			float screen_co[2];
			if (ED_view3d_project_float_global(
			            vc->ar, base->object->obmat[3], screen_co,
			            V3D_PROJ_TEST_CLIP_BB | V3D_PROJ_TEST_CLIP_WIN | V3D_PROJ_TEST_CLIP_NEAR) == V3D_PROJ_RET_OK)
			{
				if (len_squared_v2v2(mval_fl, screen_co) <= radius_squared) {
					ED_object_base_select(base, select ? BA_SELECT : BA_DESELECT);
					changed = true;
				}
			}
		}
	}

	return changed;
}

/* not a real operator, only for circle test */
static int view3d_circle_select_exec(bContext *C, wmOperator *op)
{
	ViewContext vc;
	const int radius = RNA_int_get(op->ptr, "radius");
	const bool select = !RNA_boolean_get(op->ptr, "deselect");
	const int mval[2] = {RNA_int_get(op->ptr, "x"),
	                     RNA_int_get(op->ptr, "y")};


	ED_view3d_viewcontext_init(C, &vc);

	Object *obact = vc.obact;
	Object *obedit = vc.obedit;

	if (obedit || BKE_paint_select_elem_test(obact) ||
	    (obact && (obact->mode & (OB_MODE_PARTICLE_EDIT | OB_MODE_POSE))) )
	{
		view3d_operator_needs_opengl(C);

		FOREACH_OBJECT_IN_MODE_BEGIN (vc.view_layer, obact->mode, ob_iter) {
			ED_view3d_viewcontext_init_object(&vc, ob_iter);

			obact = vc.obact;
			obedit = vc.obedit;

			if (CTX_data_edit_object(C)) {
				obedit_circle_select(&vc, select, mval, (float)radius);
				WM_event_add_notifier(C, NC_GEOM | ND_SELECT, obact->data);
			}
			else if (BKE_paint_select_face_test(obact)) {
				paint_facesel_circle_select(&vc, select, mval, (float)radius);
				WM_event_add_notifier(C, NC_GEOM | ND_SELECT, obact->data);
			}
			else if (BKE_paint_select_vert_test(obact)) {
				paint_vertsel_circle_select(&vc, select, mval, (float)radius);
				WM_event_add_notifier(C, NC_GEOM | ND_SELECT, obact->data);
			}
			else if (obact->mode & OB_MODE_POSE) {
				pose_circle_select(&vc, select, mval, (float)radius);
			}
			else {
				return PE_circle_select(C, select, mval, (float)radius);
			}
		}
		FOREACH_OBJECT_IN_MODE_END;
	}
	else if (obact && obact->mode & OB_MODE_SCULPT) {
		return OPERATOR_CANCELLED;
	}
	else {
		if (object_circle_select(&vc, select, mval, (float)radius)) {
			WM_event_add_notifier(C, NC_SCENE | ND_OB_SELECT, vc.scene);
		}
	}
	
	return OPERATOR_FINISHED;
}

void VIEW3D_OT_select_circle(wmOperatorType *ot)
{
	ot->name = "Circle Select";
	ot->description = "Select items using circle selection";
	ot->idname = "VIEW3D_OT_select_circle";
	
	ot->invoke = WM_gesture_circle_invoke;
	ot->modal = WM_gesture_circle_modal;
	ot->exec = view3d_circle_select_exec;
	ot->poll = view3d_selectable_data;
	ot->cancel = WM_gesture_circle_cancel;
	
	/* flags */
	ot->flag = OPTYPE_UNDO;

	/* properties */
	WM_operator_properties_gesture_circle_select(ot);
}<|MERGE_RESOLUTION|>--- conflicted
+++ resolved
@@ -900,33 +900,6 @@
 		}
 	}
 	else { /* Edit Mode */
-<<<<<<< HEAD
-		switch (vc->obedit->type) {
-			case OB_MESH:
-				do_lasso_select_mesh(&eval_ctx, vc, mcords, moves, extend, select);
-				break;
-			case OB_CURVE:
-			case OB_SURF:
-				do_lasso_select_curve(vc, mcords, moves, extend, select);
-				break;
-			case OB_LATTICE:
-				do_lasso_select_lattice(vc, mcords, moves, extend, select);
-				break;
-			case OB_ARMATURE:
-				do_lasso_select_armature(vc, mcords, moves, extend, select);
-				break;
-			case OB_MBALL:
-				do_lasso_select_meta(vc, mcords, moves, extend, select);
-				break;
-			case OB_GROOM:
-				do_lasso_select_groom(vc, mcords, moves, extend, select);
-				break;
-			default:
-				assert(!"lasso select on incorrect object type");
-				break;
-		}
-=======
->>>>>>> 0f2b4cb6
 
 		FOREACH_OBJECT_IN_MODE_BEGIN (vc->view_layer, ob->mode, ob_iter) {
 			ED_view3d_viewcontext_init_object(vc, ob_iter);
@@ -948,6 +921,9 @@
 				case OB_MBALL:
 					do_lasso_select_meta(vc, mcords, moves, extend, select);
 					break;
+			case OB_GROOM:
+				do_lasso_select_groom(vc, mcords, moves, extend, select);
+				break;
 				default:
 					assert(!"lasso select on incorrect object type");
 					break;
@@ -2314,51 +2290,6 @@
 	WM_operator_properties_border_to_rcti(op, &rect);
 
 	if (vc.obedit) {
-<<<<<<< HEAD
-		switch (vc.obedit->type) {
-			case OB_MESH:
-				vc.em = BKE_editmesh_from_object(vc.obedit);
-				ret = do_mesh_box_select(&eval_ctx, &vc, &rect, select, extend);
-//			if (EM_texFaceCheck())
-				if (ret & OPERATOR_FINISHED) {
-					WM_event_add_notifier(C, NC_GEOM | ND_SELECT, vc.obedit->data);
-				}
-				break;
-			case OB_CURVE:
-			case OB_SURF:
-				ret = do_nurbs_box_select(&vc, &rect, select, extend);
-				if (ret & OPERATOR_FINISHED) {
-					WM_event_add_notifier(C, NC_GEOM | ND_SELECT, vc.obedit->data);
-				}
-				break;
-			case OB_MBALL:
-				ret = do_meta_box_select(&eval_ctx, &vc, &rect, select, extend);
-				if (ret & OPERATOR_FINISHED) {
-					WM_event_add_notifier(C, NC_GEOM | ND_SELECT, vc.obedit->data);
-				}
-				break;
-			case OB_ARMATURE:
-				ret = do_armature_box_select(&eval_ctx, &vc, &rect, select, extend);
-				if (ret & OPERATOR_FINISHED) {
-					WM_event_add_notifier(C, NC_OBJECT | ND_BONE_SELECT, vc.obedit);
-				}
-				break;
-			case OB_LATTICE:
-				ret = do_lattice_box_select(&vc, &rect, select, extend);
-				if (ret & OPERATOR_FINISHED) {
-					WM_event_add_notifier(C, NC_GEOM | ND_SELECT, vc.obedit->data);
-				}
-				break;
-			case OB_GROOM:
-				ret = do_groom_box_select(&vc, &rect, select, extend);
-				if (ret & OPERATOR_FINISHED) {
-					WM_event_add_notifier(C, NC_GEOM | ND_SELECT, vc.obedit->data);
-				}
-				break;
-			default:
-				assert(!"border select on incorrect object type");
-				break;
-=======
 
 		FOREACH_OBJECT_IN_MODE_BEGIN (vc.view_layer, vc.obedit->mode, ob_iter) {
 			ED_view3d_viewcontext_init_object(&vc, ob_iter);
@@ -2396,11 +2327,16 @@
 						WM_event_add_notifier(C, NC_GEOM | ND_SELECT, vc.obedit->data);
 					}
 					break;
+			case OB_GROOM:
+				ret = do_groom_box_select(&vc, &rect, select, extend);
+				if (ret & OPERATOR_FINISHED) {
+					WM_event_add_notifier(C, NC_GEOM | ND_SELECT, vc.obedit->data);
+				}
+				break;
 				default:
 					assert(!"border select on incorrect object type");
 					break;
 			}
->>>>>>> 0f2b4cb6
 		}
 		FOREACH_OBJECT_IN_MODE_END;
 	}
