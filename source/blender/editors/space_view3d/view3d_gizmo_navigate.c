--- conflicted
+++ resolved
@@ -305,43 +305,30 @@
 
   if (show_navigate) {
     int icon_mini_slot = 0;
-<<<<<<< HEAD
-
     if ((rv3d->viewlock & RV3D_LOCK_DOLLY) == 0) {
-      gz = navgroup->gz_array[GZ_INDEX_ZOOM];
+        gz = navgroup->gz_array[GZ_INDEX_ZOOM];
+        gz->matrix_basis[3][0] = roundf(co[0]);
+        gz->matrix_basis[3][1] = roundf(co[1] - (icon_offset_mini * icon_mini_slot++));
+        WM_gizmo_set_flag(gz, WM_GIZMO_HIDDEN, false);
+    }
+
+    if ((rv3d->viewlock & RV3D_LOCK_LOCATION) == 0) {
+        gz = navgroup->gz_array[GZ_INDEX_MOVE];
+        gz->matrix_basis[3][0] = roundf(co[0]);
+        gz->matrix_basis[3][1] = roundf(co[1] - (icon_offset_mini * icon_mini_slot++));
+        WM_gizmo_set_flag(gz, WM_GIZMO_HIDDEN, false);
+    }
+
+    if ((rv3d->viewlock & RV3D_LOCK_ROTATION) == 0) {
+      gz = navgroup->gz_array[GZ_INDEX_CAMERA];
       gz->matrix_basis[3][0] = co[0];
       gz->matrix_basis[3][1] = co[1] - (icon_offset_mini * icon_mini_slot++);
       WM_gizmo_set_flag(gz, WM_GIZMO_HIDDEN, false);
-    }
-
-    if ((rv3d->viewlock & RV3D_LOCK_LOCATION) == 0) {
-      gz = navgroup->gz_array[GZ_INDEX_MOVE];
-      gz->matrix_basis[3][0] = co[0];
-      gz->matrix_basis[3][1] = co[1] - (icon_offset_mini * icon_mini_slot++);
-      WM_gizmo_set_flag(gz, WM_GIZMO_HIDDEN, false);
-    }
-=======
-    gz = navgroup->gz_array[GZ_INDEX_ZOOM];
-    gz->matrix_basis[3][0] = roundf(co[0]);
-    gz->matrix_basis[3][1] = roundf(co[1] - (icon_offset_mini * icon_mini_slot++));
-    WM_gizmo_set_flag(gz, WM_GIZMO_HIDDEN, false);
-
-    gz = navgroup->gz_array[GZ_INDEX_MOVE];
-    gz->matrix_basis[3][0] = roundf(co[0]);
-    gz->matrix_basis[3][1] = roundf(co[1] - (icon_offset_mini * icon_mini_slot++));
-    WM_gizmo_set_flag(gz, WM_GIZMO_HIDDEN, false);
->>>>>>> 8126e4ac
-
-    if ((rv3d->viewlock & RV3D_LOCK_ROTATION) == 0) {
-      gz = navgroup->gz_array[GZ_INDEX_CAMERA];
-      gz->matrix_basis[3][0] = roundf(co[0]);
-      gz->matrix_basis[3][1] = roundf(co[1] - (icon_offset_mini * icon_mini_slot++));
-      WM_gizmo_set_flag(gz, WM_GIZMO_HIDDEN, false);
 
       if (navgroup->state.rv3d.is_camera == false) {
         gz = navgroup->gz_array[rv3d->is_persp ? GZ_INDEX_PERSP : GZ_INDEX_ORTHO];
-        gz->matrix_basis[3][0] = roundf(co[0]);
-        gz->matrix_basis[3][1] = roundf(co[1] - (icon_offset_mini * icon_mini_slot++));
+        gz->matrix_basis[3][0] = co[0];
+        gz->matrix_basis[3][1] = co[1] - (icon_offset_mini * icon_mini_slot++);
         WM_gizmo_set_flag(gz, WM_GIZMO_HIDDEN, false);
       }
     }
