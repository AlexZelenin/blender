--- conflicted
+++ resolved
@@ -46,14 +46,11 @@
 
 #include "BIF_gl.h"
 
-<<<<<<< HEAD
 #include "GPU_extensions.h"
 #include "GPU_immediate.h"
-=======
 #include "GPU_debug.h"
 #include "GPU_shader.h"
 #include "GPU_texture.h"
->>>>>>> 7da189b4
 
 #include "view3d_intern.h"  // own include
 
@@ -370,51 +367,6 @@
 	GPU_shader_uniform_vector(shader, invsize_location, 3, 1, invsize);
 
 	/* setup slicing information */
-
-<<<<<<< HEAD
-			/* render fire slice */
-			if (use_fire) {
-				if (GLEW_VERSION_1_4)
-					glBlendFuncSeparate(GL_SRC_ALPHA, GL_ONE, GL_ONE, GL_ONE);
-				else
-					glBlendFunc(GL_SRC_ALPHA, GL_ONE);
-
-				GPU_program_parameter_4f(smoke_program, 2, 1.0, 0.0, 0.0, 0.0);
-				GPUBegin(GL_POLYGON);
-				glColor3f(1.0, 1.0, 1.0);
-				for (i = 0; i < numpoints; i++) {
-					glTexCoord3d((points[i][0] - min[0]) * cor[0],
-					             (points[i][1] - min[1]) * cor[1],
-					             (points[i][2] - min[2]) * cor[2]);
-					glVertex3f(points[i][0] * ob_sizei[0],
-					           points[i][1] * ob_sizei[1],
-					           points[i][2] * ob_sizei[2]);
-				}
-				glEnd();
-			}
-
-			/* render smoke slice */
-			if (GLEW_VERSION_1_4)
-				glBlendFuncSeparate(GL_SRC_ALPHA, GL_ONE_MINUS_SRC_ALPHA, GL_ONE, GL_ONE_MINUS_SRC_ALPHA);
-			else
-				glBlendFunc(GL_SRC_ALPHA, GL_ONE_MINUS_SRC_ALPHA);
-
-			GPU_program_parameter_4f(smoke_program, 2, -1.0, 0.0, 0.0, 0.0);
-			GPUBegin(GL_POLYGON);
-			glColor3f(1.0, 1.0, 1.0);
-			for (i = 0; i < numpoints; i++) {
-				glTexCoord3d((points[i][0] - min[0]) * cor[0],
-				             (points[i][1] - min[1]) * cor[1],
-				             (points[i][2] - min[2]) * cor[2]);
-				glVertex3f(points[i][0] * ob_sizei[0],
-				           points[i][1] * ob_sizei[1],
-				           points[i][2] * ob_sizei[2]);
-			}
-			glEnd();
-		}
-		n++;
-	}
-=======
 	const int max_slices = 256;
 	const int max_points = max_slices * 12;
 
@@ -444,10 +396,9 @@
 	glEnableClientState(GL_VERTEX_ARRAY);
 	glVertexPointer(3, GL_FLOAT, 0, NULL);
 
-	glDrawArrays(GL_TRIANGLES, 0, num_points);
+	GPUDrawArrays(GL_TRIANGLES, 0, num_points);
 
 	glDisableClientState(GL_VERTEX_ARRAY);
->>>>>>> 7da189b4
 
 #ifdef DEBUG_DRAW_TIME
 	printf("Draw Time: %f\n", (float)TIMEIT_VALUE(draw));
