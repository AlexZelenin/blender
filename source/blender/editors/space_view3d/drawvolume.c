--- conflicted
+++ resolved
@@ -341,15 +341,7 @@
 	printf("%f, %f, %f\n", rv3d->viewinv[2][0], rv3d->viewinv[2][1], rv3d->viewinv[2][2]);
 #endif
 
-<<<<<<< HEAD
-	// find cube vertex that is closest to the viewer
-=======
-	/* get view vector */
-	copy_v3_v3(viewnormal, rv3d->viewinv[2]);
-	normalize_v3(viewnormal);
-
 	/* find cube vertex that is closest to the viewer */
->>>>>>> 3b26b466
 	for (i = 0; i < 8; i++) {
 		float x, y, z;
 
@@ -410,12 +402,8 @@
 
 	/* d0 = (viewnormal[0]*cv[i][0] + viewnormal[1]*cv[i][1] + viewnormal[2]*cv[i][2]); */ /* UNUSED */
 	ds = (ABS(viewnormal[0]) * size[0] + ABS(viewnormal[1]) * size[1] + ABS(viewnormal[2]) * size[2]);
-<<<<<<< HEAD
 	dd = dx*base_scale/128.f;
 	dd = MAX3(sds->global_size[0],sds->global_size[1],sds->global_size[2])/128.f;
-=======
-	dd = ds / 96.f;
->>>>>>> 3b26b466
 	n = 0;
 	good_index = i;
 
@@ -516,7 +504,6 @@
 		glEnable(GL_DEPTH_TEST);
 		glDepthMask(GL_TRUE);	
 	}
-<<<<<<< HEAD
 }
 
 #ifdef SMOKE_DEBUG_VELOCITY
@@ -620,7 +607,4 @@
 				}
 	}
 }
-#endif
-=======
-}
->>>>>>> 3b26b466
+#endif