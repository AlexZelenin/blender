--- conflicted
+++ resolved
@@ -2141,16 +2141,12 @@
 
 /* **************** undo for armatures ************** */
 
-<<<<<<< HEAD
-static void undoBones_to_editBones(void *lbuv, void *lbev, void *data)
-=======
 typedef struct UndoArmature {
 	EditBone *act_edbone;
 	ListBase lb;
 } UndoArmature;
 
-static void undoBones_to_editBones(void *uarmv, void *armv)
->>>>>>> 4617bb68
+static void undoBones_to_editBones(void *uarmv, void *armv, void *data)
 {
 	UndoArmature *uarm= uarmv;
 	bArmature *arm= armv;
@@ -2181,11 +2177,7 @@
 	}
 }
 
-<<<<<<< HEAD
-static void *editBones_to_undoBones(void *lbev, void *obdata)
-=======
-static void *editBones_to_undoBones(void *armv)
->>>>>>> 4617bb68
+static void *editBones_to_undoBones(void *armv, void *obdata)
 {
 	bArmature *arm= armv;
 	UndoArmature *uarm;
