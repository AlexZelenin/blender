--- conflicted
+++ resolved
@@ -129,11 +129,7 @@
 
 		/* send necessary notifiers */
 		WM_main_add_notifier(NC_GEOM | ND_DATA, ob);
-<<<<<<< HEAD
-		
-=======
-
->>>>>>> 95011f6d
+
 		/* tag armature for copy-on-write update (since act_bone is in armature not object) */
 		DEG_id_tag_update(&arm->id, DEG_TAG_COPY_ON_WRITE);
 	}
@@ -156,11 +152,7 @@
 	/* Callers happen to already get the active base */
 	Base *base_dummy = NULL;
 	nearBone = get_bone_from_selectbuffer(&base, 1, obedit != NULL, buffer, hits, 1, do_nearest, &base_dummy);
-<<<<<<< HEAD
-	
-=======
-
->>>>>>> 95011f6d
+
 	/* if the bone cannot be affected, don't do anything */
 	if ((nearBone) && !(nearBone->flag & BONE_UNSELECTABLE)) {
 		bArmature *arm = ob->data;
@@ -231,11 +223,7 @@
 				 */
 				DEG_id_tag_update(&ob->id, OB_RECALC_DATA);
 			}
-<<<<<<< HEAD
-			
-=======
-
->>>>>>> 95011f6d
+
 			/* tag armature for copy-on-write update (since act_bone is in armature not object) */
 			DEG_id_tag_update(&arm->id, DEG_TAG_COPY_ON_WRITE);
 		}
@@ -312,15 +300,9 @@
 	for (uint ob_index = 0; ob_index < objects_len; ob_index++) {
 		Object *ob_iter = objects[ob_index];
 		bArmature *arm = ob_iter->data;
-<<<<<<< HEAD
-		
+
 		ED_pose_deselect_all(ob_iter, select_mode, ignore_visibility);
-		
-=======
-
-		ED_pose_deselect_all(ob_iter, select_mode, ignore_visibility);
-
->>>>>>> 95011f6d
+
 		/* if there are some dependencies for visualizing armature state
 		 * (e.g. Mask Modifier in 'Armature' mode), force update
 		 */
@@ -330,11 +312,7 @@
 			 */
 			DEG_id_tag_update(&ob_iter->id, OB_RECALC_DATA);
 		}
-<<<<<<< HEAD
-		
-=======
-
->>>>>>> 95011f6d
+
 		/* need to tag armature for cow updates, or else selection doesn't update */
 		DEG_id_tag_update(&arm->id, DEG_TAG_COPY_ON_WRITE);
 	}
@@ -349,11 +327,7 @@
 	/* stop when unconnected child is encountered, or when unselectable bone is encountered */
 	if (!(bone->flag & BONE_CONNECTED) || (bone->flag & BONE_UNSELECTABLE))
 		return;
-<<<<<<< HEAD
-	
-=======
-
->>>>>>> 95011f6d
+
 	if (extend)
 		bone->flag &= ~BONE_SELECTED;
 	else
@@ -379,11 +353,7 @@
 		return OPERATOR_CANCELLED;
 
 	bArmature *arm = base->object->data;
-<<<<<<< HEAD
-	
-=======
-
->>>>>>> 95011f6d
+
 	/* Select parents */
 	for (curBone = bone; curBone; curBone = next) {
 		/* ignore bone if cannot be selected */
@@ -405,24 +375,14 @@
 	/* Select children */
 	for (curBone = bone->childbase.first; curBone; curBone = next)
 		selectconnected_posebonechildren(base->object, curBone, extend);
-<<<<<<< HEAD
-	
+
 	/* updates */
 	WM_event_add_notifier(C, NC_OBJECT | ND_BONE_SELECT, base->object);
-	
-=======
-
-	/* updates */
-	WM_event_add_notifier(C, NC_OBJECT | ND_BONE_SELECT, base->object);
-
->>>>>>> 95011f6d
+
 	if (arm->flag & ARM_HAS_VIZ_DEPS) {
 		/* mask modifier ('armature' mode), etc. */
 		DEG_id_tag_update(&base->object->id, OB_RECALC_DATA);
 	}
-	
-	/* need to tag armature for cow updates, or else selection doesn't update */
-	DEG_id_tag_update(&arm->id, DEG_TAG_COPY_ON_WRITE);
 
 	/* need to tag armature for cow updates, or else selection doesn't update */
 	DEG_id_tag_update(&arm->id, DEG_TAG_COPY_ON_WRITE);
@@ -441,11 +401,7 @@
 	ot->name = "Select Connected";
 	ot->idname = "POSE_OT_select_linked";
 	ot->description = "Select bones related to selected ones by parent/child relationships";
-<<<<<<< HEAD
-	
-=======
-
->>>>>>> 95011f6d
+
 	/* callbacks */
 	/* leave 'exec' unset */
 	ot->invoke = pose_select_connected_invoke;
@@ -472,11 +428,7 @@
 	}
 
 	Object *ob_prev = NULL;
-<<<<<<< HEAD
-	
-=======
-
->>>>>>> 95011f6d
+
 	/*	Set the flags */
 	CTX_DATA_BEGIN_WITH_ID(C, bPoseChannel *, pchan, visible_pose_bones, Object *, ob)
 	{
@@ -630,11 +582,7 @@
 
 	if (!found)
 		return OPERATOR_CANCELLED;
-<<<<<<< HEAD
-	
-=======
-
->>>>>>> 95011f6d
+
 	return OPERATOR_FINISHED;
 }
 
@@ -976,17 +924,10 @@
 		/* mask modifier ('armature' mode), etc. */
 		DEG_id_tag_update(&ob->id, OB_RECALC_DATA);
 	}
-<<<<<<< HEAD
-	
+
 	/* need to tag armature for cow updates, or else selection doesn't update */
 	DEG_id_tag_update(&arm->id, DEG_TAG_COPY_ON_WRITE);
-	
-=======
-
-	/* need to tag armature for cow updates, or else selection doesn't update */
-	DEG_id_tag_update(&arm->id, DEG_TAG_COPY_ON_WRITE);
-
->>>>>>> 95011f6d
+
 	/* report done status */
 	if (changed)
 		return OPERATOR_FINISHED;
@@ -1081,11 +1022,7 @@
 		}
 
 		WM_event_add_notifier(C, NC_OBJECT | ND_BONE_SELECT, ob);
-<<<<<<< HEAD
-		
-=======
-
->>>>>>> 95011f6d
+
 		/* need to tag armature for cow updates, or else selection doesn't update */
 		DEG_id_tag_update(&arm->id, DEG_TAG_COPY_ON_WRITE);
 	}
