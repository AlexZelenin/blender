--- conflicted
+++ resolved
@@ -61,19 +61,11 @@
 
 
 /* ************* XXX *************** */
-<<<<<<< HEAD
 static void waitcursor(int val) {}
 static void progress_bar(int dummy_val, const char *dummy) {}
-static void start_progress_bar() {}
-static void end_progress_bar() {}
-static void error(char *str) { printf("error: %s\n", str); }
-=======
-static void waitcursor(int UNUSED(val)) {}
-static void progress_bar(int UNUSED(dummy_val), const char *UNUSED(dummy)) {}
 static void start_progress_bar(void) {}
 static void end_progress_bar(void) {}
 static void error(const char *str) { printf("error: %s\n", str); }
->>>>>>> 6d201907
 /* ************* XXX *************** */
 
 
