--- conflicted
+++ resolved
@@ -1653,11 +1653,7 @@
   const wmNDOFMotionData &ndof = *static_cast<wmNDOFMotionData *>(event->customdata);
   const float pan_speed = NDOF_PIXELS_PER_SECOND;
 
-<<<<<<< HEAD
-  blender::float3 pan_vec = -ndof.time_delta * WM_event_ndof_translation_get(ndof);
-=======
-  blender::float3 pan_vec = ndof.dt * WM_event_ndof_translation_get_for_navigation(ndof);
->>>>>>> 5280ebc2
+  blender::float3 pan_vec = ndof.time_delta * WM_event_ndof_translation_get_for_navigation(ndof);
   mul_v2_fl(pan_vec, pan_speed / sc->zoom);
 
   sclip_zoom_set_factor(C, max_ff(0.0f, 1.0f - pan_vec[2]), nullptr, false);
