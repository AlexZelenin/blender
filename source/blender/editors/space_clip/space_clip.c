/*
 * ***** BEGIN GPL LICENSE BLOCK *****
 *
 * This program is free software; you can redistribute it and/or
 * modify it under the terms of the GNU General Public License
 * as published by the Free Software Foundation; either version 2
 * of the License, or (at your option) any later version.
 *
 * This program is distributed in the hope that it will be useful,
 * but WITHOUT ANY WARRANTY; without even the implied warranty of
 * MERCHANTABILITY or FITNESS FOR A PARTICULAR PURPOSE.  See the
 * GNU General Public License for more details.
 *
 * You should have received a copy of the GNU General Public License
 * along with this program; if not, write to the Free Software Foundation,
 * Inc., 51 Franklin Street, Fifth Floor, Boston, MA 02110-1301, USA.
 *
 * The Original Code is Copyright (C) 2011 Blender Foundation.
 * All rights reserved.
 *
 *
 * Contributor(s): Blender Foundation,
 *                 Sergey Sharybin
 *
 * ***** END GPL LICENSE BLOCK *****
 */

/** \file blender/editors/space_clip/space_clip.c
 *  \ingroup spclip
 */

#include <string.h>
#include <stdio.h>

#include "DNA_scene_types.h"
#include "DNA_mask_types.h"
#include "DNA_movieclip_types.h"
#include "DNA_view3d_types.h"  /* for pivot point */

#include "MEM_guardedalloc.h"

#include "BLI_blenlib.h"
#include "BLI_utildefines.h"
#include "BLI_math.h"

#include "BKE_context.h"
#include "BKE_screen.h"
#include "BKE_library.h"
#include "BKE_movieclip.h"
#include "BKE_tracking.h"

#include "IMB_imbuf_types.h"

#include "ED_anim_api.h" /* for timeline cursor drawing */
#include "ED_mask.h"
#include "ED_space_api.h"
#include "ED_screen.h"
#include "ED_clip.h"
#include "ED_transform.h"
#include "ED_uvedit.h"  /* just for ED_image_draw_cursor */

#include "IMB_imbuf.h"

#include "GPU_glew.h"
#include "GPU_matrix.h"

#include "WM_api.h"
#include "WM_types.h"

#include "UI_interface.h"
#include "UI_resources.h"
#include "UI_view2d.h"

#include "RNA_access.h"


#include "clip_intern.h"  /* own include */

static void init_preview_region(const Scene *scene, const ScrArea *sa, const SpaceClip *sc, ARegion *ar)
{
	ar->regiontype = RGN_TYPE_PREVIEW;
	ar->alignment = RGN_ALIGN_TOP;
	ar->flag |= RGN_FLAG_HIDDEN;

	if (sc->view == SC_VIEW_DOPESHEET) {
		ar->v2d.tot.xmin = -10.0f;
		ar->v2d.tot.ymin = (float)(-sa->winy) / 3.0f;
		ar->v2d.tot.xmax = (float)(sa->winx);
		ar->v2d.tot.ymax = 0.0f;

		ar->v2d.cur = ar->v2d.tot;

		ar->v2d.min[0] = 0.0f;
		ar->v2d.min[1] = 0.0f;

		ar->v2d.max[0] = MAXFRAMEF;
		ar->v2d.max[1] = FLT_MAX;

		ar->v2d.minzoom = 0.01f;
		ar->v2d.maxzoom = 50;
		ar->v2d.scroll = (V2D_SCROLL_BOTTOM | V2D_SCROLL_SCALE_HORIZONTAL);
		ar->v2d.scroll |= (V2D_SCROLL_RIGHT);
		ar->v2d.keepzoom = V2D_LOCKZOOM_Y;
		ar->v2d.keepofs = V2D_KEEPOFS_Y;
		ar->v2d.align = V2D_ALIGN_NO_POS_Y;
		ar->v2d.flag = V2D_VIEWSYNC_AREA_VERTICAL;
	}
	else {
		ar->v2d.tot.xmin = 0.0f;
		ar->v2d.tot.ymin = -10.0f;
		ar->v2d.tot.xmax = (float)scene->r.efra;
		ar->v2d.tot.ymax = 10.0f;

		ar->v2d.cur = ar->v2d.tot;

		ar->v2d.min[0] = FLT_MIN;
		ar->v2d.min[1] = FLT_MIN;

		ar->v2d.max[0] = MAXFRAMEF;
		ar->v2d.max[1] = FLT_MAX;

		ar->v2d.scroll = (V2D_SCROLL_BOTTOM | V2D_SCROLL_SCALE_HORIZONTAL);
		ar->v2d.scroll |= (V2D_SCROLL_LEFT | V2D_SCROLL_SCALE_VERTICAL);

		ar->v2d.minzoom = 0.0f;
		ar->v2d.maxzoom = 0.0f;
		ar->v2d.keepzoom = 0;
		ar->v2d.keepofs = 0;
		ar->v2d.align = 0;
		ar->v2d.flag = 0;

		ar->v2d.keeptot = 0;
	}
}

static void reinit_preview_region(const bContext *C, ARegion *ar)
{
	Scene *scene = CTX_data_scene(C);
	ScrArea *sa = CTX_wm_area(C);
	SpaceClip *sc = CTX_wm_space_clip(C);

	if (sc->view == SC_VIEW_DOPESHEET) {
		if ((ar->v2d.flag & V2D_VIEWSYNC_AREA_VERTICAL) == 0)
			init_preview_region(scene, sa, sc, ar);
	}
	else {
		if (ar->v2d.flag & V2D_VIEWSYNC_AREA_VERTICAL)
			init_preview_region(scene, sa, sc, ar);
	}
}

static ARegion *ED_clip_has_preview_region(const bContext *C, ScrArea *sa)
{
	ARegion *ar, *arnew;

	ar = BKE_area_find_region_type(sa, RGN_TYPE_PREVIEW);
	if (ar)
		return ar;

	/* add subdiv level; after header */
	ar = BKE_area_find_region_type(sa, RGN_TYPE_WINDOW);

	/* is error! */
	if (ar == NULL)
		return NULL;

	arnew = MEM_callocN(sizeof(ARegion), "clip preview region");

	BLI_insertlinkbefore(&sa->regionbase, ar, arnew);
	init_preview_region(CTX_data_scene(C), sa, CTX_wm_space_clip(C), arnew);

	return arnew;
}

static ARegion *ED_clip_has_channels_region(ScrArea *sa)
{
	ARegion *ar, *arnew;

	ar = BKE_area_find_region_type(sa, RGN_TYPE_CHANNELS);
	if (ar)
		return ar;

	/* add subdiv level; after header */
	ar = BKE_area_find_region_type(sa, RGN_TYPE_PREVIEW);

	/* is error! */
	if (ar == NULL)
		return NULL;

	arnew = MEM_callocN(sizeof(ARegion), "clip channels region");

	BLI_insertlinkbefore(&sa->regionbase, ar, arnew);
	arnew->regiontype = RGN_TYPE_CHANNELS;
	arnew->alignment = RGN_ALIGN_LEFT;

	arnew->v2d.scroll = V2D_SCROLL_BOTTOM;
	arnew->v2d.flag = V2D_VIEWSYNC_AREA_VERTICAL;

	return arnew;
}

static void clip_scopes_tag_refresh(ScrArea *sa)
{
	SpaceClip *sc = (SpaceClip *)sa->spacedata.first;
	ARegion *ar;

	if (sc->mode != SC_MODE_TRACKING)
		return;

	/* only while properties are visible */
	for (ar = sa->regionbase.first; ar; ar = ar->next) {
		if (ar->regiontype == RGN_TYPE_UI && ar->flag & RGN_FLAG_HIDDEN)
			return;
	}

	sc->scopes.ok = false;
}

static void clip_scopes_check_gpencil_change(ScrArea *sa)
{
	SpaceClip *sc = (SpaceClip *)sa->spacedata.first;

	if (sc->gpencil_src == SC_GPENCIL_SRC_TRACK) {
		clip_scopes_tag_refresh(sa);
	}
}

/* ******************** default callbacks for clip space ***************** */

static SpaceLink *clip_new(const ScrArea *sa, const Scene *scene)
{
	ARegion *ar;
	SpaceClip *sc;

	sc = MEM_callocN(sizeof(SpaceClip), "initclip");
	sc->spacetype = SPACE_CLIP;
	sc->flag = SC_SHOW_MARKER_PATTERN | SC_SHOW_TRACK_PATH |
	           SC_SHOW_GRAPH_TRACKS_MOTION | SC_SHOW_GRAPH_FRAMES | SC_SHOW_GPENCIL;
	sc->zoom = 1.0f;
	sc->path_length = 20;
	sc->scopes.track_preview_height = 120;
	sc->around = V3D_AROUND_LOCAL_ORIGINS;

	/* header */
	ar = MEM_callocN(sizeof(ARegion), "header for clip");

	BLI_addtail(&sc->regionbase, ar);
	ar->regiontype = RGN_TYPE_HEADER;
	ar->alignment = RGN_ALIGN_BOTTOM;

	/* tools view */
	ar = MEM_callocN(sizeof(ARegion), "tools for clip");

	BLI_addtail(&sc->regionbase, ar);
	ar->regiontype = RGN_TYPE_TOOLS;
	ar->alignment = RGN_ALIGN_LEFT;

<<<<<<< HEAD
#ifndef WITH_REDO_REGION_REMOVAL
	/* tools view */
	ar = MEM_callocN(sizeof(ARegion), "tool properties for clip");

	BLI_addtail(&sc->regionbase, ar);
	ar->regiontype = RGN_TYPE_TOOL_PROPS;
	ar->alignment = RGN_ALIGN_BOTTOM | RGN_SPLIT_PREV;
#endif

=======
>>>>>>> 570455fb
	/* properties view */
	ar = MEM_callocN(sizeof(ARegion), "properties for clip");

	BLI_addtail(&sc->regionbase, ar);
	ar->regiontype = RGN_TYPE_UI;
	ar->alignment = RGN_ALIGN_RIGHT;

	/* channels view */
	ar = MEM_callocN(sizeof(ARegion), "channels for clip");

	BLI_addtail(&sc->regionbase, ar);
	ar->regiontype = RGN_TYPE_CHANNELS;
	ar->alignment = RGN_ALIGN_LEFT;

	ar->v2d.scroll = V2D_SCROLL_BOTTOM;
	ar->v2d.flag = V2D_VIEWSYNC_AREA_VERTICAL;

	/* preview view */
	ar = MEM_callocN(sizeof(ARegion), "preview for clip");

	BLI_addtail(&sc->regionbase, ar);
	init_preview_region(scene, sa, sc, ar);

	/* main region */
	ar = MEM_callocN(sizeof(ARegion), "main region for clip");

	BLI_addtail(&sc->regionbase, ar);
	ar->regiontype = RGN_TYPE_WINDOW;

	return (SpaceLink *) sc;
}

/* not spacelink itself */
static void clip_free(SpaceLink *sl)
{
	SpaceClip *sc = (SpaceClip *) sl;

	sc->clip = NULL;

	if (sc->scopes.track_preview)
		IMB_freeImBuf(sc->scopes.track_preview);

	if (sc->scopes.track_search)
		IMB_freeImBuf(sc->scopes.track_search);
}

/* spacetype; init callback */
static void clip_init(struct wmWindowManager *UNUSED(wm), ScrArea *sa)
{
	ListBase *lb = WM_dropboxmap_find("Clip", SPACE_CLIP, 0);

	/* add drop boxes */
	WM_event_add_dropbox_handler(&sa->handlers, lb);
}

static SpaceLink *clip_duplicate(SpaceLink *sl)
{
	SpaceClip *scn = MEM_dupallocN(sl);

	/* clear or remove stuff from old */
	scn->scopes.track_search = NULL;
	scn->scopes.track_preview = NULL;
	scn->scopes.ok = false;

	return (SpaceLink *)scn;
}

static void clip_listener(bScreen *UNUSED(sc), ScrArea *sa, wmNotifier *wmn, Scene *UNUSED(scene),
                          WorkSpace *UNUSED(workspace))
{
	/* context changes */
	switch (wmn->category) {
		case NC_SCENE:
			switch (wmn->data) {
				case ND_FRAME:
					clip_scopes_tag_refresh(sa);
					ATTR_FALLTHROUGH;

				case ND_FRAME_RANGE:
					ED_area_tag_redraw(sa);
					break;
			}
			break;
		case NC_MOVIECLIP:
			switch (wmn->data) {
				case ND_DISPLAY:
				case ND_SELECT:
					clip_scopes_tag_refresh(sa);
					ED_area_tag_redraw(sa);
					break;
			}
			switch (wmn->action) {
				case NA_REMOVED:
				case NA_EDITED:
				case NA_EVALUATED:
					/* fall-through */

				case NA_SELECTED:
					clip_scopes_tag_refresh(sa);
					ED_area_tag_redraw(sa);
					break;
			}
			break;
		case NC_MASK:
			switch (wmn->data) {
				case ND_SELECT:
				case ND_DATA:
				case ND_DRAW:
					ED_area_tag_redraw(sa);
					break;
			}
			switch (wmn->action) {
				case NA_SELECTED:
					ED_area_tag_redraw(sa);
					break;
				case NA_EDITED:
					ED_area_tag_redraw(sa);
					break;
			}
			break;
		case NC_GEOM:
			switch (wmn->data) {
				case ND_SELECT:
					clip_scopes_tag_refresh(sa);
					ED_area_tag_redraw(sa);
					break;
			}
			break;
		case NC_SCREEN:
			switch (wmn->data) {
				case ND_ANIMPLAY:
					ED_area_tag_redraw(sa);
					break;
			}
			break;
		case NC_SPACE:
			if (wmn->data == ND_SPACE_CLIP) {
				clip_scopes_tag_refresh(sa);
				ED_area_tag_redraw(sa);
			}
			break;
		case NC_GPENCIL:
			if (wmn->action == NA_EDITED) {
				clip_scopes_check_gpencil_change(sa);
				ED_area_tag_redraw(sa);
			}
			else if (wmn->data & ND_GPENCIL_EDITMODE) {
				ED_area_tag_redraw(sa);
			}
			break;
	}
}

static void clip_operatortypes(void)
{
	/* ** clip_ops.c ** */
	WM_operatortype_append(CLIP_OT_open);
	WM_operatortype_append(CLIP_OT_reload);
	WM_operatortype_append(CLIP_OT_view_pan);
	WM_operatortype_append(CLIP_OT_view_zoom);
	WM_operatortype_append(CLIP_OT_view_zoom_in);
	WM_operatortype_append(CLIP_OT_view_zoom_out);
	WM_operatortype_append(CLIP_OT_view_zoom_ratio);
	WM_operatortype_append(CLIP_OT_view_all);
	WM_operatortype_append(CLIP_OT_view_selected);
	WM_operatortype_append(CLIP_OT_change_frame);
	WM_operatortype_append(CLIP_OT_rebuild_proxy);
	WM_operatortype_append(CLIP_OT_mode_set);
#ifdef WITH_INPUT_NDOF
	WM_operatortype_append(CLIP_OT_view_ndof);
#endif
	WM_operatortype_append(CLIP_OT_prefetch);
	WM_operatortype_append(CLIP_OT_set_scene_frames);
	WM_operatortype_append(CLIP_OT_cursor_set);

	/* ** clip_toolbar.c ** */
	WM_operatortype_append(CLIP_OT_tools);
	WM_operatortype_append(CLIP_OT_properties);

	/* ** tracking_ops.c ** */

	/* navigation */
	WM_operatortype_append(CLIP_OT_frame_jump);

	/* set optical center to frame center */
	WM_operatortype_append(CLIP_OT_set_center_principal);

	/* selection */
	WM_operatortype_append(CLIP_OT_select);
	WM_operatortype_append(CLIP_OT_select_all);
	WM_operatortype_append(CLIP_OT_select_border);
	WM_operatortype_append(CLIP_OT_select_lasso);
	WM_operatortype_append(CLIP_OT_select_circle);
	WM_operatortype_append(CLIP_OT_select_grouped);

	/* markers */
	WM_operatortype_append(CLIP_OT_add_marker);
	WM_operatortype_append(CLIP_OT_add_marker_at_click);
	WM_operatortype_append(CLIP_OT_slide_marker);
	WM_operatortype_append(CLIP_OT_delete_track);
	WM_operatortype_append(CLIP_OT_delete_marker);

	/* track */
	WM_operatortype_append(CLIP_OT_track_markers);
	WM_operatortype_append(CLIP_OT_refine_markers);

	/* solving */
	WM_operatortype_append(CLIP_OT_solve_camera);
	WM_operatortype_append(CLIP_OT_clear_solution);

	WM_operatortype_append(CLIP_OT_disable_markers);
	WM_operatortype_append(CLIP_OT_hide_tracks);
	WM_operatortype_append(CLIP_OT_hide_tracks_clear);
	WM_operatortype_append(CLIP_OT_lock_tracks);

	WM_operatortype_append(CLIP_OT_set_solver_keyframe);

	/* orientation */
	WM_operatortype_append(CLIP_OT_set_origin);
	WM_operatortype_append(CLIP_OT_set_plane);
	WM_operatortype_append(CLIP_OT_set_axis);
	WM_operatortype_append(CLIP_OT_set_scale);
	WM_operatortype_append(CLIP_OT_set_solution_scale);
	WM_operatortype_append(CLIP_OT_apply_solution_scale);

	/* detect */
	WM_operatortype_append(CLIP_OT_detect_features);

	/* stabilization */
	WM_operatortype_append(CLIP_OT_stabilize_2d_add);
	WM_operatortype_append(CLIP_OT_stabilize_2d_remove);
	WM_operatortype_append(CLIP_OT_stabilize_2d_select);
	WM_operatortype_append(CLIP_OT_stabilize_2d_rotation_add);
	WM_operatortype_append(CLIP_OT_stabilize_2d_rotation_remove);
	WM_operatortype_append(CLIP_OT_stabilize_2d_rotation_select);

	/* clean-up */
	WM_operatortype_append(CLIP_OT_clear_track_path);
	WM_operatortype_append(CLIP_OT_join_tracks);
	WM_operatortype_append(CLIP_OT_track_copy_color);

	WM_operatortype_append(CLIP_OT_clean_tracks);

	/* object tracking */
	WM_operatortype_append(CLIP_OT_tracking_object_new);
	WM_operatortype_append(CLIP_OT_tracking_object_remove);

	/* clipboard */
	WM_operatortype_append(CLIP_OT_copy_tracks);
	WM_operatortype_append(CLIP_OT_paste_tracks);

	/* Plane tracker */
	WM_operatortype_append(CLIP_OT_create_plane_track);
	WM_operatortype_append(CLIP_OT_slide_plane_marker);

	WM_operatortype_append(CLIP_OT_keyframe_insert);
	WM_operatortype_append(CLIP_OT_keyframe_delete);

	/* ** clip_graph_ops.c  ** */

	/* graph editing */

	/* selection */
	WM_operatortype_append(CLIP_OT_graph_select);
	WM_operatortype_append(CLIP_OT_graph_select_border);
	WM_operatortype_append(CLIP_OT_graph_select_all_markers);

	WM_operatortype_append(CLIP_OT_graph_delete_curve);
	WM_operatortype_append(CLIP_OT_graph_delete_knot);
	WM_operatortype_append(CLIP_OT_graph_view_all);
	WM_operatortype_append(CLIP_OT_graph_center_current_frame);

	WM_operatortype_append(CLIP_OT_graph_disable_markers);

	/* ** clip_dopesheet_ops.c  ** */

	WM_operatortype_append(CLIP_OT_dopesheet_select_channel);
	WM_operatortype_append(CLIP_OT_dopesheet_view_all);
}

static void clip_keymap(struct wmKeyConfig *keyconf)
{
	wmKeyMap *keymap;
	wmKeyMapItem *kmi;

	/* ******** Global hotkeys avalaible for all regions ******** */

	keymap = WM_keymap_find(keyconf, "Clip", SPACE_CLIP, 0);

	WM_keymap_add_item(keymap, "CLIP_OT_open", OKEY, KM_PRESS, KM_ALT, 0);

	WM_keymap_add_item(keymap, "CLIP_OT_tools", TKEY, KM_PRESS, 0, 0);
	WM_keymap_add_item(keymap, "CLIP_OT_properties", NKEY, KM_PRESS, 0, 0);

	/* 2d tracking */
	kmi = WM_keymap_add_item(keymap, "CLIP_OT_track_markers", LEFTARROWKEY, KM_PRESS, KM_ALT, 0);
	RNA_boolean_set(kmi->ptr, "backwards", true);
	RNA_boolean_set(kmi->ptr, "sequence", false);
	kmi = WM_keymap_add_item(keymap, "CLIP_OT_track_markers", RIGHTARROWKEY, KM_PRESS, KM_ALT, 0);
	RNA_boolean_set(kmi->ptr, "backwards", false);
	RNA_boolean_set(kmi->ptr, "sequence", false);
	kmi = WM_keymap_add_item(keymap, "CLIP_OT_track_markers", TKEY, KM_PRESS, KM_CTRL, 0);
	RNA_boolean_set(kmi->ptr, "backwards", false);
	RNA_boolean_set(kmi->ptr, "sequence", true);
	kmi = WM_keymap_add_item(keymap, "CLIP_OT_track_markers", TKEY, KM_PRESS, KM_SHIFT | KM_CTRL, 0);
	RNA_boolean_set(kmi->ptr, "backwards", true);
	RNA_boolean_set(kmi->ptr, "sequence", true);

	/* mode */
	kmi = WM_keymap_add_item(keymap, "WM_OT_context_toggle_enum", TABKEY, KM_PRESS, 0, 0);
	RNA_string_set(kmi->ptr, "data_path", "space_data.mode");
	RNA_string_set(kmi->ptr, "value_1", "TRACKING");
	RNA_string_set(kmi->ptr, "value_2", "MASK");

	WM_keymap_add_item(keymap, "CLIP_OT_solve_camera", SKEY, KM_PRESS, KM_SHIFT, 0);

	kmi = WM_keymap_add_item(keymap, "CLIP_OT_set_solver_keyframe", QKEY, KM_PRESS, 0, 0);
	RNA_enum_set(kmi->ptr, "keyframe", 0);

	kmi = WM_keymap_add_item(keymap, "CLIP_OT_set_solver_keyframe", EKEY, KM_PRESS, 0, 0);
	RNA_enum_set(kmi->ptr, "keyframe", 1);

	/* io/playback */
	WM_keymap_add_item(keymap, "CLIP_OT_prefetch", PKEY, KM_PRESS, 0, 0);

	/* ******** Hotkeys avalaible for main region only ******** */

	keymap = WM_keymap_find(keyconf, "Clip Editor", SPACE_CLIP, 0);
//	keymap->poll = ED_space_clip_tracking_poll;
	/* ** View/navigation ** */

	WM_keymap_add_item(keymap, "CLIP_OT_view_pan", MIDDLEMOUSE, KM_PRESS, 0, 0);
	WM_keymap_add_item(keymap, "CLIP_OT_view_pan", MIDDLEMOUSE, KM_PRESS, KM_SHIFT, 0);
	WM_keymap_add_item(keymap, "CLIP_OT_view_pan", MOUSEPAN, 0, 0, 0);

	WM_keymap_add_item(keymap, "CLIP_OT_view_zoom", MIDDLEMOUSE, KM_PRESS, KM_CTRL, 0);
	WM_keymap_add_item(keymap, "CLIP_OT_view_zoom", MOUSEZOOM, 0, 0, 0);
	WM_keymap_add_item(keymap, "CLIP_OT_view_zoom", MOUSEPAN, 0, KM_CTRL, 0);
	WM_keymap_add_item(keymap, "CLIP_OT_view_zoom_in", WHEELINMOUSE, KM_PRESS, 0, 0);
	WM_keymap_add_item(keymap, "CLIP_OT_view_zoom_out", WHEELOUTMOUSE, KM_PRESS, 0, 0);
	WM_keymap_add_item(keymap, "CLIP_OT_view_zoom_in", PADPLUSKEY, KM_PRESS, 0, 0);
	WM_keymap_add_item(keymap, "CLIP_OT_view_zoom_out", PADMINUS, KM_PRESS, 0, 0);

	/* ctrl now works as well, shift + numpad works as arrow keys on Windows */
	RNA_float_set(WM_keymap_add_item(keymap, "CLIP_OT_view_zoom_ratio", PAD8, KM_PRESS, KM_CTRL, 0)->ptr, "ratio", 8.0f);
	RNA_float_set(WM_keymap_add_item(keymap, "CLIP_OT_view_zoom_ratio", PAD4, KM_PRESS, KM_CTRL, 0)->ptr, "ratio", 4.0f);
	RNA_float_set(WM_keymap_add_item(keymap, "CLIP_OT_view_zoom_ratio", PAD2, KM_PRESS, KM_CTRL, 0)->ptr, "ratio", 2.0f);
	RNA_float_set(WM_keymap_add_item(keymap, "CLIP_OT_view_zoom_ratio", PAD8, KM_PRESS, KM_SHIFT, 0)->ptr, "ratio", 8.0f);
	RNA_float_set(WM_keymap_add_item(keymap, "CLIP_OT_view_zoom_ratio", PAD4, KM_PRESS, KM_SHIFT, 0)->ptr, "ratio", 4.0f);
	RNA_float_set(WM_keymap_add_item(keymap, "CLIP_OT_view_zoom_ratio", PAD2, KM_PRESS, KM_SHIFT, 0)->ptr, "ratio", 2.0f);

	RNA_float_set(WM_keymap_add_item(keymap, "CLIP_OT_view_zoom_ratio", PAD1, KM_PRESS, 0, 0)->ptr, "ratio", 1.0f);
	RNA_float_set(WM_keymap_add_item(keymap, "CLIP_OT_view_zoom_ratio", PAD2, KM_PRESS, 0, 0)->ptr, "ratio", 0.5f);
	RNA_float_set(WM_keymap_add_item(keymap, "CLIP_OT_view_zoom_ratio", PAD4, KM_PRESS, 0, 0)->ptr, "ratio", 0.25f);
	RNA_float_set(WM_keymap_add_item(keymap, "CLIP_OT_view_zoom_ratio", PAD8, KM_PRESS, 0, 0)->ptr, "ratio", 0.125f);

	WM_keymap_add_item(keymap, "CLIP_OT_view_all", HOMEKEY, KM_PRESS, 0, 0);

	kmi = WM_keymap_add_item(keymap, "CLIP_OT_view_all", FKEY, KM_PRESS, 0, 0);
	RNA_boolean_set(kmi->ptr, "fit_view", true);

	WM_keymap_add_item(keymap, "CLIP_OT_view_selected", PADPERIOD, KM_PRESS, 0, 0);

#ifdef WITH_INPUT_NDOF
	WM_keymap_add_item(keymap, "CLIP_OT_view_all", NDOF_BUTTON_FIT, KM_PRESS, 0, 0);
	WM_keymap_add_item(keymap, "CLIP_OT_view_ndof", NDOF_MOTION, 0, 0, 0);
#endif

	/* jump to special frame */
	kmi = WM_keymap_add_item(keymap, "CLIP_OT_frame_jump", LEFTARROWKEY, KM_PRESS, KM_CTRL | KM_SHIFT, 0);
	RNA_enum_set(kmi->ptr, "position", 0);

	kmi = WM_keymap_add_item(keymap, "CLIP_OT_frame_jump", RIGHTARROWKEY, KM_PRESS, KM_CTRL | KM_SHIFT, 0);
	RNA_enum_set(kmi->ptr, "position", 1);

	kmi = WM_keymap_add_item(keymap, "CLIP_OT_frame_jump", LEFTARROWKEY, KM_PRESS, KM_ALT | KM_SHIFT, 0);
	RNA_enum_set(kmi->ptr, "position", 2);

	kmi = WM_keymap_add_item(keymap, "CLIP_OT_frame_jump", RIGHTARROWKEY, KM_PRESS, KM_ALT | KM_SHIFT, 0);
	RNA_enum_set(kmi->ptr, "position", 3);

	/* "timeline" */
	WM_keymap_add_item(keymap, "CLIP_OT_change_frame", LEFTMOUSE, KM_PRESS, 0, 0);

	/* selection */
	kmi = WM_keymap_add_item(keymap, "CLIP_OT_select", SELECTMOUSE, KM_PRESS, 0, 0);
	RNA_boolean_set(kmi->ptr, "extend", false);
	kmi = WM_keymap_add_item(keymap, "CLIP_OT_select", SELECTMOUSE, KM_PRESS, KM_SHIFT, 0);
	RNA_boolean_set(kmi->ptr, "extend", true);
	kmi = WM_keymap_add_item(keymap, "CLIP_OT_select_all", AKEY, KM_PRESS, 0, 0);
	RNA_enum_set(kmi->ptr, "action", SEL_TOGGLE);
	kmi = WM_keymap_add_item(keymap, "CLIP_OT_select_all", IKEY, KM_PRESS, KM_CTRL, 0);
	RNA_enum_set(kmi->ptr, "action", SEL_INVERT);
	WM_keymap_add_item(keymap, "CLIP_OT_select_border", BKEY, KM_PRESS, 0, 0);
	WM_keymap_add_item(keymap, "CLIP_OT_select_circle", CKEY, KM_PRESS, 0, 0);
	WM_keymap_add_menu(keymap, "CLIP_MT_select_grouped", GKEY, KM_PRESS, KM_SHIFT, 0);

	kmi = WM_keymap_add_item(keymap, "CLIP_OT_select_lasso", EVT_TWEAK_A, KM_ANY, KM_CTRL | KM_ALT, 0);
	RNA_boolean_set(kmi->ptr, "deselect", false);
	kmi = WM_keymap_add_item(keymap, "CLIP_OT_select_lasso", EVT_TWEAK_A, KM_ANY, KM_CTRL | KM_SHIFT | KM_ALT, 0);
	RNA_boolean_set(kmi->ptr, "deselect", true);

	/* marker */
	WM_keymap_add_item(keymap, "CLIP_OT_add_marker_slide", LEFTMOUSE, KM_PRESS, KM_CTRL, 0);

	WM_keymap_add_item(keymap, "CLIP_OT_delete_marker", DELKEY, KM_PRESS, KM_SHIFT, 0);
	WM_keymap_add_item(keymap, "CLIP_OT_delete_marker", XKEY, KM_PRESS, KM_SHIFT, 0);

	WM_keymap_add_item(keymap, "CLIP_OT_slide_marker", LEFTMOUSE, KM_PRESS, 0, 0);

	kmi = WM_keymap_add_item(keymap, "CLIP_OT_disable_markers", DKEY, KM_PRESS, KM_SHIFT, 0);
	RNA_enum_set(kmi->ptr, "action", 2);    /* toggle */

	/* tracks */
	WM_keymap_add_item(keymap, "CLIP_OT_delete_track", DELKEY, KM_PRESS, 0, 0);
	WM_keymap_add_item(keymap, "CLIP_OT_delete_track", XKEY, KM_PRESS, 0, 0);

	kmi = WM_keymap_add_item(keymap, "CLIP_OT_lock_tracks", LKEY, KM_PRESS, KM_CTRL, 0);
	RNA_enum_set(kmi->ptr, "action", 0);    /* lock */

	kmi = WM_keymap_add_item(keymap, "CLIP_OT_lock_tracks", LKEY, KM_PRESS, KM_ALT, 0);
	RNA_enum_set(kmi->ptr, "action", 1);    /* unlock */

	kmi = WM_keymap_add_item(keymap, "CLIP_OT_hide_tracks", HKEY, KM_PRESS, 0, 0);
	RNA_boolean_set(kmi->ptr, "unselected", false);

	kmi = WM_keymap_add_item(keymap, "CLIP_OT_hide_tracks", HKEY, KM_PRESS, KM_SHIFT, 0);
	RNA_boolean_set(kmi->ptr, "unselected", true);

	WM_keymap_add_item(keymap, "CLIP_OT_hide_tracks_clear", HKEY, KM_PRESS, KM_ALT, 0);

	/* plane tracks */
	WM_keymap_add_item(keymap, "CLIP_OT_slide_plane_marker", ACTIONMOUSE, KM_PRESS, 0, 0);

	WM_keymap_add_item(keymap, "CLIP_OT_keyframe_insert", IKEY, KM_PRESS, 0, 0);
	WM_keymap_add_item(keymap, "CLIP_OT_keyframe_delete", IKEY, KM_PRESS, KM_ALT, 0);

	/* clean-up */
	WM_keymap_add_item(keymap, "CLIP_OT_join_tracks", JKEY, KM_PRESS, KM_CTRL, 0);

	/* menus */
	WM_keymap_add_menu(keymap, "CLIP_MT_tracking_specials", WKEY, KM_PRESS, 0, 0);

	/* display */
	kmi = WM_keymap_add_item(keymap, "WM_OT_context_toggle", LKEY, KM_PRESS, 0, 0);
	RNA_string_set(kmi->ptr, "data_path", "space_data.lock_selection");

	kmi = WM_keymap_add_item(keymap, "WM_OT_context_toggle", DKEY, KM_PRESS, KM_ALT, 0);
	RNA_string_set(kmi->ptr, "data_path", "space_data.show_disabled");

	kmi = WM_keymap_add_item(keymap, "WM_OT_context_toggle", SKEY, KM_PRESS, KM_ALT, 0);
	RNA_string_set(kmi->ptr, "data_path", "space_data.show_marker_search");

	kmi = WM_keymap_add_item(keymap, "WM_OT_context_toggle", MKEY, KM_PRESS, 0, 0);
	RNA_string_set(kmi->ptr, "data_path", "space_data.use_mute_footage");

	transform_keymap_for_space(keyconf, keymap, SPACE_CLIP);

	/* clean-up */
	kmi = WM_keymap_add_item(keymap, "CLIP_OT_clear_track_path", TKEY, KM_PRESS, KM_ALT, 0);
	RNA_enum_set(kmi->ptr, "action", TRACK_CLEAR_REMAINED);
	RNA_boolean_set(kmi->ptr, "clear_active", false);
	kmi = WM_keymap_add_item(keymap, "CLIP_OT_clear_track_path", TKEY, KM_PRESS, KM_SHIFT, 0);
	RNA_enum_set(kmi->ptr, "action", TRACK_CLEAR_UPTO);
	RNA_boolean_set(kmi->ptr, "clear_active", false);
	kmi = WM_keymap_add_item(keymap, "CLIP_OT_clear_track_path", TKEY, KM_PRESS, KM_ALT | KM_SHIFT, 0);
	RNA_enum_set(kmi->ptr, "action", TRACK_CLEAR_ALL);
	RNA_boolean_set(kmi->ptr, "clear_active", false);

	/* Cursor */
	WM_keymap_add_item(keymap, "CLIP_OT_cursor_set", ACTIONMOUSE, KM_PRESS, 0, 0);

	/* pivot point */
	kmi = WM_keymap_add_item(keymap, "WM_OT_context_set_enum", COMMAKEY, KM_PRESS, 0, 0);
	RNA_string_set(kmi->ptr, "data_path", "space_data.pivot_point");
	RNA_string_set(kmi->ptr, "value", "BOUNDING_BOX_CENTER");

	kmi = WM_keymap_add_item(keymap, "WM_OT_context_set_enum", COMMAKEY, KM_PRESS, KM_CTRL, 0); /* 2.4x allowed Comma+Shift too, rather not use both */
	RNA_string_set(kmi->ptr, "data_path", "space_data.pivot_point");
	RNA_string_set(kmi->ptr, "value", "MEDIAN_POINT");

	kmi = WM_keymap_add_item(keymap, "WM_OT_context_set_enum", PERIODKEY, KM_PRESS, 0, 0);
	RNA_string_set(kmi->ptr, "data_path", "space_data.pivot_point");
	RNA_string_set(kmi->ptr, "value", "CURSOR");

	kmi = WM_keymap_add_item(keymap, "WM_OT_context_set_enum", PERIODKEY, KM_PRESS, KM_CTRL, 0);
	RNA_string_set(kmi->ptr, "data_path", "space_data.pivot_point");
	RNA_string_set(kmi->ptr, "value", "INDIVIDUAL_ORIGINS");

	/* Copy-paste */
	WM_keymap_add_item(keymap, "CLIP_OT_copy_tracks", CKEY, KM_PRESS, KM_CTRL, 0);
	WM_keymap_add_item(keymap, "CLIP_OT_paste_tracks", VKEY, KM_PRESS, KM_CTRL, 0);

	/* ******** Hotkeys avalaible for preview region only ******** */

	keymap = WM_keymap_find(keyconf, "Clip Graph Editor", SPACE_CLIP, 0);

	/* "timeline" */
	WM_keymap_add_item(keymap, "CLIP_OT_change_frame", ACTIONMOUSE, KM_PRESS, 0, 0);

	/* selection */
	kmi = WM_keymap_add_item(keymap, "CLIP_OT_graph_select", SELECTMOUSE, KM_PRESS, 0, 0);
	RNA_boolean_set(kmi->ptr, "extend", false);
	kmi = WM_keymap_add_item(keymap, "CLIP_OT_graph_select", SELECTMOUSE, KM_PRESS, KM_SHIFT, 0);
	RNA_boolean_set(kmi->ptr, "extend", true);

	kmi = WM_keymap_add_item(keymap, "CLIP_OT_graph_select_all_markers", AKEY, KM_PRESS, 0, 0);
	RNA_enum_set(kmi->ptr, "action", SEL_TOGGLE);
	kmi = WM_keymap_add_item(keymap, "CLIP_OT_graph_select_all_markers", IKEY, KM_PRESS, KM_CTRL, 0);
	RNA_enum_set(kmi->ptr, "action", SEL_INVERT);

	WM_keymap_add_item(keymap, "CLIP_OT_graph_select_border", BKEY, KM_PRESS, 0, 0);

	/* delete */
	WM_keymap_add_item(keymap, "CLIP_OT_graph_delete_curve", DELKEY, KM_PRESS, 0, 0);
	WM_keymap_add_item(keymap, "CLIP_OT_graph_delete_curve", XKEY, KM_PRESS, 0, 0);

	WM_keymap_add_item(keymap, "CLIP_OT_graph_delete_knot", DELKEY, KM_PRESS, KM_SHIFT, 0);
	WM_keymap_add_item(keymap, "CLIP_OT_graph_delete_knot", XKEY, KM_PRESS, KM_SHIFT, 0);

	/* view */
	WM_keymap_add_item(keymap, "CLIP_OT_graph_view_all", HOMEKEY, KM_PRESS, 0, 0);
#ifdef WITH_INPUT_NDOF
	WM_keymap_add_item(keymap, "CLIP_OT_graph_view_all", NDOF_BUTTON_FIT, KM_PRESS, 0, 0);
#endif
	WM_keymap_add_item(keymap, "CLIP_OT_graph_center_current_frame", PADPERIOD, KM_PRESS, 0, 0);

	kmi = WM_keymap_add_item(keymap, "WM_OT_context_toggle", LKEY, KM_PRESS, 0, 0);
	RNA_string_set(kmi->ptr, "data_path", "space_data.lock_time_cursor");

	/* clean-up */
	kmi = WM_keymap_add_item(keymap, "CLIP_OT_clear_track_path", TKEY, KM_PRESS, KM_ALT, 0);
	RNA_enum_set(kmi->ptr, "action", TRACK_CLEAR_REMAINED);
	RNA_boolean_set(kmi->ptr, "clear_active", true);
	kmi = WM_keymap_add_item(keymap, "CLIP_OT_clear_track_path", TKEY, KM_PRESS, KM_SHIFT, 0);
	RNA_enum_set(kmi->ptr, "action", TRACK_CLEAR_UPTO);
	RNA_boolean_set(kmi->ptr, "clear_active", true);
	kmi = WM_keymap_add_item(keymap, "CLIP_OT_clear_track_path", TKEY, KM_PRESS, KM_ALT | KM_SHIFT, 0);
	RNA_enum_set(kmi->ptr, "action", TRACK_CLEAR_ALL);
	RNA_boolean_set(kmi->ptr, "clear_active", true);

	/* tracks */
	kmi = WM_keymap_add_item(keymap, "CLIP_OT_graph_disable_markers", DKEY, KM_PRESS, KM_SHIFT, 0);
	RNA_enum_set(kmi->ptr, "action", 2);    /* toggle */

	transform_keymap_for_space(keyconf, keymap, SPACE_CLIP);

	/* ******** Hotkeys avalaible for channels region only ******** */

	keymap = WM_keymap_find(keyconf, "Clip Dopesheet Editor", SPACE_CLIP, 0);

	kmi = WM_keymap_add_item(keymap, "CLIP_OT_dopesheet_select_channel", LEFTMOUSE, KM_PRESS, 0, 0);
	RNA_boolean_set(kmi->ptr, "extend", true);  /* toggle */

	WM_keymap_add_item(keymap, "CLIP_OT_dopesheet_view_all", HOMEKEY, KM_PRESS, 0, 0);
#ifdef WITH_INPUT_NDOF
	WM_keymap_add_item(keymap, "CLIP_OT_dopesheet_view_all", NDOF_BUTTON_FIT, KM_PRESS, 0, 0);
#endif
}

/* DO NOT make this static, this hides the symbol and breaks API generation script. */
const char *clip_context_dir[] = {"edit_movieclip", "edit_mask", NULL};

static int clip_context(const bContext *C, const char *member, bContextDataResult *result)
{
	SpaceClip *sc = CTX_wm_space_clip(C);

	if (CTX_data_dir(member)) {
		CTX_data_dir_set(result, clip_context_dir);

		return true;
	}
	else if (CTX_data_equals(member, "edit_movieclip")) {
		if (sc->clip)
			CTX_data_id_pointer_set(result, &sc->clip->id);
		return true;
	}
	else if (CTX_data_equals(member, "edit_mask")) {
		if (sc->mask_info.mask)
			CTX_data_id_pointer_set(result, &sc->mask_info.mask->id);
		return true;
	}

	return false;
}

/* dropboxes */
static int clip_drop_poll(bContext *UNUSED(C), wmDrag *drag, const wmEvent *UNUSED(event))
{
	if (drag->type == WM_DRAG_PATH)
		if (ELEM(drag->icon, 0, ICON_FILE_IMAGE, ICON_FILE_MOVIE, ICON_FILE_BLANK)) /* rule might not work? */
			return true;

	return false;
}

static void clip_drop_copy(wmDrag *drag, wmDropBox *drop)
{
	PointerRNA itemptr;
	char dir[FILE_MAX], file[FILE_MAX];

	BLI_split_dirfile(drag->path, dir, file, sizeof(dir), sizeof(file));

	RNA_string_set(drop->ptr, "directory", dir);

	RNA_collection_clear(drop->ptr, "files");
	RNA_collection_add(drop->ptr, "files", &itemptr);
	RNA_string_set(&itemptr, "name", file);
}

/* area+region dropbox definition */
static void clip_dropboxes(void)
{
	ListBase *lb = WM_dropboxmap_find("Clip", SPACE_CLIP, 0);

	WM_dropbox_add(lb, "CLIP_OT_open", clip_drop_poll, clip_drop_copy);
}

static void clip_refresh(const bContext *C, ScrArea *sa)
{
	wmWindowManager *wm = CTX_wm_manager(C);
	wmWindow *window = CTX_wm_window(C);
	Scene *scene = CTX_data_scene(C);
	SpaceClip *sc = (SpaceClip *)sa->spacedata.first;
	ARegion *ar_main = BKE_area_find_region_type(sa, RGN_TYPE_WINDOW);
	ARegion *ar_tools = BKE_area_find_region_type(sa, RGN_TYPE_TOOLS);
	ARegion *ar_preview = ED_clip_has_preview_region(C, sa);
	ARegion *ar_properties = ED_clip_has_properties_region(sa);
	ARegion *ar_channels = ED_clip_has_channels_region(sa);
	bool main_visible = false, preview_visible = false, tools_visible = false;
	bool properties_visible = false, channels_visible = false;
	bool view_changed = false;
#ifndef WITH_REDO_REGION_REMOVAL
	ARegion *ar_tool_props = BKE_area_find_region_type(sa, RGN_TYPE_TOOL_PROPS);
	bool tool_props_visible = false;
#endif

	switch (sc->view) {
		case SC_VIEW_CLIP:
			main_visible = true;
			preview_visible = false;
			tools_visible = true;
<<<<<<< HEAD
#ifndef WITH_REDO_REGION_REMOVAL
			tool_props_visible = true;
#endif
=======
>>>>>>> 570455fb
			properties_visible = true;
			channels_visible = false;
			break;
		case SC_VIEW_GRAPH:
			main_visible = false;
			preview_visible = true;
			tools_visible = false;
<<<<<<< HEAD
#ifndef WITH_REDO_REGION_REMOVAL
			tool_props_visible = false;
#endif
=======
>>>>>>> 570455fb
			properties_visible = false;
			channels_visible = false;

			reinit_preview_region(C, ar_preview);
			break;
		case SC_VIEW_DOPESHEET:
			main_visible = false;
			preview_visible = true;
			tools_visible = false;
<<<<<<< HEAD
#ifndef WITH_REDO_REGION_REMOVAL
			tool_props_visible = false;
#endif
=======
>>>>>>> 570455fb
			properties_visible = false;
			channels_visible = true;

			reinit_preview_region(C, ar_preview);
			break;
	}

	if (main_visible) {
		if (ar_main && (ar_main->flag & RGN_FLAG_HIDDEN)) {
			ar_main->flag &= ~RGN_FLAG_HIDDEN;
			ar_main->v2d.flag &= ~V2D_IS_INITIALISED;
			view_changed = true;
		}

		if (ar_main && ar_main->alignment != RGN_ALIGN_NONE) {
			ar_main->alignment = RGN_ALIGN_NONE;
			view_changed = true;
		}
	}
	else {
		if (ar_main && !(ar_main->flag & RGN_FLAG_HIDDEN)) {
			ar_main->flag |= RGN_FLAG_HIDDEN;
			ar_main->v2d.flag &= ~V2D_IS_INITIALISED;
			WM_event_remove_handlers((bContext *)C, &ar_main->handlers);
			view_changed = true;
		}
		if (ar_main && ar_main->alignment != RGN_ALIGN_NONE) {
			ar_main->alignment = RGN_ALIGN_NONE;
			view_changed = true;
		}
	}

	if (properties_visible) {
		if (ar_properties && (ar_properties->flag & RGN_FLAG_HIDDEN)) {
			ar_properties->flag &= ~RGN_FLAG_HIDDEN;
			ar_properties->v2d.flag &= ~V2D_IS_INITIALISED;
			view_changed = true;
		}
		if (ar_properties && ar_properties->alignment != RGN_ALIGN_RIGHT) {
			ar_properties->alignment = RGN_ALIGN_RIGHT;
			view_changed = true;
		}
	}
	else {
		if (ar_properties && !(ar_properties->flag & RGN_FLAG_HIDDEN)) {
			ar_properties->flag |= RGN_FLAG_HIDDEN;
			ar_properties->v2d.flag &= ~V2D_IS_INITIALISED;
			WM_event_remove_handlers((bContext *)C, &ar_properties->handlers);
			view_changed = true;
		}
		if (ar_properties && ar_properties->alignment != RGN_ALIGN_NONE) {
			ar_properties->alignment = RGN_ALIGN_NONE;
			view_changed = true;
		}
	}

	if (tools_visible) {
		if (ar_tools && (ar_tools->flag & RGN_FLAG_HIDDEN)) {
			ar_tools->flag &= ~RGN_FLAG_HIDDEN;
			ar_tools->v2d.flag &= ~V2D_IS_INITIALISED;
			view_changed = true;
		}
		if (ar_tools && ar_tools->alignment != RGN_ALIGN_LEFT) {
			ar_tools->alignment = RGN_ALIGN_LEFT;
			view_changed = true;
		}
	}
	else {
		if (ar_tools && !(ar_tools->flag & RGN_FLAG_HIDDEN)) {
			ar_tools->flag |= RGN_FLAG_HIDDEN;
			ar_tools->v2d.flag &= ~V2D_IS_INITIALISED;
			WM_event_remove_handlers((bContext *)C, &ar_tools->handlers);
			view_changed = true;
		}
		if (ar_tools && ar_tools->alignment != RGN_ALIGN_NONE) {
			ar_tools->alignment = RGN_ALIGN_NONE;
			view_changed = true;
		}
	}

<<<<<<< HEAD
#ifndef WITH_REDO_REGION_REMOVAL
	if (tool_props_visible) {
		if (ar_tool_props && (ar_tool_props->flag & RGN_FLAG_HIDDEN)) {
			ar_tool_props->flag &= ~RGN_FLAG_HIDDEN;
			ar_tool_props->v2d.flag &= ~V2D_IS_INITIALISED;
			view_changed = true;
		}
		if (ar_tool_props && (ar_tool_props->alignment != (RGN_ALIGN_BOTTOM | RGN_SPLIT_PREV))) {
			ar_tool_props->alignment = RGN_ALIGN_BOTTOM | RGN_SPLIT_PREV;
			view_changed = true;
		}
	}
	else {
		if (ar_tool_props && !(ar_tool_props->flag & RGN_FLAG_HIDDEN)) {
			ar_tool_props->flag |= RGN_FLAG_HIDDEN;
			ar_tool_props->v2d.flag &= ~V2D_IS_INITIALISED;
			WM_event_remove_handlers((bContext *)C, &ar_tool_props->handlers);
			view_changed = true;
		}
		if (ar_tool_props && ar_tool_props->alignment != RGN_ALIGN_NONE) {
			ar_tool_props->alignment = RGN_ALIGN_NONE;
			view_changed = true;
		}
	}
#endif

=======
>>>>>>> 570455fb
	if (preview_visible) {
		if (ar_preview && (ar_preview->flag & RGN_FLAG_HIDDEN)) {
			ar_preview->flag &= ~RGN_FLAG_HIDDEN;
			ar_preview->v2d.flag &= ~V2D_IS_INITIALISED;
			ar_preview->v2d.cur = ar_preview->v2d.tot;
			view_changed = true;
		}
		if (ar_preview && ar_preview->alignment != RGN_ALIGN_NONE) {
			ar_preview->alignment = RGN_ALIGN_NONE;
			view_changed = true;
		}
	}
	else {
		if (ar_preview && !(ar_preview->flag & RGN_FLAG_HIDDEN)) {
			ar_preview->flag |= RGN_FLAG_HIDDEN;
			ar_preview->v2d.flag &= ~V2D_IS_INITIALISED;
			WM_event_remove_handlers((bContext *)C, &ar_preview->handlers);
			view_changed = true;
		}
		if (ar_preview && ar_preview->alignment != RGN_ALIGN_NONE) {
			ar_preview->alignment = RGN_ALIGN_NONE;
			view_changed = true;
		}
	}

	if (channels_visible) {
		if (ar_channels && (ar_channels->flag & RGN_FLAG_HIDDEN)) {
			ar_channels->flag &= ~RGN_FLAG_HIDDEN;
			ar_channels->v2d.flag &= ~V2D_IS_INITIALISED;
			view_changed = true;
		}
		if (ar_channels && ar_channels->alignment != RGN_ALIGN_LEFT) {
			ar_channels->alignment = RGN_ALIGN_LEFT;
			view_changed = true;
		}
	}
	else {
		if (ar_channels && !(ar_channels->flag & RGN_FLAG_HIDDEN)) {
			ar_channels->flag |= RGN_FLAG_HIDDEN;
			ar_channels->v2d.flag &= ~V2D_IS_INITIALISED;
			WM_event_remove_handlers((bContext *)C, &ar_channels->handlers);
			view_changed = true;
		}
		if (ar_channels && ar_channels->alignment != RGN_ALIGN_NONE) {
			ar_channels->alignment = RGN_ALIGN_NONE;
			view_changed = true;
		}
	}

	if (view_changed) {
		ED_area_initialize(wm, window, sa);
		ED_area_tag_redraw(sa);
	}

	BKE_movieclip_user_set_frame(&sc->user, scene->r.cfra);
}

/********************* main region ********************/

/* sets up the fields of the View2D from zoom and offset */
static void movieclip_main_area_set_view2d(const bContext *C, ARegion *ar)
{
	SpaceClip *sc = CTX_wm_space_clip(C);
	float x1, y1, w, h, aspx, aspy;
	int width, height, winx, winy;

	ED_space_clip_get_size(sc, &width, &height);
	ED_space_clip_get_aspect(sc, &aspx, &aspy);

	w = width * aspx;
	h = height * aspy;

	winx = BLI_rcti_size_x(&ar->winrct) + 1;
	winy = BLI_rcti_size_y(&ar->winrct) + 1;

	ar->v2d.tot.xmin = 0;
	ar->v2d.tot.ymin = 0;
	ar->v2d.tot.xmax = w;
	ar->v2d.tot.ymax = h;

	ar->v2d.mask.xmin = ar->v2d.mask.ymin = 0;
	ar->v2d.mask.xmax = winx;
	ar->v2d.mask.ymax = winy;

	/* which part of the image space do we see? */
	x1 = ar->winrct.xmin + (winx - sc->zoom * w) / 2.0f;
	y1 = ar->winrct.ymin + (winy - sc->zoom * h) / 2.0f;

	x1 -= sc->zoom * sc->xof;
	y1 -= sc->zoom * sc->yof;

	/* relative display right */
	ar->v2d.cur.xmin = (ar->winrct.xmin - (float)x1) / sc->zoom;
	ar->v2d.cur.xmax = ar->v2d.cur.xmin + ((float)winx / sc->zoom);

	/* relative display left */
	ar->v2d.cur.ymin = (ar->winrct.ymin - (float)y1) / sc->zoom;
	ar->v2d.cur.ymax = ar->v2d.cur.ymin + ((float)winy / sc->zoom);

	/* normalize 0.0..1.0 */
	ar->v2d.cur.xmin /= w;
	ar->v2d.cur.xmax /= w;
	ar->v2d.cur.ymin /= h;
	ar->v2d.cur.ymax /= h;
}

/* add handlers, stuff you only do once or on area/region changes */
static void clip_main_region_init(wmWindowManager *wm, ARegion *ar)
{
	wmKeyMap *keymap;

	UI_view2d_region_reinit(&ar->v2d, V2D_COMMONVIEW_STANDARD, ar->winx, ar->winy);

	/* mask polls mode */
	keymap = WM_keymap_find(wm->defaultconf, "Mask Editing", 0, 0);
	WM_event_add_keymap_handler_bb(&ar->handlers, keymap, &ar->v2d.mask, &ar->winrct);

	/* own keymap */
	keymap = WM_keymap_find(wm->defaultconf, "Clip", SPACE_CLIP, 0);
	WM_event_add_keymap_handler_bb(&ar->handlers, keymap, &ar->v2d.mask, &ar->winrct);

	keymap = WM_keymap_find(wm->defaultconf, "Clip Editor", SPACE_CLIP, 0);
	WM_event_add_keymap_handler_bb(&ar->handlers, keymap, &ar->v2d.mask, &ar->winrct);
}

static void clip_main_region_draw(const bContext *C, ARegion *ar)
{
	/* draw entirely, view changes should be handled here */
	SpaceClip *sc = CTX_wm_space_clip(C);
	MovieClip *clip = ED_space_clip_get_clip(sc);
	float aspx, aspy, zoomx, zoomy, x, y;
	int width, height;
	bool show_cursor = false;

	/* if tracking is in progress, we should synchronize framenr from clipuser
	 * so latest tracked frame would be shown */
	if (clip && clip->tracking_context)
		BKE_autotrack_context_sync_user(clip->tracking_context, &sc->user);

	if (sc->flag & SC_LOCK_SELECTION) {
		ImBuf *tmpibuf = NULL;

		if (clip && clip->tracking.stabilization.flag & TRACKING_2D_STABILIZATION) {
			tmpibuf = ED_space_clip_get_stable_buffer(sc, NULL, NULL, NULL);
		}

		if (ED_clip_view_selection(C, ar, 0)) {
			sc->xof += sc->xlockof;
			sc->yof += sc->ylockof;
		}

		if (tmpibuf)
			IMB_freeImBuf(tmpibuf);
	}

	/* clear and setup matrix */
	UI_ThemeClearColor(TH_BACK);
	glClear(GL_COLOR_BUFFER_BIT);

	/* data... */
	movieclip_main_area_set_view2d(C, ar);

	clip_draw_main(C, sc, ar);

	/* TODO(sergey): would be nice to find a way to de-duplicate all this space conversions */
	UI_view2d_view_to_region_fl(&ar->v2d, 0.0f, 0.0f, &x, &y);
	ED_space_clip_get_size(sc, &width, &height);
	ED_space_clip_get_zoom(sc, ar, &zoomx, &zoomy);
	ED_space_clip_get_aspect(sc, &aspx, &aspy);

	if (sc->mode == SC_MODE_MASKEDIT) {
		Mask *mask = CTX_data_edit_mask(C);
		if (mask && clip) {
			ScrArea *sa = CTX_wm_area(C);
			int mask_width, mask_height;
			ED_mask_get_size(sa, &mask_width, &mask_height);
			ED_mask_draw_region(mask, ar,
			                    sc->mask_info.draw_flag,
			                    sc->mask_info.draw_type,
			                    sc->mask_info.overlay_mode,
			                    mask_width, mask_height,
			                    aspx, aspy,
			                    true, true,
			                    sc->stabmat, C);
		}
	}

	show_cursor |= sc->mode == SC_MODE_MASKEDIT;
	show_cursor |= sc->around == V3D_AROUND_CURSOR;

	if (show_cursor) {
		gpuPushMatrix();
		gpuTranslate2f(x, y);
		gpuScale2f(zoomx, zoomy);
		gpuMultMatrix(sc->stabmat);
		gpuScale2f(width, height);
		ED_image_draw_cursor(ar, sc->cursor);
		gpuPopMatrix();
	}

	clip_draw_cache_and_notes(C, sc, ar);

	if (sc->flag & SC_SHOW_GPENCIL) {
		/* Grease Pencil */
		clip_draw_grease_pencil((bContext *)C, true);
	}

	/* reset view matrix */
	UI_view2d_view_restore(C);

	if (sc->flag & SC_SHOW_GPENCIL) {
		/* draw Grease Pencil - screen space only */
		clip_draw_grease_pencil((bContext *)C, false);
	}
}

static void clip_main_region_listener(
        bScreen *UNUSED(sc), ScrArea *UNUSED(sa), ARegion *ar,
        wmNotifier *wmn, const Scene *UNUSED(scene))
{
	/* context changes */
	switch (wmn->category) {
		case NC_GPENCIL:
			if (wmn->action == NA_EDITED)
				ED_region_tag_redraw(ar);
			else if (wmn->data & ND_GPENCIL_EDITMODE)
				ED_region_tag_redraw(ar);
			break;
	}
}

/****************** preview region ******************/

static void clip_preview_region_init(wmWindowManager *wm, ARegion *ar)
{
	wmKeyMap *keymap;

	UI_view2d_region_reinit(&ar->v2d, V2D_COMMONVIEW_CUSTOM, ar->winx, ar->winy);

	/* own keymap */
	keymap = WM_keymap_find(wm->defaultconf, "Clip", SPACE_CLIP, 0);
	WM_event_add_keymap_handler_bb(&ar->handlers, keymap, &ar->v2d.mask, &ar->winrct);

	keymap = WM_keymap_find(wm->defaultconf, "Clip Graph Editor", SPACE_CLIP, 0);
	WM_event_add_keymap_handler_bb(&ar->handlers, keymap, &ar->v2d.mask, &ar->winrct);

	keymap = WM_keymap_find(wm->defaultconf, "Clip Dopesheet Editor", SPACE_CLIP, 0);
	WM_event_add_keymap_handler_bb(&ar->handlers, keymap, &ar->v2d.mask, &ar->winrct);
}

static void graph_region_draw(const bContext *C, ARegion *ar)
{
	View2D *v2d = &ar->v2d;
	View2DScrollers *scrollers;
	SpaceClip *sc = CTX_wm_space_clip(C);
	Scene *scene = CTX_data_scene(C);
	short unitx, unity;
	short cfra_flag = 0;

	if (sc->flag & SC_LOCK_TIMECURSOR)
		ED_clip_graph_center_current_frame(scene, ar);

	/* clear and setup matrix */
	UI_ThemeClearColor(TH_BACK);
	glClear(GL_COLOR_BUFFER_BIT);

	UI_view2d_view_ortho(v2d);

	/* data... */
	clip_draw_graph(sc, ar, scene);

	/* current frame indicator line */
	if (sc->flag & SC_SHOW_SECONDS) cfra_flag |= DRAWCFRA_UNIT_SECONDS;
	ANIM_draw_cfra(C, v2d, cfra_flag);

	/* reset view matrix */
	UI_view2d_view_restore(C);

	/* scrollers */
	unitx = (sc->flag & SC_SHOW_SECONDS) ? V2D_UNIT_SECONDS : V2D_UNIT_FRAMES;
	unity = V2D_UNIT_VALUES;
	scrollers = UI_view2d_scrollers_calc(C, v2d, unitx, V2D_GRID_NOCLAMP, unity, V2D_GRID_NOCLAMP);
	UI_view2d_scrollers_draw(C, v2d, scrollers);
	UI_view2d_scrollers_free(scrollers);
	
	/* currnt frame indicator */
	if (sc->flag & SC_SHOW_SECONDS) cfra_flag |= DRAWCFRA_UNIT_SECONDS;
	UI_view2d_view_orthoSpecial(ar, v2d, 1);
	ANIM_draw_cfra_number(C, v2d, cfra_flag);
}

static void dopesheet_region_draw(const bContext *C, ARegion *ar)
{
	Scene *scene = CTX_data_scene(C);
	SpaceClip *sc = CTX_wm_space_clip(C);
	MovieClip *clip = ED_space_clip_get_clip(sc);
	View2D *v2d = &ar->v2d;
	View2DGrid *grid;
	View2DScrollers *scrollers;
	short unit = 0, cfra_flag = 0;

	if (clip)
		BKE_tracking_dopesheet_update(&clip->tracking);

	/* clear and setup matrix */
	UI_ThemeClearColor(TH_BACK);
	glClear(GL_COLOR_BUFFER_BIT);

	UI_view2d_view_ortho(v2d);

	/* time grid */
	unit = (sc->flag & SC_SHOW_SECONDS) ? V2D_UNIT_SECONDS : V2D_UNIT_FRAMES;
	grid = UI_view2d_grid_calc(scene, v2d, unit, V2D_GRID_CLAMP,
	                           V2D_ARG_DUMMY, V2D_ARG_DUMMY, ar->winx, ar->winy);
	UI_view2d_grid_draw(v2d, grid, V2D_GRIDLINES_ALL);
	UI_view2d_grid_free(grid);

	/* data... */
	clip_draw_dopesheet_main(sc, ar, scene);

	/* current frame indicator line */
	if (sc->flag & SC_SHOW_SECONDS) cfra_flag |= DRAWCFRA_UNIT_SECONDS;
	ANIM_draw_cfra(C, v2d, cfra_flag);

	/* reset view matrix */
	UI_view2d_view_restore(C);

	/* scrollers */
	scrollers = UI_view2d_scrollers_calc(C, v2d, unit, V2D_GRID_CLAMP, V2D_ARG_DUMMY, V2D_ARG_DUMMY);
	UI_view2d_scrollers_draw(C, v2d, scrollers);
	UI_view2d_scrollers_free(scrollers);
	
	/* currnt frame number indicator */
	UI_view2d_view_orthoSpecial(ar, v2d, 1);
	ANIM_draw_cfra_number(C, v2d, cfra_flag);
}

static void clip_preview_region_draw(const bContext *C, ARegion *ar)
{
	SpaceClip *sc = CTX_wm_space_clip(C);

	if (sc->view == SC_VIEW_GRAPH)
		graph_region_draw(C, ar);
	else if (sc->view == SC_VIEW_DOPESHEET)
		dopesheet_region_draw(C, ar);
}

static void clip_preview_region_listener(
        bScreen *UNUSED(sc), ScrArea *UNUSED(sa), ARegion *UNUSED(ar),
        wmNotifier *UNUSED(wmn), const Scene *UNUSED(scene))
{
}

/****************** channels region ******************/

static void clip_channels_region_init(wmWindowManager *wm, ARegion *ar)
{
	wmKeyMap *keymap;

	/* ensure the 2d view sync works - main region has bottom scroller */
	ar->v2d.scroll = V2D_SCROLL_BOTTOM;

	UI_view2d_region_reinit(&ar->v2d, V2D_COMMONVIEW_LIST, ar->winx, ar->winy);

	keymap = WM_keymap_find(wm->defaultconf, "Clip Dopesheet Editor", SPACE_CLIP, 0);
	WM_event_add_keymap_handler_bb(&ar->handlers, keymap, &ar->v2d.mask, &ar->winrct);
}

static void clip_channels_region_draw(const bContext *C, ARegion *ar)
{
	SpaceClip *sc = CTX_wm_space_clip(C);
	MovieClip *clip = ED_space_clip_get_clip(sc);
	View2D *v2d = &ar->v2d;

	if (clip)
		BKE_tracking_dopesheet_update(&clip->tracking);

	/* clear and setup matrix */
	UI_ThemeClearColor(TH_BACK);
	glClear(GL_COLOR_BUFFER_BIT);

	UI_view2d_view_ortho(v2d);

	/* data... */
	clip_draw_dopesheet_channels(C, ar);

	/* reset view matrix */
	UI_view2d_view_restore(C);
}

static void clip_channels_region_listener(
        bScreen *UNUSED(sc), ScrArea *UNUSED(sa), ARegion *UNUSED(ar),
        wmNotifier *UNUSED(wmn), const Scene *UNUSED(scene))
{
}

/****************** header region ******************/

/* add handlers, stuff you only do once or on area/region changes */
static void clip_header_region_init(wmWindowManager *UNUSED(wm), ARegion *ar)
{
	ED_region_header_init(ar);
}

static void clip_header_region_draw(const bContext *C, ARegion *ar)
{
	ED_region_header(C, ar);
}

static void clip_header_region_listener(
        bScreen *UNUSED(sc), ScrArea *UNUSED(sa), ARegion *ar,
        wmNotifier *wmn, const Scene *UNUSED(scene))
{
	/* context changes */
	switch (wmn->category) {
		case NC_SCENE:
			switch (wmn->data) {
				/* for proportional editmode only */
				case ND_TOOLSETTINGS:
					/* TODO - should do this when in mask mode only but no datas available */
					// if (sc->mode == SC_MODE_MASKEDIT)
				{
					ED_region_tag_redraw(ar);
					break;
				}
			}
			break;
	}
}


/****************** tools region ******************/

/* add handlers, stuff you only do once or on area/region changes */
static void clip_tools_region_init(wmWindowManager *wm, ARegion *ar)
{
	wmKeyMap *keymap;

	ED_region_panels_init(wm, ar);

	keymap = WM_keymap_find(wm->defaultconf, "Clip", SPACE_CLIP, 0);
	WM_event_add_keymap_handler(&ar->handlers, keymap);
}

static void clip_tools_region_draw(const bContext *C, ARegion *ar)
{
	ED_region_panels(C, ar, NULL, -1, true);
}

/****************** tool properties region ******************/

static void clip_props_region_listener(
        bScreen *UNUSED(sc), ScrArea *UNUSED(sa), ARegion *ar,
        wmNotifier *wmn, const Scene *UNUSED(scene))
{
	/* context changes */
	switch (wmn->category) {
		case NC_WM:
			if (wmn->data == ND_HISTORY)
				ED_region_tag_redraw(ar);
			break;
		case NC_SCENE:
			if (wmn->data == ND_MODE)
				ED_region_tag_redraw(ar);
			break;
		case NC_SPACE:
			if (wmn->data == ND_SPACE_CLIP)
				ED_region_tag_redraw(ar);
			break;
		case NC_GPENCIL:
			if (wmn->action == NA_EDITED)
				ED_region_tag_redraw(ar);
			break;
	}
}

/****************** properties region ******************/

/* add handlers, stuff you only do once or on area/region changes */
static void clip_properties_region_init(wmWindowManager *wm, ARegion *ar)
{
	wmKeyMap *keymap;

	ED_region_panels_init(wm, ar);

	keymap = WM_keymap_find(wm->defaultconf, "Clip", SPACE_CLIP, 0);
	WM_event_add_keymap_handler(&ar->handlers, keymap);
}

static void clip_properties_region_draw(const bContext *C, ARegion *ar)
{
	SpaceClip *sc = CTX_wm_space_clip(C);

	BKE_movieclip_update_scopes(sc->clip, &sc->user, &sc->scopes);

	ED_region_panels(C, ar, NULL, -1, true);
}

static void clip_properties_region_listener(
        bScreen *UNUSED(sc), ScrArea *UNUSED(sa), ARegion *ar,
        wmNotifier *wmn, const Scene *UNUSED(scene))
{
	/* context changes */
	switch (wmn->category) {
		case NC_GPENCIL:
			if (ELEM(wmn->data, ND_DATA, ND_GPENCIL_EDITMODE))
				ED_region_tag_redraw(ar);
			break;
		case NC_BRUSH:
			if (wmn->action == NA_EDITED)
				ED_region_tag_redraw(ar);
			break;
	}
}

/********************* registration ********************/

static void clip_id_remap(ScrArea *UNUSED(sa), SpaceLink *slink, ID *old_id, ID *new_id)
{
	SpaceClip *sclip = (SpaceClip *)slink;

	if (!ELEM(GS(old_id->name), ID_MC, ID_MSK)) {
		return;
	}

	if ((ID *)sclip->clip == old_id) {
		sclip->clip = (MovieClip *)new_id;
		id_us_ensure_real(new_id);
	}

	if ((ID *)sclip->mask_info.mask == old_id) {
		sclip->mask_info.mask = (Mask *)new_id;
		id_us_ensure_real(new_id);
	}
}

/* only called once, from space/spacetypes.c */
void ED_spacetype_clip(void)
{
	SpaceType *st = MEM_callocN(sizeof(SpaceType), "spacetype clip");
	ARegionType *art;

	st->spaceid = SPACE_CLIP;
	strncpy(st->name, "Clip", BKE_ST_MAXNAME);

	st->new = clip_new;
	st->free = clip_free;
	st->init = clip_init;
	st->duplicate = clip_duplicate;
	st->operatortypes = clip_operatortypes;
	st->keymap = clip_keymap;
	st->listener = clip_listener;
	st->context = clip_context;
	st->dropboxes = clip_dropboxes;
	st->refresh = clip_refresh;
	st->id_remap = clip_id_remap;

	/* regions: main window */
	art = MEM_callocN(sizeof(ARegionType), "spacetype clip region");
	art->regionid = RGN_TYPE_WINDOW;
	art->init = clip_main_region_init;
	art->draw = clip_main_region_draw;
	art->listener = clip_main_region_listener;
	art->keymapflag = ED_KEYMAP_FRAMES | ED_KEYMAP_UI | ED_KEYMAP_GPENCIL;

	BLI_addhead(&st->regiontypes, art);

	/* preview */
	art = MEM_callocN(sizeof(ARegionType), "spacetype clip region preview");
	art->regionid = RGN_TYPE_PREVIEW;
	art->prefsizey = 240;
	art->init = clip_preview_region_init;
	art->draw = clip_preview_region_draw;
	art->listener = clip_preview_region_listener;
	art->keymapflag = ED_KEYMAP_FRAMES | ED_KEYMAP_UI | ED_KEYMAP_VIEW2D;

	BLI_addhead(&st->regiontypes, art);

	/* regions: properties */
	art = MEM_callocN(sizeof(ARegionType), "spacetype clip region properties");
	art->regionid = RGN_TYPE_UI;
	art->prefsizex = UI_COMPACT_PANEL_WIDTH;
	art->keymapflag = ED_KEYMAP_FRAMES | ED_KEYMAP_UI;
	art->init = clip_properties_region_init;
	art->draw = clip_properties_region_draw;
	art->listener = clip_properties_region_listener;
	BLI_addhead(&st->regiontypes, art);
	ED_clip_buttons_register(art);

	/* regions: tools */
	art = MEM_callocN(sizeof(ARegionType), "spacetype clip region tools");
	art->regionid = RGN_TYPE_TOOLS;
	art->prefsizex = UI_COMPACT_PANEL_WIDTH;
	art->keymapflag = ED_KEYMAP_FRAMES | ED_KEYMAP_UI;
	art->listener = clip_props_region_listener;
	art->init = clip_tools_region_init;
	art->draw = clip_tools_region_draw;

	BLI_addhead(&st->regiontypes, art);

<<<<<<< HEAD
#ifndef WITH_REDO_REGION_REMOVAL
	/* tool properties */
	art = MEM_callocN(sizeof(ARegionType), "spacetype clip tool properties region");
	art->regionid = RGN_TYPE_TOOL_PROPS;
	art->prefsizex = 0;
	art->prefsizey = 120;
	art->keymapflag = ED_KEYMAP_FRAMES | ED_KEYMAP_UI;
	art->listener = clip_props_region_listener;
	art->init = clip_tools_region_init;
	art->draw = clip_tools_region_draw;
	ED_clip_tool_props_register(art);

	BLI_addhead(&st->regiontypes, art);
#endif

=======
>>>>>>> 570455fb
	/* regions: header */
	art = MEM_callocN(sizeof(ARegionType), "spacetype clip region");
	art->regionid = RGN_TYPE_HEADER;
	art->prefsizey = HEADERY;
	art->keymapflag = ED_KEYMAP_FRAMES | ED_KEYMAP_UI | ED_KEYMAP_VIEW2D | ED_KEYMAP_HEADER;

	art->init = clip_header_region_init;
	art->draw = clip_header_region_draw;
	art->listener = clip_header_region_listener;

	BLI_addhead(&st->regiontypes, art);

	BKE_spacetype_register(st);

	/* channels */
	art = MEM_callocN(sizeof(ARegionType), "spacetype clip channels region");
	art->regionid = RGN_TYPE_CHANNELS;
	art->prefsizex = UI_COMPACT_PANEL_WIDTH;
	art->keymapflag = ED_KEYMAP_FRAMES | ED_KEYMAP_UI;
	art->listener = clip_channels_region_listener;
	art->init = clip_channels_region_init;
	art->draw = clip_channels_region_draw;

	BLI_addhead(&st->regiontypes, art);
}<|MERGE_RESOLUTION|>--- conflicted
+++ resolved
@@ -255,18 +255,6 @@
 	ar->regiontype = RGN_TYPE_TOOLS;
 	ar->alignment = RGN_ALIGN_LEFT;
 
-<<<<<<< HEAD
-#ifndef WITH_REDO_REGION_REMOVAL
-	/* tools view */
-	ar = MEM_callocN(sizeof(ARegion), "tool properties for clip");
-
-	BLI_addtail(&sc->regionbase, ar);
-	ar->regiontype = RGN_TYPE_TOOL_PROPS;
-	ar->alignment = RGN_ALIGN_BOTTOM | RGN_SPLIT_PREV;
-#endif
-
-=======
->>>>>>> 570455fb
 	/* properties view */
 	ar = MEM_callocN(sizeof(ARegion), "properties for clip");
 
@@ -899,22 +887,12 @@
 	bool main_visible = false, preview_visible = false, tools_visible = false;
 	bool properties_visible = false, channels_visible = false;
 	bool view_changed = false;
-#ifndef WITH_REDO_REGION_REMOVAL
-	ARegion *ar_tool_props = BKE_area_find_region_type(sa, RGN_TYPE_TOOL_PROPS);
-	bool tool_props_visible = false;
-#endif
 
 	switch (sc->view) {
 		case SC_VIEW_CLIP:
 			main_visible = true;
 			preview_visible = false;
 			tools_visible = true;
-<<<<<<< HEAD
-#ifndef WITH_REDO_REGION_REMOVAL
-			tool_props_visible = true;
-#endif
-=======
->>>>>>> 570455fb
 			properties_visible = true;
 			channels_visible = false;
 			break;
@@ -922,12 +900,6 @@
 			main_visible = false;
 			preview_visible = true;
 			tools_visible = false;
-<<<<<<< HEAD
-#ifndef WITH_REDO_REGION_REMOVAL
-			tool_props_visible = false;
-#endif
-=======
->>>>>>> 570455fb
 			properties_visible = false;
 			channels_visible = false;
 
@@ -937,12 +909,6 @@
 			main_visible = false;
 			preview_visible = true;
 			tools_visible = false;
-<<<<<<< HEAD
-#ifndef WITH_REDO_REGION_REMOVAL
-			tool_props_visible = false;
-#endif
-=======
->>>>>>> 570455fb
 			properties_visible = false;
 			channels_visible = true;
 
@@ -1023,35 +989,6 @@
 		}
 	}
 
-<<<<<<< HEAD
-#ifndef WITH_REDO_REGION_REMOVAL
-	if (tool_props_visible) {
-		if (ar_tool_props && (ar_tool_props->flag & RGN_FLAG_HIDDEN)) {
-			ar_tool_props->flag &= ~RGN_FLAG_HIDDEN;
-			ar_tool_props->v2d.flag &= ~V2D_IS_INITIALISED;
-			view_changed = true;
-		}
-		if (ar_tool_props && (ar_tool_props->alignment != (RGN_ALIGN_BOTTOM | RGN_SPLIT_PREV))) {
-			ar_tool_props->alignment = RGN_ALIGN_BOTTOM | RGN_SPLIT_PREV;
-			view_changed = true;
-		}
-	}
-	else {
-		if (ar_tool_props && !(ar_tool_props->flag & RGN_FLAG_HIDDEN)) {
-			ar_tool_props->flag |= RGN_FLAG_HIDDEN;
-			ar_tool_props->v2d.flag &= ~V2D_IS_INITIALISED;
-			WM_event_remove_handlers((bContext *)C, &ar_tool_props->handlers);
-			view_changed = true;
-		}
-		if (ar_tool_props && ar_tool_props->alignment != RGN_ALIGN_NONE) {
-			ar_tool_props->alignment = RGN_ALIGN_NONE;
-			view_changed = true;
-		}
-	}
-#endif
-
-=======
->>>>>>> 570455fb
 	if (preview_visible) {
 		if (ar_preview && (ar_preview->flag & RGN_FLAG_HIDDEN)) {
 			ar_preview->flag &= ~RGN_FLAG_HIDDEN;
@@ -1652,24 +1589,6 @@
 
 	BLI_addhead(&st->regiontypes, art);
 
-<<<<<<< HEAD
-#ifndef WITH_REDO_REGION_REMOVAL
-	/* tool properties */
-	art = MEM_callocN(sizeof(ARegionType), "spacetype clip tool properties region");
-	art->regionid = RGN_TYPE_TOOL_PROPS;
-	art->prefsizex = 0;
-	art->prefsizey = 120;
-	art->keymapflag = ED_KEYMAP_FRAMES | ED_KEYMAP_UI;
-	art->listener = clip_props_region_listener;
-	art->init = clip_tools_region_init;
-	art->draw = clip_tools_region_draw;
-	ED_clip_tool_props_register(art);
-
-	BLI_addhead(&st->regiontypes, art);
-#endif
-
-=======
->>>>>>> 570455fb
 	/* regions: header */
 	art = MEM_callocN(sizeof(ARegionType), "spacetype clip region");
 	art->regionid = RGN_TYPE_HEADER;
