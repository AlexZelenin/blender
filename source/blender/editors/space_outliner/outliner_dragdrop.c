/*
 * This program is free software; you can redistribute it and/or
 * modify it under the terms of the GNU General Public License
 * as published by the Free Software Foundation; either version 2
 * of the License, or (at your option) any later version.
 *
 * This program is distributed in the hope that it will be useful,
 * but WITHOUT ANY WARRANTY; without even the implied warranty of
 * MERCHANTABILITY or FITNESS FOR A PARTICULAR PURPOSE.  See the
 * GNU General Public License for more details.
 *
 * You should have received a copy of the GNU General Public License
 * along with this program; if not, write to the Free Software Foundation,
 * Inc., 51 Franklin Street, Fifth Floor, Boston, MA 02110-1301, USA.
 *
 * The Original Code is Copyright (C) 2004 Blender Foundation.
 * All rights reserved.
 */

/** \file
 * \ingroup spoutliner
 */

#include <string.h>

#include "MEM_guardedalloc.h"

#include "DNA_collection_types.h"
#include "DNA_constraint_types.h"
#include "DNA_material_types.h"
#include "DNA_modifier_types.h"
#include "DNA_object_types.h"
#include "DNA_space_types.h"

#include "BLI_listbase.h"
#include "BLI_string.h"

#include "BLT_translation.h"

#include "BKE_collection.h"
#include "BKE_constraint.h"
#include "BKE_context.h"
#include "BKE_layer.h"
#include "BKE_lib_id.h"
#include "BKE_main.h"
#include "BKE_material.h"
#include "BKE_object.h"
#include "BKE_report.h"
#include "BKE_scene.h"
#include "BKE_shader_fx.h"

#include "DEG_depsgraph.h"
#include "DEG_depsgraph_build.h"

#include "ED_object.h"
#include "ED_outliner.h"
#include "ED_screen.h"

#include "UI_interface.h"
#include "UI_resources.h"
#include "UI_view2d.h"

#include "RNA_access.h"
#include "RNA_define.h"
#include "RNA_enum_types.h"

#include "WM_api.h"
#include "WM_types.h"

#include "outliner_intern.h"

static Collection *collection_parent_from_ID(ID *id);

/* ******************** Drop Data Functions *********************** */

typedef struct OutlinerDropData {
  Object *ob_parent;
  bPoseChannel *bone_parent;
  TreeStoreElem *drag_tselem;
  void *drag_directdata;
  int drag_index;

  int drop_action;
  TreeElement *drop_te;
  TreeElementInsertType insert_type;
} OutlinerDropData;

/*  */
static void outliner_drop_data_init(wmDrag *drag,
                                    Object *ob,
                                    bPoseChannel *pchan,
                                    TreeElement *te,
                                    TreeStoreElem *tselem,
                                    void *directdata)
{
  OutlinerDropData *drop_data = MEM_callocN(sizeof(OutlinerDropData), "outliner drop data");

  drop_data->ob_parent = ob;
  drop_data->bone_parent = pchan;
  drop_data->drag_tselem = tselem;
  drop_data->drag_directdata = directdata;
  drop_data->drag_index = te->index;

  drag->poin = drop_data;
  drag->flags |= WM_DRAG_FREE_DATA;
}

/* ******************** Drop Target Find *********************** */

static TreeElement *outliner_dropzone_element(TreeElement *te,
                                              const float fmval[2],
                                              const bool children)
{
  if ((fmval[1] > te->ys) && (fmval[1] < (te->ys + UI_UNIT_Y))) {
    /* name and first icon */
    if ((fmval[0] > te->xs + UI_UNIT_X) && (fmval[0] < te->xend)) {
      return te;
    }
  }
  /* Not it.  Let's look at its children. */
  if (children && (TREESTORE(te)->flag & TSE_CLOSED) == 0 && (te->subtree.first)) {
    for (te = te->subtree.first; te; te = te->next) {
      TreeElement *te_valid = outliner_dropzone_element(te, fmval, children);
      if (te_valid) {
        return te_valid;
      }
    }
  }
  return NULL;
}

/* Find tree element to drop into. */
static TreeElement *outliner_dropzone_find(const SpaceOutliner *space_outliner,
                                           const float fmval[2],
                                           const bool children)
{
  TreeElement *te;

  for (te = space_outliner->tree.first; te; te = te->next) {
    TreeElement *te_valid = outliner_dropzone_element(te, fmval, children);
    if (te_valid) {
      return te_valid;
    }
  }
  return NULL;
}

static TreeElement *outliner_drop_find(bContext *C, const wmEvent *event)
{
  ARegion *region = CTX_wm_region(C);
  SpaceOutliner *space_outliner = CTX_wm_space_outliner(C);
  float fmval[2];
  UI_view2d_region_to_view(&region->v2d, event->mval[0], event->mval[1], &fmval[0], &fmval[1]);

  return outliner_dropzone_find(space_outliner, fmval, true);
}

static ID *outliner_ID_drop_find(bContext *C, const wmEvent *event, short idcode)
{
  TreeElement *te = outliner_drop_find(C, event);
  TreeStoreElem *tselem = (te) ? TREESTORE(te) : NULL;

  if (te && te->idcode == idcode && tselem->type == 0) {
    return tselem->id;
  }
  return NULL;
}

/* Find tree element to drop into, with additional before and after reorder support. */
static TreeElement *outliner_drop_insert_find(bContext *C,
                                              const wmEvent *event,
                                              TreeElementInsertType *r_insert_type)
{
  SpaceOutliner *space_outliner = CTX_wm_space_outliner(C);
  ARegion *region = CTX_wm_region(C);
  TreeElement *te_hovered;
  float view_mval[2];

  UI_view2d_region_to_view(
      &region->v2d, event->mval[0], event->mval[1], &view_mval[0], &view_mval[1]);
  te_hovered = outliner_find_item_at_y(space_outliner, &space_outliner->tree, view_mval[1]);

  if (te_hovered) {
    /* Mouse hovers an element (ignoring x-axis),
     * now find out how to insert the dragged item exactly. */
    const float margin = UI_UNIT_Y * (1.0f / 4);

    if (view_mval[1] < (te_hovered->ys + margin)) {
<<<<<<< HEAD
      if (TSELEM_OPEN(TREESTORE(te_hovered), soops) &&
          !BLI_listbase_is_empty(&te_hovered->subtree)) {
=======
      if (TSELEM_OPEN(TREESTORE(te_hovered), space_outliner)) {
>>>>>>> 915cc956
        /* inserting after a open item means we insert into it, but as first child */
        if (BLI_listbase_is_empty(&te_hovered->subtree)) {
          *r_insert_type = TE_INSERT_INTO;
          return te_hovered;
        }
        *r_insert_type = TE_INSERT_BEFORE;
        return te_hovered->subtree.first;
      }
      *r_insert_type = TE_INSERT_AFTER;
      return te_hovered;
    }
    if (view_mval[1] > (te_hovered->ys + (3 * margin))) {
      *r_insert_type = TE_INSERT_BEFORE;
      return te_hovered;
    }
    *r_insert_type = TE_INSERT_INTO;
    return te_hovered;
  }

  /* Mouse doesn't hover any item (ignoring x-axis),
   * so it's either above list bounds or below. */
  TreeElement *first = space_outliner->tree.first;
  TreeElement *last = space_outliner->tree.last;

  if (view_mval[1] < last->ys) {
    *r_insert_type = TE_INSERT_AFTER;
    return last;
  }
  if (view_mval[1] > (first->ys + UI_UNIT_Y)) {
    *r_insert_type = TE_INSERT_BEFORE;
    return first;
  }
  BLI_assert(0);
  return NULL;
}

static Collection *outliner_collection_from_tree_element_and_parents(TreeElement *te,
                                                                     TreeElement **r_te)
{
  while (te != NULL) {
    Collection *collection = outliner_collection_from_tree_element(te);
    if (collection) {
      *r_te = te;
      return collection;
    }
    te = te->parent;
  }
  return NULL;
}

static TreeElement *outliner_drop_insert_collection_find(bContext *C,
                                                         const wmEvent *event,
                                                         TreeElementInsertType *r_insert_type)
{
  TreeElement *te = outliner_drop_insert_find(C, event, r_insert_type);
  if (!te) {
    return NULL;
  }

  TreeElement *collection_te;
  Collection *collection = outliner_collection_from_tree_element_and_parents(te, &collection_te);
  if (!collection) {
    return NULL;
  }

  SpaceOutliner *soutliner = CTX_wm_space_outliner(C);
  if (soutliner->sort_method != SO_SORT_FREE) {
    *r_insert_type = TE_INSERT_INTO;
  }

  if (collection_te != te) {
    *r_insert_type = TE_INSERT_INTO;
  }

  /* We can't insert before/after master collection. */
  if (collection->flag & COLLECTION_IS_MASTER) {
    *r_insert_type = TE_INSERT_INTO;
  }

  return collection_te;
}

static Object *outliner_object_from_tree_element_and_parents(TreeElement *te, TreeElement **r_te)
{
  TreeStoreElem *tselem;
  while (te != NULL) {
    tselem = TREESTORE(te);
    if (tselem->type == 0 && te->idcode == ID_OB) {
      *r_te = te;
      return (Object *)tselem->id;
    }
    te = te->parent;
  }
  return NULL;
}

static bPoseChannel *outliner_bone_from_tree_element_and_parents(TreeElement *te,
                                                                 TreeElement **r_te)
{
  TreeStoreElem *tselem;
  while (te != NULL) {
    tselem = TREESTORE(te);
    if (tselem->type == TSE_POSE_CHANNEL) {
      *r_te = te;
      return (bPoseChannel *)te->directdata;
    }
    te = te->parent;
  }
  return NULL;
}

static int outliner_get_insert_index(TreeElement *drag_te,
                                     TreeElement *drop_te,
                                     TreeElementInsertType insert_type,
                                     ListBase *listbase)
{
  /* Find the element to insert after. NULL is the start of the list. */
  if (drag_te->index < drop_te->index) {
    if (insert_type == TE_INSERT_BEFORE) {
      drop_te = drop_te->prev;
    }
  }
  else {
    if (insert_type == TE_INSERT_AFTER) {
      drop_te = drop_te->next;
    }
  }

  if (drop_te == NULL) {
    return 0;
  }

  return BLI_findindex(listbase, drop_te->directdata);
}

/* ******************** Parent Drop Operator *********************** */

static bool parent_drop_allowed(bContext *C,
                                const wmEvent *event,
                                TreeElement *te,
                                Object *potential_child)
{
  ARegion *region = CTX_wm_region(C);
  float view_mval[2];

  UI_view2d_region_to_view(
      &region->v2d, event->mval[0], event->mval[1], &view_mval[0], &view_mval[1]);

  /* Check if over name. */
  if ((view_mval[0] < te->xs + UI_UNIT_X) || (view_mval[0] > te->xend)) {
    return false;
  }

  TreeStoreElem *tselem = TREESTORE(te);
  if (te->idcode != ID_OB || tselem->type != 0) {
    return false;
  }

  Object *potential_parent = (Object *)tselem->id;

  if (potential_parent == potential_child) {
    return false;
  }
  if (BKE_object_is_child_recursive(potential_child, potential_parent)) {
    return false;
  }
  if (potential_parent == potential_child->parent) {
    return false;
  }

  /* check that parent/child are both in the same scene */
  Scene *scene = (Scene *)outliner_search_back(te, ID_SCE);

  /* currently outliner organized in a way that if there's no parent scene
   * element for object it means that all displayed objects belong to
   * active scene and parenting them is allowed (sergey) */
  if (scene) {
    LISTBASE_FOREACH (ViewLayer *, view_layer, &scene->view_layers) {
      if (BKE_view_layer_base_find(view_layer, potential_child)) {
        return true;
      }
    }
    return false;
  }
  return true;
}

<<<<<<< HEAD
=======
static bool allow_parenting_without_modifier_key(SpaceOutliner *space_outliner)
{
  switch (space_outliner->outlinevis) {
    case SO_VIEW_LAYER:
      return space_outliner->filter & SO_FILTER_NO_COLLECTION;
    case SO_SCENES:
      return true;
    default:
      return false;
  }
}

>>>>>>> 915cc956
static bool parent_drop_poll(bContext *C,
                             wmDrag *drag,
                             const wmEvent *event,
                             const char **r_tooltip)
{
  SpaceOutliner *space_outliner = CTX_wm_space_outliner(C);

<<<<<<< HEAD
  bool changed = outliner_flag_set(&soops->tree, TSE_HIGHLIGHTED | TSE_DRAG_ANY, false);
=======
  bool changed = outliner_flag_set(&space_outliner->tree, TSE_DRAG_ANY, false);
>>>>>>> 915cc956
  if (changed) {
    ED_region_tag_redraw_no_rebuild(CTX_wm_region(C));
  }

  Object *potential_child = (Object *)WM_drag_ID(drag, ID_OB);
  if (!potential_child) {
    return false;
  }

<<<<<<< HEAD
  TreeElementInsertType insert_type;
  TreeElement *te = outliner_drop_insert_find(C, event, &insert_type);
  if (!te) {
    return false;
=======
  if (!allow_parenting_without_modifier_key(space_outliner)) {
    if (!event->shift) {
      return false;
    }
>>>>>>> 915cc956
  }
  TreeStoreElem *tselem = TREESTORE(te);

  if (soops->sort_method != SO_SORT_FREE || soops->outlinevis != SO_VIEW_LAYER) {
    insert_type = TE_INSERT_INTO;
  }

  if (!parent_drop_allowed(C, event, te, potential_child)) {
    return false;
  }

  switch (insert_type) {
    case TE_INSERT_BEFORE:
      tselem->flag |= TSE_DRAG_BEFORE;
      *r_tooltip = TIP_("Reorder object");
      break;
    case TE_INSERT_AFTER:
      tselem->flag |= TSE_DRAG_AFTER;
      *r_tooltip = TIP_("Reorder object");
      break;
    case TE_INSERT_INTO:
      tselem->flag |= TSE_DRAG_INTO;
      break;
  }

  TREESTORE(te)->flag |= TSE_DRAG_INTO;
  ED_region_tag_redraw_no_rebuild(CTX_wm_region(C));

  return true;
}

static void parent_drop_set_parents(bContext *C,
                                    ReportList *reports,
                                    wmDragID *drag,
                                    Object *parent,
                                    short parent_type,
                                    const bool keep_transform)
{
  Main *bmain = CTX_data_main(C);
  SpaceOutliner *space_outliner = CTX_wm_space_outliner(C);

  TreeElement *te = outliner_find_id(space_outliner, &space_outliner->tree, &parent->id);
  Scene *scene = (Scene *)outliner_search_back(te, ID_SCE);

  if (scene == NULL) {
    /* currently outliner organized in a way, that if there's no parent scene
     * element for object it means that all displayed objects belong to
     * active scene and parenting them is allowed (sergey)
     */

    scene = CTX_data_scene(C);
  }

  bool parent_set = false;
  bool linked_objects = false;

  for (wmDragID *drag_id = drag; drag_id; drag_id = drag_id->next) {
    if (GS(drag_id->id->name) == ID_OB) {
      Object *object = (Object *)drag_id->id;

      /* Do nothing to linked data */
      if (ID_IS_LINKED(object)) {
        linked_objects = true;
        continue;
      }

      if (ED_object_parent_set(
              reports, C, scene, object, parent, parent_type, false, keep_transform, NULL)) {
        parent_set = true;
      }
    }
  }

  if (linked_objects) {
    BKE_report(reports, RPT_INFO, "Can't edit library linked object(s)");
  }

  if (parent_set) {
    DEG_relations_tag_update(bmain);
    WM_event_add_notifier(C, NC_OBJECT | ND_TRANSFORM, NULL);
    WM_event_add_notifier(C, NC_OBJECT | ND_PARENT, NULL);
  }
}

static void parent_drop_move_objects(bContext *C, wmDragID *drag, TreeElement *te)
{
  Main *bmain = CTX_data_main(C);

  Scene *scene = (Scene *)outliner_search_back(te, ID_SCE);
  if (scene == NULL) {
    scene = CTX_data_scene(C);
  }

  Object *ob_drop = (Object *)TREESTORE(te)->id;
  Collection *collection_to = collection_parent_from_ID(&ob_drop->id);
  while (te) {
    te = te->parent;
    if (outliner_is_collection_tree_element(te)) {
      collection_to = outliner_collection_from_tree_element(te);
      break;
    }
  }

  for (wmDragID *drag_id = drag; drag_id; drag_id = drag_id->next) {
    if (GS(drag_id->id->name) == ID_OB) {
      Object *object = (Object *)drag_id->id;

      /* Do nothing to linked data */
      if (ID_IS_LINKED(object)) {
        continue;
      }

      Collection *from = collection_parent_from_ID(drag_id->from_parent);
      BKE_collection_object_move(bmain, scene, collection_to, from, object);
      BKE_collection_object_move_after(bmain, collection_to, ob_drop, object);
    }
  }

  DEG_relations_tag_update(bmain);
  WM_event_add_notifier(C, NC_OBJECT | ND_TRANSFORM, NULL);
  WM_event_add_notifier(C, NC_OBJECT | ND_PARENT, NULL);
  WM_event_add_notifier(C, NC_SCENE | ND_LAYER, NULL);
}

static int parent_drop_invoke(bContext *C, wmOperator *op, const wmEvent *event)
{
  TreeElementInsertType insert_type;
  TreeElement *te = outliner_drop_insert_find(C, event, &insert_type);
  TreeStoreElem *tselem = te ? TREESTORE(te) : NULL;

  if (!(te && te->idcode == ID_OB && tselem->type == 0)) {
    return OPERATOR_CANCELLED;
  }

  Object *par = (Object *)tselem->id;
  Object *ob = (Object *)WM_drag_ID_from_event(event, ID_OB);

  if (ELEM(NULL, ob, par)) {
    return OPERATOR_CANCELLED;
  }
  if (ob == par) {
    return OPERATOR_CANCELLED;
  }

  if (event->custom != EVT_DATA_DRAGDROP) {
    return OPERATOR_CANCELLED;
  }

  ListBase *lb = event->customdata;
  wmDrag *drag = lb->first;

  SpaceOutliner *soops = CTX_wm_space_outliner(C);
  if (soops->sort_method != SO_SORT_FREE || soops->outlinevis != SO_VIEW_LAYER) {
    insert_type = TE_INSERT_INTO;
  }

  if (insert_type == TE_INSERT_INTO) {
    parent_drop_set_parents(C, op->reports, drag->ids.first, par, PAR_OBJECT, event->alt);
  }
  else {
    parent_drop_move_objects(C, drag->ids.first, te);
  }

  return OPERATOR_FINISHED;
}

void OUTLINER_OT_parent_drop(wmOperatorType *ot)
{
  /* identifiers */
  ot->name = "Drop to Set Parent [+Alt keeps transforms]";
  ot->description = "Drag to parent in Outliner";
  ot->idname = "OUTLINER_OT_parent_drop";

  /* api callbacks */
  ot->invoke = parent_drop_invoke;

  ot->poll = ED_operator_outliner_active;

  /* flags */
  ot->flag = OPTYPE_REGISTER | OPTYPE_UNDO | OPTYPE_INTERNAL;
}

/* ******************** Parent Clear Operator *********************** */

static bool parent_clear_poll(bContext *C,
                              wmDrag *drag,
                              const wmEvent *event,
                              const char **UNUSED(r_tooltip))
{
<<<<<<< HEAD
=======
  SpaceOutliner *space_outliner = CTX_wm_space_outliner(C);

  if (!allow_parenting_without_modifier_key(space_outliner)) {
    if (!event->shift) {
      return false;
    }
  }

>>>>>>> 915cc956
  Object *ob = (Object *)WM_drag_ID(drag, ID_OB);
  if (!ob) {
    return false;
  }
  if (!ob->parent) {
    return false;
  }

  TreeElement *te = outliner_drop_find(C, event);
  if (te) {
    TreeStoreElem *tselem = TREESTORE(te);
    ID *id = tselem->id;
    if (!id) {
      return true;
    }

    switch (GS(id->name)) {
      case ID_OB:
        return ELEM(tselem->type, TSE_MODIFIER_BASE, TSE_CONSTRAINT_BASE);
      case ID_GR:
        return event->shift;
      default:
        return true;
    }
  }
  else {
    return true;
  }
}

static int parent_clear_invoke(bContext *C, wmOperator *UNUSED(op), const wmEvent *event)
{
  Main *bmain = CTX_data_main(C);

  if (event->custom != EVT_DATA_DRAGDROP) {
    return OPERATOR_CANCELLED;
  }

  ListBase *lb = event->customdata;
  wmDrag *drag = lb->first;

  LISTBASE_FOREACH (wmDragID *, drag_id, &drag->ids) {
    if (GS(drag_id->id->name) == ID_OB) {
      Object *object = (Object *)drag_id->id;

      ED_object_parent_clear(object, event->alt ? CLEAR_PARENT_KEEP_TRANSFORM : CLEAR_PARENT_ALL);
    }
  }

  DEG_relations_tag_update(bmain);
  WM_event_add_notifier(C, NC_OBJECT | ND_TRANSFORM, NULL);
  WM_event_add_notifier(C, NC_OBJECT | ND_PARENT, NULL);
  return OPERATOR_FINISHED;
}

void OUTLINER_OT_parent_clear(wmOperatorType *ot)
{
  /* identifiers */
  ot->name = "Drop to Clear Parent [+Alt keeps transforms]";
  ot->description = "Drag to clear parent in Outliner";
  ot->idname = "OUTLINER_OT_parent_clear";

  /* api callbacks */
  ot->invoke = parent_clear_invoke;

  ot->poll = ED_operator_outliner_active;

  /* flags */
  ot->flag = OPTYPE_REGISTER | OPTYPE_UNDO | OPTYPE_INTERNAL;
}

/* ******************** Scene Drop Operator *********************** */

static bool scene_drop_poll(bContext *C,
                            wmDrag *drag,
                            const wmEvent *event,
                            const char **UNUSED(r_tooltip))
{
  /* Ensure item under cursor is valid drop target */
  Object *ob = (Object *)WM_drag_ID(drag, ID_OB);
  return (ob && (outliner_ID_drop_find(C, event, ID_SCE) != NULL));
}

static int scene_drop_invoke(bContext *C, wmOperator *UNUSED(op), const wmEvent *event)
{
  Main *bmain = CTX_data_main(C);
  Scene *scene = (Scene *)outliner_ID_drop_find(C, event, ID_SCE);
  Object *ob = (Object *)WM_drag_ID_from_event(event, ID_OB);

  if (ELEM(NULL, ob, scene) || ID_IS_LINKED(scene)) {
    return OPERATOR_CANCELLED;
  }

  if (BKE_scene_has_object(scene, ob)) {
    return OPERATOR_CANCELLED;
  }

  Collection *collection;
  if (scene != CTX_data_scene(C)) {
    /* when linking to an inactive scene link to the master collection */
    collection = scene->master_collection;
  }
  else {
    collection = CTX_data_collection(C);
  }

  BKE_collection_object_add(bmain, collection, ob);

  LISTBASE_FOREACH (ViewLayer *, view_layer, &scene->view_layers) {
    Base *base = BKE_view_layer_base_find(view_layer, ob);
    if (base) {
      ED_object_base_select(base, BA_SELECT);
    }
  }

  DEG_relations_tag_update(bmain);

  DEG_id_tag_update(&scene->id, ID_RECALC_SELECT);
  WM_main_add_notifier(NC_SCENE | ND_OB_SELECT, scene);

  return OPERATOR_FINISHED;
}

void OUTLINER_OT_scene_drop(wmOperatorType *ot)
{
  /* identifiers */
  ot->name = "Drop Object to Scene";
  ot->description = "Drag object to scene in Outliner";
  ot->idname = "OUTLINER_OT_scene_drop";

  /* api callbacks */
  ot->invoke = scene_drop_invoke;

  ot->poll = ED_operator_outliner_active;

  /* flags */
  ot->flag = OPTYPE_REGISTER | OPTYPE_UNDO | OPTYPE_INTERNAL;
}

/* ******************** Material Drop Operator *********************** */

static bool material_drop_poll(bContext *C,
                               wmDrag *drag,
                               const wmEvent *event,
                               const char **UNUSED(r_tooltip))
{
  /* Ensure item under cursor is valid drop target */
  Material *ma = (Material *)WM_drag_ID(drag, ID_MA);
  return (ma && (outliner_ID_drop_find(C, event, ID_OB) != NULL));
}

static int material_drop_invoke(bContext *C, wmOperator *UNUSED(op), const wmEvent *event)
{
  Main *bmain = CTX_data_main(C);
  Object *ob = (Object *)outliner_ID_drop_find(C, event, ID_OB);
  Material *ma = (Material *)WM_drag_ID_from_event(event, ID_MA);

  if (ELEM(NULL, ob, ma)) {
    return OPERATOR_CANCELLED;
  }

  /* only drop grease pencil material on grease pencil objects */
  if ((ma->gp_style != NULL) && (ob->type != OB_GPENCIL)) {
    return OPERATOR_CANCELLED;
  }

  BKE_object_material_assign(bmain, ob, ma, ob->totcol + 1, BKE_MAT_ASSIGN_USERPREF);

  WM_event_add_notifier(C, NC_SPACE | ND_SPACE_VIEW3D, CTX_wm_view3d(C));
  WM_event_add_notifier(C, NC_MATERIAL | ND_SHADING_LINKS, ma);

  return OPERATOR_FINISHED;
}

void OUTLINER_OT_material_drop(wmOperatorType *ot)
{
  /* identifiers */
  ot->name = "Drop Material on Object";
  ot->description = "Drag material to object in Outliner";
  ot->idname = "OUTLINER_OT_material_drop";

  /* api callbacks */
  ot->invoke = material_drop_invoke;

  ot->poll = ED_operator_outliner_active;

  /* flags */
  ot->flag = OPTYPE_REGISTER | OPTYPE_UNDO | OPTYPE_INTERNAL;
}

/* ******************** UI Stack Drop Operator *********************** */

/* A generic operator to allow drag and drop for modifiers, constraints,
 * and shader effects which all share the same UI stack layout.
 *
 * The following operations are allowed:
 * - Reordering within an object.
 * - Copying a single modifier/constraint/effect to another object.
 * - Copying (linking) an object's modifiers/constraints/effects to another. */

enum eUIStackDropAction {
  UI_STACK_DROP_REORDER,
  UI_STACK_DROP_COPY,
  UI_STACK_DROP_LINK,
};

static bool uistack_drop_poll(bContext *C,
                              wmDrag *drag,
                              const wmEvent *event,
                              const char **r_tooltip)
{
  OutlinerDropData *drop_data = drag->poin;
  if (!drop_data) {
    return false;
  }

  if (!ELEM(drop_data->drag_tselem->type,
            TSE_MODIFIER,
            TSE_MODIFIER_BASE,
            TSE_CONSTRAINT,
            TSE_CONSTRAINT_BASE,
            TSE_EFFECT,
            TSE_EFFECT_BASE)) {
    return false;
  }

  SpaceOutliner *soops = CTX_wm_space_outliner(C);
  ARegion *region = CTX_wm_region(C);
  bool changed = outliner_flag_set(&soops->tree, TSE_HIGHLIGHTED | TSE_DRAG_ANY, false);

  TreeElement *te_target = outliner_drop_insert_find(C, event, &drop_data->insert_type);
  if (!te_target) {
    return false;
  }
  TreeStoreElem *tselem_target = TREESTORE(te_target);

  if (drop_data->drag_tselem == tselem_target) {
    return false;
  }

  TreeElement *object_te;
  TreeElement *bone_te;
  Object *ob = outliner_object_from_tree_element_and_parents(te_target, &object_te);
  bPoseChannel *pchan = outliner_bone_from_tree_element_and_parents(te_target, &bone_te);
  if (pchan) {
    ob = NULL;
  }

  /* Drag a base for linking. */
  if (ELEM(
          drop_data->drag_tselem->type, TSE_MODIFIER_BASE, TSE_CONSTRAINT_BASE, TSE_EFFECT_BASE)) {
    drop_data->insert_type = TE_INSERT_INTO;
    drop_data->drop_action = UI_STACK_DROP_LINK;

    if (pchan && pchan != drop_data->bone_parent) {
      *r_tooltip = TIP_("Link all to bone");
      drop_data->drop_te = bone_te;
      tselem_target = TREESTORE(bone_te);
    }
    else if (ob && ob != drop_data->ob_parent) {
      *r_tooltip = TIP_("Link all to object");
      drop_data->drop_te = object_te;
      tselem_target = TREESTORE(object_te);
    }
    else {
      return false;
    }
  }
  else if (ob || pchan) {
    /* Drag a single item. */
    if (pchan && pchan != drop_data->bone_parent) {
      *r_tooltip = TIP_("Copy to bone");
      drop_data->insert_type = TE_INSERT_INTO;
      drop_data->drop_action = UI_STACK_DROP_COPY;
      drop_data->drop_te = bone_te;
      tselem_target = TREESTORE(bone_te);
    }
    else if (ob && ob != drop_data->ob_parent) {
      *r_tooltip = TIP_("Copy to object");
      drop_data->insert_type = TE_INSERT_INTO;
      drop_data->drop_action = UI_STACK_DROP_COPY;
      drop_data->drop_te = object_te;
      tselem_target = TREESTORE(object_te);
    }
    else if (tselem_target->type == drop_data->drag_tselem->type) {
      if (drop_data->insert_type == TE_INSERT_INTO) {
        return false;
      }
      *r_tooltip = TIP_("Reorder");
      drop_data->drop_action = UI_STACK_DROP_REORDER;
      drop_data->drop_te = te_target;
    }
    else {
      return false;
    }
  }
  else {
    return false;
  }

  switch (drop_data->insert_type) {
    case TE_INSERT_BEFORE:
      tselem_target->flag |= TSE_DRAG_BEFORE;
      break;
    case TE_INSERT_AFTER:
      tselem_target->flag |= TSE_DRAG_AFTER;
      break;
    case TE_INSERT_INTO:
      tselem_target->flag |= TSE_DRAG_INTO;
      break;
  }

  if (changed) {
    ED_region_tag_redraw_no_rebuild(region);
  }

  return true;
}

static void uistack_drop_link(bContext *C, OutlinerDropData *drop_data)
{
  Main *bmain = CTX_data_main(C);
  TreeStoreElem *tselem = TREESTORE(drop_data->drop_te);
  Object *ob_dst = (Object *)tselem->id;

  if (drop_data->drag_tselem->type == TSE_MODIFIER_BASE) {
    BKE_object_link_modifiers(ob_dst, drop_data->ob_parent);
    WM_event_add_notifier(C, NC_OBJECT | ND_MODIFIER, ob_dst);
    DEG_id_tag_update(&ob_dst->id, ID_RECALC_TRANSFORM | ID_RECALC_GEOMETRY | ID_RECALC_ANIMATION);
  }
  else if (drop_data->drag_tselem->type == TSE_CONSTRAINT_BASE) {
    ListBase *src;

    if (drop_data->bone_parent) {
      src = &drop_data->bone_parent->constraints;
    }
    else {
      src = &drop_data->ob_parent->constraints;
    }

    ListBase *dst;
    if (tselem->type == TSE_POSE_CHANNEL) {
      bPoseChannel *pchan = (bPoseChannel *)drop_data->drop_te->directdata;
      dst = &pchan->constraints;
    }
    else {
      dst = &ob_dst->constraints;
    }

    BKE_constraints_copy(dst, src, true);
    LISTBASE_FOREACH (bConstraint *, con, dst) {
      ED_object_constraint_dependency_tag_update(bmain, ob_dst, con);
    }
    WM_event_add_notifier(C, NC_OBJECT | ND_CONSTRAINT | NA_ADDED, NULL);
  }
  else if (drop_data->drag_tselem->type == TSE_EFFECT_BASE) {
    if (ob_dst->type != OB_GPENCIL) {
      return;
    }
    BKE_shaderfx_copy(&ob_dst->shader_fx, &drop_data->ob_parent->shader_fx);

    DEG_id_tag_update(&ob_dst->id, ID_RECALC_GEOMETRY);
    WM_event_add_notifier(C, NC_OBJECT | ND_SHADERFX, ob_dst);
  }
}

static void uistack_drop_copy(bContext *C, OutlinerDropData *drop_data)
{
  Main *bmain = CTX_data_main(C);

  TreeStoreElem *tselem = TREESTORE(drop_data->drop_te);
  Object *ob_dst = (Object *)tselem->id;

  if (drop_data->drag_tselem->type == TSE_MODIFIER) {
    if (drop_data->ob_parent->type == OB_GPENCIL && ob_dst->type == OB_GPENCIL) {
      BKE_object_link_gpencil_modifier(ob_dst, drop_data->drag_directdata);
    }
    else if (drop_data->ob_parent->type != OB_GPENCIL && ob_dst->type != OB_GPENCIL) {
      BKE_object_link_modifier(ob_dst, drop_data->ob_parent, drop_data->drag_directdata);
    }

    WM_event_add_notifier(C, NC_OBJECT | ND_MODIFIER, ob_dst);
    DEG_id_tag_update(&ob_dst->id, ID_RECALC_TRANSFORM | ID_RECALC_GEOMETRY | ID_RECALC_ANIMATION);
  }
  else if (drop_data->drag_tselem->type == TSE_CONSTRAINT) {
    if (tselem->type == TSE_POSE_CHANNEL) {
      BKE_constraint_copy_for_pose(
          ob_dst, drop_data->drop_te->directdata, drop_data->drag_directdata);
    }
    else {
      BKE_constraint_copy_for_object(ob_dst, drop_data->drag_directdata);
    }

    ED_object_constraint_dependency_tag_update(bmain, ob_dst, drop_data->drag_directdata);
    WM_event_add_notifier(C, NC_OBJECT | ND_CONSTRAINT | NA_ADDED, ob_dst);
  }
  else if (drop_data->drag_tselem->type == TSE_EFFECT) {
    if (ob_dst->type != OB_GPENCIL) {
      return;
    }
    ShaderFxData *fx = drop_data->drag_directdata;
    ShaderFxData *nfx = BKE_shaderfx_new(fx->type);
    BLI_strncpy(nfx->name, fx->name, sizeof(nfx->name));
    BKE_shaderfx_copydata(fx, nfx);
    BLI_addtail(&ob_dst->shader_fx, nfx);

    DEG_id_tag_update(&ob_dst->id, ID_RECALC_GEOMETRY);
    WM_event_add_notifier(C, NC_OBJECT | ND_SHADERFX, ob_dst);
  }
}

static void uistack_drop_reorder(bContext *C, ReportList *reports, OutlinerDropData *drop_data)
{
  SpaceOutliner *soops = CTX_wm_space_outliner(C);

  TreeElement *drag_te = outliner_find_tree_element(&soops->tree, drop_data->drag_tselem);
  if (!drag_te) {
    return;
  }

  TreeElement *drop_te = drop_data->drop_te;
  TreeStoreElem *tselem = TREESTORE(drop_data->drop_te);
  TreeElementInsertType insert_type = drop_data->insert_type;

  Object *ob_dst = (Object *)tselem->id;
  Object *ob = drop_data->ob_parent;

  int index = 0;
  if (drop_data->drag_tselem->type == TSE_MODIFIER) {
    if (ob->type == OB_GPENCIL && ob_dst->type == OB_GPENCIL) {
      index = outliner_get_insert_index(
          drag_te, drop_te, insert_type, &ob->greasepencil_modifiers);
      ED_object_gpencil_modifier_move_to_index(reports, ob, drop_data->drag_directdata, index);
    }
    else if (ob->type != OB_GPENCIL && ob_dst->type != OB_GPENCIL) {
      index = outliner_get_insert_index(drag_te, drop_te, insert_type, &ob->modifiers);
      ED_object_modifier_move_to_index(reports, ob, drop_data->drag_directdata, index);
    }

    DEG_id_tag_update(&ob->id, ID_RECALC_GEOMETRY);
    WM_event_add_notifier(C, NC_OBJECT | ND_MODIFIER, ob);
  }
  else if (drop_data->drag_tselem->type == TSE_CONSTRAINT) {
    if (drop_data->bone_parent) {
      index = outliner_get_insert_index(
          drag_te, drop_te, insert_type, &drop_data->bone_parent->constraints);
    }
    else {
      index = outliner_get_insert_index(drag_te, drop_te, insert_type, &ob->constraints);
    }
    ED_object_constraint_move_to_index(reports, ob, drop_data->drag_directdata, index);
    WM_event_add_notifier(C, NC_OBJECT | ND_CONSTRAINT, ob);
  }
  else if (drop_data->drag_tselem->type == TSE_EFFECT) {
    index = outliner_get_insert_index(drag_te, drop_te, insert_type, &ob->shader_fx);
    ED_object_shaderfx_move_to_index(reports, ob, drop_data->drag_directdata, index);
    DEG_id_tag_update(&ob->id, ID_RECALC_GEOMETRY);
    WM_event_add_notifier(C, NC_OBJECT | ND_SHADERFX, ob);
  }
}

static int uistack_drop_invoke(bContext *C, wmOperator *op, const wmEvent *event)
{
  if (event->custom != EVT_DATA_DRAGDROP) {
    return OPERATOR_CANCELLED;
  }

  ListBase *lb = event->customdata;
  wmDrag *drag = lb->first;
  OutlinerDropData *drop_data = drag->poin;

  switch (drop_data->drop_action) {
    case UI_STACK_DROP_LINK:
      uistack_drop_link(C, drop_data);
      break;
    case UI_STACK_DROP_COPY:
      uistack_drop_copy(C, drop_data);
      break;
    case UI_STACK_DROP_REORDER:
      uistack_drop_reorder(C, op->reports, drop_data);
      break;
  }

  return OPERATOR_FINISHED;
}

void OUTLINER_OT_uistack_drop(wmOperatorType *ot)
{
  /* identifiers */
  ot->name = "UI Stack Drop";
  ot->description = "Copy or reorder modifiers, constraints, and effects";
  ot->idname = "OUTLINER_OT_uistack_drop";

  /* api callbacks */
  ot->invoke = uistack_drop_invoke;

  ot->poll = ED_operator_outliner_active;

  /* flags */
  ot->flag = OPTYPE_REGISTER | OPTYPE_UNDO | OPTYPE_INTERNAL;
}

/* ******************** Collection Drop Operator *********************** */

typedef struct CollectionDrop {
  Collection *from;
  Collection *to;

  TreeElement *te;
  TreeElementInsertType insert_type;
} CollectionDrop;

static Collection *collection_parent_from_ID(ID *id)
{
  /* Can't change linked parent collections. */
  if (!id || ID_IS_LINKED(id)) {
    return NULL;
  }

  /* Also support dropping into/from scene collection. */
  if (GS(id->name) == ID_SCE) {
    return ((Scene *)id)->master_collection;
  }
  if (GS(id->name) == ID_GR) {
    return (Collection *)id;
  }

  return NULL;
}

static bool collection_drop_init(bContext *C,
                                 wmDrag *drag,
                                 const wmEvent *event,
                                 CollectionDrop *data)
{
  SpaceOutliner *space_outliner = CTX_wm_space_outliner(C);

  /* Get collection to drop into. */
  TreeElementInsertType insert_type;
  TreeElement *te = outliner_drop_insert_collection_find(C, event, &insert_type);
  if (!te) {
    return false;
  }

  Collection *to_collection = outliner_collection_from_tree_element(te);
  if (ID_IS_LINKED(to_collection)) {
    return false;
  }
  /* Currently this should not be allowed (might be supported in the future though...). */
  if (ID_IS_OVERRIDE_LIBRARY(to_collection)) {
    return false;
  }

  /* Get drag datablocks. */
  if (drag->type != WM_DRAG_ID) {
    return false;
  }

  wmDragID *drag_id = drag->ids.first;
  if (drag_id == NULL) {
    return false;
  }

  ID *id = drag_id->id;
  if (!(id && ELEM(GS(id->name), ID_GR, ID_OB))) {
    return false;
  }

  /* Get collection to drag out of. */
  ID *parent = drag_id->from_parent;
  Collection *from_collection = collection_parent_from_ID(parent);
  if (event->ctrl || space_outliner->outlinevis == SO_SCENES) {
    from_collection = NULL;
  }

  /* Get collections. */
  if (GS(id->name) == ID_GR) {
    if (id == &to_collection->id) {
      return false;
    }
  }
  else {
    insert_type = TE_INSERT_INTO;
  }

  data->from = from_collection;
  data->to = to_collection;
  data->te = te;
  data->insert_type = insert_type;

  return true;
}

static bool collection_drop_poll(bContext *C,
                                 wmDrag *drag,
                                 const wmEvent *event,
                                 const char **r_tooltip)
{
  SpaceOutliner *space_outliner = CTX_wm_space_outliner(C);
  ARegion *region = CTX_wm_region(C);
  bool changed = outliner_flag_set(&space_outliner->tree, TSE_HIGHLIGHTED | TSE_DRAG_ANY, false);

  CollectionDrop data;
  if (!event->shift && collection_drop_init(C, drag, event, &data)) {
    TreeElement *te = data.te;
    TreeStoreElem *tselem = TREESTORE(te);
    if (!data.from || event->ctrl) {
      tselem->flag |= TSE_DRAG_INTO;
      changed = true;
      *r_tooltip = TIP_("Link inside Collection");
    }
    else {
      switch (data.insert_type) {
        case TE_INSERT_BEFORE:
          tselem->flag |= TSE_DRAG_BEFORE;
          changed = true;
          if (te->prev && outliner_is_collection_tree_element(te->prev)) {
            *r_tooltip = TIP_("Move between collections");
          }
          else {
            *r_tooltip = TIP_("Move before collection");
          }
          break;
        case TE_INSERT_AFTER:
          tselem->flag |= TSE_DRAG_AFTER;
          changed = true;
          if (te->next && outliner_is_collection_tree_element(te->next)) {
            *r_tooltip = TIP_("Move between collections");
          }
          else {
            *r_tooltip = TIP_("Move after collection");
          }
          break;
        case TE_INSERT_INTO:
          tselem->flag |= TSE_DRAG_INTO;
          changed = true;
          *r_tooltip = TIP_("Move inside collection (Ctrl to link, Shift to parent)");
          break;
      }
    }
    if (changed) {
      ED_region_tag_redraw_no_rebuild(region);
    }
    return true;
  }
  if (changed) {
    ED_region_tag_redraw_no_rebuild(region);
  }
  return false;
}

static int collection_drop_invoke(bContext *C, wmOperator *UNUSED(op), const wmEvent *event)
{
  Main *bmain = CTX_data_main(C);
  Scene *scene = CTX_data_scene(C);

  if (event->custom != EVT_DATA_DRAGDROP) {
    return OPERATOR_CANCELLED;
  }

  ListBase *lb = event->customdata;
  wmDrag *drag = lb->first;

  CollectionDrop data;
  if (!collection_drop_init(C, drag, event, &data)) {
    return OPERATOR_CANCELLED;
  }

  /* Before/after insert handling. */
  Collection *relative = NULL;
  bool relative_after = false;

  if (ELEM(data.insert_type, TE_INSERT_BEFORE, TE_INSERT_AFTER)) {
    SpaceOutliner *space_outliner = CTX_wm_space_outliner(C);

    relative = data.to;
    relative_after = (data.insert_type == TE_INSERT_AFTER);

    TreeElement *parent_te = outliner_find_parent_element(&space_outliner->tree, NULL, data.te);
    data.to = (parent_te) ? outliner_collection_from_tree_element(parent_te) : NULL;
  }

  if (!data.to) {
    return OPERATOR_CANCELLED;
  }

  if (BKE_collection_is_empty(data.to)) {
    TREESTORE(data.te)->flag &= ~TSE_CLOSED;
  }

  LISTBASE_FOREACH (wmDragID *, drag_id, &drag->ids) {
    /* Ctrl enables linking, so we don't need a from collection then. */
    Collection *from = (event->ctrl) ? NULL : collection_parent_from_ID(drag_id->from_parent);

    if (GS(drag_id->id->name) == ID_OB) {
      /* Move/link object into collection. */
      Object *object = (Object *)drag_id->id;

      if (from) {
        BKE_collection_object_move(bmain, scene, data.to, from, object);
      }
      else {
        BKE_collection_object_add(bmain, data.to, object);
      }
    }
    else if (GS(drag_id->id->name) == ID_GR) {
      /* Move/link collection into collection. */
      Collection *collection = (Collection *)drag_id->id;

      if (collection != from) {
        BKE_collection_move(bmain, data.to, from, relative, relative_after, collection);
      }
    }

    if (from) {
      DEG_id_tag_update(&from->id, ID_RECALC_COPY_ON_WRITE);
    }
  }

  /* Update dependency graph. */
  DEG_id_tag_update(&data.to->id, ID_RECALC_COPY_ON_WRITE);
  DEG_relations_tag_update(bmain);
  WM_event_add_notifier(C, NC_SCENE | ND_LAYER, scene);

  return OPERATOR_FINISHED;
}

void OUTLINER_OT_collection_drop(wmOperatorType *ot)
{
  /* identifiers */
  ot->name = "Move to Collection";
  ot->description = "Drag to move to collection in Outliner";
  ot->idname = "OUTLINER_OT_collection_drop";

  /* api callbacks */
  ot->invoke = collection_drop_invoke;
  ot->poll = ED_operator_outliner_active;

  /* flags */
  ot->flag = OPTYPE_REGISTER | OPTYPE_UNDO | OPTYPE_INTERNAL;
}

/* ********************* Outliner Drag Operator ******************** */

#define OUTLINER_DRAG_SCOLL_OUTSIDE_PAD 7 /* In UI units */

static TreeElement *outliner_item_drag_element_find(SpaceOutliner *space_outliner,
                                                    ARegion *region,
                                                    const wmEvent *event)
{
  /* note: using EVT_TWEAK_ events to trigger dragging is fine,
   * it sends coordinates from where dragging was started */
  const float my = UI_view2d_region_to_view_y(&region->v2d, event->mval[1]);
  return outliner_find_item_at_y(space_outliner, &space_outliner->tree, my);
}

static int outliner_item_drag_drop_invoke(bContext *C,
                                          wmOperator *UNUSED(op),
                                          const wmEvent *event)
{
  ARegion *region = CTX_wm_region(C);
  SpaceOutliner *space_outliner = CTX_wm_space_outliner(C);
  TreeElement *te = outliner_item_drag_element_find(space_outliner, region, event);

  if (!te) {
    return (OPERATOR_CANCELLED | OPERATOR_PASS_THROUGH);
  }

  TreeStoreElem *tselem = TREESTORE(te);
  TreeElementIcon data = tree_element_get_icon(tselem, te);
  if (!data.drag_id) {
    return (OPERATOR_CANCELLED | OPERATOR_PASS_THROUGH);
  }

  float view_mval[2];
  UI_view2d_region_to_view(
      &region->v2d, event->mval[0], event->mval[1], &view_mval[0], &view_mval[1]);
  if (outliner_item_is_co_within_close_toggle(te, view_mval[0])) {
    return (OPERATOR_CANCELLED | OPERATOR_PASS_THROUGH);
  }

  /* Scroll the view when dragging near edges, but not
   * when the drag goes too far outside the region. */
  {
    wmOperatorType *ot = WM_operatortype_find("VIEW2D_OT_edge_pan", true);
    PointerRNA op_ptr;
    WM_operator_properties_create_ptr(&op_ptr, ot);
    RNA_int_set(&op_ptr, "outside_padding", OUTLINER_DRAG_SCOLL_OUTSIDE_PAD);
    WM_operator_name_call_ptr(C, ot, WM_OP_INVOKE_DEFAULT, &op_ptr);
    WM_operator_properties_free(&op_ptr);
  }

  wmDrag *drag = WM_event_start_drag(C, data.icon, WM_DRAG_ID, NULL, 0.0, WM_DRAG_NOP);

  if (ELEM(tselem->type,
           TSE_MODIFIER,
           TSE_MODIFIER_BASE,
           TSE_CONSTRAINT,
           TSE_CONSTRAINT_BASE,
           TSE_EFFECT,
           TSE_EFFECT_BASE)) {
    /* Check if parent is a bone */
    TreeElement *te_bone = te->parent;
    bPoseChannel *pchan = NULL;
    while (te_bone) {
      TreeStoreElem *tselem_bone = TREESTORE(te_bone);
      if (tselem_bone->type == TSE_POSE_CHANNEL) {
        pchan = (bPoseChannel *)te_bone->directdata;
        break;
      }
      te_bone = te_bone->parent;
    }
    outliner_drop_data_init(drag, (Object *)tselem->id, pchan, te, tselem, te->directdata);
  }
  else if (ELEM(GS(data.drag_id->name), ID_OB, ID_GR)) {
    /* For collections and objects we cheat and drag all selected. */

    /* Only drag element under mouse if it was not selected before. */
<<<<<<< HEAD
    if ((tselem->flag & TSE_SELECTED) == 0) {
      outliner_flag_set(&soops->tree, TSE_SELECTED, 0);
      tselem->flag |= TSE_SELECTED;
=======
    if ((TREESTORE(te)->flag & TSE_SELECTED) == 0) {
      outliner_flag_set(&space_outliner->tree, TSE_SELECTED, 0);
      TREESTORE(te)->flag |= TSE_SELECTED;
>>>>>>> 915cc956
    }

    /* Gather all selected elements. */
    struct IDsSelectedData selected = {
        .selected_array = {NULL, NULL},
    };

    if (GS(data.drag_id->name) == ID_OB) {
      outliner_tree_traverse(space_outliner,
                             &space_outliner->tree,
                             0,
                             TSE_SELECTED,
                             outliner_find_selected_objects,
                             &selected);
    }
    else {
      outliner_tree_traverse(space_outliner,
                             &space_outliner->tree,
                             0,
                             TSE_SELECTED,
                             outliner_find_selected_collections,
                             &selected);
    }

    LISTBASE_FOREACH (LinkData *, link, &selected.selected_array) {
      TreeElement *te_selected = (TreeElement *)link->data;
      ID *id;

      if (GS(data.drag_id->name) == ID_OB) {
        id = TREESTORE(te_selected)->id;
      }
      else {
        /* Keep collection hierarchies intact when dragging. */
        bool parent_selected = false;
        for (TreeElement *te_parent = te_selected->parent; te_parent;
             te_parent = te_parent->parent) {
          if (outliner_is_collection_tree_element(te_parent)) {
            if (TREESTORE(te_parent)->flag & TSE_SELECTED) {
              parent_selected = true;
              break;
            }
          }
        }

        if (parent_selected) {
          continue;
        }

        id = &outliner_collection_from_tree_element(te_selected)->id;
      }

      /* Find parent collection. */
      Collection *parent = NULL;

      if (te_selected->parent) {
        for (TreeElement *te_parent = te_selected->parent; te_parent;
             te_parent = te_parent->parent) {
          if (outliner_is_collection_tree_element(te_parent)) {
            parent = outliner_collection_from_tree_element(te_parent);
            break;
          }
        }
      }
      else {
        Scene *scene = CTX_data_scene(C);
        parent = scene->master_collection;
      }

      WM_drag_add_ID(drag, id, &parent->id);
    }

    BLI_freelistN(&selected.selected_array);
  }
  else {
    /* Add single ID. */
    WM_drag_add_ID(drag, data.drag_id, data.drag_parent);
  }

  ED_outliner_select_sync_from_outliner(C, soops);

  return (OPERATOR_FINISHED | OPERATOR_PASS_THROUGH);
}

/* Outliner drag and drop. This operator mostly exists to support dragging
 * from outliner text instead of only from the icon, and also to show a
 * hint in the statusbar keymap. */

void OUTLINER_OT_item_drag_drop(wmOperatorType *ot)
{
  ot->name = "Drag and Drop";
  ot->idname = "OUTLINER_OT_item_drag_drop";
  ot->description = "Drag and drop element to another place";

  ot->invoke = outliner_item_drag_drop_invoke;
  ot->poll = ED_operator_outliner_active;
}

#undef OUTLINER_DRAG_SCOLL_OUTSIDE_PAD

/* *************************** Drop Boxes ************************** */

/* region dropbox definition */
void outliner_dropboxes(void)
{
  ListBase *lb = WM_dropboxmap_find("Outliner", SPACE_OUTLINER, RGN_TYPE_WINDOW);

  WM_dropbox_add(lb, "OUTLINER_OT_parent_drop", parent_drop_poll, NULL);
  WM_dropbox_add(lb, "OUTLINER_OT_parent_clear", parent_clear_poll, NULL);
  WM_dropbox_add(lb, "OUTLINER_OT_scene_drop", scene_drop_poll, NULL);
  WM_dropbox_add(lb, "OUTLINER_OT_material_drop", material_drop_poll, NULL);
  WM_dropbox_add(lb, "OUTLINER_OT_uistack_drop", uistack_drop_poll, NULL);
  WM_dropbox_add(lb, "OUTLINER_OT_collection_drop", collection_drop_poll, NULL);
}<|MERGE_RESOLUTION|>--- conflicted
+++ resolved
@@ -186,12 +186,8 @@
     const float margin = UI_UNIT_Y * (1.0f / 4);
 
     if (view_mval[1] < (te_hovered->ys + margin)) {
-<<<<<<< HEAD
-      if (TSELEM_OPEN(TREESTORE(te_hovered), soops) &&
+      if (TSELEM_OPEN(TREESTORE(te_hovered), space_outliner) &&
           !BLI_listbase_is_empty(&te_hovered->subtree)) {
-=======
-      if (TSELEM_OPEN(TREESTORE(te_hovered), space_outliner)) {
->>>>>>> 915cc956
         /* inserting after a open item means we insert into it, but as first child */
         if (BLI_listbase_is_empty(&te_hovered->subtree)) {
           *r_insert_type = TE_INSERT_INTO;
@@ -257,8 +253,8 @@
     return NULL;
   }
 
-  SpaceOutliner *soutliner = CTX_wm_space_outliner(C);
-  if (soutliner->sort_method != SO_SORT_FREE) {
+  SpaceOutliner *space_outliner = CTX_wm_space_outliner(C);
+  if (space_outliner->sort_method != SO_SORT_FREE) {
     *r_insert_type = TE_INSERT_INTO;
   }
 
@@ -379,21 +375,6 @@
   return true;
 }
 
-<<<<<<< HEAD
-=======
-static bool allow_parenting_without_modifier_key(SpaceOutliner *space_outliner)
-{
-  switch (space_outliner->outlinevis) {
-    case SO_VIEW_LAYER:
-      return space_outliner->filter & SO_FILTER_NO_COLLECTION;
-    case SO_SCENES:
-      return true;
-    default:
-      return false;
-  }
-}
-
->>>>>>> 915cc956
 static bool parent_drop_poll(bContext *C,
                              wmDrag *drag,
                              const wmEvent *event,
@@ -401,11 +382,7 @@
 {
   SpaceOutliner *space_outliner = CTX_wm_space_outliner(C);
 
-<<<<<<< HEAD
-  bool changed = outliner_flag_set(&soops->tree, TSE_HIGHLIGHTED | TSE_DRAG_ANY, false);
-=======
-  bool changed = outliner_flag_set(&space_outliner->tree, TSE_DRAG_ANY, false);
->>>>>>> 915cc956
+  bool changed = outliner_flag_set(&space_outliner->tree, TSE_HIGHLIGHTED | TSE_DRAG_ANY, false);
   if (changed) {
     ED_region_tag_redraw_no_rebuild(CTX_wm_region(C));
   }
@@ -415,21 +392,14 @@
     return false;
   }
 
-<<<<<<< HEAD
   TreeElementInsertType insert_type;
   TreeElement *te = outliner_drop_insert_find(C, event, &insert_type);
   if (!te) {
     return false;
-=======
-  if (!allow_parenting_without_modifier_key(space_outliner)) {
-    if (!event->shift) {
-      return false;
-    }
->>>>>>> 915cc956
   }
   TreeStoreElem *tselem = TREESTORE(te);
 
-  if (soops->sort_method != SO_SORT_FREE || soops->outlinevis != SO_VIEW_LAYER) {
+  if (space_outliner->sort_method != SO_SORT_FREE || space_outliner->outlinevis != SO_VIEW_LAYER) {
     insert_type = TE_INSERT_INTO;
   }
 
@@ -577,8 +547,8 @@
   ListBase *lb = event->customdata;
   wmDrag *drag = lb->first;
 
-  SpaceOutliner *soops = CTX_wm_space_outliner(C);
-  if (soops->sort_method != SO_SORT_FREE || soops->outlinevis != SO_VIEW_LAYER) {
+  SpaceOutliner *space_outliner = CTX_wm_space_outliner(C);
+  if (space_outliner->sort_method != SO_SORT_FREE || space_outliner->outlinevis != SO_VIEW_LAYER) {
     insert_type = TE_INSERT_INTO;
   }
 
@@ -615,17 +585,6 @@
                               const wmEvent *event,
                               const char **UNUSED(r_tooltip))
 {
-<<<<<<< HEAD
-=======
-  SpaceOutliner *space_outliner = CTX_wm_space_outliner(C);
-
-  if (!allow_parenting_without_modifier_key(space_outliner)) {
-    if (!event->shift) {
-      return false;
-    }
-  }
-
->>>>>>> 915cc956
   Object *ob = (Object *)WM_drag_ID(drag, ID_OB);
   if (!ob) {
     return false;
@@ -852,9 +811,9 @@
     return false;
   }
 
-  SpaceOutliner *soops = CTX_wm_space_outliner(C);
+  SpaceOutliner *space_outliner = CTX_wm_space_outliner(C);
   ARegion *region = CTX_wm_region(C);
-  bool changed = outliner_flag_set(&soops->tree, TSE_HIGHLIGHTED | TSE_DRAG_ANY, false);
+  bool changed = outliner_flag_set(&space_outliner->tree, TSE_HIGHLIGHTED | TSE_DRAG_ANY, false);
 
   TreeElement *te_target = outliner_drop_insert_find(C, event, &drop_data->insert_type);
   if (!te_target) {
@@ -1039,9 +998,9 @@
 
 static void uistack_drop_reorder(bContext *C, ReportList *reports, OutlinerDropData *drop_data)
 {
-  SpaceOutliner *soops = CTX_wm_space_outliner(C);
-
-  TreeElement *drag_te = outliner_find_tree_element(&soops->tree, drop_data->drag_tselem);
+  SpaceOutliner *space_outliner = CTX_wm_space_outliner(C);
+
+  TreeElement *drag_te = outliner_find_tree_element(&space_outliner->tree, drop_data->drag_tselem);
   if (!drag_te) {
     return;
   }
@@ -1444,15 +1403,9 @@
     /* For collections and objects we cheat and drag all selected. */
 
     /* Only drag element under mouse if it was not selected before. */
-<<<<<<< HEAD
     if ((tselem->flag & TSE_SELECTED) == 0) {
-      outliner_flag_set(&soops->tree, TSE_SELECTED, 0);
+      outliner_flag_set(&space_outliner->tree, TSE_SELECTED, 0);
       tselem->flag |= TSE_SELECTED;
-=======
-    if ((TREESTORE(te)->flag & TSE_SELECTED) == 0) {
-      outliner_flag_set(&space_outliner->tree, TSE_SELECTED, 0);
-      TREESTORE(te)->flag |= TSE_SELECTED;
->>>>>>> 915cc956
     }
 
     /* Gather all selected elements. */
@@ -1531,7 +1484,7 @@
     WM_drag_add_ID(drag, data.drag_id, data.drag_parent);
   }
 
-  ED_outliner_select_sync_from_outliner(C, soops);
+  ED_outliner_select_sync_from_outliner(C, space_outliner);
 
   return (OPERATOR_FINISHED | OPERATOR_PASS_THROUGH);
 }
