/*
 * ***** BEGIN GPL LICENSE BLOCK *****
 *
 * This program is free software; you can redistribute it and/or
 * modify it under the terms of the GNU General Public License
 * as published by the Free Software Foundation; either version 2
 * of the License, or (at your option) any later version.
 *
 * This program is distributed in the hope that it will be useful,
 * but WITHOUT ANY WARRANTY; without even the implied warranty of
 * MERCHANTABILITY or FITNESS FOR A PARTICULAR PURPOSE.  See the
 * GNU General Public License for more details.
 *
 * You should have received a copy of the GNU General Public License
 * along with this program; if not, write to the Free Software Foundation,
 * Inc., 51 Franklin Street, Fifth Floor, Boston, MA 02110-1301, USA.
 *
 * The Original Code is Copyright (C) 2001-2002 by NaN Holding BV.
 * All rights reserved.
 *
 * Contributor(s): Blender Foundation, 2002-2009
 *
 * ***** END GPL LICENSE BLOCK *****
 */

/** \file blender/editors/space_image/image_draw.c
 *  \ingroup spimage
 */


#include <math.h>
#include <stdlib.h>
#include <string.h>

#include "MEM_guardedalloc.h"

#include "DNA_camera_types.h"
#include "DNA_object_types.h"
#include "DNA_space_types.h"
#include "DNA_scene_types.h"
#include "DNA_screen_types.h"
#include "DNA_brush_types.h"

#include "PIL_time.h"

#include "BLI_math.h"
#include "BLI_rect.h"
#include "BLI_threads.h"
#include "BLI_string.h"
#include "BLI_utildefines.h"

#include "IMB_imbuf.h"
#include "IMB_imbuf_types.h"
#include "IMB_colormanagement.h"

#include "BKE_context.h"
#include "BKE_global.h"
#include "BKE_image.h"
#include "BKE_paint.h"

#include "GPU_colors.h"
#include "GPU_primitives.h"

#include "BIF_glutil.h"

#include "BLF_api.h"

#include "ED_gpencil.h"
#include "ED_image.h"
#include "ED_screen.h"

#include "UI_interface.h"
#include "UI_resources.h"
#include "UI_view2d.h"

#include "WM_api.h"
#include "WM_types.h"

#include "RE_pipeline.h"

#include "image_intern.h"

static void draw_render_info(Scene *scene, Image *ima, ARegion *ar)
{
	RenderResult *rr;
	
	rr = BKE_image_acquire_renderresult(scene, ima);

	if (rr && rr->text) {
		ED_region_info_draw(ar, rr->text, 1, 0.25);
	}

	BKE_image_release_renderresult(scene, ima);
}

/* used by node view too */
void ED_image_draw_info(Scene *scene, ARegion *ar, int color_manage, int use_default_view, int channels, int x, int y,
                        const unsigned char cp[4], const float fp[4], int *zp, float *zpf)
{
	char str[256];
	float dx = 6;
	/* text colors */
	/* XXX colored text not allowed in Blender UI */
	#if 0
	unsigned char red[3] = {255, 50, 50};
	unsigned char green[3] = {0, 255, 0};
	unsigned char blue[3] = {100, 100, 255};
	#else
	unsigned char red[3] = {255, 255, 255};
	unsigned char green[3] = {255, 255, 255};
	unsigned char blue[3] = {255, 255, 255};
	#endif
	float hue = 0, sat = 0, val = 0, lum = 0, u = 0, v = 0;
	float col[4], finalcol[4];

	glEnable(GL_BLEND);

	/* noisy, high contrast make impossible to read if lower alpha is used. */
<<<<<<< HEAD
	gpuCurrentColor4x(CPACK_BLACK, 0.745f);
	gpuSingleFilledRecti(0.0, 0.0, BLI_RCT_SIZE_X(&ar->winrct) + 1, 20);
=======
	glColor4ub(0, 0, 0, 190);
	glRecti(0.0, 0.0, BLI_rcti_size_x(&ar->winrct) + 1, 20);
>>>>>>> 7748133b
	glDisable(GL_BLEND);

	BLF_size(blf_mono_font, 11, 72);

	gpuCurrentColor3x(CPACK_WHITE);
	BLI_snprintf(str, sizeof(str), "X:%-4d  Y:%-4d |", x, y);
	// UI_DrawString(6, 6, str); // works ok but fixed width is nicer.
	BLF_position(blf_mono_font, dx, 6, 0);
	BLF_draw_ascii(blf_mono_font, str, sizeof(str));
	dx += BLF_width(blf_mono_font, str);

	if (zp) {
		gpuCurrentColor3x(CPACK_WHITE);
		BLI_snprintf(str, sizeof(str), " Z:%-.4f |", 0.5f + 0.5f * (((float)*zp) / (float)0x7fffffff));
		BLF_position(blf_mono_font, dx, 6, 0);
		BLF_draw_ascii(blf_mono_font, str, sizeof(str));
		dx += BLF_width(blf_mono_font, str);
	}
	if (zpf) {
		gpuCurrentColor3x(CPACK_WHITE);
		BLI_snprintf(str, sizeof(str), " Z:%-.3f |", *zpf);
		BLF_position(blf_mono_font, dx, 6, 0);
		BLF_draw_ascii(blf_mono_font, str, sizeof(str));
		dx += BLF_width(blf_mono_font, str);
	}

	if (channels >= 3) {
		gpuCurrentColor3ubv(red);
		if (fp)
			BLI_snprintf(str, sizeof(str), "  R:%-.4f", fp[0]);
		else if (cp)
			BLI_snprintf(str, sizeof(str), "  R:%-3d", cp[0]);
		else
			BLI_snprintf(str, sizeof(str), "  R:-");
		BLF_position(blf_mono_font, dx, 6, 0);
		BLF_draw_ascii(blf_mono_font, str, sizeof(str));
		dx += BLF_width(blf_mono_font, str);
		
		gpuCurrentColor3ubv(green);
		if (fp)
			BLI_snprintf(str, sizeof(str), "  G:%-.4f", fp[1]);
		else if (cp)
			BLI_snprintf(str, sizeof(str), "  G:%-3d", cp[1]);
		else
			BLI_snprintf(str, sizeof(str), "  G:-");
		BLF_position(blf_mono_font, dx, 6, 0);
		BLF_draw_ascii(blf_mono_font, str, sizeof(str));
		dx += BLF_width(blf_mono_font, str);
		
		gpuCurrentColor3ubv(blue);
		if (fp)
			BLI_snprintf(str, sizeof(str), "  B:%-.4f", fp[2]);
		else if (cp)
			BLI_snprintf(str, sizeof(str), "  B:%-3d", cp[2]);
		else
			BLI_snprintf(str, sizeof(str), "  B:-");
		BLF_position(blf_mono_font, dx, 6, 0);
		BLF_draw_ascii(blf_mono_font, str, sizeof(str));
		dx += BLF_width(blf_mono_font, str);
		
		if (channels == 4) {
			gpuCurrentColor3x(CPACK_WHITE);
			if (fp)
				BLI_snprintf(str, sizeof(str), "  A:%-.4f", fp[3]);
			else if (cp)
				BLI_snprintf(str, sizeof(str), "  A:%-3d", cp[3]);
			else
				BLI_snprintf(str, sizeof(str), "- ");
			BLF_position(blf_mono_font, dx, 6, 0);
			BLF_draw_ascii(blf_mono_font, str, sizeof(str));
			dx += BLF_width(blf_mono_font, str);
		}

		if (color_manage && channels == 4) {
			float pixel[4];

			if (use_default_view)
				IMB_colormanagement_pixel_to_display_space_v4(pixel, fp,  NULL, &scene->display_settings);
			else
				IMB_colormanagement_pixel_to_display_space_v4(pixel, fp,  &scene->view_settings, &scene->display_settings);

			BLI_snprintf(str, sizeof(str), "  |  CM  R:%-.4f  G:%-.4f  B:%-.4f", pixel[0], pixel[1], pixel[2]);
			BLF_position(blf_mono_font, dx, 6, 0);
			BLF_draw_ascii(blf_mono_font, str, sizeof(str));
			dx += BLF_width(blf_mono_font, str);
		}
	}
	
	/* color rectangle */
	if (channels == 1) {
		if (fp) {
			col[0] = col[1] = col[2] = fp[0];
		}
		else if (cp) {
			col[0] = col[1] = col[2] = (float)cp[0] / 255.0f;
		}
		else {
			col[0] = col[1] = col[2] = 0.0f;
		}
		col[3] = 1.0f;
	}
	else if (channels == 3) {
		if (fp) {
			copy_v3_v3(col, fp);
		}
		else if (cp) {
			rgb_uchar_to_float(col, cp);
		}
		else {
			zero_v3(col);
		}
		col[3] = 1.0f;
	}
	else if (channels == 4) {
		if (fp)
			copy_v4_v4(col, fp);
		else if (cp) {
			rgba_uchar_to_float(col, cp);
		}
		else {
			zero_v4(col);
		}
	}
	else {
		BLI_assert(0);
		zero_v4(col);
	}

	if (color_manage) {
		if (use_default_view)
			IMB_colormanagement_pixel_to_display_space_v4(finalcol, col,  NULL, &scene->display_settings);
		else
			IMB_colormanagement_pixel_to_display_space_v4(finalcol, col,  &scene->view_settings, &scene->display_settings);
	}
	else {
		copy_v4_v4(finalcol, col);
	}

	glDisable(GL_BLEND);

	gpuImmediateFormat_C4_V2();

	gpuCurrentColor3fv(finalcol);
	dx += 5;
	gpuBegin(GL_TRIANGLE_FAN);
	gpuVertex2f(dx, 3);
	gpuVertex2f(dx, 17);
	gpuVertex2f(dx + 30, 17);
	gpuVertex2f(dx + 30, 3);
	gpuEnd();

	/* draw outline */
	gpuCurrentGray3f(0.500f);
	gpuBegin(GL_LINE_LOOP);
	gpuVertex2f(dx, 3);
	gpuVertex2f(dx, 17);
	gpuVertex2f(dx + 30, 17);
	gpuVertex2f(dx + 30, 3);
	gpuEnd();

	gpuImmediateUnformat();

	dx += 35;

	gpuCurrentColor3x(CPACK_WHITE);
	if (channels == 1) {
		if (fp) {
			rgb_to_hsv(fp[0], fp[0], fp[0], &hue, &sat, &val);
			rgb_to_yuv(fp[0], fp[0], fp[0], &lum, &u, &v);
		}
		else if (cp) {
			rgb_to_hsv((float)cp[0] / 255.0f, (float)cp[0] / 255.0f, (float)cp[0] / 255.0f, &hue, &sat, &val);
			rgb_to_yuv((float)cp[0] / 255.0f, (float)cp[0] / 255.0f, (float)cp[0] / 255.0f, &lum, &u, &v);
		}
		
		BLI_snprintf(str, sizeof(str), "V:%-.4f", val);
		BLF_position(blf_mono_font, dx, 6, 0);
		BLF_draw_ascii(blf_mono_font, str, sizeof(str));
		dx += BLF_width(blf_mono_font, str);

		BLI_snprintf(str, sizeof(str), "   L:%-.4f", lum);
		BLF_position(blf_mono_font, dx, 6, 0);
		BLF_draw_ascii(blf_mono_font, str, sizeof(str));
		dx += BLF_width(blf_mono_font, str);
	}
	else if (channels >= 3) {
		if (fp) {
			rgb_to_hsv(fp[0], fp[1], fp[2], &hue, &sat, &val);
			rgb_to_yuv(fp[0], fp[1], fp[2], &lum, &u, &v);
		}
		else if (cp) {
			rgb_to_hsv((float)cp[0] / 255.0f, (float)cp[1] / 255.0f, (float)cp[2] / 255.0f, &hue, &sat, &val);
			rgb_to_yuv((float)cp[0] / 255.0f, (float)cp[1] / 255.0f, (float)cp[2] / 255.0f, &lum, &u, &v);
		}

		BLI_snprintf(str, sizeof(str), "H:%-.4f", hue);
		BLF_position(blf_mono_font, dx, 6, 0);
		BLF_draw_ascii(blf_mono_font, str, sizeof(str));
		dx += BLF_width(blf_mono_font, str);

		BLI_snprintf(str, sizeof(str), "  S:%-.4f", sat);
		BLF_position(blf_mono_font, dx, 6, 0);
		BLF_draw_ascii(blf_mono_font, str, sizeof(str));
		dx += BLF_width(blf_mono_font, str);

		BLI_snprintf(str, sizeof(str), "  V:%-.4f", val);
		BLF_position(blf_mono_font, dx, 6, 0);
		BLF_draw_ascii(blf_mono_font, str, sizeof(str));
		dx += BLF_width(blf_mono_font, str);

		BLI_snprintf(str, sizeof(str), "   L:%-.4f", lum);
		BLF_position(blf_mono_font, dx, 6, 0);
		BLF_draw_ascii(blf_mono_font, str, sizeof(str));
		dx += BLF_width(blf_mono_font, str);
	}

	(void)dx;
}

/* image drawing */

static void sima_draw_alpha_pixels(float x1, float y1, int rectx, int recty, unsigned int *recti)
{
	/* swap bytes, so alpha is most significant one, then just draw it as luminance int */

#if ENDIAN_ORDER == B_ENDIAN
	glPixelStorei(GL_UNPACK_SWAP_BYTES, GL_TRUE);
#endif

	glaDrawPixelsSafe(x1, y1, rectx, recty, rectx, GL_LUMINANCE, GL_UNSIGNED_INT, recti);

#if ENDIAN_ORDER == B_ENDIAN
	glPixelStorei(GL_UNPACK_SWAP_BYTES, GL_FALSE); /* restore default value */
#endif
}

static void sima_draw_alpha_pixelsf(float x1, float y1, int rectx, int recty, float *rectf)
{
	float *trectf = MEM_mallocN(rectx * recty * 4, "temp");
	int a, b;
	
	for (a = rectx * recty - 1, b = 4 * a + 3; a >= 0; a--, b -= 4)
		trectf[a] = rectf[b];
	
	glaDrawPixelsSafe(x1, y1, rectx, recty, rectx, GL_LUMINANCE, GL_FLOAT, trectf);
	MEM_freeN(trectf);
	/* ogl trick below is slower... (on ATI 9600) */
//	glColorMask(1, 0, 0, 0);
//	glaDrawPixelsSafe(x1, y1, rectx, recty, rectx, GL_RGBA, GL_FLOAT, rectf+3);
//	glColorMask(0, 1, 0, 0);
//	glaDrawPixelsSafe(x1, y1, rectx, recty, rectx, GL_RGBA, GL_FLOAT, rectf+2);
//	glColorMask(0, 0, 1, 0);
//	glaDrawPixelsSafe(x1, y1, rectx, recty, rectx, GL_RGBA, GL_FLOAT, rectf+1);
//	glColorMask(1, 1, 1, 1);
}

static void sima_draw_zbuf_pixels(float x1, float y1, int rectx, int recty, int *recti)
{
	/* zbuffer values are signed, so we need to shift color range */
	glPixelTransferf(GL_RED_SCALE, 0.5f);
	glPixelTransferf(GL_GREEN_SCALE, 0.5f);
	glPixelTransferf(GL_BLUE_SCALE, 0.5f);
	glPixelTransferf(GL_RED_BIAS, 0.5f);
	glPixelTransferf(GL_GREEN_BIAS, 0.5f);
	glPixelTransferf(GL_BLUE_BIAS, 0.5f);
	
	glaDrawPixelsSafe(x1, y1, rectx, recty, rectx, GL_LUMINANCE, GL_INT, recti);
	
	glPixelTransferf(GL_RED_SCALE, 1.0f);
	glPixelTransferf(GL_GREEN_SCALE, 1.0f);
	glPixelTransferf(GL_BLUE_SCALE, 1.0f);
	glPixelTransferf(GL_RED_BIAS, 0.0f);
	glPixelTransferf(GL_GREEN_BIAS, 0.0f);
	glPixelTransferf(GL_BLUE_BIAS, 0.0f);
}

static void sima_draw_zbuffloat_pixels(Scene *scene, float x1, float y1, int rectx, int recty, float *rect_float)
{
	float bias, scale, *rectf, clipend;
	int a;
	
	if (scene->camera && scene->camera->type == OB_CAMERA) {
		bias = ((Camera *)scene->camera->data)->clipsta;
		clipend = ((Camera *)scene->camera->data)->clipend;
		scale = 1.0f / (clipend - bias);
	}
	else {
		bias = 0.1f;
		scale = 0.01f;
		clipend = 100.0f;
	}
	
	rectf = MEM_mallocN(rectx * recty * 4, "temp");
	for (a = rectx * recty - 1; a >= 0; a--) {
		if (rect_float[a] > clipend)
			rectf[a] = 0.0f;
		else if (rect_float[a] < bias)
			rectf[a] = 1.0f;
		else {
			rectf[a] = 1.0f - (rect_float[a] - bias) * scale;
			rectf[a] *= rectf[a];
		}
	}
	glaDrawPixelsSafe(x1, y1, rectx, recty, rectx, GL_LUMINANCE, GL_FLOAT, rectf);
	
	MEM_freeN(rectf);
}

static void draw_image_buffer(const bContext *C, SpaceImage *sima, ARegion *ar, Scene *scene, ImBuf *ibuf, float fx, float fy, float zoomx, float zoomy)
{
	int x, y;

	/* set zoom */
	glPixelZoom(zoomx, zoomy);

	/* find window pixel coordinates of origin */
	UI_view2d_to_region_no_clip(&ar->v2d, fx, fy, &x, &y);

	/* this part is generic image display */
	if (sima->flag & SI_SHOW_ALPHA) {
		if (ibuf->rect)
			sima_draw_alpha_pixels(x, y, ibuf->x, ibuf->y, ibuf->rect);
		else if (ibuf->rect_float && ibuf->channels == 4)
			sima_draw_alpha_pixelsf(x, y, ibuf->x, ibuf->y, ibuf->rect_float);
	}
	else if (sima->flag & SI_SHOW_ZBUF && (ibuf->zbuf || ibuf->zbuf_float || (ibuf->channels == 1))) {
		if (ibuf->zbuf)
			sima_draw_zbuf_pixels(x, y, ibuf->x, ibuf->y, ibuf->zbuf);
		else if (ibuf->zbuf_float)
			sima_draw_zbuffloat_pixels(scene, x, y, ibuf->x, ibuf->y, ibuf->zbuf_float);
		else if (ibuf->channels == 1)
			sima_draw_zbuffloat_pixels(scene, x, y, ibuf->x, ibuf->y, ibuf->rect_float);
	}
	else {
		unsigned char *display_buffer;
		void *cache_handle;

		if (sima->flag & SI_USE_ALPHA) {
			fdrawcheckerboard(x, y, x + ibuf->x * zoomx, y + ibuf->y * zoomy);

			glEnable(GL_BLEND);
		}

		display_buffer = IMB_display_buffer_acquire_ctx(C, ibuf, &cache_handle);

		if (display_buffer)
			glaDrawPixelsSafe(x, y, ibuf->x, ibuf->y, ibuf->x, GL_RGBA, GL_UNSIGNED_BYTE, display_buffer);
#if 0
		else
			glaDrawPixelsSafe(x, y, ibuf->x, ibuf->y, ibuf->x, GL_RGBA, GL_FLOAT, ibuf->rect_float);
#endif

		IMB_display_buffer_release(cache_handle);

		if (sima->flag & SI_USE_ALPHA)
			glDisable(GL_BLEND);
	}

	/* reset zoom */
	glPixelZoom(1.0f, 1.0f);
}

static unsigned int *get_part_from_buffer(unsigned int *buffer, int width, short startx, short starty, short endx, short endy)
{
	unsigned int *rt, *rp, *rectmain;
	short y, heigth, len;

	/* the right offset in rectot */

	rt = buffer + (starty * width + startx);

	len = (endx - startx);
	heigth = (endy - starty);

	rp = rectmain = MEM_mallocN(heigth * len * sizeof(int), "rect");
	
	for (y = 0; y < heigth; y++) {
		memcpy(rp, rt, len * 4);
		rt += width;
		rp += len;
	}
	return rectmain;
}

static void draw_image_buffer_tiled(SpaceImage *sima, ARegion *ar, Scene *scene, Image *ima, ImBuf *ibuf, float fx, float fy, float zoomx, float zoomy)
{
	unsigned char *display_buffer;
	unsigned int *rect;
	int dx, dy, sx, sy, x, y;
	void *cache_handle;

	/* verify valid values, just leave this a while */
	if (ima->xrep < 1) return;
	if (ima->yrep < 1) return;

	if (ima->flag & IMA_VIEW_AS_RENDER)
		display_buffer = IMB_display_buffer_acquire(ibuf, &scene->view_settings, &scene->display_settings, &cache_handle);
	else
		display_buffer = IMB_display_buffer_acquire(ibuf, NULL, &scene->display_settings, &cache_handle);

	if (!display_buffer)
		return;

	glPixelZoom(zoomx, zoomy);

	if (sima->curtile >= ima->xrep * ima->yrep)
		sima->curtile = ima->xrep * ima->yrep - 1;
	
	/* retrieve part of image buffer */
	dx = ibuf->x / ima->xrep;
	dy = ibuf->y / ima->yrep;
	sx = (sima->curtile % ima->xrep) * dx;
	sy = (sima->curtile / ima->xrep) * dy;
	rect = get_part_from_buffer((unsigned int *)display_buffer, ibuf->x, sx, sy, sx + dx, sy + dy);
	
	/* draw repeated */
	for (sy = 0; sy + dy <= ibuf->y; sy += dy) {
		for (sx = 0; sx + dx <= ibuf->x; sx += dx) {
			UI_view2d_to_region_no_clip(&ar->v2d, fx + (float)sx / (float)ibuf->x, fy + (float)sy / (float)ibuf->y, &x, &y);

			glaDrawPixelsSafe(x, y, dx, dy, dx, GL_RGBA, GL_UNSIGNED_BYTE, rect);
		}
	}

	glPixelZoom(1.0f, 1.0f);

	IMB_display_buffer_release(cache_handle);

	MEM_freeN(rect);
}

static void draw_image_buffer_repeated(const bContext *C, SpaceImage *sima, ARegion *ar, Scene *scene, Image *ima, ImBuf *ibuf, float zoomx, float zoomy)
{
	const double time_current = PIL_check_seconds_timer();

	const int xmax = ceil(ar->v2d.cur.xmax);
	const int ymax = ceil(ar->v2d.cur.ymax);
	const int xmin = floor(ar->v2d.cur.xmin);
	const int ymin = floor(ar->v2d.cur.ymin);

	int x;

	for (x = xmin; x < xmax; x++) {
		int y;
		for (y = ymin; y < ymax; y++) {
			if (ima && (ima->tpageflag & IMA_TILES))
				draw_image_buffer_tiled(sima, ar, scene, ima, ibuf, x, y, zoomx, zoomy);
			else
				draw_image_buffer(C, sima, ar, scene, ibuf, x, y, zoomx, zoomy);

			/* only draw until running out of time */
			if ((PIL_check_seconds_timer() - time_current) > 0.25)
				return;
		}
	}
}

/* draw uv edit */

/* draw grease pencil */
void draw_image_grease_pencil(bContext *C, short onlyv2d)
{
	/* draw in View2D space? */
	if (onlyv2d) {
		/* draw grease-pencil ('image' strokes) */
		draw_gpencil_2dimage(C);
	}
	else {
		/* assume that UI_view2d_restore(C) has been called... */
		//SpaceImage *sima= (SpaceImage *)CTX_wm_space_data(C);
		
		/* draw grease-pencil ('screen' strokes) */
		draw_gpencil_view2d(C, 0);
	}
}

void draw_image_sample_line(SpaceImage *sima)
{
	if (sima->sample_line_hist.flag & HISTO_FLAG_SAMPLELINE) {
		Histogram *hist = &sima->sample_line_hist;

		gpuBegin(GL_LINES);
		gpuColor3x(CPACK_BLACK);
		gpuVertex2fv(hist->co[0]);
		gpuVertex2fv(hist->co[1]);
		gpuEnd();

		setlinestyle(1);
		gpuBegin(GL_LINES);
		gpuColor3x(CPACK_WHITE);
		gpuVertex2fv(hist->co[0]);
		gpuVertex2fv(hist->co[1]);
		gpuEnd();
		setlinestyle(0);

	}
}

/* XXX becomes WM paint cursor */
#if 0
static void draw_image_view_tool(Scene *scene)
{
	ToolSettings *settings = scene->toolsettings;
	Brush *brush = settings->imapaint.brush;
	int mval[2];
	float radius;
	int draw = 0;

	if (brush) {
		if (settings->imapaint.flag & IMAGEPAINT_DRAWING) {
			if (settings->imapaint.flag & IMAGEPAINT_DRAW_TOOL_DRAWING)
				draw = 1;
		}
		else if (settings->imapaint.flag & IMAGEPAINT_DRAW_TOOL)
			draw = 1;
		
		if (draw) {
			getmouseco_areawin(mval);

			radius = BKE_brush_size_get(brush) * G.sima->zoom;
			fdrawXORcirc(mval[0], mval[1], radius);

			if (brush->innerradius != 1.0) {
				radius *= brush->innerradius;
				fdrawXORcirc(mval[0], mval[1], radius);
			}
		}
	}
}
#endif

static unsigned char *get_alpha_clone_image(const bContext *C, Scene *scene, int *width, int *height)
{
	Brush *brush = paint_brush(&scene->toolsettings->imapaint.paint);
	ImBuf *ibuf;
	unsigned int size, alpha;
	unsigned char *display_buffer;
	unsigned char *rect, *cp;
	void *cache_handle;

	if (!brush || !brush->clone.image)
		return NULL;
	
	ibuf = BKE_image_get_ibuf(brush->clone.image, NULL);

	if (!ibuf)
		return NULL;

	display_buffer = IMB_display_buffer_acquire_ctx(C, ibuf, &cache_handle);

	if (!display_buffer) {
		IMB_display_buffer_release(cache_handle);

		return NULL;
	}

	rect = MEM_dupallocN(display_buffer);

	IMB_display_buffer_release(cache_handle);

	if (!rect)
		return NULL;

	*width = ibuf->x;
	*height = ibuf->y;

	size = (*width) * (*height);
	alpha = (unsigned char)255 * brush->clone.alpha;
	cp = rect;

	while (size-- > 0) {
		cp[3] = alpha;
		cp += 4;
	}

	return rect;
}

static void draw_image_paint_helpers(const bContext *C, ARegion *ar, Scene *scene, float zoomx, float zoomy)
{
	Brush *brush;
	int x, y, w, h;
	unsigned char *clonerect;

	brush = paint_brush(&scene->toolsettings->imapaint.paint);

	if (brush && (brush->imagepaint_tool == PAINT_TOOL_CLONE)) {
		/* this is not very efficient, but glDrawPixels doesn't allow
		 * drawing with alpha */
		clonerect = get_alpha_clone_image(C, scene, &w, &h);

		if (clonerect) {
			UI_view2d_to_region_no_clip(&ar->v2d, brush->clone.offset[0], brush->clone.offset[1], &x, &y);

			glPixelZoom(zoomx, zoomy);

			glEnable(GL_BLEND);
			glaDrawPixelsSafe(x, y, w, h, w, GL_RGBA, GL_UNSIGNED_BYTE, clonerect);
			glDisable(GL_BLEND);

			glPixelZoom(1.0, 1.0);

			MEM_freeN(clonerect);
		}
	}
}

/* draw main image area */

void draw_image_main(const bContext *C, ARegion *ar)
{
	SpaceImage *sima = CTX_wm_space_image(C);
	Scene *scene = CTX_data_scene(C);
	Image *ima;
	ImBuf *ibuf;
	float zoomx, zoomy;
	int show_viewer, show_render;
	void *lock;

	/* XXX can we do this in refresh? */
#if 0
	what_image(sima);
	
	if (sima->image) {
		ED_image_get_aspect(sima->image, &xuser_asp, &yuser_asp);
		
		/* UGLY hack? until now iusers worked fine... but for flipbook viewer we need this */
		if (sima->image->type == IMA_TYPE_COMPOSITE) {
			ImageUser *iuser = ntree_get_active_iuser(scene->nodetree);
			if (iuser) {
				BKE_image_user_calc_imanr(iuser, scene->r.cfra, 0);
				sima->iuser = *iuser;
			}
		}
		/* and we check for spare */
		ibuf = ED_space_image_buffer(sima);
	}
#endif

	/* retrieve the image and information about it */
	ima = ED_space_image(sima);
	ED_space_image_get_zoom(sima, ar, &zoomx, &zoomy);

	show_viewer = (ima && ima->source == IMA_SRC_VIEWER);
	show_render = (show_viewer && ima->type == IMA_TYPE_R_RESULT);

	if (show_viewer) {
		/* use locked draw for drawing viewer image buffer since the conpositor
		 * is running in separated thread and compositor could free this buffers.
		 * other images are not modifying in such a way so they does not require
		 * lock (sergey)
		 */
		BLI_lock_thread(LOCK_DRAW_IMAGE);
	}

	ibuf = ED_space_image_acquire_buffer(sima, &lock);

	/* draw the image or grid */
	if (ibuf == NULL)
		ED_region_grid_draw(ar, zoomx, zoomy);
	else if (sima->flag & SI_DRAW_TILE)
		draw_image_buffer_repeated(C, sima, ar, scene, ima, ibuf, zoomx, zoomy);
	else if (ima && (ima->tpageflag & IMA_TILES))
		draw_image_buffer_tiled(sima, ar, scene, ima, ibuf, 0.0f, 0.0, zoomx, zoomy);
	else
		draw_image_buffer(C, sima, ar, scene, ibuf, 0.0f, 0.0f, zoomx, zoomy);

	/* paint helpers */
	if (sima->mode == SI_MODE_PAINT)
		draw_image_paint_helpers(C, ar, scene, zoomx, zoomy);


	/* XXX integrate this code */
#if 0
	if (ibuf) {
		float xoffs = 0.0f, yoffs = 0.0f;
		
		if (image_preview_active(sa, &xim, &yim)) {
			xoffs = scene->r.disprect.xmin;
			yoffs = scene->r.disprect.ymin;
			gpuCurrentColor3x(CPACK_BLACK);
			calc_image_view(sima, 'f');	
			myortho2(G.v2d->cur.xmin, G.v2d->cur.xmax, G.v2d->cur.ymin, G.v2d->cur.ymax);
			gpuSingleFilledRectf(0.0f, 0.0f, 1.0f, 1.0f);
			gpuLoadIdentity();
		}
	}
#endif

	ED_space_image_release_buffer(sima, lock);

	if (show_viewer) {
		BLI_unlock_thread(LOCK_DRAW_IMAGE);
	}

	/* render info */
	if (ima && show_render)
		draw_render_info(scene, ima, ar);
}<|MERGE_RESOLUTION|>--- conflicted
+++ resolved
@@ -116,13 +116,8 @@
 	glEnable(GL_BLEND);
 
 	/* noisy, high contrast make impossible to read if lower alpha is used. */
-<<<<<<< HEAD
 	gpuCurrentColor4x(CPACK_BLACK, 0.745f);
-	gpuSingleFilledRecti(0.0, 0.0, BLI_RCT_SIZE_X(&ar->winrct) + 1, 20);
-=======
-	glColor4ub(0, 0, 0, 190);
-	glRecti(0.0, 0.0, BLI_rcti_size_x(&ar->winrct) + 1, 20);
->>>>>>> 7748133b
+	gpuSingleFilledRecti(0.0, 0.0, BLI_rcti_size_x(&ar->winrct) + 1, 20);
 	glDisable(GL_BLEND);
 
 	BLF_size(blf_mono_font, 11, 72);
