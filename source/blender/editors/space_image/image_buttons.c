--- conflicted
+++ resolved
@@ -932,11 +932,7 @@
 					bool has_alpha = true;
 
 					if (ibuf) {
-<<<<<<< HEAD
-						int imtype = BKE_image_ftype_to_imtype(ibuf->ftype, ibuf->foptions);
-=======
 						int imtype = BKE_image_ftype_to_imtype(ibuf->ftype, &ibuf->foptions);
->>>>>>> 8b286bf3
 						char valid_channels = BKE_imtype_valid_channels(imtype, false);
 
 						has_alpha = (valid_channels & IMA_CHAN_FLAG_ALPHA) != 0;
