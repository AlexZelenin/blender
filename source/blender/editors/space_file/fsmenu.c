/*
 * ***** BEGIN GPL LICENSE BLOCK *****
 *
 * This program is free software; you can redistribute it and/or
 * modify it under the terms of the GNU General Public License
 * as published by the Free Software Foundation; either version 2
 * of the License, or (at your option) any later version.
 *
 * This program is distributed in the hope that it will be useful,
 * but WITHOUT ANY WARRANTY; without even the implied warranty of
 * MERCHANTABILITY or FITNESS FOR A PARTICULAR PURPOSE.  See the
 * GNU General Public License for more details.
 *
 * You should have received a copy of the GNU General Public License
 * along with this program; if not, write to the Free Software Foundation,
 * Inc., 51 Franklin Street, Fifth Floor, Boston, MA 02110-1301, USA.
 *
 * The Original Code is Copyright (C) 2001-2002 by NaN Holding BV.
 * All rights reserved.
 *
 * The Original Code is: all of this file.
 *
 * Contributor(s): Andrea Weikert (c) 2008 Blender Foundation.
 *
 * ***** END GPL LICENSE BLOCK *****
 */

/** \file blender/editors/space_file/fsmenu.c
 *  \ingroup spfile
 */


#include <stdlib.h>
#include <string.h>
#include <stdio.h>
#include <math.h>

#include "MEM_guardedalloc.h"

#include "DNA_space_types.h" /* FILE_MAX */

#include "BLI_utildefines.h"
#include "BLI_blenlib.h"
#include "BLI_linklist.h"
#include "BLI_dynstr.h"

#ifdef WIN32
#  include <windows.h> /* need to include windows.h so _WIN32_IE is defined  */
#  ifndef _WIN32_IE
#    define _WIN32_IE 0x0400 /* minimal requirements for SHGetSpecialFolderPath on MINGW MSVC has this defined already */
#  endif
#  include <shlobj.h>  /* for SHGetSpecialFolderPath, has to be done before BLI_winstuff
                        * because 'near' is disabled through BLI_windstuff */
#  include "BLI_winstuff.h"
#endif

#ifdef __APPLE__
/* XXX BIG WARNING: carbon.h can not be included in blender code, it conflicts with struct ID */
#  define ID ID_
#  include <CoreServices/CoreServices.h>
#endif /* __APPLE__ */

#ifdef __linux__
#include <mntent.h>
#endif

#include "fsmenu.h"  /* include ourselves */


/* FSMENU HANDLING */

/* FSMenuEntry's without paths indicate seperators */
typedef struct _FSMenuEntry FSMenuEntry;
struct _FSMenuEntry {
	FSMenuEntry *next;

	char *path;
	short save;
};

typedef struct FSMenu {
	FSMenuEntry *fsmenu_system;
	FSMenuEntry *fsmenu_bookmarks;
	FSMenuEntry *fsmenu_recent;

} FSMenu;

static FSMenu *g_fsmenu = NULL;

FSMenu *fsmenu_get(void)
{
	if (!g_fsmenu) {
		g_fsmenu = MEM_callocN(sizeof(struct FSMenu), "fsmenu");
	}
	return g_fsmenu;
}

static FSMenuEntry *fsmenu_get_category(struct FSMenu *fsmenu, FSMenuCategory category)
{
	FSMenuEntry *fsms = NULL;

	switch (category) {
		case FS_CATEGORY_SYSTEM:
			fsms = fsmenu->fsmenu_system;
			break;
		case FS_CATEGORY_BOOKMARKS:
			fsms = fsmenu->fsmenu_bookmarks;
			break;
		case FS_CATEGORY_RECENT:
			fsms = fsmenu->fsmenu_recent;
			break;
	}
	return fsms;
}

static void fsmenu_set_category(struct FSMenu *fsmenu, FSMenuCategory category, FSMenuEntry *fsms)
{
	switch (category) {
		case FS_CATEGORY_SYSTEM:
			fsmenu->fsmenu_system = fsms;
			break;
		case FS_CATEGORY_BOOKMARKS:
			fsmenu->fsmenu_bookmarks = fsms;
			break;
		case FS_CATEGORY_RECENT:
			fsmenu->fsmenu_recent = fsms;
			break;
	}
}

int fsmenu_get_nentries(struct FSMenu *fsmenu, FSMenuCategory category)
{
	FSMenuEntry *fsme;
	int count = 0;

	for (fsme = fsmenu_get_category(fsmenu, category); fsme; fsme = fsme->next)
		count++;

	return count;
}

char *fsmenu_get_entry(struct FSMenu *fsmenu, FSMenuCategory category, int idx)
{
	FSMenuEntry *fsme;

	for (fsme = fsmenu_get_category(fsmenu, category); fsme && idx; fsme = fsme->next)
		idx--;

	return fsme ? fsme->path : NULL;
}

short fsmenu_can_save(struct FSMenu *fsmenu, FSMenuCategory category, int idx)
{
	FSMenuEntry *fsme;

	for (fsme = fsmenu_get_category(fsmenu, category); fsme && idx; fsme = fsme->next)
		idx--;

	return fsme ? fsme->save : 0;
}

void fsmenu_insert_entry(struct FSMenu *fsmenu, FSMenuCategory category, const char *path, int sorted, short save)
{
	FSMenuEntry *prev;
	FSMenuEntry *fsme;
	FSMenuEntry *fsms;

	fsms = fsmenu_get_category(fsmenu, category);
	prev = fsme = fsms;

	for (; fsme; prev = fsme, fsme = fsme->next) {
		if (fsme->path) {
			const int cmp_ret = BLI_path_cmp(path, fsme->path);
			if (cmp_ret == 0) {
				return;
			}
			else if (sorted && cmp_ret < 0) {
				break;
			}
		}
		else {
			// if we're bookmarking this, file should come 
			// before the last separator, only automatically added
			// current dir go after the last sep.
			if (save) {
				break;
			}
		}
	}
	
	fsme = MEM_mallocN(sizeof(*fsme), "fsme");
	fsme->path = BLI_strdup(path);
	fsme->save = save;

	if (prev) {
		fsme->next = prev->next;
		prev->next = fsme;
	}
	else {
		fsme->next = fsms;
		fsmenu_set_category(fsmenu, category, fsme);
	}
}

void fsmenu_remove_entry(struct FSMenu *fsmenu, FSMenuCategory category, int idx)
{
	FSMenuEntry *prev = NULL, *fsme = NULL;
	FSMenuEntry *fsms = fsmenu_get_category(fsmenu, category);

	for (fsme = fsms; fsme && idx; prev = fsme, fsme = fsme->next)
		idx--;

	if (fsme) {
		/* you should only be able to remove entries that were 
		 * not added by default, like windows drives.
		 * also separators (where path == NULL) shouldn't be removed */
		if (fsme->save && fsme->path) {

			/* remove fsme from list */
			if (prev) {
				prev->next = fsme->next;
			}
			else {
				fsms = fsme->next;
				fsmenu_set_category(fsmenu, category, fsms);
			}
			/* free entry */
			MEM_freeN(fsme->path);
			MEM_freeN(fsme);
		}
	}
}

void fsmenu_write_file(struct FSMenu *fsmenu, const char *filename)
{
	FSMenuEntry *fsme = NULL;
	int nskip = 0;

	FILE *fp = BLI_fopen(filename, "w");
	if (!fp) return;
	
	fprintf(fp, "[Bookmarks]\n");
	for (fsme = fsmenu_get_category(fsmenu, FS_CATEGORY_BOOKMARKS); fsme; fsme = fsme->next) {
		if (fsme->path && fsme->save) {
			fprintf(fp, "%s\n", fsme->path);
		}
	}
	fprintf(fp, "[Recent]\n");
	nskip = fsmenu_get_nentries(fsmenu, FS_CATEGORY_RECENT) - FSMENU_RECENT_MAX;
	// skip first entries if list too long
	for (fsme = fsmenu_get_category(fsmenu, FS_CATEGORY_RECENT); fsme && (nskip > 0); fsme = fsme->next, --nskip) {
		/* pass */
	}
	for (; fsme; fsme = fsme->next) {
		if (fsme->path && fsme->save) {
			fprintf(fp, "%s\n", fsme->path);
		}
	}
	fclose(fp);
}

void fsmenu_read_bookmarks(struct FSMenu *fsmenu, const char *filename)
{
	char line[256];
	FSMenuCategory category = FS_CATEGORY_BOOKMARKS;
	FILE *fp;

	fp = BLI_fopen(filename, "r");
	if (!fp) return;

	while (fgets(line, 256, fp) != NULL) {       /* read a line */
		if (strncmp(line, "[Bookmarks]", 11) == 0) {
			category = FS_CATEGORY_BOOKMARKS;
		}
		else if (strncmp(line, "[Recent]", 8) == 0) {
			category = FS_CATEGORY_RECENT;
		}
		else {
			int len = strlen(line);
			if (len > 0) {
				if (line[len - 1] == '\n') {
					line[len - 1] = '\0';
				}
				/* don't do this because it can be slow on network drives,
				 * having a bookmark from a drive thats ejected or so isn't
				 * all _that_ bad */
#if 0
				if (BLI_exists(line))
#endif
				{
					fsmenu_insert_entry(fsmenu, category, line, 0, 1);
				}
			}
		}
	}
	fclose(fp);
}

void fsmenu_read_system(struct FSMenu *fsmenu, int read_bookmarks)
{
	char line[256];
#ifdef WIN32
	/* Add the drive names to the listing */
	{
		__int64 tmp;
		char tmps[4];
		int i;
			
		tmp = GetLogicalDrives();
		
		for (i = 0; i < 26; i++) {
			if ((tmp >> i) & 1) {
				tmps[0] = 'A' + i;
				tmps[1] = ':';
				tmps[2] = '\\';
				tmps[3] = 0;
				
				fsmenu_insert_entry(fsmenu, FS_CATEGORY_SYSTEM, tmps, 1, 0);
			}
		}

		/* Adding Desktop and My Documents */
		if (read_bookmarks) {
			SHGetSpecialFolderPath(0, line, CSIDL_PERSONAL, 0);
			fsmenu_insert_entry(fsmenu, FS_CATEGORY_BOOKMARKS, line, 1, 0);
			SHGetSpecialFolderPath(0, line, CSIDL_DESKTOPDIRECTORY, 0);
			fsmenu_insert_entry(fsmenu, FS_CATEGORY_BOOKMARKS, line, 1, 0);
		}
	}
#else
#ifdef __APPLE__
	{
#if (MAC_OS_X_VERSION_MIN_REQUIRED <= MAC_OS_X_VERSION_10_4)
		OSErr err = noErr;
		int i;
		const char *home;
		
		/* loop through all the OS X Volumes, and add them to the SYSTEM section */
		for (i = 1; err != nsvErr; i++) {
			FSRef dir;
			unsigned char path[FILE_MAX];
			
			err = FSGetVolumeInfo(kFSInvalidVolumeRefNum, i, NULL, kFSVolInfoNone, NULL, NULL, &dir);
			if (err != noErr)
				continue;
			
			FSRefMakePath(&dir, path, FILE_MAX);
			if (strcmp((char *)path, "/home") && strcmp((char *)path, "/net")) {
				/* /net and /home are meaningless on OSX, home folders are stored in /Users */
				fsmenu_insert_entry(fsmenu, FS_CATEGORY_SYSTEM, (char *)path, 1, 0);
			}
		}

		/* As 10.4 doesn't provide proper API to retrieve the favorite places,
		 * assume they are the standard ones 
		 * TODO : replace hardcoded paths with proper BLI_get_folder calls */
		home = getenv("HOME");
		if (read_bookmarks && home) {
			BLI_snprintf(line, 256, "%s/", home);
			fsmenu_insert_entry(fsmenu, FS_CATEGORY_BOOKMARKS, line, 1, 0);
			BLI_snprintf(line, 256, "%s/Desktop/", home);
			if (BLI_exists(line)) {
				fsmenu_insert_entry(fsmenu, FS_CATEGORY_BOOKMARKS, line, 1, 0);
			}
			BLI_snprintf(line, 256, "%s/Documents/", home);
			if (BLI_exists(line)) {
				fsmenu_insert_entry(fsmenu, FS_CATEGORY_BOOKMARKS, line, 1, 0);
			}
			BLI_snprintf(line, 256, "%s/Pictures/", home);
			if (BLI_exists(line)) {
				fsmenu_insert_entry(fsmenu, FS_CATEGORY_BOOKMARKS, line, 1, 0);
			}
			BLI_snprintf(line, 256, "%s/Music/", home);
			if (BLI_exists(line)) {
				fsmenu_insert_entry(fsmenu, FS_CATEGORY_BOOKMARKS, line, 1, 0);
			}
			BLI_snprintf(line, 256, "%s/Movies/", home);
			if (BLI_exists(line)) {
				fsmenu_insert_entry(fsmenu, FS_CATEGORY_BOOKMARKS, line, 1, 0);
			}
		}
#else
		/* 10.5 provides ability to retrieve Finder favorite places */
		UInt32 seed;
		OSErr err = noErr;
		CFArrayRef pathesArray;
		LSSharedFileListRef list;
		LSSharedFileListItemRef itemRef;
		CFIndex i, pathesCount;
		CFURLRef cfURL = NULL;
		CFStringRef pathString = NULL;
		
		/* First get local mounted volumes */
		list = LSSharedFileListCreate(NULL, kLSSharedFileListFavoriteVolumes, NULL);
		pathesArray = LSSharedFileListCopySnapshot(list, &seed);
		pathesCount = CFArrayGetCount(pathesArray);
		
		for (i = 0; i < pathesCount; i++) {
			itemRef = (LSSharedFileListItemRef)CFArrayGetValueAtIndex(pathesArray, i);
			
			err = LSSharedFileListItemResolve(itemRef, 
			                                  kLSSharedFileListNoUserInteraction |
			                                  kLSSharedFileListDoNotMountVolumes,
			                                  &cfURL, NULL);
			if (err != noErr)
				continue;
			
			pathString = CFURLCopyFileSystemPath(cfURL, kCFURLPOSIXPathStyle);
			
			if (!CFStringGetCString(pathString, line, 256, kCFStringEncodingASCII))
				continue;
			fsmenu_insert_entry(fsmenu, FS_CATEGORY_SYSTEM, line, 1, 0);
			
			CFRelease(pathString);
			CFRelease(cfURL);
		}
		
		CFRelease(pathesArray);
		CFRelease(list);
		
		/* Then get network volumes */
		err = noErr;
		for (i = 1; err != nsvErr; i++) {
			FSRef dir;
			FSVolumeRefNum volRefNum;
			struct GetVolParmsInfoBuffer volParmsBuffer;
			unsigned char path[FILE_MAX];
			
			err = FSGetVolumeInfo(kFSInvalidVolumeRefNum, i, &volRefNum, kFSVolInfoNone, NULL, NULL, &dir);
			if (err != noErr)
				continue;
			
			err = FSGetVolumeParms(volRefNum, &volParmsBuffer, sizeof(volParmsBuffer));
			if ((err != noErr) || (volParmsBuffer.vMServerAdr == 0)) /* Exclude local devices */
				continue;
			
			
			FSRefMakePath(&dir, path, FILE_MAX);
			fsmenu_insert_entry(fsmenu, FS_CATEGORY_SYSTEM, (char *)path, 1, 0);
		}
		
		/* Finally get user favorite places */
<<<<<<< HEAD
		if(read_bookmarks) {
=======
		if (read_bookmarks) {
>>>>>>> dab1d8e4
			list = LSSharedFileListCreate(NULL, kLSSharedFileListFavoriteItems, NULL);
			pathesArray = LSSharedFileListCopySnapshot(list, &seed);
			pathesCount = CFArrayGetCount(pathesArray);
			
			for (i = 0; i < pathesCount; i++) {
				itemRef = (LSSharedFileListItemRef)CFArrayGetValueAtIndex(pathesArray, i);
				
				err = LSSharedFileListItemResolve(itemRef, 
												  kLSSharedFileListNoUserInteraction |
												  kLSSharedFileListDoNotMountVolumes,
												  &cfURL, NULL);
				if (err != noErr)
					continue;
				
				pathString = CFURLCopyFileSystemPath(cfURL, kCFURLPOSIXPathStyle);
				
				if (!CFStringGetCString(pathString, line, 256, kCFStringEncodingASCII))
					continue;
				fsmenu_insert_entry(fsmenu, FS_CATEGORY_BOOKMARKS, line, 1, 0);
				
				CFRelease(pathString);
				CFRelease(cfURL);
			}
			
			CFRelease(pathesArray);
			CFRelease(list);
		}
#endif /* OSX 10.5+ */
	}
#else
	/* unix */
	{
		const char *home = getenv("HOME");

		if (read_bookmarks && home) {
			BLI_snprintf(line, FILE_MAXDIR, "%s/", home);
			fsmenu_insert_entry(fsmenu, FS_CATEGORY_BOOKMARKS, line, 1, 0);
			BLI_snprintf(line, FILE_MAXDIR, "%s/Desktop/", home);
			if (BLI_exists(line)) {
				fsmenu_insert_entry(fsmenu, FS_CATEGORY_BOOKMARKS, line, 1, 0);
			}
		}

		{
			int found = 0;
#ifdef __linux__
			/* loop over mount points */
			struct mntent *mnt;
			int len;
			FILE *fp;

			fp = setmntent(MOUNTED, "r");
			if (fp == NULL) {
				fprintf(stderr, "could not get a list of mounted filesystemts\n");
			}
			else {
				while ((mnt = getmntent(fp))) {
					/* not sure if this is right, but seems to give the relevant mnts */
					if (strncmp(mnt->mnt_fsname, "/dev", 4))
						continue;

					len = strlen(mnt->mnt_dir);
					if (len && mnt->mnt_dir[len - 1] != '/') {
						BLI_snprintf(line, FILE_MAXDIR, "%s/", mnt->mnt_dir);
						fsmenu_insert_entry(fsmenu, FS_CATEGORY_SYSTEM, line, 1, 0);
					}
					else
						fsmenu_insert_entry(fsmenu, FS_CATEGORY_SYSTEM, mnt->mnt_dir, 1, 0);

					found = 1;
				}
				if (endmntent(fp) == 0) {
					fprintf(stderr, "could not close the list of mounted filesystemts\n");
				}
			}
#endif

			/* fallback */
			if (!found)
				fsmenu_insert_entry(fsmenu, FS_CATEGORY_SYSTEM, "/", 1, 0);
		}
	}
#endif
#endif
}


static void fsmenu_free_category(struct FSMenu *fsmenu, FSMenuCategory category)
{
	FSMenuEntry *fsme = fsmenu_get_category(fsmenu, category);

	while (fsme) {
		FSMenuEntry *n = fsme->next;

		if (fsme->path) MEM_freeN(fsme->path);
		MEM_freeN(fsme);

		fsme = n;
	}
}

void fsmenu_refresh_system_category(struct FSMenu *fsmenu)
{
	fsmenu_free_category(fsmenu, FS_CATEGORY_SYSTEM);
	fsmenu_set_category(fsmenu, FS_CATEGORY_SYSTEM, NULL);

	/* Add all entries to system category */
	fsmenu_read_system(fsmenu, FALSE);
}

void fsmenu_free(struct FSMenu *fsmenu)
{
	fsmenu_free_category(fsmenu, FS_CATEGORY_SYSTEM);
	fsmenu_free_category(fsmenu, FS_CATEGORY_BOOKMARKS);
	fsmenu_free_category(fsmenu, FS_CATEGORY_RECENT);
	MEM_freeN(fsmenu);
}<|MERGE_RESOLUTION|>--- conflicted
+++ resolved
@@ -440,11 +440,7 @@
 		}
 		
 		/* Finally get user favorite places */
-<<<<<<< HEAD
-		if(read_bookmarks) {
-=======
 		if (read_bookmarks) {
->>>>>>> dab1d8e4
 			list = LSSharedFileListCreate(NULL, kLSSharedFileListFavoriteItems, NULL);
 			pathesArray = LSSharedFileListCopySnapshot(list, &seed);
 			pathesCount = CFArrayGetCount(pathesArray);
