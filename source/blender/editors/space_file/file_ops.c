--- conflicted
+++ resolved
@@ -809,17 +809,12 @@
   ScrArea *sa = CTX_wm_area(C);
   SpaceFile *sfile = CTX_wm_space_file(C);
   FileSelection sel;
-<<<<<<< HEAD
   const int numfiles = filelist_files_ensure(sfile->files, ED_fileselect_get_params(sfile));
-  const bool has_selection = file_is_any_selected(sfile->files, numfiles);
-=======
-  const int numfiles = filelist_files_ensure(sfile->files);
   int action = RNA_enum_get(op->ptr, "action");
 
   if (action == SEL_TOGGLE) {
-    action = file_is_any_selected(sfile->files) ? SEL_DESELECT : SEL_SELECT;
-  }
->>>>>>> e3c586e2
+    action = file_is_any_selected(sfile->files, numfiles) ? SEL_DESELECT : SEL_SELECT;
+  }
 
   sel.first = 0;
   sel.last = numfiles - 1;
@@ -1286,7 +1281,8 @@
 {
   Main *bmain = CTX_data_main(C);
   PropertyRNA *prop, *prop_files, *prop_dirs;
-  /* Note filebrowser does not create ae for default NONE 'engine', we'll get NULL in this case here. */
+  /* Note filebrowser does not create ae for default NONE 'engine', we'll get NULL in this case
+   * here. */
   AssetEngine *ae = filelist_assetengine_get(sfile->files);
   AssetUUIDList *uuids;
   FileDirEntryArr *selection;
@@ -1388,7 +1384,8 @@
           }
         }
 
-        /* make sure the directory specified in the button is added even if no directory selected */
+        /* make sure the directory specified in the button is added even if no directory selected
+         */
         if (!num_dirs) {
           RNA_property_collection_add(op->ptr, prop_dirs, &itemptr);
           RNA_string_set(&itemptr, "name", sfile->params->dir);
@@ -1754,11 +1751,7 @@
     return OPERATOR_PASS_THROUGH;
   }
 
-<<<<<<< HEAD
-  numfiles = filelist_files_ensure(sfile->files, ED_fileselect_get_params(sfile));
-=======
-  const int numfiles = filelist_files_ensure(sfile->files);
->>>>>>> e3c586e2
+  const int numfiles = filelist_files_ensure(sfile->files, ED_fileselect_get_params(sfile));
 
   /* Due to async nature of file listing, we may execute this code before `file_refresh()`
    * editing entry is available in our listing,
