/*
 * ***** BEGIN GPL LICENSE BLOCK *****
 *
 * This program is free software; you can redistribute it and/or
 * modify it under the terms of the GNU General Public License
 * as published by the Free Software Foundation; either version 2
 * of the License, or (at your option) any later version.
 *
 * This program is distributed in the hope that it will be useful,
 * but WITHOUT ANY WARRANTY; without even the implied warranty of
 * MERCHANTABILITY or FITNESS FOR A PARTICULAR PURPOSE.  See the
 * GNU General Public License for more details.
 *
 * You should have received a copy of the GNU General Public License
 * along with this program; if not, write to the Free Software Foundation,
 * Inc., 51 Franklin Street, Fifth Floor, Boston, MA 02110-1301, USA.
 *
 * The Original Code is Copyright (C) 2001-2002 by NaN Holding BV.
 * All rights reserved.
 *
 * Contributor(s): Blender Foundation, 2002-2008 full recode
 *
 * ***** END GPL LICENSE BLOCK *****
 */

/** \file blender/editors/object/object_transform.c
 *  \ingroup edobj
 */


#include <stdlib.h>
#include <string.h>

#include "DNA_anim_types.h"
#include "DNA_armature_types.h"
#include "DNA_mesh_types.h"
#include "DNA_meta_types.h"
#include "DNA_lamp_types.h"
#include "DNA_object_types.h"
#include "DNA_scene_types.h"
#include "DNA_gpencil_types.h"
#include "DNA_group_types.h"
#include "DNA_lattice_types.h"

#include "BLI_math.h"
#include "BLI_listbase.h"
#include "BLI_utildefines.h"
#include "BLI_array.h"

#include "BKE_context.h"
#include "BKE_curve.h"
#include "BKE_main.h"
#include "BKE_idcode.h"
#include "BKE_mball.h"
#include "BKE_mesh.h"
#include "BKE_object.h"
#include "BKE_report.h"
#include "BKE_editmesh.h"
#include "BKE_multires.h"
#include "BKE_armature.h"
#include "BKE_lattice.h"
#include "BKE_tracking.h"
#include "BKE_gpencil.h"

#include "DEG_depsgraph.h"

#include "DEG_depsgraph.h"

#include "RNA_define.h"
#include "RNA_access.h"

#include "WM_api.h"
#include "WM_types.h"

#include "ED_armature.h"
#include "ED_keyframing.h"
#include "ED_mesh.h"
#include "ED_screen.h"
#include "ED_view3d.h"
#include "ED_gpencil.h"

#include "MEM_guardedalloc.h"

#include "MEM_guardedalloc.h"

#include "object_intern.h"

/*************************** Clear Transformation ****************************/

/* clear location of object */
static void object_clear_loc(Object *ob, const bool clear_delta)
{
	/* clear location if not locked */
	if ((ob->protectflag & OB_LOCK_LOCX) == 0) {
		ob->loc[0] = 0.0f;
		if (clear_delta) ob->dloc[0] = 0.0f;
	}
	if ((ob->protectflag & OB_LOCK_LOCY) == 0) {
		ob->loc[1] = 0.0f;
		if (clear_delta) ob->dloc[1] = 0.0f;
	}
	if ((ob->protectflag & OB_LOCK_LOCZ) == 0) {
		ob->loc[2] = 0.0f;
		if (clear_delta) ob->dloc[2] = 0.0f;
	}
}

/* clear rotation of object */
static void object_clear_rot(Object *ob, const bool clear_delta)
{
	/* clear rotations that aren't locked */
	if (ob->protectflag & (OB_LOCK_ROTX | OB_LOCK_ROTY | OB_LOCK_ROTZ | OB_LOCK_ROTW)) {
		if (ob->protectflag & OB_LOCK_ROT4D) {
			/* perform clamping on a component by component basis */
			if (ob->rotmode == ROT_MODE_AXISANGLE) {
				if ((ob->protectflag & OB_LOCK_ROTW) == 0) {
					ob->rotAngle = 0.0f;
					if (clear_delta) ob->drotAngle = 0.0f;
				}
				if ((ob->protectflag & OB_LOCK_ROTX) == 0) {
					ob->rotAxis[0] = 0.0f;
					if (clear_delta) ob->drotAxis[0] = 0.0f;
				}
				if ((ob->protectflag & OB_LOCK_ROTY) == 0) {
					ob->rotAxis[1] = 0.0f;
					if (clear_delta) ob->drotAxis[1] = 0.0f;
				}
				if ((ob->protectflag & OB_LOCK_ROTZ) == 0) {
					ob->rotAxis[2] = 0.0f;
					if (clear_delta) ob->drotAxis[2] = 0.0f;
				}

				/* check validity of axis - axis should never be 0,0,0 (if so, then we make it rotate about y) */
				if (IS_EQF(ob->rotAxis[0], ob->rotAxis[1]) && IS_EQF(ob->rotAxis[1], ob->rotAxis[2]))
					ob->rotAxis[1] = 1.0f;
				if (IS_EQF(ob->drotAxis[0], ob->drotAxis[1]) && IS_EQF(ob->drotAxis[1], ob->drotAxis[2]) && clear_delta)
					ob->drotAxis[1] = 1.0f;
			}
			else if (ob->rotmode == ROT_MODE_QUAT) {
				if ((ob->protectflag & OB_LOCK_ROTW) == 0) {
					ob->quat[0] = 1.0f;
					if (clear_delta) ob->dquat[0] = 1.0f;
				}
				if ((ob->protectflag & OB_LOCK_ROTX) == 0) {
					ob->quat[1] = 0.0f;
					if (clear_delta) ob->dquat[1] = 0.0f;
				}
				if ((ob->protectflag & OB_LOCK_ROTY) == 0) {
					ob->quat[2] = 0.0f;
					if (clear_delta) ob->dquat[2] = 0.0f;
				}
				if ((ob->protectflag & OB_LOCK_ROTZ) == 0) {
					ob->quat[3] = 0.0f;
					if (clear_delta) ob->dquat[3] = 0.0f;
				}
				/* TODO: does this quat need normalizing now? */
			}
			else {
				/* the flag may have been set for the other modes, so just ignore the extra flag... */
				if ((ob->protectflag & OB_LOCK_ROTX) == 0) {
					ob->rot[0] = 0.0f;
					if (clear_delta) ob->drot[0] = 0.0f;
				}
				if ((ob->protectflag & OB_LOCK_ROTY) == 0) {
					ob->rot[1] = 0.0f;
					if (clear_delta) ob->drot[1] = 0.0f;
				}
				if ((ob->protectflag & OB_LOCK_ROTZ) == 0) {
					ob->rot[2] = 0.0f;
					if (clear_delta) ob->drot[2] = 0.0f;
				}
			}
		}
		else {
			/* perform clamping using euler form (3-components) */
			/* FIXME: deltas are not handled for these cases yet... */
			float eul[3], oldeul[3], quat1[4] = {0};

			if (ob->rotmode == ROT_MODE_QUAT) {
				copy_qt_qt(quat1, ob->quat);
				quat_to_eul(oldeul, ob->quat);
			}
			else if (ob->rotmode == ROT_MODE_AXISANGLE) {
				axis_angle_to_eulO(oldeul, EULER_ORDER_DEFAULT, ob->rotAxis, ob->rotAngle);
			}
			else {
				copy_v3_v3(oldeul, ob->rot);
			}

			eul[0] = eul[1] = eul[2] = 0.0f;

			if (ob->protectflag & OB_LOCK_ROTX)
				eul[0] = oldeul[0];
			if (ob->protectflag & OB_LOCK_ROTY)
				eul[1] = oldeul[1];
			if (ob->protectflag & OB_LOCK_ROTZ)
				eul[2] = oldeul[2];

			if (ob->rotmode == ROT_MODE_QUAT) {
				eul_to_quat(ob->quat, eul);
				/* quaternions flip w sign to accumulate rotations correctly */
				if ((quat1[0] < 0.0f && ob->quat[0] > 0.0f) || (quat1[0] > 0.0f && ob->quat[0] < 0.0f)) {
					mul_qt_fl(ob->quat, -1.0f);
				}
			}
			else if (ob->rotmode == ROT_MODE_AXISANGLE) {
				eulO_to_axis_angle(ob->rotAxis, &ob->rotAngle, eul, EULER_ORDER_DEFAULT);
			}
			else {
				copy_v3_v3(ob->rot, eul);
			}
		}
	}                        // Duplicated in source/blender/editors/armature/editarmature.c
	else {
		if (ob->rotmode == ROT_MODE_QUAT) {
			unit_qt(ob->quat);
			if (clear_delta) unit_qt(ob->dquat);
		}
		else if (ob->rotmode == ROT_MODE_AXISANGLE) {
			unit_axis_angle(ob->rotAxis, &ob->rotAngle);
			if (clear_delta) unit_axis_angle(ob->drotAxis, &ob->drotAngle);
		}
		else {
			zero_v3(ob->rot);
			if (clear_delta) zero_v3(ob->drot);
		}
	}
}

/* clear scale of object */
static void object_clear_scale(Object *ob, const bool clear_delta)
{
	/* clear scale factors which are not locked */
	if ((ob->protectflag & OB_LOCK_SCALEX) == 0) {
		ob->size[0] = 1.0f;
		if (clear_delta) ob->dscale[0] = 1.0f;
	}
	if ((ob->protectflag & OB_LOCK_SCALEY) == 0) {
		ob->size[1] = 1.0f;
		if (clear_delta) ob->dscale[1] = 1.0f;
	}
	if ((ob->protectflag & OB_LOCK_SCALEZ) == 0) {
		ob->size[2] = 1.0f;
		if (clear_delta) ob->dscale[2] = 1.0f;
	}
}

/* --------------- */

/* generic exec for clear-transform operators */
static int object_clear_transform_generic_exec(bContext *C, wmOperator *op,
                                               void (*clear_func)(Object *, const bool),
                                               const char default_ksName[])
{
	Scene *scene = CTX_data_scene(C);
	KeyingSet *ks;
	const bool clear_delta = RNA_boolean_get(op->ptr, "clear_delta");

	/* sanity checks */
	if (ELEM(NULL, clear_func, default_ksName)) {
		BKE_report(op->reports, RPT_ERROR, "Programming error: missing clear transform function or keying set name");
		return OPERATOR_CANCELLED;
	}

	/* get KeyingSet to use */
	ks = ANIM_get_keyingset_for_autokeying(scene, default_ksName);

	/* operate on selected objects only if they aren't in weight-paint mode
	 * (so that object-transform clearing won't be applied at same time as bone-clearing)
	 */
	CTX_DATA_BEGIN (C, Object *, ob, selected_editable_objects)
	{
		if (!(ob->mode & OB_MODE_WEIGHT_PAINT)) {
			/* run provided clearing function */
			clear_func(ob, clear_delta);

			ED_autokeyframe_object(C, scene, ob, ks);

			/* tag for updates */
			DEG_id_tag_update(&ob->id, OB_RECALC_OB);
		}
	}
	CTX_DATA_END;

	/* this is needed so children are also updated */
	WM_event_add_notifier(C, NC_OBJECT | ND_TRANSFORM, NULL);

	return OPERATOR_FINISHED;
}

/* --------------- */


static int object_location_clear_exec(bContext *C, wmOperator *op)
{
	return object_clear_transform_generic_exec(C, op, object_clear_loc, ANIM_KS_LOCATION_ID);
}

void OBJECT_OT_location_clear(wmOperatorType *ot)
{
	/* identifiers */
	ot->name = "Clear Location";
	ot->description = "Clear the object's location";
	ot->idname = "OBJECT_OT_location_clear";

	/* api callbacks */
	ot->exec = object_location_clear_exec;
	ot->poll = ED_operator_scene_editable;

	/* flags */
	ot->flag = OPTYPE_REGISTER | OPTYPE_UNDO;


	/* properties */
	ot->prop = RNA_def_boolean(ot->srna, "clear_delta", false, "Clear Delta",
	                           "Clear delta location in addition to clearing the normal location transform");
}

static int object_rotation_clear_exec(bContext *C, wmOperator *op)
{
	return object_clear_transform_generic_exec(C, op, object_clear_rot, ANIM_KS_ROTATION_ID);
}

void OBJECT_OT_rotation_clear(wmOperatorType *ot)
{
	/* identifiers */
	ot->name = "Clear Rotation";
	ot->description = "Clear the object's rotation";
	ot->idname = "OBJECT_OT_rotation_clear";

	/* api callbacks */
	ot->exec = object_rotation_clear_exec;
	ot->poll = ED_operator_scene_editable;

	/* flags */
	ot->flag = OPTYPE_REGISTER | OPTYPE_UNDO;

	/* properties */
	ot->prop = RNA_def_boolean(ot->srna, "clear_delta", false, "Clear Delta",
	                           "Clear delta rotation in addition to clearing the normal rotation transform");
}

static int object_scale_clear_exec(bContext *C, wmOperator *op)
{
	return object_clear_transform_generic_exec(C, op, object_clear_scale, ANIM_KS_SCALING_ID);
}

void OBJECT_OT_scale_clear(wmOperatorType *ot)
{
	/* identifiers */
	ot->name = "Clear Scale";
	ot->description = "Clear the object's scale";
	ot->idname = "OBJECT_OT_scale_clear";

	/* api callbacks */
	ot->exec = object_scale_clear_exec;
	ot->poll = ED_operator_scene_editable;

	/* flags */
	ot->flag = OPTYPE_REGISTER | OPTYPE_UNDO;

	/* properties */
	ot->prop = RNA_def_boolean(ot->srna, "clear_delta", false, "Clear Delta",
	                           "Clear delta scale in addition to clearing the normal scale transform");
}

/* --------------- */

static int object_origin_clear_exec(bContext *C, wmOperator *UNUSED(op))
{
	float *v1, *v3;
	float mat[3][3];

	CTX_DATA_BEGIN (C, Object *, ob, selected_editable_objects)
	{
		if (ob->parent) {
			/* vectors pointed to by v1 and v3 will get modified */
			v1 = ob->loc;
			v3 = ob->parentinv[3];

			copy_m3_m4(mat, ob->parentinv);
			negate_v3_v3(v3, v1);
			mul_m3_v3(mat, v3);
		}

		DEG_id_tag_update(&ob->id, OB_RECALC_OB);
	}
	CTX_DATA_END;

	WM_event_add_notifier(C, NC_OBJECT | ND_TRANSFORM, NULL);

	return OPERATOR_FINISHED;
}

void OBJECT_OT_origin_clear(wmOperatorType *ot)
{
	/* identifiers */
	ot->name = "Clear Origin";
	ot->description = "Clear the object's origin";
	ot->idname = "OBJECT_OT_origin_clear";

	/* api callbacks */
	ot->exec = object_origin_clear_exec;
	ot->poll = ED_operator_scene_editable;

	/* flags */
	ot->flag = OPTYPE_REGISTER | OPTYPE_UNDO;
}

/*************************** Apply Transformation ****************************/

/* use this when the loc/size/rot of the parent has changed but the children
 * should stay in the same place, e.g. for apply-size-rot or object center */
static void ignore_parent_tx(const bContext *C, Main *bmain, Scene *scene, Object *ob)
{
	Object workob;
	Object *ob_child;
	Depsgraph *depsgraph = CTX_data_depsgraph(C);
<<<<<<< HEAD
	
=======

>>>>>>> 95011f6d
	/* a change was made, adjust the children to compensate */
	for (ob_child = bmain->object.first; ob_child; ob_child = ob_child->id.next) {
		if (ob_child->parent == ob) {
			BKE_object_apply_mat4(ob_child, ob_child->obmat, true, false);
			BKE_object_workob_calc_parent(depsgraph, scene, ob_child, &workob);
			invert_m4_m4(ob_child->parentinv, workob.obmat);
		}
	}
}

static int apply_objects_internal(
        bContext *C, ReportList *reports,
        bool apply_loc, bool apply_rot, bool apply_scale,
        bool do_props)
{
	Main *bmain = CTX_data_main(C);
	Scene *scene = CTX_data_scene(C);
	Depsgraph *depsgraph = CTX_data_depsgraph(C);
	float rsmat[3][3], obmat[3][3], iobmat[3][3], mat[4][4], scale;
	bool changed = true;

	/* first check if we can execute */
	CTX_DATA_BEGIN (C, Object *, ob, selected_editable_objects)
	{
		if (ELEM(ob->type, OB_MESH, OB_ARMATURE, OB_LATTICE, OB_MBALL, OB_CURVE, OB_SURF, OB_FONT, OB_GPENCIL)) {
			ID *obdata = ob->data;
			if (ID_REAL_USERS(obdata) > 1) {
				BKE_reportf(reports, RPT_ERROR,
				            "Cannot apply to a multi user: Object \"%s\", %s \"%s\", aborting",
				            ob->id.name + 2, BKE_idcode_to_name(GS(obdata->name)), obdata->name + 2);
				changed = false;
			}

			if (ID_IS_LINKED(obdata)) {
				BKE_reportf(reports, RPT_ERROR,
				            "Cannot apply to library data: Object \"%s\", %s \"%s\", aborting",
				            ob->id.name + 2, BKE_idcode_to_name(GS(obdata->name)), obdata->name + 2);
				changed = false;
			}
		}

		if (ELEM(ob->type, OB_CURVE, OB_SURF)) {
			ID *obdata = ob->data;
			Curve *cu;

			cu = ob->data;

			if (((ob->type == OB_CURVE) && !(cu->flag & CU_3D)) && (apply_rot || apply_loc)) {
				BKE_reportf(reports, RPT_ERROR,
				            "Rotation/Location can't apply to a 2D curve: Object \"%s\", %s \"%s\", aborting",
				            ob->id.name + 2, BKE_idcode_to_name(GS(obdata->name)), obdata->name + 2);
				changed = false;
			}
			if (cu->key) {
				BKE_reportf(reports, RPT_ERROR,
				            "Can't apply to a curve with shape-keys: Object \"%s\", %s \"%s\", aborting",
				            ob->id.name + 2, BKE_idcode_to_name(GS(obdata->name)), obdata->name + 2);
				changed = false;
			}
		}

		if (ob->type == OB_FONT) {
			if (apply_rot || apply_loc) {
				BKE_reportf(reports, RPT_ERROR,
				            "Font's can only have scale applied: \"%s\"",
				            ob->id.name + 2);
				changed = false;
			}
		}
		
		if (ob->type == OB_GPENCIL) {
			bGPdata *gpd = ob->data;
			if (gpd) {
				if (gpd->layers.first) {
					/* Unsupported configuration */
					bool has_unparented_layers = false;
				
					for (bGPDlayer *gpl = gpd->layers.first; gpl; gpl = gpl->next) {
						/* Parented layers aren't supported as we can't easily re-evaluate the scene to sample parent movement */
						if (gpl->parent == NULL) {
							has_unparented_layers = true;
							break;
						}
					}
					
					if (has_unparented_layers == false) {
						BKE_reportf(reports, RPT_ERROR,
						            "Can't apply to a GP datablock where all layers are parented: Object \"%s\", %s \"%s\", aborting",
						            ob->id.name + 2, BKE_idcode_to_name(ID_GD), gpd->id.name + 2);
						changed = false;
					}
				}
				else {
					/* No layers/data */
					BKE_reportf(reports, RPT_ERROR,
					            "Can't apply to GP datablock with no layers: Object \"%s\", %s \"%s\", aborting",
					            ob->id.name + 2, BKE_idcode_to_name(ID_GD), gpd->id.name + 2);
				}
			}
		}

		if (ob->type == OB_LAMP) {
			Lamp *la = ob->data;
			if (la->type == LA_AREA) {
				if (apply_rot || apply_loc) {
					BKE_reportf(reports, RPT_ERROR,
					            "Area Lamps can only have scale applied: \"%s\"",
					            ob->id.name + 2);
					changed = false;
				}
			}
		}
	}
	CTX_DATA_END;

	if (!changed)
		return OPERATOR_CANCELLED;

	changed = false;

	/* now execute */
	CTX_DATA_BEGIN (C, Object *, ob, selected_editable_objects)
	{

		/* calculate rotation/scale matrix */
		if (apply_scale && apply_rot)
			BKE_object_to_mat3(ob, rsmat);
		else if (apply_scale)
			BKE_object_scale_to_mat3(ob, rsmat);
		else if (apply_rot) {
			float tmat[3][3], timat[3][3];

			/* simple rotation matrix */
			BKE_object_rot_to_mat3(ob, rsmat, true);

			/* correct for scale, note mul_m3_m3m3 has swapped args! */
			BKE_object_scale_to_mat3(ob, tmat);
			invert_m3_m3(timat, tmat);
			mul_m3_m3m3(rsmat, timat, rsmat);
			mul_m3_m3m3(rsmat, rsmat, tmat);
		}
		else
			unit_m3(rsmat);

		copy_m4_m3(mat, rsmat);

		/* calculate translation */
		if (apply_loc) {
			copy_v3_v3(mat[3], ob->loc);

			if (!(apply_scale && apply_rot)) {
				float tmat[3][3];
				/* correct for scale and rotation that is still applied */
				BKE_object_to_mat3(ob, obmat);
				invert_m3_m3(iobmat, obmat);
				mul_m3_m3m3(tmat, rsmat, iobmat);
				mul_m3_v3(tmat, mat[3]);
			}
		}

		/* apply to object data */
		if (ob->type == OB_MESH) {
			Mesh *me = ob->data;

			if (apply_scale)
				multiresModifier_scale_disp(depsgraph, scene, ob);
<<<<<<< HEAD
			
=======

>>>>>>> 95011f6d
			/* adjust data */
			BKE_mesh_transform(me, mat, true);

			/* update normals */
			BKE_mesh_calc_normals(me);
		}
		else if (ob->type == OB_ARMATURE) {
			ED_armature_transform_apply(ob, mat, do_props);
		}
		else if (ob->type == OB_LATTICE) {
			Lattice *lt = ob->data;

			BKE_lattice_transform(lt, mat, true);
		}
		else if (ob->type == OB_MBALL) {
			MetaBall *mb = ob->data;
			BKE_mball_transform(mb, mat, do_props);
		}
		else if (ELEM(ob->type, OB_CURVE, OB_SURF)) {
			Curve *cu = ob->data;
			scale = mat3_to_scale(rsmat);
			BKE_curve_transform_ex(cu, mat, true, do_props, scale);
		}
		else if (ob->type == OB_FONT) {
			Curve *cu = ob->data;
			int i;

			scale = mat3_to_scale(rsmat);

			for (i = 0; i < cu->totbox; i++) {
				TextBox *tb = &cu->tb[i];
				tb->x *= scale;
				tb->y *= scale;
				tb->w *= scale;
				tb->h *= scale;
			}

			if (do_props) {
				cu->fsize *= scale;
			}
		}
		else if (ob->type == OB_GPENCIL) {
			bGPdata *gpd = ob->data;
			BKE_gpencil_transform(gpd, mat);
		}
		else if (ob->type == OB_CAMERA) {
			MovieClip *clip = BKE_object_movieclip_get(scene, ob, false);

			/* applying scale on camera actually scales clip's reconstruction.
			 * of there's clip assigned to camera nothing to do actually.
			 */
			if (!clip)
				continue;

			if (apply_scale)
				BKE_tracking_reconstruction_scale(&clip->tracking, ob->size);
		}
		else if (ob->type == OB_EMPTY) {
			/* It's possible for empties too, even though they don't
			 * really have obdata, since we can simply apply the maximum
			 * scaling to the empty's drawsize.
			 *
			 * Core Assumptions:
			 * 1) Most scaled empties have uniform scaling
			 *    (i.e. for visibility reasons), AND/OR
			 * 2) Preserving non-uniform scaling is not that important,
			 *    and is something that many users would be willing to
			 *    sacrifice for having an easy way to do this.
			 */

			if ((apply_loc == false) &&
			    (apply_rot == false) &&
			    (apply_scale == true))
			{
				float max_scale = max_fff(fabsf(ob->size[0]), fabsf(ob->size[1]), fabsf(ob->size[2]));
				ob->empty_drawsize *= max_scale;
			}
		}
		else if (ob->type == OB_LAMP) {
			Lamp *la = ob->data;
			if (la->type != LA_AREA) {
				continue;
			}

			bool keeps_aspect_ratio = compare_ff_relative(rsmat[0][0], rsmat[1][1], FLT_EPSILON, 64);
			if ((la->area_shape == LA_AREA_SQUARE) && !keeps_aspect_ratio) {
				la->area_shape = LA_AREA_RECT;
				la->area_sizey = la->area_size;
			}
			else if ((la->area_shape == LA_AREA_DISK) && !keeps_aspect_ratio) {
				la->area_shape = LA_AREA_ELLIPSE;
				la->area_sizey = la->area_size;
			}

			la->area_size *= rsmat[0][0];
			la->area_sizey *= rsmat[1][1];
			la->area_sizez *= rsmat[2][2];
		}
		else {
			continue;
		}

		if (apply_loc)
			zero_v3(ob->loc);
		if (apply_scale)
			ob->size[0] = ob->size[1] = ob->size[2] = 1.0f;
		if (apply_rot) {
			zero_v3(ob->rot);
			unit_qt(ob->quat);
			unit_axis_angle(ob->rotAxis, &ob->rotAngle);
		}

		BKE_object_where_is_calc(depsgraph, scene, ob);
		if (ob->type == OB_ARMATURE) {
			BKE_pose_where_is(depsgraph, scene, ob); /* needed for bone parents */
		}

		ignore_parent_tx(C, bmain, scene, ob);

		DEG_id_tag_update(&ob->id, OB_RECALC_OB | OB_RECALC_DATA);

		changed = true;
	}
	CTX_DATA_END;

	if (!changed) {
		BKE_report(reports, RPT_WARNING, "Objects have no data to transform");
		return OPERATOR_CANCELLED;
	}

	WM_event_add_notifier(C, NC_OBJECT | ND_TRANSFORM, NULL);
	return OPERATOR_FINISHED;
}

static int visual_transform_apply_exec(bContext *C, wmOperator *UNUSED(op))
{
	Scene *scene = CTX_data_scene(C);
	Depsgraph *depsgraph = CTX_data_depsgraph(C);
	bool changed = false;

	CTX_DATA_BEGIN (C, Object *, ob, selected_editable_objects)
	{
		BKE_object_where_is_calc(depsgraph, scene, ob);
		BKE_object_apply_mat4(ob, ob->obmat, true, true);
		BKE_object_where_is_calc(depsgraph, scene, ob);

		/* update for any children that may get moved */
		DEG_id_tag_update(&ob->id, OB_RECALC_OB);
<<<<<<< HEAD
	
=======

>>>>>>> 95011f6d
		changed = true;
	}
	CTX_DATA_END;

	if (!changed)
		return OPERATOR_CANCELLED;

	WM_event_add_notifier(C, NC_OBJECT | ND_TRANSFORM, NULL);
	return OPERATOR_FINISHED;
}

void OBJECT_OT_visual_transform_apply(wmOperatorType *ot)
{
	/* identifiers */
	ot->name = "Apply Visual Transform";
	ot->description = "Apply the object's visual transformation to its data";
	ot->idname = "OBJECT_OT_visual_transform_apply";

	/* api callbacks */
	ot->exec = visual_transform_apply_exec;
	ot->poll = ED_operator_scene_editable;

	/* flags */
	ot->flag = OPTYPE_REGISTER | OPTYPE_UNDO;
}

static int object_transform_apply_exec(bContext *C, wmOperator *op)
{
	const bool loc = RNA_boolean_get(op->ptr, "location");
	const bool rot = RNA_boolean_get(op->ptr, "rotation");
	const bool sca = RNA_boolean_get(op->ptr, "scale");
	const bool do_props = RNA_boolean_get(op->ptr, "properties");

	if (loc || rot || sca) {
		return apply_objects_internal(C, op->reports, loc, rot, sca, do_props);
	}
	else {
		/* allow for redo */
		return OPERATOR_FINISHED;
	}
}

void OBJECT_OT_transform_apply(wmOperatorType *ot)
{
	/* identifiers */
	ot->name = "Apply Object Transform";
	ot->description = "Apply the object's transformation to its data";
	ot->idname = "OBJECT_OT_transform_apply";

	/* api callbacks */
	ot->exec = object_transform_apply_exec;
	ot->poll = ED_operator_objectmode;

	/* flags */
	ot->flag = OPTYPE_REGISTER | OPTYPE_UNDO;

	RNA_def_boolean(ot->srna, "location", 0, "Location", "");
	RNA_def_boolean(ot->srna, "rotation", 0, "Rotation", "");
	RNA_def_boolean(ot->srna, "scale", 0, "Scale", "");
	RNA_def_boolean(ot->srna, "properties", true, "Apply Properties",
	                "Modify properties such as curve vertex radius, font size and bone envelope");
}

/********************* Set Object Center ************************/

enum {
	GEOMETRY_TO_ORIGIN = 0,
	ORIGIN_TO_GEOMETRY,
	ORIGIN_TO_CURSOR,
	ORIGIN_TO_CENTER_OF_MASS_SURFACE,
	ORIGIN_TO_CENTER_OF_MASS_VOLUME,
};

static int object_origin_set_exec(bContext *C, wmOperator *op)
{
	Main *bmain = CTX_data_main(C);
	Scene *scene = CTX_data_scene(C);
	Object *obact = CTX_data_active_object(C);
	Object *obedit = CTX_data_edit_object(C);
	Depsgraph *depsgraph = CTX_data_depsgraph(C);
	Object *tob;
	float cursor[3], cent[3], cent_neg[3], centn[3];
	int centermode = RNA_enum_get(op->ptr, "type");
	int around = RNA_enum_get(op->ptr, "center"); /* initialized from v3d->around */

	ListBase ctx_data_list;
	CollectionPointerLink *ctx_ob;
	CollectionPointerLink *ctx_ob_act = NULL;

	/* keep track of what is changed */
	int tot_change = 0, tot_lib_error = 0, tot_multiuser_arm_error = 0;

	if (obedit && centermode != GEOMETRY_TO_ORIGIN) {
		BKE_report(op->reports, RPT_ERROR, "Operation cannot be performed in edit mode");
		return OPERATOR_CANCELLED;
	}
	else {
		/* get the view settings if 'around' isn't set and the view is available */
		View3D *v3d = CTX_wm_view3d(C);
		copy_v3_v3(cursor, ED_view3d_cursor3d_get(scene, v3d)->location);
		if (v3d && !RNA_struct_property_is_set(op->ptr, "center"))
			around = scene->toolsettings->transform_pivot_point;
	}

	zero_v3(cent);

	if (obedit) {
		if (obedit->type == OB_MESH) {
			Mesh *me = obedit->data;
			BMEditMesh *em = me->edit_btmesh;
			BMVert *eve;
			BMIter iter;

			if (centermode == ORIGIN_TO_CURSOR) {
				copy_v3_v3(cent, cursor);
				invert_m4_m4(obedit->imat, obedit->obmat);
				mul_m4_v3(obedit->imat, cent);
			}
			else {
				if (around == V3D_AROUND_CENTER_MEAN) {
					if (em->bm->totvert) {
						const float total_div = 1.0f / (float)em->bm->totvert;
						BM_ITER_MESH (eve, &iter, em->bm, BM_VERTS_OF_MESH) {
							madd_v3_v3fl(cent, eve->co, total_div);
						}
					}
				}
				else {
					float min[3], max[3];
					INIT_MINMAX(min, max);
					BM_ITER_MESH (eve, &iter, em->bm, BM_VERTS_OF_MESH) {
						minmax_v3v3_v3(min, max, eve->co);
					}
					mid_v3_v3v3(cent, min, max);
				}
			}

			BM_ITER_MESH (eve, &iter, em->bm, BM_VERTS_OF_MESH) {
				sub_v3_v3(eve->co, cent);
			}

			EDBM_mesh_normals_update(em);
			tot_change++;
			DEG_id_tag_update(&obedit->id, OB_RECALC_DATA);
		}
	}

	CTX_data_selected_editable_objects(C, &ctx_data_list);

	/* reset flags */
	for (ctx_ob = ctx_data_list.first;
	     ctx_ob;
	     ctx_ob = ctx_ob->next)
	{
		Object *ob = ctx_ob->ptr.data;
		ob->flag &= ~OB_DONE;

		/* move active first */
		if (ob == obact) {
			ctx_ob_act = ctx_ob;
		}
	}

	if (ctx_ob_act) {
		BLI_listbase_rotate_first(&ctx_data_list, (LinkData *)ctx_ob_act);
	}

	for (tob = bmain->object.first; tob; tob = tob->id.next) {
		if (tob->data)
			((ID *)tob->data)->tag &= ~LIB_TAG_DOIT;
		if (tob->dup_group)
			((ID *)tob->dup_group)->tag &= ~LIB_TAG_DOIT;
	}

	for (ctx_ob = ctx_data_list.first;
	     ctx_ob;
	     ctx_ob = ctx_ob->next)
	{
		Object *ob = ctx_ob->ptr.data;

		if ((ob->flag & OB_DONE) == 0) {
			bool do_inverse_offset = false;
			ob->flag |= OB_DONE;

			if (centermode == ORIGIN_TO_CURSOR) {
				copy_v3_v3(cent, cursor);
				invert_m4_m4(ob->imat, ob->obmat);
				mul_m4_v3(ob->imat, cent);
			}

			if (ob->data == NULL) {
				/* special support for dupligroups */
				if ((ob->transflag & OB_DUPLICOLLECTION) && ob->dup_group && (ob->dup_group->id.tag & LIB_TAG_DOIT) == 0) {
					if (ID_IS_LINKED(ob->dup_group)) {
						tot_lib_error++;
					}
					else {
						if (centermode == ORIGIN_TO_CURSOR) {
							/* done */
						}
						else {
							float min[3], max[3];
							/* only bounds support */
							INIT_MINMAX(min, max);
							BKE_object_minmax_dupli(depsgraph, scene, ob, min, max, true);
							mid_v3_v3v3(cent, min, max);
							invert_m4_m4(ob->imat, ob->obmat);
							mul_m4_v3(ob->imat, cent);
						}

						add_v3_v3(ob->dup_group->dupli_ofs, cent);

						tot_change++;
						ob->dup_group->id.tag |= LIB_TAG_DOIT;
						do_inverse_offset = true;
					}
				}
			}
			else if (ID_IS_LINKED(ob->data)) {
				tot_lib_error++;
			}

			if (obedit == NULL && ob->type == OB_MESH) {
				Mesh *me = ob->data;

				if (centermode == ORIGIN_TO_CURSOR) {
					/* done */
				}
				else if (centermode == ORIGIN_TO_CENTER_OF_MASS_SURFACE) {
					BKE_mesh_center_of_surface(me, cent);
				}
				else if (centermode == ORIGIN_TO_CENTER_OF_MASS_VOLUME) {
					BKE_mesh_center_of_volume(me, cent);
				}
				else if (around == V3D_AROUND_CENTER_MEAN) {
					BKE_mesh_center_median(me, cent);
				}
				else {
					BKE_mesh_center_bounds(me, cent);
				}

				negate_v3_v3(cent_neg, cent);
				BKE_mesh_translate(me, cent_neg, 1);

				tot_change++;
				me->id.tag |= LIB_TAG_DOIT;
				do_inverse_offset = true;
			}
			else if (ELEM(ob->type, OB_CURVE, OB_SURF)) {
				Curve *cu = ob->data;

				if      (centermode == ORIGIN_TO_CURSOR)    { /* done */ }
				else if (around == V3D_AROUND_CENTER_MEAN)  { BKE_curve_center_median(cu, cent); }
				else                                        { BKE_curve_center_bounds(cu, cent); }

				/* don't allow Z change if curve is 2D */
				if ((ob->type == OB_CURVE) && !(cu->flag & CU_3D))
					cent[2] = 0.0;

				negate_v3_v3(cent_neg, cent);
				BKE_curve_translate(cu, cent_neg, 1);

				tot_change++;
				cu->id.tag |= LIB_TAG_DOIT;
				do_inverse_offset = true;

				if (obedit) {
					if (centermode == GEOMETRY_TO_ORIGIN) {
						DEG_id_tag_update(&obedit->id, OB_RECALC_DATA);
					}
					break;
				}
			}
			else if (ob->type == OB_FONT) {
				/* get from bb */

				Curve *cu = ob->data;

				if (ob->bb == NULL && (centermode != ORIGIN_TO_CURSOR)) {
					/* do nothing*/
				}
				else {
					if (centermode == ORIGIN_TO_CURSOR) {
						/* done */
					}
					else {
						/* extra 0.5 is the height o above line */
						cent[0] = 0.5f * (ob->bb->vec[4][0] + ob->bb->vec[0][0]);
						cent[1] = 0.5f * (ob->bb->vec[0][1] + ob->bb->vec[2][1]);
					}

					cent[2] = 0.0f;

					cu->xof = cu->xof - cent[0];
					cu->yof = cu->yof - cent[1];

					tot_change++;
					cu->id.tag |= LIB_TAG_DOIT;
					do_inverse_offset = true;
				}
			}
			else if (ob->type == OB_ARMATURE) {
				bArmature *arm = ob->data;

				if (ID_REAL_USERS(arm) > 1) {
#if 0
					BKE_report(op->reports, RPT_ERROR, "Cannot apply to a multi user armature");
					return;
#endif
					tot_multiuser_arm_error++;
				}
				else {
					/* Function to recenter armatures in editarmature.c
					 * Bone + object locations are handled there.
					 */
					ED_armature_origin_set(ob, cursor, centermode, around);

					tot_change++;
					arm->id.tag |= LIB_TAG_DOIT;
					/* do_inverse_offset = true; */ /* docenter_armature() handles this */

					BKE_object_where_is_calc(depsgraph, scene, ob);
					BKE_pose_where_is(depsgraph, scene, ob); /* needed for bone parents */

					ignore_parent_tx(C, bmain, scene, ob);

					if (obedit)
						break;
				}
			}
			else if (ob->type == OB_MBALL) {
				MetaBall *mb = ob->data;

				if      (centermode == ORIGIN_TO_CURSOR)    { /* done */ }
				else if (around == V3D_AROUND_CENTER_MEAN)  { BKE_mball_center_median(mb, cent); }
				else                                        { BKE_mball_center_bounds(mb, cent); }

				negate_v3_v3(cent_neg, cent);
				BKE_mball_translate(mb, cent_neg);

				tot_change++;
				mb->id.tag |= LIB_TAG_DOIT;
				do_inverse_offset = true;

				if (obedit) {
					if (centermode == GEOMETRY_TO_ORIGIN) {
						DEG_id_tag_update(&obedit->id, OB_RECALC_DATA);
					}
					break;
				}
			}
			else if (ob->type == OB_LATTICE) {
				Lattice *lt = ob->data;

				if      (centermode == ORIGIN_TO_CURSOR)    { /* done */ }
				else if (around == V3D_AROUND_CENTER_MEAN)  { BKE_lattice_center_median(lt, cent); }
				else                                        { BKE_lattice_center_bounds(lt, cent); }

				negate_v3_v3(cent_neg, cent);
				BKE_lattice_translate(lt, cent_neg, 1);

				tot_change++;
				lt->id.tag |= LIB_TAG_DOIT;
				do_inverse_offset = true;
			}
			else if (ob->type == OB_GPENCIL) {
				bGPdata *gpd = ob->data;
				float gpcenter[3];
				if (gpd) {
					if (centermode == ORIGIN_TO_GEOMETRY) {
						zero_v3(gpcenter);
						BKE_gpencil_centroid_3D(gpd, gpcenter);
						add_v3_v3(gpcenter, ob->obmat[3]);
					}
					if (centermode == ORIGIN_TO_CURSOR) {
						copy_v3_v3(gpcenter, cursor);
					}
					if ((centermode == ORIGIN_TO_GEOMETRY) || (centermode == ORIGIN_TO_CURSOR)) {
						bGPDspoint *pt;
						float imat[3][3], bmat[3][3];
						float offset_global[3];
						float offset_local[3];
						int i;

						sub_v3_v3v3(offset_global, gpcenter, ob->obmat[3]);
						copy_m3_m4(bmat, obact->obmat);
						invert_m3_m3(imat, bmat);
						mul_m3_v3(imat, offset_global);
						mul_v3_m3v3(offset_local, imat, offset_global);

						float diff_mat[4][4];
						float inverse_diff_mat[4][4];

						/* recalculate all strokes (all layers are considered without evaluating lock attributtes) */
						for (bGPDlayer *gpl = gpd->layers.first; gpl; gpl = gpl->next) {
							/* calculate difference matrix */
							ED_gpencil_parent_location(depsgraph, obact, gpd, gpl, diff_mat);
							/* undo matrix */
							invert_m4_m4(inverse_diff_mat, diff_mat);
							for (bGPDframe *gpf = gpl->frames.first; gpf; gpf = gpf->next) {
								for (bGPDstroke *gps = gpf->strokes.first; gps; gps = gps->next) {
									/* skip strokes that are invalid for current view */
									if (ED_gpencil_stroke_can_use(C, gps) == false)
										continue;

									for (i = 0, pt = gps->points; i < gps->totpoints; i++, pt++) {
										float mpt[3];
										mul_v3_m4v3(mpt, inverse_diff_mat, &pt->x);
										sub_v3_v3(mpt, offset_local);
										mul_v3_m4v3(&pt->x, diff_mat, mpt);
									}
								}
							}
						}
						DEG_id_tag_update(&gpd->id, OB_RECALC_OB | OB_RECALC_DATA);

						tot_change++;
						if (centermode == ORIGIN_TO_GEOMETRY) {
							copy_v3_v3(ob->loc, gpcenter);
						}
						ob->id.tag |= LIB_TAG_DOIT;
						do_inverse_offset = true;
					}
					else {
						BKE_report(op->reports, RPT_WARNING, "Grease Pencil Object does not support this set origin option");
					}
				}
			}

			/* offset other selected objects */
			if (do_inverse_offset && (centermode != GEOMETRY_TO_ORIGIN)) {
				CollectionPointerLink *ctx_link_other;
				float obmat[4][4];

				/* was the object data modified
				 * note: the functions above must set 'cent' */

				/* convert the offset to parent space */
				BKE_object_to_mat4(ob, obmat);
				mul_v3_mat3_m4v3(centn, obmat, cent); /* omit translation part */

				add_v3_v3(ob->loc, centn);

				BKE_object_where_is_calc(depsgraph, scene, ob);
				if (ob->type == OB_ARMATURE) {
					BKE_pose_where_is(depsgraph, scene, ob); /* needed for bone parents */
				}

				ignore_parent_tx(C, bmain, scene, ob);
<<<<<<< HEAD
				
=======

>>>>>>> 95011f6d
				/* other users? */
				//CTX_DATA_BEGIN (C, Object *, ob_other, selected_editable_objects)
				//{

				/* use existing context looper */
				for (ctx_link_other = ctx_data_list.first;
				     ctx_link_other;
				     ctx_link_other = ctx_link_other->next)
				{
					Object *ob_other = ctx_link_other->ptr.data;

					if ((ob_other->flag & OB_DONE) == 0 &&
					    ((ob->data && (ob->data == ob_other->data)) ||
					     (ob->dup_group == ob_other->dup_group &&
					      (ob->transflag | ob_other->transflag) & OB_DUPLICOLLECTION)))
					{
						ob_other->flag |= OB_DONE;
						DEG_id_tag_update(&ob_other->id, OB_RECALC_OB | OB_RECALC_DATA);

						mul_v3_mat3_m4v3(centn, ob_other->obmat, cent); /* omit translation part */
						add_v3_v3(ob_other->loc, centn);

						BKE_object_where_is_calc(depsgraph, scene, ob_other);
						if (ob_other->type == OB_ARMATURE) {
							BKE_pose_where_is(depsgraph, scene, ob_other); /* needed for bone parents */
						}
						ignore_parent_tx(C, bmain, scene, ob_other);
					}
				}
				//CTX_DATA_END;
			}
		}
	}
	BLI_freelistN(&ctx_data_list);

	for (tob = bmain->object.first; tob; tob = tob->id.next) {
		if (tob->data && (((ID *)tob->data)->tag & LIB_TAG_DOIT)) {
			BKE_mesh_batch_cache_dirty(tob->data, BKE_MESH_BATCH_DIRTY_ALL);
			DEG_id_tag_update(&tob->id, OB_RECALC_OB | OB_RECALC_DATA);
		}
	}

	if (tot_change) {
		WM_event_add_notifier(C, NC_OBJECT | ND_TRANSFORM, NULL);
	}

	/* Warn if any errors occurred */
	if (tot_lib_error + tot_multiuser_arm_error) {
		BKE_reportf(op->reports, RPT_WARNING, "%i object(s) not centered, %i changed:", tot_lib_error + tot_multiuser_arm_error, tot_change);
		if (tot_lib_error)
			BKE_reportf(op->reports, RPT_WARNING, "|%i linked library object(s)", tot_lib_error);
		if (tot_multiuser_arm_error)
			BKE_reportf(op->reports, RPT_WARNING, "|%i multiuser armature object(s)", tot_multiuser_arm_error);
	}

	return OPERATOR_FINISHED;
}

void OBJECT_OT_origin_set(wmOperatorType *ot)
{
	static const EnumPropertyItem prop_set_center_types[] = {
		{GEOMETRY_TO_ORIGIN, "GEOMETRY_ORIGIN", 0, "Geometry to Origin", "Move object geometry to object origin"},
		{ORIGIN_TO_GEOMETRY, "ORIGIN_GEOMETRY", 0, "Origin to Geometry",
		 "Calculate the center of geometry based on the current pivot point (median, otherwise bounding-box)"},
		{ORIGIN_TO_CURSOR, "ORIGIN_CURSOR", 0, "Origin to 3D Cursor",
		 "Move object origin to position of the 3D cursor"},
		/* Intentional naming mismatch since some scripts refer to this. */
		{ORIGIN_TO_CENTER_OF_MASS_SURFACE, "ORIGIN_CENTER_OF_MASS", 0, "Origin to Center of Mass (Surface)",
		 "Calculate the center of mass from the surface area"},
		{ORIGIN_TO_CENTER_OF_MASS_VOLUME, "ORIGIN_CENTER_OF_VOLUME", 0, "Origin to Center of Mass (Volume)",
		 "Calculate the center of mass from the volume (must be manifold geometry with consistent normals)"},
		{0, NULL, 0, NULL, NULL}
	};

	static const EnumPropertyItem prop_set_bounds_types[] = {
		{V3D_AROUND_CENTER_MEAN, "MEDIAN", 0, "Median Center", ""},
		{V3D_AROUND_CENTER_BOUNDS, "BOUNDS", 0, "Bounds Center", ""},
		{0, NULL, 0, NULL, NULL}
	};

	/* identifiers */
	ot->name = "Set Origin";
	ot->description = "Set the object's origin, by either moving the data, or set to center of data, or use 3D cursor";
	ot->idname = "OBJECT_OT_origin_set";

	/* api callbacks */
	ot->invoke = WM_menu_invoke;
	ot->exec = object_origin_set_exec;

	ot->poll = ED_operator_scene_editable;

	/* flags */
	ot->flag = OPTYPE_REGISTER | OPTYPE_UNDO;

	ot->prop = RNA_def_enum(ot->srna, "type", prop_set_center_types, 0, "Type", "");
	RNA_def_enum(ot->srna, "center", prop_set_bounds_types, V3D_AROUND_CENTER_MEAN, "Center", "");
}

/* -------------------------------------------------------------------- */

/** \name Transform Axis Target
 *
 * Note this is an experemental operator to point lamps/cameras at objects.
 * We may re-work how this behaves based on user feedback.
 * - campbell.
 * \{ */

/* When using multiple objects, apply their relative rotational offset to the active object. */
#define USE_RELATIVE_ROTATION

struct XFormAxisItem {
	Object *ob;
	float rot_mat[3][3];
	void *obtfm;
	float xform_dist;

#ifdef USE_RELATIVE_ROTATION
	/* use when translating multiple */
	float xform_rot_offset[3][3];
#endif
};

struct XFormAxisData {
	ViewContext vc;
	struct {
		float depth;
		float normal[3];
		bool is_depth_valid;
		bool is_normal_valid;
	} prev;

	struct XFormAxisItem *object_data;
	uint object_data_len;
	bool is_translate;

	int init_event;
};

static bool object_is_target_compat(const Object *ob)
{
	if (ob->type == OB_LAMP) {
		const Lamp *la = ob->data;
		if (ELEM(la->type, LA_SUN, LA_SPOT, LA_HEMI, LA_AREA)) {
			return true;
		}
	}
	/* We might want to enable this later, for now just lamps */
#if 0
	else if (ob->type == OB_CAMERA) {
		return true;
	}
#endif
	return false;
}

static void object_transform_axis_target_free_data(wmOperator *op)
{
	struct XFormAxisData *xfd = op->customdata;
	struct XFormAxisItem *item = xfd->object_data;
	for (int i = 0; i < xfd->object_data_len; i++, item++) {
		MEM_freeN(item->obtfm);
	}
	MEM_freeN(xfd->object_data);
	MEM_freeN(xfd);
	op->customdata = NULL;
}

/* We may want to expose as alternative to: BKE_object_apply_rotation */
static void object_apply_rotation(Object *ob, const float rmat[3][3])
{
	float size[3];
	float loc[3];
	float rmat4[4][4];
	copy_m4_m3(rmat4, rmat);

	copy_v3_v3(size, ob->size);
	copy_v3_v3(loc, ob->loc);
	BKE_object_apply_mat4(ob, rmat4, true, true);
	copy_v3_v3(ob->size, size);
	copy_v3_v3(ob->loc, loc);
}
/* We may want to extract this to: BKE_object_apply_location */
static void object_apply_location(Object *ob, const float loc[3])
{
	/* quick but weak */
	Object ob_prev = *ob;
	float mat[4][4];
	copy_m4_m4(mat, ob->obmat);
	copy_v3_v3(mat[3], loc);
	BKE_object_apply_mat4(ob, mat, true, true);
	copy_v3_v3(mat[3], ob->loc);
	*ob = ob_prev;
	copy_v3_v3(ob->loc, mat[3]);
}

static void object_orient_to_location(
        Object *ob, float rot_orig[3][3], const float axis[3], const float location[3])
{
	float delta[3];
	sub_v3_v3v3(delta, ob->obmat[3], location);
	if (normalize_v3(delta) != 0.0f) {
		if (len_squared_v3v3(delta, axis) > FLT_EPSILON) {
			float delta_rot[3][3];
			float final_rot[3][3];
			rotation_between_vecs_to_mat3(delta_rot, axis, delta);

			mul_m3_m3m3(final_rot, delta_rot, rot_orig);

			object_apply_rotation(ob, final_rot);

			DEG_id_tag_update(&ob->id, OB_RECALC_OB);
		}
	}
}

static void object_transform_axis_target_cancel(bContext *C, wmOperator *op)
{
	struct XFormAxisData *xfd = op->customdata;
	struct XFormAxisItem *item = xfd->object_data;
	for (int i = 0; i < xfd->object_data_len; i++, item++) {
		BKE_object_tfm_restore(item->ob, item->obtfm);
		DEG_id_tag_update(&item->ob->id, OB_RECALC_OB);
		WM_event_add_notifier(C, NC_OBJECT | ND_TRANSFORM, item->ob);
	}

	object_transform_axis_target_free_data(op);
}

static int object_transform_axis_target_invoke(bContext *C, wmOperator *op, const wmEvent *event)
{
	ViewContext vc;
	ED_view3d_viewcontext_init(C, &vc);

	if (!object_is_target_compat(vc.obact)) {
		/* Falls back to texture space transform. */
		return OPERATOR_PASS_THROUGH;
	}

	ED_view3d_autodist_init(vc.depsgraph, vc.ar, vc.v3d, 0);

	if (vc.rv3d->depths != NULL) {
		vc.rv3d->depths->damaged = true;
	}
	ED_view3d_depth_update(vc.ar);

	if (vc.rv3d->depths == NULL) {
		BKE_report(op->reports, RPT_WARNING, "Unable to access depth buffer, using view plane");
		return OPERATOR_CANCELLED;
	}

	ED_region_tag_redraw(vc.ar);

	struct XFormAxisData *xfd;
	xfd = op->customdata = MEM_callocN(sizeof(struct XFormAxisData), __func__);

	/* Don't change this at runtime. */
	xfd->vc = vc;
	xfd->vc.mval[0] = event->mval[0];
	xfd->vc.mval[1] = event->mval[1];

	xfd->prev.depth = 1.0f;
	xfd->prev.is_depth_valid = false;
	xfd->prev.is_normal_valid = false;
	xfd->is_translate = false;

	xfd->init_event = WM_userdef_event_type_from_keymap_type(event->type);

	{
		struct XFormAxisItem *object_data = NULL;
		BLI_array_declare(object_data);

		struct XFormAxisItem *item = BLI_array_append_ret(object_data);
		item->ob = xfd->vc.obact;

		CTX_DATA_BEGIN (C, Object *, ob, selected_editable_objects)
		{
			if ((ob != xfd->vc.obact) && object_is_target_compat(ob)) {
				item = BLI_array_append_ret(object_data);
				item->ob = ob;
			}
		}
		CTX_DATA_END;

		xfd->object_data = object_data;
		xfd->object_data_len = BLI_array_len(object_data);

		if (xfd->object_data_len != BLI_array_len(object_data)) {
			xfd->object_data = MEM_reallocN(xfd->object_data, xfd->object_data_len * sizeof(*xfd->object_data));
		}
	}

	{
		struct XFormAxisItem *item = xfd->object_data;
		for (int i = 0; i < xfd->object_data_len; i++, item++) {
			item->obtfm = BKE_object_tfm_backup(item->ob);
			BKE_object_rot_to_mat3(item->ob, item->rot_mat, true);
		}
	}

	WM_event_add_modal_handler(C, op);

	return OPERATOR_RUNNING_MODAL;
}

static int object_transform_axis_target_modal(bContext *C, wmOperator *op, const wmEvent *event)
{
	struct XFormAxisData *xfd = op->customdata;
	ARegion *ar = xfd->vc.ar;

	view3d_operator_needs_opengl(C);

	const bool is_translate = (event->ctrl != 0);
	const bool is_translate_init = is_translate && (xfd->is_translate != is_translate);

	if (event->type == MOUSEMOVE || is_translate_init) {
		const ViewDepths *depths = xfd->vc.rv3d->depths;
		if (depths &&
		    ((unsigned int)event->mval[0] < depths->w) &&
		    ((unsigned int)event->mval[1] < depths->h))
		{
			double depth = (double)ED_view3d_depth_read_cached(&xfd->vc, event->mval);
			float location_world[3];
			if (depth == 1.0f) {
				if (xfd->prev.is_depth_valid) {
					depth = (double)xfd->prev.depth;
				}
			}
			if ((depth > depths->depth_range[0]) && (depth < depths->depth_range[1])) {
				xfd->prev.depth = depth;
				xfd->prev.is_depth_valid = true;
				if (ED_view3d_depth_unproject(ar, event->mval, depth, location_world)) {
					if (is_translate) {

						float normal[3];
						bool normal_found = false;
						if (ED_view3d_depth_read_cached_normal(&xfd->vc, event->mval, normal)) {
							normal_found = true;

							/* cheap attempt to smooth normals out a bit! */
							const uint ofs = 2;
							for (uint x = -ofs; x <= ofs; x += ofs / 2) {
								for (uint y = -ofs; y <= ofs; y += ofs / 2) {
									if (x != 0 && y != 0) {
										int mval_ofs[2] = {event->mval[0] + x, event->mval[1] + y};
										float n[3];
										if (ED_view3d_depth_read_cached_normal(
										        &xfd->vc, mval_ofs, n))
										{
											add_v3_v3(normal, n);
										}
									}
								}
							}
							normalize_v3(normal);
						}
						else if (xfd->prev.is_normal_valid) {
							copy_v3_v3(normal, xfd->prev.normal);
							normal_found = true;
						}

						if (normal_found) {
#ifdef USE_RELATIVE_ROTATION
							if (is_translate_init && xfd->object_data_len > 1) {
								float xform_rot_offset_inv_first[3][3];
								struct XFormAxisItem *item = xfd->object_data;
								for (int i = 0; i < xfd->object_data_len; i++, item++) {
									copy_m3_m4(item->xform_rot_offset, item->ob->obmat);
									normalize_m3(item->xform_rot_offset);

									if (i == 0) {
										invert_m3_m3(xform_rot_offset_inv_first, xfd->object_data[0].xform_rot_offset);
									}
									else {
										mul_m3_m3m3(item->xform_rot_offset,
										            item->xform_rot_offset,
										            xform_rot_offset_inv_first);
									}
								}
							}

#endif

							struct XFormAxisItem *item = xfd->object_data;
							for (int i = 0; i < xfd->object_data_len; i++, item++) {
								if (is_translate_init) {
									float ob_axis[3];
									item->xform_dist = len_v3v3(item->ob->obmat[3], location_world);
									normalize_v3_v3(ob_axis, item->ob->obmat[2]);
									/* Scale to avoid adding distance when moving between surfaces. */
									float scale = fabsf(dot_v3v3(ob_axis, normal));
									item->xform_dist *= scale;
								}

								float target_normal[3];
								copy_v3_v3(target_normal, normal);

#ifdef USE_RELATIVE_ROTATION
								if (i != 0) {
									mul_m3_v3(item->xform_rot_offset, target_normal);
								}
#endif
								{
									float loc[3];

									copy_v3_v3(loc, location_world);
									madd_v3_v3fl(loc, target_normal, item->xform_dist);
									object_apply_location(item->ob, loc);
									copy_v3_v3(item->ob->obmat[3], loc);  /* so orient behaves as expected */
								}

								object_orient_to_location(item->ob, item->rot_mat, item->rot_mat[2], location_world);
								WM_event_add_notifier(C, NC_OBJECT | ND_TRANSFORM, item->ob);
							}
							copy_v3_v3(xfd->prev.normal, normal);
							xfd->prev.is_normal_valid = true;
						}
					}
					else {
						struct XFormAxisItem *item = xfd->object_data;
						for (int i = 0; i < xfd->object_data_len; i++, item++) {
							object_orient_to_location(item->ob, item->rot_mat, item->rot_mat[2], location_world);
							WM_event_add_notifier(C, NC_OBJECT | ND_TRANSFORM, item->ob);
						}
						xfd->prev.is_normal_valid = false;
					}
				}
			}
		}
		xfd->is_translate = is_translate;

		ED_region_tag_redraw(xfd->vc.ar);
	}

	bool is_finished = false;

	if (ISMOUSE(xfd->init_event)) {
		if ((event->type == xfd->init_event) && (event->val == KM_RELEASE)) {
			is_finished = true;
		}
	}
	else {
		if (ELEM(event->type, LEFTMOUSE, RETKEY, PADENTER)) {
			is_finished = true;
		}
	}

	if (is_finished) {
		object_transform_axis_target_free_data(op);
		return OPERATOR_FINISHED;
	}
	else if (ELEM(event->type, ESCKEY, RIGHTMOUSE)) {
		object_transform_axis_target_cancel(C, op);
		return OPERATOR_CANCELLED;
	}


	return OPERATOR_RUNNING_MODAL;
}

void OBJECT_OT_transform_axis_target(wmOperatorType *ot)
{
	/* identifiers */
	ot->name = "Interactive Lamp Track to Cursor";
	ot->description = "Interactively point cameras and lamps to a location (Ctrl translates)";
	ot->idname = "OBJECT_OT_transform_axis_target";

	/* api callbacks */
	ot->invoke = object_transform_axis_target_invoke;
	ot->cancel = object_transform_axis_target_cancel;
	ot->modal = object_transform_axis_target_modal;
	ot->poll = ED_operator_region_view3d_active;

	/* flags */
	ot->flag = OPTYPE_REGISTER | OPTYPE_UNDO | OPTYPE_BLOCKING;
}

#undef USE_RELATIVE_ROTATION

/** \} */<|MERGE_RESOLUTION|>--- conflicted
+++ resolved
@@ -64,8 +64,6 @@
 
 #include "DEG_depsgraph.h"
 
-#include "DEG_depsgraph.h"
-
 #include "RNA_define.h"
 #include "RNA_access.h"
 
@@ -78,8 +76,6 @@
 #include "ED_screen.h"
 #include "ED_view3d.h"
 #include "ED_gpencil.h"
-
-#include "MEM_guardedalloc.h"
 
 #include "MEM_guardedalloc.h"
 
@@ -416,11 +412,7 @@
 	Object workob;
 	Object *ob_child;
 	Depsgraph *depsgraph = CTX_data_depsgraph(C);
-<<<<<<< HEAD
-	
-=======
-
->>>>>>> 95011f6d
+
 	/* a change was made, adjust the children to compensate */
 	for (ob_child = bmain->object.first; ob_child; ob_child = ob_child->id.next) {
 		if (ob_child->parent == ob) {
@@ -490,14 +482,14 @@
 				changed = false;
 			}
 		}
-		
+
 		if (ob->type == OB_GPENCIL) {
 			bGPdata *gpd = ob->data;
 			if (gpd) {
 				if (gpd->layers.first) {
 					/* Unsupported configuration */
 					bool has_unparented_layers = false;
-				
+
 					for (bGPDlayer *gpl = gpd->layers.first; gpl; gpl = gpl->next) {
 						/* Parented layers aren't supported as we can't easily re-evaluate the scene to sample parent movement */
 						if (gpl->parent == NULL) {
@@ -505,7 +497,7 @@
 							break;
 						}
 					}
-					
+
 					if (has_unparented_layers == false) {
 						BKE_reportf(reports, RPT_ERROR,
 						            "Can't apply to a GP datablock where all layers are parented: Object \"%s\", %s \"%s\", aborting",
@@ -587,11 +579,7 @@
 
 			if (apply_scale)
 				multiresModifier_scale_disp(depsgraph, scene, ob);
-<<<<<<< HEAD
-			
-=======
-
->>>>>>> 95011f6d
+
 			/* adjust data */
 			BKE_mesh_transform(me, mat, true);
 
@@ -740,11 +728,7 @@
 
 		/* update for any children that may get moved */
 		DEG_id_tag_update(&ob->id, OB_RECALC_OB);
-<<<<<<< HEAD
-	
-=======
-
->>>>>>> 95011f6d
+
 		changed = true;
 	}
 	CTX_DATA_END;
@@ -1194,11 +1178,7 @@
 				}
 
 				ignore_parent_tx(C, bmain, scene, ob);
-<<<<<<< HEAD
-				
-=======
-
->>>>>>> 95011f6d
+
 				/* other users? */
 				//CTX_DATA_BEGIN (C, Object *, ob_other, selected_editable_objects)
 				//{
