/*
 * ***** BEGIN GPL LICENSE BLOCK *****
 *
 * This program is free software; you can redistribute it and/or
 * modify it under the terms of the GNU General Public License
 * as published by the Free Software Foundation; either version 2
 * of the License, or (at your option) any later version.
 *
 * This program is distributed in the hope that it will be useful,
 * but WITHOUT ANY WARRANTY; without even the implied warranty of
 * MERCHANTABILITY or FITNESS FOR A PARTICULAR PURPOSE.  See the
 * GNU General Public License for more details.
 *
 * You should have received a copy of the GNU General Public License
 * along with this program; if not, write to the Free Software Foundation,
 * Inc., 51 Franklin Street, Fifth Floor, Boston, MA 02110-1301, USA.
 *
 * The Original Code is Copyright (C) 2001-2002 by NaN Holding BV.
 * All rights reserved.
 *
 * Contributor(s): Blender Foundation, 2002-2008 full recode
 *
 * ***** END GPL LICENSE BLOCK *****
 */

/** \file blender/editors/object/object_edit.c
 *  \ingroup edobj
 */

#include <stdlib.h>
#include <string.h>
#include <math.h>
#include <time.h>
#include <float.h>
#include <ctype.h>
#include <stddef.h> //for offsetof

#include "MEM_guardedalloc.h"

#include "BLI_blenlib.h"
#include "BLI_math.h"
#include "BLI_utildefines.h"
#include "BLI_ghash.h"
#include "BLI_string_utils.h"

#include "BLT_translation.h"

#include "DNA_armature_types.h"
#include "DNA_curve_types.h"
#include "DNA_gpencil_types.h"
#include "DNA_group_types.h"
#include "DNA_material_types.h"
#include "DNA_meta_types.h"
#include "DNA_property_types.h"
#include "DNA_scene_types.h"
#include "DNA_object_types.h"
#include "DNA_object_force.h"
#include "DNA_meshdata_types.h"
#include "DNA_vfont_types.h"
#include "DNA_mesh_types.h"
#include "DNA_lattice_types.h"
#include "DNA_workspace_types.h"

#include "IMB_imbuf_types.h"

#include "BKE_anim.h"
#include "BKE_constraint.h"
#include "BKE_context.h"
#include "BKE_curve.h"
#include "BKE_effect.h"
#include "BKE_global.h"
#include "BKE_image.h"
#include "BKE_lattice.h"
#include "BKE_library.h"
#include "BKE_main.h"
#include "BKE_material.h"
#include "BKE_mball.h"
#include "BKE_mesh.h"
#include "BKE_object.h"
#include "BKE_pointcache.h"
#include "BKE_property.h"
#include "BKE_sca.h"
#include "BKE_softbody.h"
#include "BKE_modifier.h"
#include "BKE_editmesh.h"
#include "BKE_report.h"
#include "BKE_workspace.h"

#include "DEG_depsgraph.h"
#include "DEG_depsgraph_build.h"

#include "ED_armature.h"
#include "ED_curve.h"
#include "ED_mesh.h"
#include "ED_mball.h"
#include "ED_lattice.h"
#include "ED_object.h"
#include "ED_screen.h"
#include "ED_util.h"
#include "ED_image.h"

#include "RNA_access.h"
#include "RNA_define.h"
#include "RNA_enum_types.h"

/* for menu/popup icons etc etc*/

#include "UI_interface.h"
#include "WM_api.h"
#include "WM_types.h"

#include "object_intern.h"  // own include

/* ************* XXX **************** */
static void error(const char *UNUSED(arg)) {}
static void waitcursor(int UNUSED(val)) {}
static int pupmenu(const char *UNUSED(msg)) { return 0; }

/* port over here */
static void error_libdata(void) {}

Object *ED_object_context(bContext *C)
{
	return CTX_data_pointer_get_type(C, "object", &RNA_Object).data;
}

/* find the correct active object per context
 * note: context can be NULL when called from a enum with PROP_ENUM_NO_CONTEXT */
Object *ED_object_active_context(bContext *C)
{
	Object *ob = NULL;
	if (C) {
		ob = ED_object_context(C);
		if (!ob) ob = CTX_data_active_object(C);
	}
	return ob;
}


/* ******************* toggle editmode operator  ***************** */

static bool mesh_needs_keyindex(const Mesh *me)
{
	if (me->key) {
		return false;  /* will be added */
	}

	for (const Object *ob = G.main->object.first; ob; ob = ob->id.next) {
		if ((ob->parent) && (ob->parent->data == me) && ELEM(ob->partype, PARVERT1, PARVERT3)) {
			return true;
		}
		if (ob->data == me) {
			for (const ModifierData *md = ob->modifiers.first; md; md = md->next) {
				if (md->type == eModifierType_Hook) {
					return true;
				}
			}
		}
	}
	return false;
}

/**
 * Load EditMode data back into the object,
 * optionally freeing the editmode data.
 */
static bool ED_object_editmode_load_ex(Main *bmain, Object *obedit, const bool freedata)
{
	if (obedit == NULL) {
		return false;
	}

	if (obedit->type == OB_MESH) {
		Mesh *me = obedit->data;
		if (me->edit_btmesh == NULL) {
			return false;
		}

		if (me->edit_btmesh->bm->totvert > MESH_MAX_VERTS) {
			error("Too many vertices");
			return false;
		}

		EDBM_mesh_load(obedit);

		if (freedata) {
			EDBM_mesh_free(me->edit_btmesh);
			MEM_freeN(me->edit_btmesh);
			me->edit_btmesh = NULL;
		}
		/* will be recalculated as needed. */
		{
			ED_mesh_mirror_spatial_table(NULL, NULL, NULL, NULL, 'e');
			ED_mesh_mirror_topo_table(NULL, NULL, 'e');
		}
	}
	else if (obedit->type == OB_ARMATURE) {
		const bArmature *arm = obedit->data;
		if (arm->edbo == NULL) {
			return false;
		}
		ED_armature_from_edit(obedit->data);
		if (freedata) {
			ED_armature_edit_free(obedit->data);
		}
		/* TODO(sergey): Pose channels might have been changed, so need
		 * to inform dependency graph about this. But is it really the
		 * best place to do this?
		 */
		DEG_relations_tag_update(bmain);
	}
	else if (ELEM(obedit->type, OB_CURVE, OB_SURF)) {
		const Curve *cu = obedit->data;
		if (cu->editnurb == NULL) {
			return false;
		}
		ED_curve_editnurb_load(obedit);
		if (freedata) {
			ED_curve_editnurb_free(obedit);
		}
	}
	else if (obedit->type == OB_FONT) {
		const Curve *cu = obedit->data;
		if (cu->editfont == NULL) {
			return false;
		}
		ED_curve_editfont_load(obedit);
		if (freedata) {
			ED_curve_editfont_free(obedit);
		}
	}
	else if (obedit->type == OB_LATTICE) {
		const Lattice *lt = obedit->data;
		if (lt->editlatt == NULL) {
			return false;
		}
		ED_lattice_editlatt_load(obedit);
		if (freedata) {
			ED_lattice_editlatt_free(obedit);
		}
	}
	else if (obedit->type == OB_MBALL) {
		const MetaBall *mb = obedit->data;
		if (mb->editelems == NULL) {
			return false;
		}
		ED_mball_editmball_load(obedit);
		if (freedata) {
			ED_mball_editmball_free(obedit);
		}
	}

	return true;
}

bool ED_object_editmode_load(Object *obedit)
{
	/* TODO(sergey): use proper main here? */
	return ED_object_editmode_load_ex(G.main, obedit, false);
}

void ED_object_editmode_exit(bContext *C, int flag)
{
	/* Note! only in exceptional cases should 'EM_DO_UNDO' NOT be in the flag */
	/* Note! if 'EM_FREEDATA' isn't in the flag, use ED_object_editmode_load directly */
	WorkSpace *workspace = CTX_wm_workspace(C);
	Scene *scene = CTX_data_scene(C);
	Object *obedit = CTX_data_edit_object(C);
	const bool freedata = (flag & EM_FREEDATA) != 0;

	if (flag & EM_WAITCURSOR) waitcursor(1);

	if (ED_object_editmode_load_ex(CTX_data_main(C), obedit, freedata) == false) {
		/* in rare cases (background mode) its possible active object
		 * is flagged for editmode, without 'obedit' being set [#35489] */
		workspace->object_mode &= ~OB_MODE_EDIT;
		if (flag & EM_WAITCURSOR) waitcursor(0);
		return;
	}

	/* freedata only 0 now on file saves and render */
	if (freedata) {
		ListBase pidlist;
		PTCacheID *pid;

		/* for example; displist make is different in editmode */
		scene->obedit = NULL; // XXX for context

		/* flag object caches as outdated */
		BKE_ptcache_ids_from_object(&pidlist, obedit, scene, 0);
		for (pid = pidlist.first; pid; pid = pid->next) {
			if (pid->type != PTCACHE_TYPE_PARTICLES) /* particles don't need reset on geometry change */
				pid->cache->flag |= PTCACHE_OUTDATED;
		}
		BLI_freelistN(&pidlist);
		
		BKE_ptcache_object_reset(scene, obedit, PTCACHE_RESET_OUTDATED);

		/* also flush ob recalc, doesn't take much overhead, but used for particles */
		DEG_id_tag_update(&obedit->id, OB_RECALC_OB | OB_RECALC_DATA);
	
		if (flag & EM_DO_UNDO)
			ED_undo_push(C, "Editmode");

		WM_event_add_notifier(C, NC_SCENE | ND_MODE | NS_MODE_OBJECT, scene);

		workspace->object_mode &= ~OB_MODE_EDIT;
	}

	if (flag & EM_WAITCURSOR) waitcursor(0);

	/* This way we ensure scene's obedit is copied into all CoW scenes.  */
	DEG_id_tag_update(&scene->id, 0);
}


void ED_object_editmode_enter(bContext *C, int flag)
{
	WorkSpace *workspace = CTX_wm_workspace(C);
	Scene *scene = CTX_data_scene(C);
	ViewLayer *view_layer = CTX_data_view_layer(C);
	Object *ob;
	bool ok = false;

	if (ID_IS_LINKED(scene)) return;

	if ((flag & EM_IGNORE_LAYER) == 0) {
		ob = CTX_data_active_object(C); /* active layer checked here for view3d */

		if (ob == NULL) return;
	}
	else {
		ob = view_layer->basact->object;
	}

	if (ELEM(NULL, ob, ob->data)) return;

	/* this checks actual object->data, for cases when other scenes have it in editmode context */
	if (BKE_object_is_in_editmode(ob))
		return;
	
	if (BKE_object_obdata_is_libdata(ob)) {
		error_libdata();
		return;
	}

	if (flag & EM_WAITCURSOR) waitcursor(1);

	workspace->object_mode_restore = workspace->object_mode;

	/* note, when switching scenes the object can have editmode data but
	 * not be scene->obedit: bug 22954, this avoids calling self eternally */
	if ((workspace->object_mode_restore & OB_MODE_EDIT) == 0)
		ED_object_toggle_modes(C, workspace->object_mode);

	workspace->object_mode = OB_MODE_EDIT;

	if (ob->type == OB_MESH) {
		BMEditMesh *em;
		ok = 1;
		scene->obedit = ob;  /* context sees this */

		const bool use_key_index = mesh_needs_keyindex(ob->data);

		EDBM_mesh_make(scene->toolsettings, ob, use_key_index);

		em = BKE_editmesh_from_object(ob);
		if (LIKELY(em)) {
			/* order doesn't matter */
			EDBM_mesh_normals_update(em);
			BKE_editmesh_tessface_calc(em);
		}

		WM_event_add_notifier(C, NC_SCENE | ND_MODE | NS_EDITMODE_MESH, scene);
	}
	else if (ob->type == OB_ARMATURE) {
		bArmature *arm = ob->data;
		if (!arm) return;
		/*
		 * The function BKE_object_obdata_is_libdata make a problem here, the
		 * check for ob->proxy return 0 and let blender enter to edit mode
		 * this causes a crash when you try leave the edit mode.
		 * The problem is that i can't remove the ob->proxy check from
		 * BKE_object_obdata_is_libdata that prevent the bugfix #6614, so
		 * i add this little hack here.
		 */
		if (ID_IS_LINKED(arm)) {
			error_libdata();
			return;
		}
		ok = 1;
		scene->obedit = ob;
		ED_armature_to_edit(arm);
		/* to ensure all goes in restposition and without striding */
		DEG_id_tag_update(&ob->id, OB_RECALC_OB | OB_RECALC_DATA | OB_RECALC_TIME); /* XXX: should this be OB_RECALC_DATA? */

		WM_event_add_notifier(C, NC_SCENE | ND_MODE | NS_EDITMODE_ARMATURE, scene);
	}
	else if (ob->type == OB_FONT) {
		scene->obedit = ob; /* XXX for context */
		ok = 1;
		ED_curve_editfont_make(ob);

		WM_event_add_notifier(C, NC_SCENE | ND_MODE | NS_EDITMODE_TEXT, scene);
	}
	else if (ob->type == OB_MBALL) {
		scene->obedit = ob; /* XXX for context */
		ok = 1;
		ED_mball_editmball_make(ob);

		WM_event_add_notifier(C, NC_SCENE | ND_MODE | NS_EDITMODE_MBALL, scene);
	}
	else if (ob->type == OB_LATTICE) {
		scene->obedit = ob; /* XXX for context */
		ok = 1;
		ED_lattice_editlatt_make(ob);

		WM_event_add_notifier(C, NC_SCENE | ND_MODE | NS_EDITMODE_LATTICE, scene);
	}
	else if (ob->type == OB_SURF || ob->type == OB_CURVE) {
		ok = 1;
		scene->obedit = ob; /* XXX for context */
		ED_curve_editnurb_make(ob);

		WM_event_add_notifier(C, NC_SCENE | ND_MODE | NS_EDITMODE_CURVE, scene);
	}

	if (ok) {
		DEG_id_tag_update(&ob->id, OB_RECALC_DATA);
		/* This way we ensure scene's obedit is copied into all CoW scenes.  */
		DEG_id_tag_update(&scene->id, 0);
	}
	else {
		scene->obedit = NULL; /* XXX for context */
		workspace->object_mode &= ~OB_MODE_EDIT;
		WM_event_add_notifier(C, NC_SCENE | ND_MODE | NS_MODE_OBJECT, scene);
	}

	if (flag & EM_DO_UNDO) ED_undo_push(C, "Enter Editmode");
	if (flag & EM_WAITCURSOR) waitcursor(0);
}

static int editmode_toggle_exec(bContext *C, wmOperator *op)
{
	WorkSpace *workspace = CTX_wm_workspace(C);
	const int mode_flag = OB_MODE_EDIT;
	const bool is_mode_set = (CTX_data_edit_object(C) != NULL);
	Scene *scene =  CTX_data_scene(C);

	if (!is_mode_set) {
		if (!ED_object_mode_compat_set(C, workspace, mode_flag, op->reports)) {
			return OPERATOR_CANCELLED;
		}
	}

	if (!is_mode_set)
		ED_object_editmode_enter(C, EM_WAITCURSOR);
	else
		ED_object_editmode_exit(C, EM_FREEDATA | EM_FREEUNDO | EM_WAITCURSOR);  /* had EM_DO_UNDO but op flag calls undo too [#24685] */
	
	ED_space_image_uv_sculpt_update(CTX_wm_manager(C), scene);

	return OPERATOR_FINISHED;
}

static int editmode_toggle_poll(bContext *C)
{
	Object *ob = CTX_data_active_object(C);

	/* covers proxies too */
	if (ELEM(NULL, ob, ob->data) || ID_IS_LINKED(ob->data))
		return 0;

	EvaluationContext eval_ctx;
	CTX_data_eval_ctx(C, &eval_ctx);

	/* if hidden but in edit mode, we still display */
	if ((ob->restrictflag & OB_RESTRICT_VIEW) && !(eval_ctx.object_mode & OB_MODE_EDIT)) {
		return 0;
	}

	return OB_TYPE_SUPPORT_EDITMODE(ob->type);
}

void OBJECT_OT_editmode_toggle(wmOperatorType *ot)
{
	
	/* identifiers */
	ot->name = "Toggle Editmode";
	ot->description = "Toggle object's editmode";
	ot->idname = "OBJECT_OT_editmode_toggle";
	
	/* api callbacks */
	ot->exec = editmode_toggle_exec;
	ot->poll = editmode_toggle_poll;
	
	/* flags */
	ot->flag = OPTYPE_REGISTER | OPTYPE_UNDO;
}

/* *************************** */

static int posemode_exec(bContext *C, wmOperator *op)
{
	WorkSpace *workspace = CTX_wm_workspace(C);
	Base *base = CTX_data_active_base(C);
	Object *ob = base->object;
	const int mode_flag = OB_MODE_POSE;
	const bool is_mode_set = (workspace->object_mode & mode_flag) != 0;

	if (!is_mode_set) {
		if (!ED_object_mode_compat_set(C, workspace, mode_flag, op->reports)) {
			return OPERATOR_CANCELLED;
		}
	}

	if (ob->type == OB_ARMATURE) {
		if (ob == CTX_data_edit_object(C)) {
			ED_object_editmode_exit(C, EM_FREEDATA | EM_DO_UNDO);
			ED_armature_enter_posemode(C, base);
		}
		else if (is_mode_set)
			ED_armature_exit_posemode(C, base);
		else
			ED_armature_enter_posemode(C, base);
		
		return OPERATOR_FINISHED;
	}
	
	return OPERATOR_PASS_THROUGH;
}

void OBJECT_OT_posemode_toggle(wmOperatorType *ot) 
{
	/* identifiers */
	ot->name = "Toggle Pose Mode";
	ot->idname = "OBJECT_OT_posemode_toggle";
	ot->description = "Enable or disable posing/selecting bones";
	
	/* api callbacks */
	ot->exec = posemode_exec;
	ot->poll = ED_operator_object_active_editable;
	
	/* flag */
	ot->flag = OPTYPE_REGISTER | OPTYPE_UNDO;
}

static void copymenu_properties(ViewLayer *view_layer, Object *ob)
{	
//XXX no longer used - to be removed - replaced by game_properties_copy_exec
	bProperty *prop;
	Base *base;
	int nr, tot = 0;
	char *str;
	
	prop = ob->prop.first;
	while (prop) {
		tot++;
		prop = prop->next;
	}
	
	str = MEM_callocN(50 + 33 * tot, "copymenu prop");
	
	if (tot)
		strcpy(str, "Copy Property %t|Replace All|Merge All|%l");
	else
		strcpy(str, "Copy Property %t|Clear All (no properties on active)");
	
	tot = 0;
	prop = ob->prop.first;
	while (prop) {
		tot++;
		strcat(str, "|");
		strcat(str, prop->name);
		prop = prop->next;
	}

	nr = pupmenu(str);
	
	if (nr == 1 || nr == 2) {
		for (base = FIRSTBASE(view_layer); base; base = base->next) {
			if ((base != BASACT(view_layer)) && (TESTBASELIB(base))) {
				if (nr == 1) { /* replace */
					BKE_bproperty_copy_list(&base->object->prop, &ob->prop);
				}
				else {
					for (prop = ob->prop.first; prop; prop = prop->next) {
						BKE_bproperty_object_set(base->object, prop);
					}
				}
			}
		}
	}
	else if (nr > 0) {
		prop = BLI_findlink(&ob->prop, nr - 4); /* account for first 3 menu items & menu index starting at 1*/
		
		if (prop) {
			for (base = FIRSTBASE(view_layer); base; base = base->next) {
				if ((base != BASACT(view_layer)) && (TESTBASELIB(base))) {
					BKE_bproperty_object_set(base->object, prop);
				}
			}
		}
	}
	MEM_freeN(str);
	
}

static void copymenu_logicbricks(ViewLayer *view_layer, Object *ob)
{
//XXX no longer used - to be removed - replaced by logicbricks_copy_exec
	Base *base;
	
	for (base = FIRSTBASE(view_layer); base; base = base->next) {
		if (base->object != ob) {
			if (TESTBASELIB(base)) {
				
				/* first: free all logic */
				free_sensors(&base->object->sensors);
				unlink_controllers(&base->object->controllers);
				free_controllers(&base->object->controllers);
				unlink_actuators(&base->object->actuators);
				free_actuators(&base->object->actuators);
				
				/* now copy it, this also works without logicbricks! */
				clear_sca_new_poins_ob(ob);
				copy_sensors(&base->object->sensors, &ob->sensors, 0);
				copy_controllers(&base->object->controllers, &ob->controllers, 0);
				copy_actuators(&base->object->actuators, &ob->actuators, 0);
				set_sca_new_poins_ob(base->object);
				
				/* some menu settings */
				base->object->scavisflag = ob->scavisflag;
				base->object->scaflag = ob->scaflag;
				
				/* set the initial state */
				base->object->state = ob->state;
				base->object->init_state = ob->init_state;
			}
		}
	}
}

/* both pointers should exist */
static void copy_texture_space(Object *to, Object *ob)
{
	float *poin1 = NULL, *poin2 = NULL;
	short texflag = 0;
	
	if (ob->type == OB_MESH) {
		texflag = ((Mesh *)ob->data)->texflag;
		poin2 = ((Mesh *)ob->data)->loc;
	}
	else if (ELEM(ob->type, OB_CURVE, OB_SURF, OB_FONT)) {
		texflag = ((Curve *)ob->data)->texflag;
		poin2 = ((Curve *)ob->data)->loc;
	}
	else if (ob->type == OB_MBALL) {
		texflag = ((MetaBall *)ob->data)->texflag;
		poin2 = ((MetaBall *)ob->data)->loc;
	}
	else
		return;
		
	if (to->type == OB_MESH) {
		((Mesh *)to->data)->texflag = texflag;
		poin1 = ((Mesh *)to->data)->loc;
	}
	else if (ELEM(to->type, OB_CURVE, OB_SURF, OB_FONT)) {
		((Curve *)to->data)->texflag = texflag;
		poin1 = ((Curve *)to->data)->loc;
	}
	else if (to->type == OB_MBALL) {
		((MetaBall *)to->data)->texflag = texflag;
		poin1 = ((MetaBall *)to->data)->loc;
	}
	else
		return;
	
	memcpy(poin1, poin2, 9 * sizeof(float));  /* this was noted in DNA_mesh, curve, mball */
	
	if (to->type == OB_MESH) {
		/* pass */
	}
	else if (to->type == OB_MBALL) {
		BKE_mball_texspace_calc(to);
	}
	else {
		BKE_curve_texspace_calc(to->data);
	}
	
}

/* UNUSED, keep in case we want to copy functionality for use elsewhere */
static void copy_attr(Main *bmain, Scene *scene, ViewLayer *view_layer, short event)
{
	Object *ob;
	Base *base;
	Curve *cu, *cu1;
	Nurb *nu;
	bool do_depgraph_update = false;
	
	if (ID_IS_LINKED(scene)) return;

	if (!(ob = OBACT(view_layer))) return;
	
	if (scene->obedit) { // XXX get from context
		/* obedit_copymenu(); */
		return;
	}
	if (event == 9) {
		copymenu_properties(view_layer, ob);
		return;
	}
	else if (event == 10) {
		copymenu_logicbricks(view_layer, ob);
		return;
	}
	else if (event == 24) {
		/* moved to BKE_object_link_modifiers */
		/* copymenu_modifiers(bmain, scene, v3d, ob); */
		return;
	}

	for (base = FIRSTBASE(view_layer); base; base = base->next) {
		if (base != BASACT(view_layer)) {
			if (TESTBASELIB(base)) {
				DEG_id_tag_update(&base->object->id, OB_RECALC_DATA);
				
				if (event == 1) {  /* loc */
					copy_v3_v3(base->object->loc, ob->loc);
					copy_v3_v3(base->object->dloc, ob->dloc);
				}
				else if (event == 2) {  /* rot */
					copy_v3_v3(base->object->rot, ob->rot);
					copy_v3_v3(base->object->drot, ob->drot);

					copy_qt_qt(base->object->quat, ob->quat);
					copy_qt_qt(base->object->dquat, ob->dquat);
				}
				else if (event == 3) {  /* size */
					copy_v3_v3(base->object->size, ob->size);
					copy_v3_v3(base->object->dscale, ob->dscale);
				}
				else if (event == 4) {  /* drawtype */
					base->object->dt = ob->dt;
					base->object->dtx = ob->dtx;
					base->object->empty_drawtype = ob->empty_drawtype;
					base->object->empty_drawsize = ob->empty_drawsize;
				}
				else if (event == 5) {  /* time offs */
					base->object->sf = ob->sf;
				}
				else if (event == 6) {  /* dupli */
					base->object->dupon = ob->dupon;
					base->object->dupoff = ob->dupoff;
					base->object->dupsta = ob->dupsta;
					base->object->dupend = ob->dupend;
					
					base->object->transflag &= ~OB_DUPLI;
					base->object->transflag |= (ob->transflag & OB_DUPLI);

					base->object->dup_group = ob->dup_group;
					if (ob->dup_group)
						id_us_plus(&ob->dup_group->id);
				}
				else if (event == 7) {    /* mass */
					base->object->mass = ob->mass;
				}
				else if (event == 8) {    /* damping */
					base->object->damping = ob->damping;
					base->object->rdamping = ob->rdamping;
				}
				else if (event == 11) {   /* all physical attributes */
					base->object->gameflag = ob->gameflag;
					base->object->inertia = ob->inertia;
					base->object->formfactor = ob->formfactor;
					base->object->damping = ob->damping;
					base->object->rdamping = ob->rdamping;
					base->object->min_vel = ob->min_vel;
					base->object->max_vel = ob->max_vel;
					base->object->min_angvel = ob->min_angvel;
					base->object->max_angvel = ob->max_angvel;
					if (ob->gameflag & OB_BOUNDS) {
						base->object->collision_boundtype = ob->collision_boundtype;
					}
					base->object->margin = ob->margin;
					base->object->bsoft = copy_bulletsoftbody(ob->bsoft, 0);

				}
				else if (event == 17) {   /* tex space */
					copy_texture_space(base->object, ob);
				}
				else if (event == 18) {   /* font settings */
					
					if (base->object->type == ob->type) {
						cu = ob->data;
						cu1 = base->object->data;

						cu1->spacemode = cu->spacemode;
						cu1->align_y = cu->align_y;
						cu1->spacing = cu->spacing;
						cu1->linedist = cu->linedist;
						cu1->shear = cu->shear;
						cu1->fsize = cu->fsize;
						cu1->xof = cu->xof;
						cu1->yof = cu->yof;
						cu1->textoncurve = cu->textoncurve;
						cu1->wordspace = cu->wordspace;
						cu1->ulpos = cu->ulpos;
						cu1->ulheight = cu->ulheight;
						if (cu1->vfont)
							id_us_min(&cu1->vfont->id);
						cu1->vfont = cu->vfont;
						id_us_plus((ID *)cu1->vfont);
						if (cu1->vfontb)
							id_us_min(&cu1->vfontb->id);
						cu1->vfontb = cu->vfontb;
						id_us_plus((ID *)cu1->vfontb);
						if (cu1->vfonti)
							id_us_min(&cu1->vfonti->id);
						cu1->vfonti = cu->vfonti;
						id_us_plus((ID *)cu1->vfonti);
						if (cu1->vfontbi)
							id_us_min(&cu1->vfontbi->id);
						cu1->vfontbi = cu->vfontbi;
						id_us_plus((ID *)cu1->vfontbi);
						
						BLI_strncpy(cu1->family, cu->family, sizeof(cu1->family));
						
						DEG_id_tag_update(&base->object->id, OB_RECALC_DATA);
					}
				}
				else if (event == 19) {   /* bevel settings */
					
					if (ELEM(base->object->type, OB_CURVE, OB_FONT)) {
						cu = ob->data;
						cu1 = base->object->data;
						
						cu1->bevobj = cu->bevobj;
						cu1->taperobj = cu->taperobj;
						cu1->width = cu->width;
						cu1->bevresol = cu->bevresol;
						cu1->ext1 = cu->ext1;
						cu1->ext2 = cu->ext2;
						
						DEG_id_tag_update(&base->object->id, OB_RECALC_DATA);
					}
				}
				else if (event == 25) {   /* curve resolution */

					if (ELEM(base->object->type, OB_CURVE, OB_FONT)) {
						cu = ob->data;
						cu1 = base->object->data;
						
						cu1->resolu = cu->resolu;
						cu1->resolu_ren = cu->resolu_ren;
						
						nu = cu1->nurb.first;
						
						while (nu) {
							nu->resolu = cu1->resolu;
							nu = nu->next;
						}
						
						DEG_id_tag_update(&base->object->id, OB_RECALC_DATA);
					}
				}
				else if (event == 21) {
					if (base->object->type == OB_MESH) {
						ModifierData *md = modifiers_findByType(ob, eModifierType_Subsurf);

						if (md) {
							ModifierData *tmd = modifiers_findByType(base->object, eModifierType_Subsurf);

							if (!tmd) {
								tmd = modifier_new(eModifierType_Subsurf);
								BLI_addtail(&base->object->modifiers, tmd);
							}

							modifier_copyData(md, tmd);
							DEG_id_tag_update(&base->object->id, OB_RECALC_DATA);
						}
					}
				}
				else if (event == 22) {
					/* Copy the constraint channels over */
					BKE_constraints_copy(&base->object->constraints, &ob->constraints, true);
					
					do_depgraph_update = true;
				}
				else if (event == 23) {
					base->object->softflag = ob->softflag;
					if (base->object->soft) sbFree(base->object->soft);
					
					base->object->soft = copy_softbody(ob->soft, 0);

					if (!modifiers_findByType(base->object, eModifierType_Softbody)) {
						BLI_addhead(&base->object->modifiers, modifier_new(eModifierType_Softbody));
					}
				}
				else if (event == 26) {
#if 0 // XXX old animation system
					copy_nlastrips(&base->object->nlastrips, &ob->nlastrips);
#endif // XXX old animation system
				}
				else if (event == 27) {   /* autosmooth */
					if (base->object->type == OB_MESH) {
						Mesh *me = ob->data;
						Mesh *cme = base->object->data;
						cme->smoothresh = me->smoothresh;
						if (me->flag & ME_AUTOSMOOTH)
							cme->flag |= ME_AUTOSMOOTH;
						else
							cme->flag &= ~ME_AUTOSMOOTH;
					}
				}
				else if (event == 28) { /* UV orco */
					if (ELEM(base->object->type, OB_CURVE, OB_SURF)) {
						cu = ob->data;
						cu1 = base->object->data;
						
						if (cu->flag & CU_UV_ORCO)
							cu1->flag |= CU_UV_ORCO;
						else
							cu1->flag &= ~CU_UV_ORCO;
					}
				}
				else if (event == 29) { /* protected bits */
					base->object->protectflag = ob->protectflag;
				}
				else if (event == 30) { /* index object */
					base->object->index = ob->index;
				}
				else if (event == 31) { /* object color */
					copy_v4_v4(base->object->col, ob->col);
				}
			}
		}
	}
	
	if (do_depgraph_update)
		DEG_relations_tag_update(bmain);
}

static void UNUSED_FUNCTION(copy_attr_menu) (Main *bmain, Scene *scene, ViewLayer *view_layer)
{
	Object *ob;
	short event;
	char str[512];
	
	if (!(ob = OBACT(view_layer))) return;
	
	if (scene->obedit) { /* XXX get from context */
/*		if (ob->type == OB_MESH) */
/* XXX			mesh_copy_menu(); */
		return;
	}
	
	/* Object Mode */
	
	/* If you change this menu, don't forget to update the menu in header_view3d.c
	 * view3d_edit_object_copyattrmenu() and in toolbox.c
	 */
	
	strcpy(str,
	       "Copy Attributes %t|Location %x1|Rotation %x2|Size %x3|Draw Options %x4|"
	       "Time Offset %x5|Dupli %x6|Object Color %x31|%l|Mass %x7|Damping %x8|All Physical Attributes %x11|Properties %x9|"
	       "Logic Bricks %x10|Protected Transform %x29|%l");
	
	strcat(str, "|Object Constraints %x22");
	strcat(str, "|NLA Strips %x26");
	
/* XXX	if (OB_TYPE_SUPPORT_MATERIAL(ob->type)) { */
/*		strcat(str, "|Texture Space %x17"); */
/*	} */
	
	if (ob->type == OB_FONT) strcat(str, "|Font Settings %x18|Bevel Settings %x19");
	if (ob->type == OB_CURVE) strcat(str, "|Bevel Settings %x19|UV Orco %x28");
	
	if ((ob->type == OB_FONT) || (ob->type == OB_CURVE)) {
		strcat(str, "|Curve Resolution %x25");
	}

	if (ob->type == OB_MESH) {
		strcat(str, "|Subsurf Settings %x21|AutoSmooth %x27");
	}

	if (ob->soft) strcat(str, "|Soft Body Settings %x23");
	
	strcat(str, "|Pass Index %x30");
	
	if (ob->type == OB_MESH || ob->type == OB_CURVE || ob->type == OB_LATTICE || ob->type == OB_SURF) {
		strcat(str, "|Modifiers ... %x24");
	}

	event = pupmenu(str);
	if (event <= 0) return;
	
	copy_attr(bmain, scene, view_layer, event);
}

/* ******************* force field toggle operator ***************** */

void ED_object_check_force_modifiers(Main *bmain, const EvaluationContext *eval_ctx, Scene *scene, Object *object)
{
	PartDeflect *pd = object->pd;
	ModifierData *md = modifiers_findByType(object, eModifierType_Surface);

	/* add/remove modifier as needed */
	if (!md) {
		if (pd && (pd->shape == PFIELD_SHAPE_SURFACE) && !ELEM(pd->forcefield, 0, PFIELD_GUIDE, PFIELD_TEXTURE)) {
			if (ELEM(object->type, OB_MESH, OB_SURF, OB_FONT, OB_CURVE)) {
				ED_object_modifier_add(NULL, bmain, eval_ctx, scene, object, NULL, eModifierType_Surface);
			}
		}
	}
	else {
		if (!pd || (pd->shape != PFIELD_SHAPE_SURFACE) || ELEM(pd->forcefield, 0, PFIELD_GUIDE, PFIELD_TEXTURE)) {
			ED_object_modifier_remove(NULL, bmain, object, md);
		}
	}
}

static int forcefield_toggle_exec(bContext *C, wmOperator *UNUSED(op))
{
	EvaluationContext eval_ctx;
	CTX_data_eval_ctx(C, &eval_ctx);
	Object *ob = CTX_data_active_object(C);

	if (ob->pd == NULL)
		ob->pd = object_add_collision_fields(PFIELD_FORCE);
	else if (ob->pd->forcefield == 0)
		ob->pd->forcefield = PFIELD_FORCE;
	else
		ob->pd->forcefield = 0;
	
	ED_object_check_force_modifiers(CTX_data_main(C), &eval_ctx, CTX_data_scene(C), ob);
	WM_event_add_notifier(C, NC_OBJECT | ND_DRAW, ob);
	WM_event_add_notifier(C, NC_OBJECT | ND_MODIFIER, ob);

	return OPERATOR_FINISHED;
}

void OBJECT_OT_forcefield_toggle(wmOperatorType *ot)
{
	
	/* identifiers */
	ot->name = "Toggle Force Field";
	ot->description = "Toggle object's force field";
	ot->idname = "OBJECT_OT_forcefield_toggle";
	
	/* api callbacks */
	ot->exec = forcefield_toggle_exec;
	ot->poll = ED_operator_object_active_editable;
	
	/* flags */
	ot->flag = OPTYPE_REGISTER | OPTYPE_UNDO;
}

/* ********************************************** */
/* Motion Paths */

/* For the objects with animation: update paths for those that have got them
 * This should selectively update paths that exist...
 *
 * To be called from various tools that do incremental updates 
 */
void ED_objects_recalculate_paths(bContext *C, Scene *scene)
{
	struct Main *bmain = CTX_data_main(C);
	EvaluationContext eval_ctx;
	CTX_data_eval_ctx(C, &eval_ctx);
	ListBase targets = {NULL, NULL};
	
	/* loop over objects in scene */
	CTX_DATA_BEGIN(C, Object *, ob, selected_editable_objects)
	{
		/* set flag to force recalc, then grab path(s) from object */
		ob->avs.recalc |= ANIMVIZ_RECALC_PATHS;
		animviz_get_object_motionpaths(ob, &targets);
	}
	CTX_DATA_END;
	
	/* recalculate paths, then free */
	animviz_calc_motionpaths(&eval_ctx, bmain, scene, &targets);
	BLI_freelistN(&targets);
}


/* show popup to determine settings */
static int object_calculate_paths_invoke(bContext *C, wmOperator *op, const wmEvent *UNUSED(event))
{
	Object *ob = CTX_data_active_object(C);
	
	if (ob == NULL)
		return OPERATOR_CANCELLED;
	
	/* set default settings from existing/stored settings */
	{
		bAnimVizSettings *avs = &ob->avs;
		
		RNA_int_set(op->ptr, "start_frame", avs->path_sf);
		RNA_int_set(op->ptr, "end_frame", avs->path_ef);
	}
	
	/* show popup dialog to allow editing of range... */
	/* FIXME: hardcoded dimensions here are just arbitrary */
	return WM_operator_props_dialog_popup(C, op, 10 * UI_UNIT_X, 10 * UI_UNIT_Y);
}

/* Calculate/recalculate whole paths (avs.path_sf to avs.path_ef) */
static int object_calculate_paths_exec(bContext *C, wmOperator *op)
{
	Scene *scene = CTX_data_scene(C);
	int start = RNA_int_get(op->ptr, "start_frame");
	int end = RNA_int_get(op->ptr, "end_frame");
	
	/* set up path data for bones being calculated */
	CTX_DATA_BEGIN(C, Object *, ob, selected_editable_objects)
	{
		bAnimVizSettings *avs = &ob->avs;
		
		/* grab baking settings from operator settings */
		avs->path_sf = start;
		avs->path_ef = end;
		
		/* verify that the selected object has the appropriate settings */
		animviz_verify_motionpaths(op->reports, scene, ob, NULL);
	}
	CTX_DATA_END;
	
	/* calculate the paths for objects that have them (and are tagged to get refreshed) */
	ED_objects_recalculate_paths(C, scene);
	
	/* notifiers for updates */
	WM_event_add_notifier(C, NC_OBJECT | ND_TRANSFORM, NULL);
	
	return OPERATOR_FINISHED; 
}

void OBJECT_OT_paths_calculate(wmOperatorType *ot)
{
	/* identifiers */
	ot->name = "Calculate Object Paths";
	ot->idname = "OBJECT_OT_paths_calculate";
	ot->description = "Calculate motion paths for the selected objects";
	
	/* api callbacks */
	ot->invoke = object_calculate_paths_invoke;
	ot->exec = object_calculate_paths_exec;
	ot->poll = ED_operator_object_active_editable;
	
	/* flags */
	ot->flag = OPTYPE_REGISTER | OPTYPE_UNDO;
	
	/* properties */
	RNA_def_int(ot->srna, "start_frame", 1, MINAFRAME, MAXFRAME, "Start", 
	            "First frame to calculate object paths on", MINFRAME, MAXFRAME / 2.0);
	RNA_def_int(ot->srna, "end_frame", 250, MINAFRAME, MAXFRAME, "End", 
	            "Last frame to calculate object paths on", MINFRAME, MAXFRAME / 2.0);
}

/* --------- */

static int object_update_paths_poll(bContext *C)
{
	if (ED_operator_object_active_editable(C)) {
		Object *ob = ED_object_active_context(C);
		return (ob->avs.path_bakeflag & MOTIONPATH_BAKE_HAS_PATHS) != 0;
	}
	
	return false;
}

static int object_update_paths_exec(bContext *C, wmOperator *UNUSED(op))
{
	Scene *scene = CTX_data_scene(C);
	
	if (scene == NULL)
		return OPERATOR_CANCELLED;
		
	/* calculate the paths for objects that have them (and are tagged to get refreshed) */
	ED_objects_recalculate_paths(C, scene);
	
	/* notifiers for updates */
	WM_event_add_notifier(C, NC_OBJECT | ND_TRANSFORM, NULL);
	
	return OPERATOR_FINISHED;
}

void OBJECT_OT_paths_update(wmOperatorType *ot)
{
	/* identifiers */
	ot->name = "Update Object Paths";
	ot->idname = "OBJECT_OT_paths_update";
	ot->description = "Recalculate paths for selected objects";
	
	/* api callbakcs */
	ot->exec = object_update_paths_exec;
	ot->poll = object_update_paths_poll;
	
	/* flags */
	ot->flag = OPTYPE_REGISTER | OPTYPE_UNDO;
}

/* --------- */

/* Helper for ED_objects_clear_paths() */
static void object_clear_mpath(Object *ob)
{
	if (ob->mpath) {
		animviz_free_motionpath(ob->mpath);
		ob->mpath = NULL;
		ob->avs.path_bakeflag &= ~MOTIONPATH_BAKE_HAS_PATHS;
	}
}

/* Clear motion paths for all objects */
void ED_objects_clear_paths(bContext *C, bool only_selected)
{
	if (only_selected) {
		/* loop over all selected + sedtiable objects in scene */
		CTX_DATA_BEGIN(C, Object *, ob, selected_editable_objects)
		{
			object_clear_mpath(ob);
		}
		CTX_DATA_END;
	}
	else {
		/* loop over all edtiable objects in scene */
		CTX_DATA_BEGIN(C, Object *, ob, editable_objects)
		{
			object_clear_mpath(ob);
		}
		CTX_DATA_END;
	}
}

/* operator callback for this */
static int object_clear_paths_exec(bContext *C, wmOperator *op)
{
	bool only_selected = RNA_boolean_get(op->ptr, "only_selected");
	
	/* use the backend function for this */
	ED_objects_clear_paths(C, only_selected);
	
	/* notifiers for updates */
	WM_event_add_notifier(C, NC_OBJECT | ND_TRANSFORM, NULL);
	
	return OPERATOR_FINISHED; 
}

/* operator callback/wrapper */
static int object_clear_paths_invoke(bContext *C, wmOperator *op, const wmEvent *evt)
{
	if ((evt->shift) && !RNA_struct_property_is_set(op->ptr, "only_selected")) {
		RNA_boolean_set(op->ptr, "only_selected", true);
	}
	return object_clear_paths_exec(C, op);
}

void OBJECT_OT_paths_clear(wmOperatorType *ot)
{
	/* identifiers */
	ot->name = "Clear Object Paths";
	ot->idname = "OBJECT_OT_paths_clear";
	ot->description = "Clear path caches for all objects, hold Shift key for selected objects only";
	
	/* api callbacks */
	ot->invoke = object_clear_paths_invoke;
	ot->exec = object_clear_paths_exec;
	ot->poll = ED_operator_object_active_editable;
	
	/* flags */
	ot->flag = OPTYPE_REGISTER | OPTYPE_UNDO;
	
	/* properties */
	ot->prop = RNA_def_boolean(ot->srna, "only_selected", false, "Only Selected",
	                           "Only clear paths from selected objects");
	RNA_def_property_flag(ot->prop, PROP_SKIP_SAVE);
}


/********************** Smooth/Flat *********************/

static int shade_smooth_exec(bContext *C, wmOperator *op)
{
	ID *data;
	Curve *cu;
	Nurb *nu;
	int clear = (STREQ(op->idname, "OBJECT_OT_shade_flat"));
	bool done = false, linked_data = false;

	CTX_DATA_BEGIN(C, Object *, ob, selected_editable_objects)
	{
		data = ob->data;

		if (data && ID_IS_LINKED(data)) {
			linked_data = true;
			continue;
		}

		if (ob->type == OB_MESH) {
			BKE_mesh_smooth_flag_set(ob, !clear);

			BKE_mesh_batch_cache_dirty(ob->data, BKE_MESH_BATCH_DIRTY_ALL);
			DEG_id_tag_update(&ob->id, OB_RECALC_DATA);
			WM_event_add_notifier(C, NC_OBJECT | ND_DRAW, ob);

			done = true;
		}
		else if (ELEM(ob->type, OB_SURF, OB_CURVE)) {
			cu = ob->data;

			for (nu = cu->nurb.first; nu; nu = nu->next) {
				if (!clear) nu->flag |= ME_SMOOTH;
				else nu->flag &= ~ME_SMOOTH;
			}

			DEG_id_tag_update(&ob->id, OB_RECALC_DATA);
			WM_event_add_notifier(C, NC_OBJECT | ND_DRAW, ob);

			done = true;
		}
	}
	CTX_DATA_END;

	if (linked_data)
		BKE_report(op->reports, RPT_WARNING, "Can't edit linked mesh or curve data");

	return (done) ? OPERATOR_FINISHED : OPERATOR_CANCELLED;
}

static int shade_poll(bContext *C)
{
	return (CTX_data_edit_object(C) == NULL);
}

void OBJECT_OT_shade_flat(wmOperatorType *ot)
{
	/* identifiers */
	ot->name = "Shade Flat";
	ot->description = "Render and display faces uniform, using Face Normals";
	ot->idname = "OBJECT_OT_shade_flat";
	
	/* api callbacks */
	ot->poll = shade_poll;
	ot->exec = shade_smooth_exec;

	/* flags */
	ot->flag = OPTYPE_REGISTER | OPTYPE_UNDO;
}

void OBJECT_OT_shade_smooth(wmOperatorType *ot)
{
	/* identifiers */
	ot->name = "Shade Smooth";
	ot->description = "Render and display faces smooth, using interpolated Vertex Normals";
	ot->idname = "OBJECT_OT_shade_smooth";
	
	/* api callbacks */
	ot->poll = shade_poll;
	ot->exec = shade_smooth_exec;
	
	/* flags */
	ot->flag = OPTYPE_REGISTER | OPTYPE_UNDO;
}

/* ********************** */

static void UNUSED_FUNCTION(image_aspect) (Scene *scene, ViewLayer *view_layer)
{
	/* all selected objects with an image map: scale in image aspect */
	Base *base;
	Object *ob;
	Material *ma;
	Tex *tex;
	float x, y, space;
	int a, b, done;
	
	if (scene->obedit) return;  // XXX get from context
	if (ID_IS_LINKED(scene)) return;
	
	for (base = FIRSTBASE(view_layer); base; base = base->next) {
		if (TESTBASELIB(base)) {
			ob = base->object;
			done = false;
			
			for (a = 1; a <= ob->totcol; a++) {
				ma = give_current_material(ob, a);
				if (ma) {
					for (b = 0; b < MAX_MTEX; b++) {
						if (ma->mtex[b] && ma->mtex[b]->tex) {
							tex = ma->mtex[b]->tex;
							if (tex->type == TEX_IMAGE && tex->ima) {
								ImBuf *ibuf = BKE_image_acquire_ibuf(tex->ima, NULL, NULL);
								
								/* texturespace */
								space = 1.0;
								if (ob->type == OB_MESH) {
									float size[3];
									BKE_mesh_texspace_get(ob->data, NULL, NULL, size);
									space = size[0] / size[1];
								}
								else if (ELEM(ob->type, OB_CURVE, OB_FONT, OB_SURF)) {
									float size[3];
									BKE_curve_texspace_get(ob->data, NULL, NULL, size);
									space = size[0] / size[1];
								}
							
								x = ibuf->x / space;
								y = ibuf->y;
								
								if (x > y) ob->size[0] = ob->size[1] * x / y;
								else ob->size[1] = ob->size[0] * y / x;
								
								done = true;
								DEG_id_tag_update(&ob->id, OB_RECALC_OB);

								BKE_image_release_ibuf(tex->ima, ibuf, NULL);
							}
						}
						if (done) break;
					}
				}
				if (done) break;
			}
		}
	}
	
}

static const EnumPropertyItem *object_mode_set_itemsf(
        bContext *C, PointerRNA *UNUSED(ptr), PropertyRNA *UNUSED(prop), bool *r_free)
{
	const EnumPropertyItem *input = rna_enum_object_mode_items;
	EnumPropertyItem *item = NULL;
	Object *ob;
	bGPdata *gpd;
	int totitem = 0;

	if (!C) /* needed for docs */
		return rna_enum_object_mode_items;

	ob = CTX_data_active_object(C);
	if (ob) {
		const bool use_mode_particle_edit = (BLI_listbase_is_empty(&ob->particlesystem) == false) ||
		                                    (ob->soft != NULL) ||
		                                    (modifiers_findByType(ob, eModifierType_Cloth) != NULL);
		while (input->identifier) {
			if ((input->value == OB_MODE_EDIT && OB_TYPE_SUPPORT_EDITMODE(ob->type)) ||
			    (input->value == OB_MODE_POSE && (ob->type == OB_ARMATURE)) ||
			    (input->value == OB_MODE_PARTICLE_EDIT && use_mode_particle_edit) ||
			    (ELEM(input->value, OB_MODE_SCULPT, OB_MODE_VERTEX_PAINT,
			           OB_MODE_WEIGHT_PAINT, OB_MODE_TEXTURE_PAINT) && (ob->type == OB_MESH)) ||
			    (input->value == OB_MODE_OBJECT))
			{
				RNA_enum_item_add(&item, &totitem, input);
			}
			input++;
		}
	}
	else {
		/* We need at least this one! */
		RNA_enum_items_add_value(&item, &totitem, input, OB_MODE_OBJECT);
	}
	
	/* On top of all the rest, GPencil Stroke Edit Mode
	 * is available if there's a valid gp datablock...
	 */
	gpd = CTX_data_gpencil_data(C);
	if (gpd) {
		RNA_enum_items_add_value(&item, &totitem, rna_enum_object_mode_items, OB_MODE_GPENCIL);
	}

	RNA_enum_item_end(&item, &totitem);

	*r_free = true;

	return item;
}

static const char *object_mode_op_string(eObjectMode mode)
{
	if (mode & OB_MODE_EDIT)
		return "OBJECT_OT_editmode_toggle";
	if (mode == OB_MODE_SCULPT)
		return "SCULPT_OT_sculptmode_toggle";
	if (mode == OB_MODE_VERTEX_PAINT)
		return "PAINT_OT_vertex_paint_toggle";
	if (mode == OB_MODE_WEIGHT_PAINT)
		return "PAINT_OT_weight_paint_toggle";
	if (mode == OB_MODE_TEXTURE_PAINT)
		return "PAINT_OT_texture_paint_toggle";
	if (mode == OB_MODE_PARTICLE_EDIT)
		return "PARTICLE_OT_particle_edit_toggle";
	if (mode == OB_MODE_POSE)
		return "OBJECT_OT_posemode_toggle";
	if (mode == OB_MODE_GPENCIL)
		return "GPENCIL_OT_editmode_toggle";
	return NULL;
}

/* checks the mode to be set is compatible with the object
 * should be made into a generic function
 */
static bool object_mode_compat_test(Object *ob, eObjectMode mode)
{
	if (ob) {
		if (mode == OB_MODE_OBJECT)
			return true;
		else if (mode == OB_MODE_GPENCIL)
			return true; /* XXX: assume this is the case for now... */

		switch (ob->type) {
			case OB_MESH:
				if (mode & (OB_MODE_EDIT | OB_MODE_SCULPT | OB_MODE_VERTEX_PAINT | OB_MODE_WEIGHT_PAINT |
				            OB_MODE_TEXTURE_PAINT | OB_MODE_PARTICLE_EDIT))
				{
					return true;
				}
				break;
			case OB_CURVE:
			case OB_SURF:
			case OB_FONT:
			case OB_MBALL:
				if (mode & (OB_MODE_EDIT))
					return true;
				break;
			case OB_LATTICE:
				if (mode & (OB_MODE_EDIT | OB_MODE_WEIGHT_PAINT))
					return true;
				break;
			case OB_ARMATURE:
				if (mode & (OB_MODE_EDIT | OB_MODE_POSE))
					return true;
				break;
		}
	}

	return false;
}

/**
 * Sets the mode to a compatible state (use before entering the mode).
 *
 * This is so each mode's exec function can call
 */
<<<<<<< HEAD
bool ED_object_mode_compat_set(bContext *C, WorkSpace *workspace, int mode, ReportList *reports)
=======
bool ED_object_mode_compat_set(bContext *C, Object *ob, eObjectMode mode, ReportList *reports)
>>>>>>> 0eb9d2ad
{
	bool ok;
	if (!ELEM(workspace->object_mode, mode, OB_MODE_OBJECT)) {
		const char *opstring = object_mode_op_string(workspace->object_mode);

		WM_operator_name_call(C, opstring, WM_OP_EXEC_REGION_WIN, NULL);
		ok = ELEM(workspace->object_mode, mode, OB_MODE_OBJECT);
		if (!ok) {
			wmOperatorType *ot = WM_operatortype_find(opstring, false);
			BKE_reportf(reports, RPT_ERROR, "Unable to execute '%s', error changing modes", ot->name);
		}
	}
	else {
		ok = true;
	}

	return ok;
}

static int object_mode_set_poll(bContext *C)
{
	/* Since Grease Pencil editmode is also handled here,
	 * we have a special exception for allowing this operator
	 * to still work in that case when there's no active object
	 * so that users can exit editmode this way as per normal.
	 */
	if (ED_operator_object_active_editable(C))
		return true;
	else
		return (CTX_data_gpencil_data(C) != NULL);
}

static int object_mode_set_exec(bContext *C, wmOperator *op)
{
	WorkSpace *workspace = CTX_wm_workspace(C);
	Object *ob = CTX_data_active_object(C);
	bGPdata *gpd = CTX_data_gpencil_data(C);
	eObjectMode mode = RNA_enum_get(op->ptr, "mode");
	eObjectMode restore_mode = workspace->object_mode;
	const bool toggle = RNA_boolean_get(op->ptr, "toggle");
	
	if (gpd) {
		/* GP Mode is not bound to a specific object. Therefore,
		 * we don't want it to be actually saved on any objects,
		 * as weirdness can happen if you select other objects,
		 * or load old files.
		 *
		 * Instead, we use the following 2 rules to ensure that
		 * the mode selector works as expected:
		 *  1) If there's no object, we want to enter editmode.
		 *     (i.e. with no object, we're in object mode)
		 *  2) Otherwise, exit stroke editmode, so that we can
		 *     enter another mode...
		 */
		if (!ob || (gpd->flag & GP_DATA_STROKE_EDITMODE)) {
			WM_operator_name_call(C, "GPENCIL_OT_editmode_toggle", WM_OP_EXEC_REGION_WIN, NULL);
		}
	}
	
	if (!ob || !object_mode_compat_test(ob, mode))
		return OPERATOR_PASS_THROUGH;

	if (workspace->object_mode != mode) {
		/* we should be able to remove this call, each operator calls  */
		ED_object_mode_compat_set(C, workspace, mode, op->reports);
	}

	/* Exit current mode if it's not the mode we're setting */
	if (mode != OB_MODE_OBJECT && (workspace->object_mode != mode || toggle)) {
		/* Enter new mode */
		ED_object_toggle_modes(C, mode);
	}

	if (toggle) {
		/* Special case for Object mode! */
		if ((mode == OB_MODE_OBJECT) &&
		    (restore_mode == OB_MODE_OBJECT) &&
		    (workspace->object_mode_restore != OB_MODE_OBJECT))
		{
			ED_object_toggle_modes(C, workspace->object_mode_restore);
		}
		else if (workspace->object_mode == mode) {
			/* For toggling, store old mode so we know what to go back to */
			workspace->object_mode_restore = restore_mode;
		}
		else if (!ELEM(workspace->object_mode_restore, mode, OB_MODE_OBJECT)) {
			ED_object_toggle_modes(C, workspace->object_mode_restore);
		}
	}

	return OPERATOR_FINISHED;
}

void OBJECT_OT_mode_set(wmOperatorType *ot)
{
	PropertyRNA *prop;
	
	/* identifiers */
	ot->name = "Set Object Mode";
	ot->description = "Sets the object interaction mode";
	ot->idname = "OBJECT_OT_mode_set";
	
	/* api callbacks */
	ot->exec = object_mode_set_exec;
	
	ot->poll = object_mode_set_poll; //ED_operator_object_active_editable;
	
	/* flags */
	ot->flag = 0; /* no register/undo here, leave it to operators being called */
	
	ot->prop = RNA_def_enum(ot->srna, "mode", rna_enum_object_mode_items, OB_MODE_OBJECT, "Mode", "");
	RNA_def_enum_funcs(ot->prop, object_mode_set_itemsf);
	RNA_def_property_flag(ot->prop, PROP_SKIP_SAVE);

	prop = RNA_def_boolean(ot->srna, "toggle", 0, "Toggle", "");
	RNA_def_property_flag(prop, PROP_SKIP_SAVE);
}

void ED_object_toggle_modes(bContext *C, eObjectMode mode)
{
	if (mode != OB_MODE_OBJECT) {
		const char *opstring = object_mode_op_string(mode);

		if (opstring) {
			WM_operator_name_call(C, opstring, WM_OP_EXEC_REGION_WIN, NULL);
		}
	}
}

/************************ Game Properties ***********************/

static int game_property_new_exec(bContext *C, wmOperator *op)
{
	Object *ob = CTX_data_active_object(C);
	bProperty *prop;
	char name[MAX_NAME];
	int type = RNA_enum_get(op->ptr, "type");

	prop = BKE_bproperty_new(type);
	BLI_addtail(&ob->prop, prop);

	RNA_string_get(op->ptr, "name", name);
	if (name[0] != '\0') {
		BLI_strncpy(prop->name, name, sizeof(prop->name));
	}

	BLI_uniquename(&ob->prop, prop, DATA_("Property"), '.', offsetof(bProperty, name), sizeof(prop->name));

	WM_event_add_notifier(C, NC_LOGIC, NULL);
	return OPERATOR_FINISHED;
}


void OBJECT_OT_game_property_new(wmOperatorType *ot)
{
	/* identifiers */
	ot->name = "New Game Property";
	ot->description = "Create a new property available to the game engine";
	ot->idname = "OBJECT_OT_game_property_new";

	/* api callbacks */
	ot->exec = game_property_new_exec;
	ot->poll = ED_operator_object_active_editable;

	/* flags */
	ot->flag = OPTYPE_REGISTER | OPTYPE_UNDO;

	RNA_def_enum(ot->srna, "type", rna_enum_gameproperty_type_items, GPROP_FLOAT, "Type", "Type of game property to add");
	RNA_def_string(ot->srna, "name", NULL, MAX_NAME, "Name", "Name of the game property to add");
}

static int game_property_remove_exec(bContext *C, wmOperator *op)
{
	Object *ob = CTX_data_active_object(C);
	bProperty *prop;
	int index = RNA_int_get(op->ptr, "index");

	if (!ob)
		return OPERATOR_CANCELLED;

	prop = BLI_findlink(&ob->prop, index);

	if (prop) {
		BLI_remlink(&ob->prop, prop);
		BKE_bproperty_free(prop);

		WM_event_add_notifier(C, NC_LOGIC, NULL);
		return OPERATOR_FINISHED;
	}
	else {
		return OPERATOR_CANCELLED;
	}
}

void OBJECT_OT_game_property_remove(wmOperatorType *ot)
{
	/* identifiers */
	ot->name = "Remove Game Property";
	ot->description = "Remove game property";
	ot->idname = "OBJECT_OT_game_property_remove";

	/* api callbacks */
	ot->exec = game_property_remove_exec;
	ot->poll = ED_operator_object_active_editable;

	/* flags */
	ot->flag = OPTYPE_REGISTER | OPTYPE_UNDO;

	RNA_def_int(ot->srna, "index", 0, 0, INT_MAX, "Index", "Property index to remove ", 0, INT_MAX);
}

#define GAME_PROPERTY_MOVE_UP    1
#define GAME_PROPERTY_MOVE_DOWN -1

static int game_property_move(bContext *C, wmOperator *op)
{
	Object *ob = CTX_data_active_object(C);
	bProperty *prop;
	bProperty *otherprop = NULL;
	const int index = RNA_int_get(op->ptr, "index");
	const int dir = RNA_enum_get(op->ptr, "direction");

	if (ob == NULL)
		return OPERATOR_CANCELLED;

	prop = BLI_findlink(&ob->prop, index);
	/* invalid index */
	if (prop == NULL)
		return OPERATOR_CANCELLED;

	if (dir == GAME_PROPERTY_MOVE_UP) {
		otherprop = prop->prev;
	}
	else if (dir == GAME_PROPERTY_MOVE_DOWN) {
		otherprop = prop->next;
	}
	else {
		BLI_assert(0);
	}

	if (prop && otherprop) {
		BLI_listbase_swaplinks(&ob->prop, prop, otherprop);

		WM_event_add_notifier(C, NC_LOGIC, NULL);
		return OPERATOR_FINISHED;
	}
	else {
		return OPERATOR_CANCELLED;
	}
}

void OBJECT_OT_game_property_move(wmOperatorType *ot)
{
	static const EnumPropertyItem direction_property_move[] = {
		{GAME_PROPERTY_MOVE_UP,   "UP",   0, "Up",   ""},
		{GAME_PROPERTY_MOVE_DOWN, "DOWN", 0, "Down", ""},
		{0, NULL, 0, NULL, NULL}
	};
	PropertyRNA *prop;

	/* identifiers */
	ot->name = "Move Game Property";
	ot->description = "Move game property";
	ot->idname = "OBJECT_OT_game_property_move";

	/* api callbacks */
	ot->exec = game_property_move;
	ot->poll = ED_operator_object_active_editable;

	/* flags */
	ot->flag = OPTYPE_REGISTER | OPTYPE_UNDO;

	/* properties */
	prop = RNA_def_int(ot->srna, "index", 0, 0, INT_MAX, "Index", "Property index to move", 0, INT_MAX);
	RNA_def_property_flag(prop, PROP_HIDDEN);
	RNA_def_enum(ot->srna, "direction", direction_property_move, 0, "Direction",
	             "Direction for moving the property");
}

#undef GAME_PROPERTY_MOVE_UP
#undef GAME_PROPERTY_MOVE_DOWN

#define COPY_PROPERTIES_REPLACE 1
#define COPY_PROPERTIES_MERGE   2
#define COPY_PROPERTIES_COPY    3

static const EnumPropertyItem game_properties_copy_operations[] = {
	{COPY_PROPERTIES_REPLACE, "REPLACE", 0, "Replace Properties", ""},
	{COPY_PROPERTIES_MERGE, "MERGE", 0, "Merge Properties", ""},
	{COPY_PROPERTIES_COPY, "COPY", 0, "Copy a Property", ""},
	{0, NULL, 0, NULL, NULL}
};

static const EnumPropertyItem *gameprops_itemf(bContext *C, PointerRNA *UNUSED(ptr), PropertyRNA *UNUSED(prop), bool *r_free)
{	
	Object *ob = ED_object_active_context(C);
	EnumPropertyItem tmp = {0, "", 0, "", ""};
	EnumPropertyItem *item = NULL;
	bProperty *prop;
	int a, totitem = 0;
	
	if (!ob)
		return DummyRNA_NULL_items;

	for (a = 1, prop = ob->prop.first; prop; prop = prop->next, a++) {
		tmp.value = a;
		tmp.identifier = prop->name;
		tmp.name = prop->name;
		RNA_enum_item_add(&item, &totitem, &tmp);
	}

	RNA_enum_item_end(&item, &totitem);
	*r_free = true;

	return item;
}

static int game_property_copy_exec(bContext *C, wmOperator *op)
{
	Object *ob = ED_object_active_context(C);
	bProperty *prop;
	int type = RNA_enum_get(op->ptr, "operation");
	int propid = RNA_enum_get(op->ptr, "property");

	if (propid > 0) { /* copy */
		prop = BLI_findlink(&ob->prop, propid - 1);
		
		if (prop) {
			CTX_DATA_BEGIN(C, Object *, ob_iter, selected_editable_objects)
			{
				if (ob != ob_iter)
					BKE_bproperty_object_set(ob_iter, prop);
			} CTX_DATA_END;
		}
	}

	else {
		CTX_DATA_BEGIN(C, Object *, ob_iter, selected_editable_objects)
		{
			if (ob != ob_iter) {
				if (type == COPY_PROPERTIES_REPLACE) {
					BKE_bproperty_copy_list(&ob_iter->prop, &ob->prop);
				}
				else {
					/* merge - the default when calling with no argument */
					for (prop = ob->prop.first; prop; prop = prop->next) {
						BKE_bproperty_object_set(ob_iter, prop);
					}
				}
			}
		}
		CTX_DATA_END;
	}

	return OPERATOR_FINISHED;
}

void OBJECT_OT_game_property_copy(wmOperatorType *ot)
{
	PropertyRNA *prop;
	/* identifiers */
	ot->name = "Copy Game Property";
	ot->idname = "OBJECT_OT_game_property_copy";
	ot->description = "Copy/merge/replace a game property from active object to all selected objects";

	/* api callbacks */
	ot->exec = game_property_copy_exec;
	ot->poll = ED_operator_object_active_editable;

	/* flags */
	ot->flag = OPTYPE_REGISTER | OPTYPE_UNDO;

	RNA_def_enum(ot->srna, "operation", game_properties_copy_operations, 3, "Operation", "");
	prop = RNA_def_enum(ot->srna, "property", DummyRNA_NULL_items, 0, "Property", "Properties to copy");
	RNA_def_property_flag(prop, PROP_SKIP_SAVE | PROP_ENUM_NO_TRANSLATE);
	RNA_def_enum_funcs(prop, gameprops_itemf);
	ot->prop = prop;
}

static int game_property_clear_exec(bContext *C, wmOperator *UNUSED(op))
{
	CTX_DATA_BEGIN(C, Object *, ob_iter, selected_editable_objects)
	{
		BKE_bproperty_free_list(&ob_iter->prop);
	}
	CTX_DATA_END;

	WM_event_add_notifier(C, NC_LOGIC, NULL);
	return OPERATOR_FINISHED;
}
void OBJECT_OT_game_property_clear(wmOperatorType *ot)
{
	/* identifiers */
	ot->name = "Clear Game Properties";
	ot->idname = "OBJECT_OT_game_property_clear";
	ot->description = "Remove all game properties from all selected objects";

	/* api callbacks */
	ot->exec = game_property_clear_exec;
	ot->poll = ED_operator_object_active_editable;

	/* flags */
	ot->flag = OPTYPE_REGISTER | OPTYPE_UNDO;
}

/************************ Copy Logic Bricks ***********************/

static int logicbricks_copy_exec(bContext *C, wmOperator *UNUSED(op))
{
	Object *ob = ED_object_active_context(C);

	CTX_DATA_BEGIN(C, Object *, ob_iter, selected_editable_objects)
	{
		if (ob != ob_iter) {
			/* first: free all logic */
			free_sensors(&ob_iter->sensors);
			unlink_controllers(&ob_iter->controllers);
			free_controllers(&ob_iter->controllers);
			unlink_actuators(&ob_iter->actuators);
			free_actuators(&ob_iter->actuators);
		
			/* now copy it, this also works without logicbricks! */
			clear_sca_new_poins_ob(ob);
			copy_sensors(&ob_iter->sensors, &ob->sensors, 0);
			copy_controllers(&ob_iter->controllers, &ob->controllers, 0);
			copy_actuators(&ob_iter->actuators, &ob->actuators, 0);
			set_sca_new_poins_ob(ob_iter);
		
			/* some menu settings */
			ob_iter->scavisflag = ob->scavisflag;
			ob_iter->scaflag = ob->scaflag;
		
			/* set the initial state */
			ob_iter->state = ob->state;
			ob_iter->init_state = ob->init_state;

			if (ob_iter->totcol == ob->totcol) {
				ob_iter->actcol = ob->actcol;
				WM_event_add_notifier(C, NC_OBJECT | ND_DRAW, ob_iter);
			}
		}
	}
	CTX_DATA_END;

	WM_event_add_notifier(C, NC_LOGIC, NULL);

	return OPERATOR_FINISHED;
}

void OBJECT_OT_logic_bricks_copy(wmOperatorType *ot)
{
	/* identifiers */
	ot->name = "Copy Logic Bricks to Selected";
	ot->description = "Copy logic bricks to other selected objects";
	ot->idname = "OBJECT_OT_logic_bricks_copy";

	/* api callbacks */
	ot->exec = logicbricks_copy_exec;
	ot->poll = ED_operator_object_active_editable;

	/* flags */
	ot->flag = OPTYPE_REGISTER | OPTYPE_UNDO;
}

static int game_physics_copy_exec(bContext *C, wmOperator *UNUSED(op))
{
	Object *ob = ED_object_active_context(C);
	
	CTX_DATA_BEGIN(C, Object *, ob_iter, selected_editable_objects)
	{
		if (ob != ob_iter) {
			ob_iter->gameflag = ob->gameflag;
			ob_iter->gameflag2 = ob->gameflag2;
			ob_iter->inertia = ob->inertia;
			ob_iter->formfactor = ob->formfactor;
			ob_iter->damping = ob->damping;
			ob_iter->rdamping = ob->rdamping;
			ob_iter->min_vel = ob->min_vel;
			ob_iter->max_vel = ob->max_vel;
			ob_iter->min_angvel = ob->min_angvel;
			ob_iter->max_angvel = ob->max_angvel;
			ob_iter->obstacleRad = ob->obstacleRad;
			ob_iter->mass = ob->mass;
			copy_v3_v3(ob_iter->anisotropicFriction, ob->anisotropicFriction);
			ob_iter->collision_boundtype = ob->collision_boundtype;
			ob_iter->margin = ob->margin;
			ob_iter->bsoft = copy_bulletsoftbody(ob->bsoft, 0);
			if (ob->restrictflag & OB_RESTRICT_RENDER) 
				ob_iter->restrictflag |= OB_RESTRICT_RENDER;
			else
				ob_iter->restrictflag &= ~OB_RESTRICT_RENDER;

			ob_iter->col_group = ob->col_group;
			ob_iter->col_mask = ob->col_mask;
		}
	}
	CTX_DATA_END;
	
	return OPERATOR_FINISHED;
}

void OBJECT_OT_game_physics_copy(struct wmOperatorType *ot)
{
	/* identifiers */
	ot->name = "Copy Game Physics Properties to Selected";
	ot->description = "Copy game physics properties to other selected objects";
	ot->idname = "OBJECT_OT_game_physics_copy";
	
	/* api callbacks */
	ot->exec = game_physics_copy_exec;
	ot->poll = ED_operator_object_active_editable;
	
	/* flags */
	ot->flag = OPTYPE_REGISTER | OPTYPE_UNDO;
}

/* generic utility function */

bool ED_object_editmode_calc_active_center(Object *obedit, const bool select_only, float r_center[3])
{
	switch (obedit->type) {
		case OB_MESH:
		{
			BMEditMesh *em = BKE_editmesh_from_object(obedit);
			BMEditSelection ese;

			if (BM_select_history_active_get(em->bm, &ese)) {
				BM_editselection_center(&ese, r_center);
				return true;
			}
			break;
		}
		case OB_ARMATURE:
		{
			bArmature *arm = obedit->data;
			EditBone *ebo = arm->act_edbone;

			if (ebo && (!select_only || (ebo->flag & (BONE_SELECTED | BONE_ROOTSEL)))) {
				copy_v3_v3(r_center, ebo->head);
				return true;
			}

			break;
		}
		case OB_CURVE:
		case OB_SURF:
		{
			Curve *cu = obedit->data;

			if (ED_curve_active_center(cu, r_center)) {
				return true;
			}
			break;
		}
		case OB_MBALL:
		{
			MetaBall *mb = obedit->data;
			MetaElem *ml_act = mb->lastelem;

			if (ml_act && (!select_only || (ml_act->flag & SELECT))) {
				copy_v3_v3(r_center, &ml_act->x);
				return true;
			}
			break;
		}
		case OB_LATTICE:
		{
			BPoint *actbp = BKE_lattice_active_point_get(obedit->data);

			if (actbp) {
				copy_v3_v3(r_center, actbp->vec);
				return true;
			}
			break;
		}
	}

	return false;
}<|MERGE_RESOLUTION|>--- conflicted
+++ resolved
@@ -1547,11 +1547,7 @@
  *
  * This is so each mode's exec function can call
  */
-<<<<<<< HEAD
-bool ED_object_mode_compat_set(bContext *C, WorkSpace *workspace, int mode, ReportList *reports)
-=======
-bool ED_object_mode_compat_set(bContext *C, Object *ob, eObjectMode mode, ReportList *reports)
->>>>>>> 0eb9d2ad
+bool ED_object_mode_compat_set(bContext *C, WorkSpace *workspace, eObjectMode mode, ReportList *reports)
 {
 	bool ok;
 	if (!ELEM(workspace->object_mode, mode, OB_MODE_OBJECT)) {
