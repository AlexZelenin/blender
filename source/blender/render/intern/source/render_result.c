--- conflicted
+++ resolved
@@ -48,14 +48,8 @@
 #include "BKE_global.h"
 #include "BKE_main.h"
 #include "BKE_report.h"
-<<<<<<< HEAD
 #include "BKE_camera.h"
 #include "BKE_scene.h"
-=======
-#ifdef WITH_CYCLES_DEBUG
-#  include "BKE_scene.h"
-#endif
->>>>>>> 0f1c3958
 
 #include "IMB_imbuf.h"
 #include "IMB_imbuf_types.h"
@@ -476,11 +470,7 @@
 
 /********************************** New **************************************/
 
-<<<<<<< HEAD
-static void render_layer_add_pass(RenderResult *rr, RenderLayer *rl, int channels, int passtype, const char *viewname)
-=======
-static RenderPass *render_layer_add_pass(RenderResult *rr, RenderLayer *rl, int channels, int passtype)
->>>>>>> 0f1c3958
+static RenderPass *render_layer_add_pass(RenderResult *rr, RenderLayer *rl, int channels, int passtype, const char *viewname)
 {
 	const size_t view_id = BLI_findstringindex(&rr->views, viewname, offsetof(RenderView, name));
 	const char *typestr = name_from_passtype(passtype, -1);
@@ -538,9 +528,10 @@
                                                RenderLayer *rl,
                                                int channels,
                                                int pass_type,
-                                               int debug_type)
-{
-	RenderPass *rpass = render_layer_add_pass(rr, rl, channels, pass_type);
+                                               int debug_type,
+                                               const char *view)
+{
+	RenderPass *rpass = render_layer_add_pass(rr, rl, channels, pass_type, view);
 	rpass->debug_type = debug_type;
 	BLI_strncpy(rpass->name,
 	            debug_pass_type_name_get(debug_type),
@@ -713,80 +704,14 @@
 				render_layer_add_pass(rr, rl, 3, SCE_PASS_SUBSURFACE_INDIRECT, view);
 			if (srl->passflag  & SCE_PASS_SUBSURFACE_COLOR)
 				render_layer_add_pass(rr, rl, 3, SCE_PASS_SUBSURFACE_COLOR, view);
-		}
-<<<<<<< HEAD
-=======
-		else
-			rl->rectf = MEM_mapallocN(rectx * recty * sizeof(float) * 4, "Combined rgba");
-		
-		if (srl->passflag  & SCE_PASS_Z)
-			render_layer_add_pass(rr, rl, 1, SCE_PASS_Z);
-		if (srl->passflag  & SCE_PASS_VECTOR)
-			render_layer_add_pass(rr, rl, 4, SCE_PASS_VECTOR);
-		if (srl->passflag  & SCE_PASS_NORMAL)
-			render_layer_add_pass(rr, rl, 3, SCE_PASS_NORMAL);
-		if (srl->passflag  & SCE_PASS_UV) 
-			render_layer_add_pass(rr, rl, 3, SCE_PASS_UV);
-		if (srl->passflag  & SCE_PASS_RGBA)
-			render_layer_add_pass(rr, rl, 4, SCE_PASS_RGBA);
-		if (srl->passflag  & SCE_PASS_EMIT)
-			render_layer_add_pass(rr, rl, 3, SCE_PASS_EMIT);
-		if (srl->passflag  & SCE_PASS_DIFFUSE)
-			render_layer_add_pass(rr, rl, 3, SCE_PASS_DIFFUSE);
-		if (srl->passflag  & SCE_PASS_SPEC)
-			render_layer_add_pass(rr, rl, 3, SCE_PASS_SPEC);
-		if (srl->passflag  & SCE_PASS_AO)
-			render_layer_add_pass(rr, rl, 3, SCE_PASS_AO);
-		if (srl->passflag  & SCE_PASS_ENVIRONMENT)
-			render_layer_add_pass(rr, rl, 3, SCE_PASS_ENVIRONMENT);
-		if (srl->passflag  & SCE_PASS_INDIRECT)
-			render_layer_add_pass(rr, rl, 3, SCE_PASS_INDIRECT);
-		if (srl->passflag  & SCE_PASS_SHADOW)
-			render_layer_add_pass(rr, rl, 3, SCE_PASS_SHADOW);
-		if (srl->passflag  & SCE_PASS_REFLECT)
-			render_layer_add_pass(rr, rl, 3, SCE_PASS_REFLECT);
-		if (srl->passflag  & SCE_PASS_REFRACT)
-			render_layer_add_pass(rr, rl, 3, SCE_PASS_REFRACT);
-		if (srl->passflag  & SCE_PASS_INDEXOB)
-			render_layer_add_pass(rr, rl, 1, SCE_PASS_INDEXOB);
-		if (srl->passflag  & SCE_PASS_INDEXMA)
-			render_layer_add_pass(rr, rl, 1, SCE_PASS_INDEXMA);
-		if (srl->passflag  & SCE_PASS_MIST)
-			render_layer_add_pass(rr, rl, 1, SCE_PASS_MIST);
-		if (rl->passflag & SCE_PASS_RAYHITS)
-			render_layer_add_pass(rr, rl, 4, SCE_PASS_RAYHITS);
-		if (srl->passflag  & SCE_PASS_DIFFUSE_DIRECT)
-			render_layer_add_pass(rr, rl, 3, SCE_PASS_DIFFUSE_DIRECT);
-		if (srl->passflag  & SCE_PASS_DIFFUSE_INDIRECT)
-			render_layer_add_pass(rr, rl, 3, SCE_PASS_DIFFUSE_INDIRECT);
-		if (srl->passflag  & SCE_PASS_DIFFUSE_COLOR)
-			render_layer_add_pass(rr, rl, 3, SCE_PASS_DIFFUSE_COLOR);
-		if (srl->passflag  & SCE_PASS_GLOSSY_DIRECT)
-			render_layer_add_pass(rr, rl, 3, SCE_PASS_GLOSSY_DIRECT);
-		if (srl->passflag  & SCE_PASS_GLOSSY_INDIRECT)
-			render_layer_add_pass(rr, rl, 3, SCE_PASS_GLOSSY_INDIRECT);
-		if (srl->passflag  & SCE_PASS_GLOSSY_COLOR)
-			render_layer_add_pass(rr, rl, 3, SCE_PASS_GLOSSY_COLOR);
-		if (srl->passflag  & SCE_PASS_TRANSM_DIRECT)
-			render_layer_add_pass(rr, rl, 3, SCE_PASS_TRANSM_DIRECT);
-		if (srl->passflag  & SCE_PASS_TRANSM_INDIRECT)
-			render_layer_add_pass(rr, rl, 3, SCE_PASS_TRANSM_INDIRECT);
-		if (srl->passflag  & SCE_PASS_TRANSM_COLOR)
-			render_layer_add_pass(rr, rl, 3, SCE_PASS_TRANSM_COLOR);
-		if (srl->passflag  & SCE_PASS_SUBSURFACE_DIRECT)
-			render_layer_add_pass(rr, rl, 3, SCE_PASS_SUBSURFACE_DIRECT);
-		if (srl->passflag  & SCE_PASS_SUBSURFACE_INDIRECT)
-			render_layer_add_pass(rr, rl, 3, SCE_PASS_SUBSURFACE_INDIRECT);
-		if (srl->passflag  & SCE_PASS_SUBSURFACE_COLOR)
-			render_layer_add_pass(rr, rl, 3, SCE_PASS_SUBSURFACE_COLOR);
 
 #ifdef WITH_CYCLES_DEBUG
-		if(BKE_scene_use_new_shading_nodes(re->scene)) {
-			render_layer_add_debug_pass(rr, rl, 1, SCE_PASS_DEBUG,
-			        RENDER_PASS_DEBUG_BVH_TRAVERSAL_STEPS);
-		}
+			if(BKE_scene_use_new_shading_nodes(re->scene)) {
+				render_layer_add_debug_pass(rr, rl, 1, SCE_PASS_DEBUG,
+				        RENDER_PASS_DEBUG_BVH_TRAVERSAL_STEPS, view);
+			}
 #endif
->>>>>>> 0f1c3958
+		}
 	}
 	/* sss, previewrender and envmap don't do layers, so we make a default one */
 	if (BLI_listbase_is_empty(&rr->layers) && !(layername && layername[0])) {
