/*
 * This program is free software; you can redistribute it and/or
 * modify it under the terms of the GNU General Public License
 * as published by the Free Software Foundation; either version 2
 * of the License, or (at your option) any later version.
 *
 * This program is distributed in the hope that it will be useful,
 * but WITHOUT ANY WARRANTY; without even the implied warranty of
 * MERCHANTABILITY or FITNESS FOR A PARTICULAR PURPOSE.  See the
 * GNU General Public License for more details.
 *
 * You should have received a copy of the GNU General Public License
 * along with this program; if not, write to the Free Software Foundation,
 * Inc., 51 Franklin Street, Fifth Floor, Boston, MA 02110-1301, USA.
 */

/** \file
 * \ingroup collada
 */

#include "BLI_string.h"
#include <cstddef>

#include "ExtraHandler.h"

<<<<<<< HEAD
ExtraHandler::ExtraHandler(DocumentImporter *dimp, AnimationImporter *aimp) : currentExtraTags(nullptr)
=======
ExtraHandler::ExtraHandler(DocumentImporter *dimp, AnimationImporter *aimp)
    : currentExtraTags(nullptr)
>>>>>>> 29fb12da
{
  this->dimp = dimp;
  this->aimp = aimp;
}

ExtraHandler::~ExtraHandler()
{
}

bool ExtraHandler::elementBegin(const char *elementName, const char **attributes)
{
  /* \todo attribute handling for profile tags */
  currentElement = std::string(elementName);
  // addToSidTree(attributes[0], attributes[1]);
  return true;
}

bool ExtraHandler::elementEnd(const char *elementName)
{
  return true;
}

bool ExtraHandler::textData(const char *text, size_t textLength)
{
  char buf[1024];

  if (currentElement.length() == 0 || currentExtraTags == nullptr) {
    return false;
  }

  BLI_strncpy(buf, text, textLength + 1);
  currentExtraTags->addTag(currentElement, std::string(buf));
  return true;
}

bool ExtraHandler::parseElement(const char *profileName,
                                const unsigned long &elementHash,
                                const COLLADAFW::UniqueId &uniqueId)
{
  /* implement for backwards compatibility, new version added object parameter */
  return parseElement(profileName, elementHash, uniqueId, nullptr);
}

bool ExtraHandler::parseElement(const char *profileName,
                                const unsigned long &elementHash,
                                const COLLADAFW::UniqueId &uniqueId,
                                COLLADAFW::Object *object)
{
  if (BLI_strcaseeq(profileName, "blender")) {
#if 0
    printf("In parseElement for supported profile %s for id %s\n",
           profileName,
           uniqueId.toAscii().c_str());
#endif
    currentUid = uniqueId;
    ExtraTags *et = dimp->getExtraTags(uniqueId);
    if (!et) {
      et = new ExtraTags(std::string(profileName));
      dimp->addExtraTags(uniqueId, et);
    }
    currentExtraTags = et;
    return true;
  }
  // printf("In parseElement for unsupported profile %s for id %s\n", profileName,
  // uniqueId.toAscii().c_str());
  return false;
}<|MERGE_RESOLUTION|>--- conflicted
+++ resolved
@@ -23,12 +23,8 @@
 
 #include "ExtraHandler.h"
 
-<<<<<<< HEAD
-ExtraHandler::ExtraHandler(DocumentImporter *dimp, AnimationImporter *aimp) : currentExtraTags(nullptr)
-=======
 ExtraHandler::ExtraHandler(DocumentImporter *dimp, AnimationImporter *aimp)
     : currentExtraTags(nullptr)
->>>>>>> 29fb12da
 {
   this->dimp = dimp;
   this->aimp = aimp;
