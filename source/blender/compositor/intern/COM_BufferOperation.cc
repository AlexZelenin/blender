/*
 * This program is free software; you can redistribute it and/or
 * modify it under the terms of the GNU General Public License
 * as published by the Free Software Foundation; either version 2
 * of the License, or (at your option) any later version.
 *
 * This program is distributed in the hope that it will be useful,
 * but WITHOUT ANY WARRANTY; without even the implied warranty of
 * MERCHANTABILITY or FITNESS FOR A PARTICULAR PURPOSE.  See the
 * GNU General Public License for more details.
 *
 * You should have received a copy of the GNU General Public License
 * along with this program; if not, write to the Free Software Foundation,
 * Inc., 51 Franklin Street, Fifth Floor, Boston, MA 02110-1301, USA.
 *
 * Copyright 2021, Blender Foundation.
 */

#include "COM_BufferOperation.h"

namespace blender::compositor {

BufferOperation::BufferOperation(MemoryBuffer *buffer, DataType data_type)
{
  buffer_ = buffer;
  inflated_buffer_ = nullptr;
  /* TODO: Implement a MemoryBuffer get_size() method returning a Size2d type. Shorten following
   * code to: set_resolution(buffer.get_size()) */
  unsigned int resolution[2];
  resolution[0] = buffer->getWidth();
  resolution[1] = buffer->getHeight();
  setResolution(resolution);
  addOutputSocket(data_type);
  flags.is_constant_operation = buffer_->is_a_single_elem();
  flags.is_fullframe_operation = false;
}

const float *BufferOperation::get_constant_elem()
{
  BLI_assert(buffer_->is_a_single_elem());
  return buffer_->getBuffer();
}

void BufferOperation::initExecution()
{
<<<<<<< HEAD
  initMutex();
=======
  if (buffer_->is_a_single_elem()) {
    initMutex();
  }
>>>>>>> b6538e14
}

void *BufferOperation::initializeTileData(rcti * /*rect*/)
{
  if (buffer_->is_a_single_elem() == false) {
    return buffer_;
  }

  lockMutex();
  if (!inflated_buffer_) {
    inflated_buffer_ = buffer_->inflate();
  }
  unlockMutex();
  return inflated_buffer_;
}

void BufferOperation::deinitExecution()
{
<<<<<<< HEAD
  deinitMutex();
=======
  if (buffer_->is_a_single_elem()) {
    deinitMutex();
  }
>>>>>>> b6538e14
  delete inflated_buffer_;
}

void BufferOperation::executePixelSampled(float output[4], float x, float y, PixelSampler sampler)
{
  switch (sampler) {
    case PixelSampler::Nearest:
      buffer_->read(output, x, y);
      break;
    case PixelSampler::Bilinear:
    default:
      buffer_->readBilinear(output, x, y);
      break;
    case PixelSampler::Bicubic:
      /* No bicubic. Same implementation as ReadBufferOperation. */
      buffer_->readBilinear(output, x, y);
      break;
  }
}

void BufferOperation::executePixelFiltered(
    float output[4], float x, float y, float dx[2], float dy[2])
{
  const float uv[2] = {x, y};
  const float deriv[2][2] = {{dx[0], dx[1]}, {dy[0], dy[1]}};
  buffer_->readEWA(output, uv, deriv);
}

}  // namespace blender::compositor<|MERGE_RESOLUTION|>--- conflicted
+++ resolved
@@ -43,13 +43,9 @@
 
 void BufferOperation::initExecution()
 {
-<<<<<<< HEAD
-  initMutex();
-=======
   if (buffer_->is_a_single_elem()) {
     initMutex();
   }
->>>>>>> b6538e14
 }
 
 void *BufferOperation::initializeTileData(rcti * /*rect*/)
@@ -68,13 +64,9 @@
 
 void BufferOperation::deinitExecution()
 {
-<<<<<<< HEAD
-  deinitMutex();
-=======
   if (buffer_->is_a_single_elem()) {
     deinitMutex();
   }
->>>>>>> b6538e14
   delete inflated_buffer_;
 }
 
