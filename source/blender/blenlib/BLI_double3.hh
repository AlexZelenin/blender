/*
 * This program is free software; you can redistribute it and/or
 * modify it under the terms of the GNU General Public License
 * as published by the Free Software Foundation; either version 2
 * of the License, or (at your option) any later version.
 *
 * This program is distributed in the hope that it will be useful,
 * but WITHOUT ANY WARRANTY; without even the implied warranty of
 * MERCHANTABILITY or FITNESS FOR A PARTICULAR PURPOSE.  See the
 * GNU General Public License for more details.
 *
 * You should have received a copy of the GNU General Public License
 * along with this program; if not, write to the Free Software Foundation,
 * Inc., 51 Franklin Street, Fifth Floor, Boston, MA 02110-1301, USA.
 */

#pragma once

/** \file
 * \ingroup bli
 */

#include <iostream>

#include "BLI_math_vector.h"
#include "BLI_span.hh"

namespace blender::math {

struct double3 {
  double x, y, z;

  double3() = default;

  double3(const double *ptr) : x{ptr[0]}, y{ptr[1]}, z{ptr[2]}
  {
  }

  double3(const double (*ptr)[3]) : double3((const double *)ptr)
  {
  }

  explicit double3(double value) : x(value), y(value), z(value)
  {
  }

  explicit double3(int value) : x(value), y(value), z(value)
  {
  }

  double3(double x, double y, double z) : x{x}, y{y}, z{z}
  {
  }

  operator const double *() const
  {
    return &x;
  }

  operator double *()
  {
    return &x;
  }

<<<<<<< HEAD
=======
  double normalize_and_get_length()
  {
    return normalize_v3_db(*this);
  }

  double3 normalized() const
  {
    double3 result;
    normalize_v3_v3_db(result, *this);
    return result;
  }

  double length() const
  {
    return len_v3_db(*this);
  }

  double length_squared() const
  {
    return len_squared_v3_db(*this);
  }

  void reflect(const double3 &normal)
  {
    *this = this->reflected(normal);
  }

  double3 reflected(const double3 &normal) const
  {
    double3 result;
    reflect_v3_v3v3_db(result, *this, normal);
    return result;
  }

  static double3 safe_divide(const double3 &a, const double3 &b)
  {
    double3 result;
    result.x = (b.x == 0.0) ? 0.0 : a.x / b.x;
    result.y = (b.y == 0.0) ? 0.0 : a.y / b.y;
    result.z = (b.z == 0.0) ? 0.0 : a.z / b.z;
    return result;
  }

  void invert()
  {
    x = -x;
    y = -y;
    z = -z;
  }

  friend double3 operator+(const double3 &a, const double3 &b)
  {
    return {a.x + b.x, a.y + b.y, a.z + b.z};
  }

  void operator+=(const double3 &b)
  {
    this->x += b.x;
    this->y += b.y;
    this->z += b.z;
  }

  friend double3 operator-(const double3 &a, const double3 &b)
  {
    return {a.x - b.x, a.y - b.y, a.z - b.z};
  }

  friend double3 operator-(const double3 &a)
  {
    return {-a.x, -a.y, -a.z};
  }

  void operator-=(const double3 &b)
  {
    this->x -= b.x;
    this->y -= b.y;
    this->z -= b.z;
  }

  void operator*=(const double &scalar)
  {
    this->x *= scalar;
    this->y *= scalar;
    this->z *= scalar;
  }

  void operator*=(const double3 &other)
  {
    this->x *= other.x;
    this->y *= other.y;
    this->z *= other.z;
  }

  friend double3 operator*(const double3 &a, const double3 &b)
  {
    return {a.x * b.x, a.y * b.y, a.z * b.z};
  }

  friend double3 operator*(const double3 &a, const double &b)
  {
    return {a.x * b, a.y * b, a.z * b};
  }

  friend double3 operator*(const double &a, const double3 &b)
  {
    return b * a;
  }

  friend double3 operator/(const double3 &a, const double &b)
  {
    BLI_assert(b != 0.0);
    return {a.x / b, a.y / b, a.z / b};
  }

  friend bool operator==(const double3 &a, const double3 &b)
  {
    return a.x == b.x && a.y == b.y && a.z == b.z;
  }

  friend bool operator!=(const double3 &a, const double3 &b)
  {
    return a.x != b.x || a.y != b.y || a.z != b.z;
  }

  friend std::ostream &operator<<(std::ostream &stream, const double3 &v)
  {
    stream << "(" << v.x << ", " << v.y << ", " << v.z << ")";
    return stream;
  }

  static double dot(const double3 &a, const double3 &b)
  {
    return a.x * b.x + a.y * b.y + a.z * b.z;
  }

  static double3 cross_high_precision(const double3 &a, const double3 &b)
  {
    double3 result;
    cross_v3_v3v3_db(result, a, b);
    return result;
  }

  static double3 project(const double3 &a, const double3 &b)
  {
    double3 result;
    project_v3_v3v3_db(result, a, b);
    return result;
  }

  static double distance(const double3 &a, const double3 &b)
  {
    return (a - b).length();
  }

  static double distance_squared(const double3 &a, const double3 &b)
  {
    double3 diff = a - b;
    return double3::dot(diff, diff);
  }

  static double3 interpolate(const double3 &a, const double3 &b, double t)
  {
    return a * (1 - t) + b * t;
  }

  static double3 abs(const double3 &a)
  {
    return double3(fabs(a.x), fabs(a.y), fabs(a.z));
  }

  static int dominant_axis(const double3 &a)
  {
    double x = (a.x >= 0) ? a.x : -a.x;
    double y = (a.y >= 0) ? a.y : -a.y;
    double z = (a.z >= 0) ? a.z : -a.z;
    return ((x > y) ? ((x > z) ? 0 : 2) : ((y > z) ? 1 : 2));
  }

>>>>>>> beb5863e
  static double3 cross_poly(Span<double3> poly);
};

inline double normalize_and_get_length(double3 &a)
{
  return normalize_v3_db(a);
}

inline double3 normalized(const double3 &a)
{
  double3 result;
  normalize_v3_v3_db(result, a);
  return result;
}

inline double length(const double3 &a)
{
  return len_v3_db(a);
}

inline double length_squared(const double3 &a)
{
  return len_squared_v3_db(a);
}

inline double3 reflected(const double3 &a, const double3 &normal)
{
  double3 result;
  reflect_v3_v3v3_db(result, a, normal);
  return result;
}

inline void reflect(double3 &a, const double3 &normal)
{
  a = reflected(a, normal);
}

inline double3 safe_divide(const double3 &a, const double3 &b)
{
  double3 result;
  result.x = (b.x == 0.0) ? 0.0 : a.x / b.x;
  result.y = (b.y == 0.0) ? 0.0 : a.y / b.y;
  result.z = (b.z == 0.0) ? 0.0 : a.z / b.z;
  return result;
}

inline void negate(double3 &a)
{
  a.x = -a.x;
  a.y = -a.y;
  a.z = -a.z;
}

inline double3 operator+(const double3 &a, const double3 &b)
{
  return {a.x + b.x, a.y + b.y, a.z + b.z};
}

inline void operator+=(double3 &a, const double3 &b)
{
  a.x += b.x;
  a.y += b.y;
  a.z += b.z;
}

inline double3 operator-(const double3 &a, const double3 &b)
{
  return {a.x - b.x, a.y - b.y, a.z - b.z};
}

inline double3 operator-(const double3 &a)
{
  return {-a.x, -a.y, -a.z};
}

inline void operator-=(double3 &a, const double3 &b)
{
  a.x -= b.x;
  a.y -= b.y;
  a.z -= b.z;
}

inline void operator*=(double3 &a, const double &scalar)
{
  a.x *= scalar;
  a.y *= scalar;
  a.z *= scalar;
}

inline void operator*=(double3 &a, const double3 &other)
{
  a.x *= other.x;
  a.y *= other.y;
  a.z *= other.z;
}

inline double3 operator*(const double3 &a, const double3 &b)
{
  return {a.x * b.x, a.y * b.y, a.z * b.z};
}

inline double3 operator*(const double3 &a, const double &b)
{
  return {a.x * b, a.y * b, a.z * b};
}

inline double3 operator*(const double &a, const double3 &b)
{
  return b * a;
}

inline double3 operator/(const double3 &a, const double &b)
{
  BLI_assert(b != 0.0);
  return {a.x / b, a.y / b, a.z / b};
}

inline bool operator==(const double3 &a, const double3 &b)
{
  return a.x == b.x && a.y == b.y && a.z == b.z;
}

inline bool operator!=(const double3 &a, const double3 &b)
{
  return a.x != b.x || a.y != b.y || a.z != b.z;
}

inline std::ostream &operator<<(std::ostream &stream, const double3 &v)
{
  stream << "(" << v.x << ", " << v.y << ", " << v.z << ")";
  return stream;
}

inline double dot(const double3 &a, const double3 &b)
{
  return a.x * b.x + a.y * b.y + a.z * b.z;
}

inline double3 cross_high_precision(const double3 &a, const double3 &b)
{
  double3 result;
  cross_v3_v3v3_db(result, a, b);
  return result;
}

inline double3 project(const double3 &a, const double3 &b)
{
  double3 result;
  project_v3_v3v3_db(result, a, b);
  return result;
}

inline double distance(const double3 &a, const double3 &b)
{
  return length(a - b);
}

inline double distance_squared(const double3 &a, const double3 &b)
{
  return dot(a, b);
}

inline double3 lerp(const double3 &a, const double3 &b, double t)
{
  return a * (1 - t) + b * t;
}

inline double3 abs(const double3 &a)
{
  return double3(fabs(a.x), fabs(a.y), fabs(a.z));
}

inline int dominant_axis(const double3 &a)
{
  double x = (a.x >= 0) ? a.x : -a.x;
  double y = (a.y >= 0) ? a.y : -a.y;
  double z = (a.z >= 0) ? a.z : -a.z;
  return ((x > y) ? ((x > z) ? 0 : 2) : ((y > z) ? 1 : 2));
}

}  // namespace blender::math

namespace blender {
using math::double3;
}<|MERGE_RESOLUTION|>--- conflicted
+++ resolved
@@ -62,187 +62,6 @@
     return &x;
   }
 
-<<<<<<< HEAD
-=======
-  double normalize_and_get_length()
-  {
-    return normalize_v3_db(*this);
-  }
-
-  double3 normalized() const
-  {
-    double3 result;
-    normalize_v3_v3_db(result, *this);
-    return result;
-  }
-
-  double length() const
-  {
-    return len_v3_db(*this);
-  }
-
-  double length_squared() const
-  {
-    return len_squared_v3_db(*this);
-  }
-
-  void reflect(const double3 &normal)
-  {
-    *this = this->reflected(normal);
-  }
-
-  double3 reflected(const double3 &normal) const
-  {
-    double3 result;
-    reflect_v3_v3v3_db(result, *this, normal);
-    return result;
-  }
-
-  static double3 safe_divide(const double3 &a, const double3 &b)
-  {
-    double3 result;
-    result.x = (b.x == 0.0) ? 0.0 : a.x / b.x;
-    result.y = (b.y == 0.0) ? 0.0 : a.y / b.y;
-    result.z = (b.z == 0.0) ? 0.0 : a.z / b.z;
-    return result;
-  }
-
-  void invert()
-  {
-    x = -x;
-    y = -y;
-    z = -z;
-  }
-
-  friend double3 operator+(const double3 &a, const double3 &b)
-  {
-    return {a.x + b.x, a.y + b.y, a.z + b.z};
-  }
-
-  void operator+=(const double3 &b)
-  {
-    this->x += b.x;
-    this->y += b.y;
-    this->z += b.z;
-  }
-
-  friend double3 operator-(const double3 &a, const double3 &b)
-  {
-    return {a.x - b.x, a.y - b.y, a.z - b.z};
-  }
-
-  friend double3 operator-(const double3 &a)
-  {
-    return {-a.x, -a.y, -a.z};
-  }
-
-  void operator-=(const double3 &b)
-  {
-    this->x -= b.x;
-    this->y -= b.y;
-    this->z -= b.z;
-  }
-
-  void operator*=(const double &scalar)
-  {
-    this->x *= scalar;
-    this->y *= scalar;
-    this->z *= scalar;
-  }
-
-  void operator*=(const double3 &other)
-  {
-    this->x *= other.x;
-    this->y *= other.y;
-    this->z *= other.z;
-  }
-
-  friend double3 operator*(const double3 &a, const double3 &b)
-  {
-    return {a.x * b.x, a.y * b.y, a.z * b.z};
-  }
-
-  friend double3 operator*(const double3 &a, const double &b)
-  {
-    return {a.x * b, a.y * b, a.z * b};
-  }
-
-  friend double3 operator*(const double &a, const double3 &b)
-  {
-    return b * a;
-  }
-
-  friend double3 operator/(const double3 &a, const double &b)
-  {
-    BLI_assert(b != 0.0);
-    return {a.x / b, a.y / b, a.z / b};
-  }
-
-  friend bool operator==(const double3 &a, const double3 &b)
-  {
-    return a.x == b.x && a.y == b.y && a.z == b.z;
-  }
-
-  friend bool operator!=(const double3 &a, const double3 &b)
-  {
-    return a.x != b.x || a.y != b.y || a.z != b.z;
-  }
-
-  friend std::ostream &operator<<(std::ostream &stream, const double3 &v)
-  {
-    stream << "(" << v.x << ", " << v.y << ", " << v.z << ")";
-    return stream;
-  }
-
-  static double dot(const double3 &a, const double3 &b)
-  {
-    return a.x * b.x + a.y * b.y + a.z * b.z;
-  }
-
-  static double3 cross_high_precision(const double3 &a, const double3 &b)
-  {
-    double3 result;
-    cross_v3_v3v3_db(result, a, b);
-    return result;
-  }
-
-  static double3 project(const double3 &a, const double3 &b)
-  {
-    double3 result;
-    project_v3_v3v3_db(result, a, b);
-    return result;
-  }
-
-  static double distance(const double3 &a, const double3 &b)
-  {
-    return (a - b).length();
-  }
-
-  static double distance_squared(const double3 &a, const double3 &b)
-  {
-    double3 diff = a - b;
-    return double3::dot(diff, diff);
-  }
-
-  static double3 interpolate(const double3 &a, const double3 &b, double t)
-  {
-    return a * (1 - t) + b * t;
-  }
-
-  static double3 abs(const double3 &a)
-  {
-    return double3(fabs(a.x), fabs(a.y), fabs(a.z));
-  }
-
-  static int dominant_axis(const double3 &a)
-  {
-    double x = (a.x >= 0) ? a.x : -a.x;
-    double y = (a.y >= 0) ? a.y : -a.y;
-    double z = (a.z >= 0) ? a.z : -a.z;
-    return ((x > y) ? ((x > z) ? 0 : 2) : ((y > z) ? 1 : 2));
-  }
-
->>>>>>> beb5863e
   static double3 cross_poly(Span<double3> poly);
 };
 
@@ -402,7 +221,8 @@
 
 inline double distance_squared(const double3 &a, const double3 &b)
 {
-  return dot(a, b);
+  const double3 diff = a - b;
+  return dot(diff, diff);
 }
 
 inline double3 lerp(const double3 &a, const double3 &b, double t)
