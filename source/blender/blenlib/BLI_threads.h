--- conflicted
+++ resolved
@@ -59,13 +59,9 @@
 
 #define LOCK_IMAGE		0
 #define LOCK_PREVIEW	1
-<<<<<<< HEAD
-#define LOCK_CUSTOM1	2
-#define LOCK_RCACHE		2
-=======
 #define LOCK_VIEWER		2
 #define LOCK_CUSTOM1	3
->>>>>>> f17dcf58
+#define LOCK_RCACHE		2
 
 void	BLI_lock_thread(int type);
 void	BLI_unlock_thread(int type);
