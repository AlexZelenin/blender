/* Apache License, Version 2.0 */

#include "testing/testing.h"

#include "MEM_guardedalloc.h"

extern "C" {
#include "BLI_math.h"
#include "BLI_rand.h"
#include "PIL_time.h"
}

#include <fstream>
#include <iostream>
#include <sstream>
#include <type_traits>

#define DO_CPP_TESTS 1
#define DO_C_TESTS 1
#define DO_TEXT_TESTS 0
#define DO_RANDOM_TESTS 0

#include "BLI_array.hh"
#include "BLI_double2.hh"
#include "BLI_math_boolean.hh"
#include "BLI_math_mpq.hh"
#include "BLI_mpq2.hh"
#include "BLI_vector.hh"

#include "BLI_delaunay_2d.h"

namespace blender::meshintersect {

/* The spec should have the form:
 * #verts #edges #faces
 * <float> <float>   [#verts lines)
 * <int> <int>   [#edges lines]
 * <int> <int> ... <int>   [#faces lines]
 */
template<typename T> CDT_input<T> fill_input_from_string(const char *spec)
{
  std::istringstream ss(spec);
  std::string line;
  getline(ss, line);
  std::istringstream hdrss(line);
  int nverts, nedges, nfaces;
  hdrss >> nverts >> nedges >> nfaces;
  if (nverts == 0) {
    return CDT_input<T>();
  }
  Array<vec2<T>> verts(nverts);
  Array<std::pair<int, int>> edges(nedges);
  Array<Vector<int>> faces(nfaces);
  int i = 0;
  while (i < nverts && getline(ss, line)) {
    std::istringstream iss(line);
    double dp0, dp1;
    iss >> dp0 >> dp1;
    T p0(dp0);
    T p1(dp1);
    verts[i] = vec2<T>(p0, p1);
    i++;
  }
  i = 0;
  while (i < nedges && getline(ss, line)) {
    std::istringstream ess(line);
    int e0, e1;
    ess >> e0 >> e1;
    edges[i] = std::pair<int, int>(e0, e1);
    i++;
  }
  i = 0;
  while (i < nfaces && getline(ss, line)) {
    std::istringstream fss(line);
    int v;
    while (fss >> v) {
      faces[i].append(v);
    }
    i++;
  }
  CDT_input<T> ans;
  ans.vert = verts;
  ans.edge = edges;
  ans.face = faces;
#ifdef WITH_GMP
  if (std::is_same<mpq_class, T>::value) {
    ans.epsilon = T(0);
  }
  else {
    ans.epsilon = T(0.00001);
  }
#else
  ans.epsilon = T(0.00001);
#endif
  return ans;
}

/* Find an original index in a table mapping new to original.
 * Return -1 if not found.
 */
static int get_orig_index(const Array<Vector<int>> &out_to_orig, int orig_index)
{
  int n = static_cast<int>(out_to_orig.size());
  for (int i = 0; i < n; ++i) {
    for (int orig : out_to_orig[i]) {
      if (orig == orig_index) {
        return i;
      }
    }
  }
  return -1;
}

template<typename T> static double math_to_double(const T UNUSED(v))
{
  BLI_assert(false); /* Need implementation for other type. */
  return 0.0;
}

template<> double math_to_double<double>(const double v)
{
  return v;
}

#ifdef WITH_GMP
template<> double math_to_double<mpq_class>(const mpq_class v)
{
  return v.get_d();
}
#endif

template<typename T> static T math_abs(const T v);

#ifdef WITH_GMP
template<> mpq_class math_abs(const mpq_class v)
{
  return abs(v);
}
#endif

template<> double math_abs(const double v)
{
  return fabs(v);
}

/* Find an output index corresponding to a given coordinate (approximately).
 * Return -1 if not found.
 */
template<typename T> int get_vertex_by_coord(const CDT_result<T> &out, double x, double y)
{
  int nv = static_cast<int>(out.vert.size());
  for (int i = 0; i < nv; ++i) {
    double vx = math_to_double(out.vert[i][0]);
    double vy = math_to_double(out.vert[i][1]);
    if (fabs(vx - x) <= 1e-5 && fabs(vy - y) <= 1e-5) {
      return i;
    }
  }
  return -1;
}

/* Find an edge between two given output vertex indices. -1 if not found, */
template<typename T>
int get_output_edge_index(const CDT_result<T> &out, int out_index_1, int out_index_2)
{
  int ne = static_cast<int>(out.edge.size());
  for (int i = 0; i < ne; ++i) {
    if ((out.edge[i].first == out_index_1 && out.edge[i].second == out_index_2) ||
        (out.edge[i].first == out_index_2 && out.edge[i].second == out_index_1)) {
      return i;
    }
  }
  return -1;
}

template<typename T>
bool output_edge_has_input_id(const CDT_result<T> &out, int out_edge_index, int in_edge_index)
{
  return out_edge_index < static_cast<int>(out.edge_orig.size()) &&
         out.edge_orig[out_edge_index].contains(in_edge_index);
}

/* Which out face is for a give output vertex ngon? -1 if not found.
 * Allow for cyclic shifts vertices of one poly vs the other.
 */
template<typename T> int get_output_face_index(const CDT_result<T> &out, const Array<int> &poly)
{
  int nf = static_cast<int>(out.face.size());
  int npolyv = static_cast<int>(poly.size());
  for (int f = 0; f < nf; ++f) {
    if (out.face[f].size() != poly.size()) {
      continue;
    }
    for (int cycle_start = 0; cycle_start < npolyv; ++cycle_start) {
      bool ok = true;
      for (int k = 0; ok && k < npolyv; ++k) {
        if (out.face[f][(cycle_start + k) % npolyv] != poly[k]) {
          ok = false;
        }
      }
      if (ok) {
        return f;
      }
    }
  }
  return -1;
}

template<typename T>
int get_output_tri_index(const CDT_result<T> &out,
                         int out_index_1,
                         int out_index_2,
                         int out_index_3)
{
  Array<int> tri{out_index_1, out_index_2, out_index_3};
  return get_output_face_index(out, tri);
}

template<typename T>
bool output_face_has_input_id(const CDT_result<T> &out, int out_face_index, int in_face_index)
{
  return out_face_index < static_cast<int>(out.face_orig.size()) &&
         out.face_orig[out_face_index].contains(in_face_index);
}

/* For debugging. */
template<typename T> std::ostream &operator<<(std::ostream &os, const CDT_result<T> &r)
{
  os << "\nRESULT\n";
  os << r.vert.size() << " verts, " << r.edge.size() << " edges, " << r.face.size() << " faces\n";
  os << "\nVERTS\n";
  for (int i : r.vert.index_range()) {
    os << "v" << i << " = " << r.vert[i] << "\n";
    os << "  orig: ";
    for (int j : r.vert_orig[i].index_range()) {
      os << r.vert_orig[i][j] << " ";
    }
    os << "\n";
  }
  os << "\nEDGES\n";
  for (int i : r.edge.index_range()) {
    os << "e" << i << " = (" << r.edge[i].first << ", " << r.edge[i].second << ")\n";
    os << "  orig: ";
    for (int j : r.edge_orig[i].index_range()) {
      os << r.edge_orig[i][j] << " ";
    }
    os << "\n";
  }
  os << "\nFACES\n";
  for (int i : r.face.index_range()) {
    os << "f" << i << " = ";
    for (int j : r.face[i].index_range()) {
      os << r.face[i][j] << " ";
    }
    os << "\n";
    os << "  orig: ";
    for (int j : r.face_orig[i].index_range()) {
      os << r.face_orig[i][j] << " ";
    }
    os << "\n";
  }
  return os;
}

static bool draw_append = false; /* Will be set to true after first call. */

template<typename T>
void graph_draw(const std::string &label,
                const Array<vec2<T>> &verts,
                const Array<std::pair<int, int>> &edges,
                const Array<Vector<int>> &faces)
{
  /* Would like to use BKE_tempdir_base() here, but that brings in dependence on kernel library.
   * This is just for developer debugging anyway, and should never be called in production Blender.
   */
#ifdef WIN32
  constexpr const char *drawfile = "./cdt_test_draw.html";
#else
  constexpr const char *drawfile = "/tmp/cdt_test_draw.html";
#endif
  constexpr int max_draw_width = 1400;
  constexpr int max_draw_height = 1000;
  constexpr int thin_line = 1;
  constexpr int vert_radius = 3;
  constexpr bool draw_vert_labels = false;
  constexpr bool draw_edge_labels = false;

  if (verts.size() == 0) {
    return;
  }
  vec2<double> vmin(1e10, 1e10);
  vec2<double> vmax(-1e10, -1e10);
  for (const vec2<T> &v : verts) {
    for (int i = 0; i < 2; ++i) {
      double dvi = math_to_double(v[i]);
      if (dvi < vmin[i]) {
        vmin[i] = dvi;
      }
      if (dvi > vmax[i]) {
        vmax[i] = dvi;
      }
    }
  }
  double draw_margin = ((vmax.x - vmin.x) + (vmax.y - vmin.y)) * 0.05;
  double minx = vmin.x - draw_margin;
  double maxx = vmax.x + draw_margin;
  double miny = vmin.y - draw_margin;
  double maxy = vmax.y + draw_margin;

  double width = maxx - minx;
  double height = maxy - miny;
  double aspect = height / width;
  int view_width = max_draw_width;
  int view_height = static_cast<int>(view_width * aspect);
  if (view_height > max_draw_height) {
    view_height = max_draw_height;
    view_width = static_cast<int>(view_height / aspect);
  }
  double scale = view_width / width;

#define SX(x) ((math_to_double(x) - minx) * scale)
#define SY(y) ((maxy - math_to_double(y)) * scale)

  std::ofstream f;
  if (draw_append) {
    f.open(drawfile, std::ios_base::app);
  }
  else {
    f.open(drawfile);
  }
  if (!f) {
    std::cout << "Could not open file " << drawfile << "\n";
    return;
  }

  f << "<div>" << label << "</div>\n<div>\n"
    << "<svg version=\"1.1\" "
       "xmlns=\"http://www.w3.org/2000/svg\" "
       "xmlns:xlink=\"http://www.w3.org/1999/xlink\" "
       "xml:space=\"preserve\"\n"
    << "width=\"" << view_width << "\" height=\"" << view_height << "\">n";

  for (const Vector<int> &fverts : faces) {
    f << "<polygon fill=\"azure\" stroke=\"none\"\n  points=\"";
    for (int vi : fverts) {
      const vec2<T> &co = verts[vi];
      f << SX(co[0]) << "," << SY(co[1]) << " ";
    }
    f << "\"\n  />\n";
  }

  for (const std::pair<int, int> &e : edges) {
    const vec2<T> &uco = verts[e.first];
    const vec2<T> &vco = verts[e.second];
    int strokew = thin_line;
    f << R"(<line fill="none" stroke="black" stroke-width=")" << strokew << "\" x1=\""
      << SX(uco[0]) << "\" y1=\"" << SY(uco[1]) << "\" x2=\"" << SX(vco[0]) << "\" y2=\""
      << SY(vco[1]) << "\">\n";
    f << "  <title>[" << e.first << "][" << e.second << "]</title>\n";
    f << "</line>\n";
    if (draw_edge_labels) {
      f << "<text x=\"" << SX(0.5 * (uco[0] + vco[0])) << "\" y=\"" << SY(0.5 * (uco[1] + vco[1]))
        << R"(" font-size="small">)";
      f << "[" << e.first << "][" << e.second << "]</text>\n";
    }
  }

  int i = 0;
  for (const vec2<T> &vco : verts) {
    f << R"(<circle fill="black" cx=")" << SX(vco[0]) << "\" cy=\"" << SY(vco[1]) << "\" r=\""
      << vert_radius << "\">\n";
    f << "  <title>[" << i << "]" << vco << "</title>\n";
    f << "</circle>\n";
    if (draw_vert_labels) {
      f << "<text x=\"" << SX(vco[0]) + vert_radius << "\" y=\"" << SY(vco[1]) - vert_radius
        << R"(" font-size="small">[)" << i << "]</text>\n";
    }
    ++i;
  }

  draw_append = true;
#undef SX
#undef SY
}

/* Should tests draw their output to an html file? */
constexpr bool DO_DRAW = false;

template<typename T> void expect_coord_near(const vec2<T> &testco, const vec2<T> &refco);

#ifdef WITH_GMP
template<>
void expect_coord_near<mpq_class>(const vec2<mpq_class> &testco, const vec2<mpq_class> &refco)
{
  EXPECT_EQ(testco[0], refco[0]);
  EXPECT_EQ(testco[0], refco[0]);
}
#endif

template<> void expect_coord_near<double>(const vec2<double> &testco, const vec2<double> &refco)
{
  EXPECT_NEAR(testco[0], refco[0], 1e-5);
  EXPECT_NEAR(testco[1], refco[1], 1e-5);
}

#if DO_CPP_TESTS

template<typename T> void empty_test()
{
  CDT_input<T> in;

  CDT_result<T> out = delaunay_2d_calc(in, CDT_FULL);
  EXPECT_EQ(0, out.vert.size());
  EXPECT_EQ(0, out.edge.size());
  EXPECT_EQ(0, out.face.size());
  EXPECT_EQ(0, out.vert_orig.size());
  EXPECT_EQ(0, out.edge_orig.size());
  EXPECT_EQ(0, out.face_orig.size());
}

template<typename T> void onept_test()
{
  const char *spec = R"(1 0 0
  0.0 0.0
  )";

  CDT_input<T> in = fill_input_from_string<T>(spec);
  CDT_result<T> out = delaunay_2d_calc(in, CDT_FULL);
  EXPECT_EQ(out.vert.size(), 1);
  EXPECT_EQ(out.edge.size(), 0);
  EXPECT_EQ(out.face.size(), 0);
  if (out.vert.size() >= 1) {
    expect_coord_near<T>(out.vert[0], vec2<T>(0, 0));
  }
}

template<typename T> void twopt_test()
{
  const char *spec = R"(2 0 0
  0.0 -0.75
  0.0 0.75
  )";

  CDT_input<T> in = fill_input_from_string<T>(spec);
  CDT_result<T> out = delaunay_2d_calc(in, CDT_FULL);
  EXPECT_EQ(out.vert.size(), 2);
  EXPECT_EQ(out.edge.size(), 1);
  EXPECT_EQ(out.face.size(), 0);
  int v0_out = get_orig_index(out.vert_orig, 0);
  int v1_out = get_orig_index(out.vert_orig, 1);
  EXPECT_NE(v0_out, -1);
  EXPECT_NE(v1_out, -1);
  EXPECT_NE(v0_out, v1_out);
  if (out.vert.size() >= 1) {
    expect_coord_near<T>(out.vert[v0_out], vec2<T>(0.0, -0.75));
    expect_coord_near<T>(out.vert[v1_out], vec2<T>(0.0, 0.75));
  }
  int e0_out = get_output_edge_index(out, v0_out, v1_out);
  EXPECT_EQ(e0_out, 0);
  if (DO_DRAW) {
    graph_draw<T>("TwoPt", out.vert, out.edge, out.face);
  }
}

template<typename T> void threept_test()
{
  const char *spec = R"(3 0 0
  -0.1 -0.75
  0.1 0.75
  0.5 0.5
  )";

  CDT_input<T> in = fill_input_from_string<T>(spec);
  CDT_result<T> out = delaunay_2d_calc(in, CDT_FULL);
  EXPECT_EQ(out.vert.size(), 3);
  EXPECT_EQ(out.edge.size(), 3);
  EXPECT_EQ(out.face.size(), 1);
  int v0_out = get_orig_index(out.vert_orig, 0);
  int v1_out = get_orig_index(out.vert_orig, 1);
  int v2_out = get_orig_index(out.vert_orig, 2);
  EXPECT_TRUE(v0_out != -1 && v1_out != -1 && v2_out != -1);
  EXPECT_TRUE(v0_out != v1_out && v0_out != v2_out && v1_out != v2_out);
  int e0_out = get_output_edge_index(out, v0_out, v1_out);
  int e1_out = get_output_edge_index(out, v1_out, v2_out);
  int e2_out = get_output_edge_index(out, v2_out, v0_out);
  EXPECT_TRUE(e0_out != -1 && e1_out != -1 && e2_out != -1);
  EXPECT_TRUE(e0_out != e1_out && e0_out != e2_out && e1_out != e2_out);
  int f0_out = get_output_tri_index(out, v0_out, v2_out, v1_out);
  EXPECT_EQ(f0_out, 0);
  if (DO_DRAW) {
    graph_draw<T>("ThreePt", out.vert, out.edge, out.face);
  }
}

template<typename T> void mixedpts_test()
{
  /* Edges form a chain of length 3. */
  const char *spec = R"(4 3 0
  0.0 0.0
  -0.5 -0.5
  -0.4 -0.25
  -0.3 0.8
  0 1
  1 2
  2 3
  )";

  CDT_input<T> in = fill_input_from_string<T>(spec);
  CDT_result<T> out = delaunay_2d_calc(in, CDT_FULL);
  EXPECT_EQ(out.vert.size(), 4);
  EXPECT_EQ(out.edge.size(), 6);
  int v0_out = get_orig_index(out.vert_orig, 0);
  int v1_out = get_orig_index(out.vert_orig, 1);
  int v2_out = get_orig_index(out.vert_orig, 2);
  int v3_out = get_orig_index(out.vert_orig, 3);
  EXPECT_TRUE(v0_out != -1 && v1_out != -1 && v2_out != -1 && v3_out != -1);
  int e0_out = get_output_edge_index(out, v0_out, v1_out);
  int e1_out = get_output_edge_index(out, v1_out, v2_out);
  int e2_out = get_output_edge_index(out, v2_out, v3_out);
  EXPECT_TRUE(e0_out != -1 && e1_out != -1 && e2_out != -1);
  EXPECT_TRUE(output_edge_has_input_id(out, e0_out, 0));
  EXPECT_TRUE(output_edge_has_input_id(out, e1_out, 1));
  EXPECT_TRUE(output_edge_has_input_id(out, e2_out, 2));
  if (DO_DRAW) {
    graph_draw<T>("MixedPts", out.vert, out.edge, out.face);
  }
}

template<typename T> void quad0_test()
{
  const char *spec = R"(4 0 0
  0.0 1.0
  1.0 0.0
  2.0 0.1
  2.25 0.5
  )";

  CDT_input<T> in = fill_input_from_string<T>(spec);
  CDT_result<T> out = delaunay_2d_calc(in, CDT_FULL);
  EXPECT_EQ(out.vert.size(), 4);
  EXPECT_EQ(out.edge.size(), 5);
  int e_diag_out = get_output_edge_index(out, 1, 3);
  EXPECT_NE(e_diag_out, -1);
  if (DO_DRAW) {
    graph_draw<T>("Quad0", out.vert, out.edge, out.face);
  }
}

template<typename T> void quad1_test()
{
  const char *spec = R"(4 0 0
  0.0 0.0
  0.9 -1.0
  2.0 0.0
  0.9 3.0
  )";

  CDT_input<T> in = fill_input_from_string<T>(spec);
  CDT_result<T> out = delaunay_2d_calc(in, CDT_FULL);
  EXPECT_EQ(out.vert.size(), 4);
  EXPECT_EQ(out.edge.size(), 5);
  int e_diag_out = get_output_edge_index(out, 0, 2);
  EXPECT_NE(e_diag_out, -1);
  if (DO_DRAW) {
    graph_draw<T>("Quad1", out.vert, out.edge, out.face);
  }
}

template<typename T> void quad2_test()
{
  const char *spec = R"(4 0 0
  0.5 0.0
  0.15 0.2
  0.3 0.4
  .45 0.35
  )";

  CDT_input<T> in = fill_input_from_string<T>(spec);
  CDT_result<T> out = delaunay_2d_calc(in, CDT_FULL);
  EXPECT_EQ(out.vert.size(), 4);
  EXPECT_EQ(out.edge.size(), 5);
  int e_diag_out = get_output_edge_index(out, 1, 3);
  EXPECT_NE(e_diag_out, -1);
  if (DO_DRAW) {
    graph_draw<T>("Quad2", out.vert, out.edge, out.face);
  }
}

template<typename T> void quad3_test()
{
  const char *spec = R"(4 0 0
  0.5 0.0
  0.0 0.0
  0.3 0.4
  .45 0.35
  )";

  CDT_input<T> in = fill_input_from_string<T>(spec);
  CDT_result<T> out = delaunay_2d_calc(in, CDT_FULL);
  EXPECT_EQ(out.vert.size(), 4);
  EXPECT_EQ(out.edge.size(), 5);
  int e_diag_out = get_output_edge_index(out, 0, 2);
  EXPECT_NE(e_diag_out, -1);
  if (DO_DRAW) {
    graph_draw<T>("Quad3", out.vert, out.edge, out.face);
  }
}

template<typename T> void quad4_test()
{
  const char *spec = R"(4 0 0
  1.0 1.0
  0.0 0.0
  1.0 -3.0
  0.0 1.0
  )";

  CDT_input<T> in = fill_input_from_string<T>(spec);
  CDT_result<T> out = delaunay_2d_calc(in, CDT_FULL);
  EXPECT_EQ(out.vert.size(), 4);
  EXPECT_EQ(out.edge.size(), 5);
  int e_diag_out = get_output_edge_index(out, 0, 1);
  EXPECT_NE(e_diag_out, -1);
  if (DO_DRAW) {
    graph_draw<T>("Quad4", out.vert, out.edge, out.face);
  }
}

template<typename T> void lineinsquare_test()
{
  const char *spec = R"(6 1 1
  -0.5 -0.5
  0.5 -0.5
  -0.5 0.5
  0.5 0.5
  -0.25 0.0
  0.25 0.0
  4 5
  0 1 3 2
  )";

  CDT_input<T> in = fill_input_from_string<T>(spec);
  CDT_result<T> out = delaunay_2d_calc(in, CDT_FULL);
  EXPECT_EQ(out.vert.size(), 6);
  EXPECT_EQ(out.face.size(), 6);
  if (DO_DRAW) {
    graph_draw<T>("LineInSquare - full", out.vert, out.edge, out.face);
  }
  CDT_result<T> out2 = delaunay_2d_calc(in, CDT_CONSTRAINTS);
  EXPECT_EQ(out2.vert.size(), 6);
  EXPECT_EQ(out2.face.size(), 1);
  if (DO_DRAW) {
    graph_draw<T>("LineInSquare - constraints", out2.vert, out2.edge, out2.face);
  }
  CDT_result<T> out3 = delaunay_2d_calc(in, CDT_INSIDE_WITH_HOLES);
  EXPECT_EQ(out3.vert.size(), 6);
  EXPECT_EQ(out3.face.size(), 6);
  if (DO_DRAW) {
    graph_draw<T>("LineInSquare - inside with holes", out3.vert, out3.edge, out3.face);
  }
  CDT_result<T> out4 = delaunay_2d_calc(in, CDT_CONSTRAINTS_VALID_BMESH_WITH_HOLES);
  EXPECT_EQ(out4.vert.size(), 6);
  EXPECT_EQ(out4.face.size(), 2);
  if (DO_DRAW) {
    graph_draw<T>("LineInSquare - valid bmesh with holes", out4.vert, out4.edge, out4.face);
  }
}

template<typename T> void lineholeinsquare_test()
{
  const char *spec = R"(10 1 2
  -0.5 -0.5
  0.5 -0.5
  -0.5 0.5
  0.5 0.5
  -0.25 0.0
  0.25 0.0
  -0.4 -0.4
  0.4 -0.4
  0.4 -0.3
  -0.4 -0.3
  4 5
  0 1 3 2
  6 7 8 9
  )";

  CDT_input<T> in = fill_input_from_string<T>(spec);
  CDT_result<T> out = delaunay_2d_calc(in, CDT_FULL);
  EXPECT_EQ(out.vert.size(), 10);
  EXPECT_EQ(out.face.size(), 14);
  if (DO_DRAW) {
    graph_draw<T>("LineHoleInSquare - full", out.vert, out.edge, out.face);
  }
  CDT_result<T> out2 = delaunay_2d_calc(in, CDT_CONSTRAINTS);
  EXPECT_EQ(out2.vert.size(), 10);
  EXPECT_EQ(out2.face.size(), 2);
  if (DO_DRAW) {
    graph_draw<T>("LineHoleInSquare - constraints", out2.vert, out2.edge, out2.face);
  }
  CDT_result<T> out3 = delaunay_2d_calc(in, CDT_INSIDE_WITH_HOLES);
  EXPECT_EQ(out3.vert.size(), 10);
  EXPECT_EQ(out3.face.size(), 12);
  if (DO_DRAW) {
    graph_draw<T>("LineHoleInSquare - inside with holes", out3.vert, out3.edge, out3.face);
  }
  CDT_result<T> out4 = delaunay_2d_calc(in, CDT_CONSTRAINTS_VALID_BMESH_WITH_HOLES);
  EXPECT_EQ(out4.vert.size(), 10);
  EXPECT_EQ(out4.face.size(), 2);
  if (DO_DRAW) {
    graph_draw<T>("LineHoleInSquare - valid bmesh with holes", out4.vert, out4.edge, out4.face);
  }
}

template<typename T> void nestedholes_test()
{
  const char *spec = R"(12 0 3
  -0.5 -0.5
  0.5 -0.5
  -0.5 0.5
  0.5 0.5
  -0.4 -0.4
  0.4 -0.4
  0.4 0.4
  -0.4 0.4
  -0.2 -0.2
  0.2 -0.2
  0.2 0.2
  -0.2 0.2
  0 1 3 2
  4 7 6 5
  8 9 10 11
  )";

  CDT_input<T> in = fill_input_from_string<T>(spec);
  CDT_result<T> out = delaunay_2d_calc(in, CDT_FULL);
  EXPECT_EQ(out.vert.size(), 12);
  EXPECT_EQ(out.face.size(), 18);
  if (DO_DRAW) {
    graph_draw<T>("NestedHoles - full", out.vert, out.edge, out.face);
  }
  CDT_result<T> out2 = delaunay_2d_calc(in, CDT_CONSTRAINTS);
  EXPECT_EQ(out2.vert.size(), 12);
  EXPECT_EQ(out2.face.size(), 3);
  if (DO_DRAW) {
    graph_draw<T>("NestedHoles - constraints", out2.vert, out2.edge, out2.face);
  }
  CDT_result<T> out3 = delaunay_2d_calc(in, CDT_INSIDE_WITH_HOLES);
  EXPECT_EQ(out3.vert.size(), 12);
  EXPECT_EQ(out3.face.size(), 10);
  if (DO_DRAW) {
    graph_draw<T>("NestedHoles - inside with holes", out3.vert, out3.edge, out3.face);
  }
  CDT_result<T> out4 = delaunay_2d_calc(in, CDT_CONSTRAINTS_VALID_BMESH_WITH_HOLES);
  EXPECT_EQ(out4.vert.size(), 12);
  EXPECT_EQ(out4.face.size(), 3);
  if (DO_DRAW) {
    graph_draw<T>("NestedHoles - valid bmesh with holes", out4.vert, out4.edge, out4.face);
  }
}

template<typename T> void crosssegs_test()
{
  const char *spec = R"(4 2 0
  -0.5 0.0
  0.5 0.0
  -0.4 -0.5
  0.4 0.5
  0 1
  2 3
  )";

  CDT_input<T> in = fill_input_from_string<T>(spec);
  CDT_result<T> out = delaunay_2d_calc(in, CDT_FULL);
  EXPECT_EQ(out.vert.size(), 5);
  EXPECT_EQ(out.edge.size(), 8);
  EXPECT_EQ(out.face.size(), 4);
  int v0_out = get_orig_index(out.vert_orig, 0);
  int v1_out = get_orig_index(out.vert_orig, 1);
  int v2_out = get_orig_index(out.vert_orig, 2);
  int v3_out = get_orig_index(out.vert_orig, 3);
  EXPECT_TRUE(v0_out != -1 && v1_out != -1 && v2_out != -1 && v3_out != -1);
  if (out.vert.size() == 5) {
    int v_intersect = -1;
    for (int i = 0; i < 5; i++) {
      if (!ELEM(i, v0_out, v1_out, v2_out, v3_out)) {
        EXPECT_EQ(v_intersect, -1);
        v_intersect = i;
      }
    }
    EXPECT_NE(v_intersect, -1);
    if (v_intersect != -1) {
      expect_coord_near<T>(out.vert[v_intersect], vec2<T>(0, 0));
    }
  }
  if (DO_DRAW) {
    graph_draw<T>("CrossSegs", out.vert, out.edge, out.face);
  }
}

template<typename T> void cutacrosstri_test()
{
  /* Right triangle with horizontal segment exactly crossing in the middle. */
  const char *spec = R"(5 1 1
  0.0 0.0
  1.0 0.0
  0.0 1.0
  0.0 0.5
  0.5 0.5
  3 4
  0 1 2
  )";

  CDT_input<T> in = fill_input_from_string<T>(spec);
  CDT_result<T> out = delaunay_2d_calc(in, CDT_FULL);
  EXPECT_EQ(out.vert.size(), 5);
  EXPECT_EQ(out.edge.size(), 7);
  EXPECT_EQ(out.face.size(), 3);
  int v0_out = get_orig_index(out.vert_orig, 0);
  int v1_out = get_orig_index(out.vert_orig, 1);
  int v2_out = get_orig_index(out.vert_orig, 2);
  int v3_out = get_orig_index(out.vert_orig, 3);
  int v4_out = get_orig_index(out.vert_orig, 4);
  EXPECT_TRUE(v0_out != -1 && v1_out != -1 && v2_out != -1 && v3_out != -1 && v4_out != -1);
  if (out.face.size() == 3) {
    int e0_out = get_orig_index(out.edge_orig, 0);
    EXPECT_NE(e0_out, -1);
    int fe0_out = get_output_edge_index(out, v0_out, v1_out);
    EXPECT_NE(fe0_out, -1);
    int fe1a_out = get_output_edge_index(out, v1_out, v4_out);
    EXPECT_NE(fe1a_out, -1);
    int fe1b_out = get_output_edge_index(out, v4_out, v2_out);
    EXPECT_NE(fe1b_out, -1);
    if (fe1a_out != 0 && fe1b_out != 0) {
      EXPECT_EQ(e0_out, get_orig_index(out.edge_orig, 0));
      EXPECT_TRUE(out.edge_orig[fe1a_out].size() == 1 && out.edge_orig[fe1a_out][0] == 11);
      EXPECT_TRUE(out.edge_orig[fe1b_out].size() == 1 && out.edge_orig[fe1b_out][0] == 11);
    }
    int e_diag = get_output_edge_index(out, v0_out, v4_out);
    EXPECT_NE(e_diag, -1);
    if (e_diag != -1) {
      EXPECT_EQ(out.edge_orig[e_diag].size(), 0);
    }
  }
  if (DO_DRAW) {
    graph_draw<T>("CutAcrossTri", out.vert, out.edge, out.face);
  }
}

template<typename T> void diamondcross_test()
{
  /* Diamond with constraint edge from top to bottom.  Some dup verts. */
  const char *spec = R"(7 5 0
  0.0 0.0
  1.0 3.0
  2.0 0.0
  1.0 -3.0
  0.0 0.0
  1.0 -3.0
  1.0 3.0
  0 1
  1 2
  2 3
  3 4
  5 6
  )";

  CDT_input<T> in = fill_input_from_string<T>(spec);
  CDT_result<T> out = delaunay_2d_calc(in, CDT_FULL);
  EXPECT_EQ(out.vert.size(), 4);
  EXPECT_EQ(out.edge.size(), 5);
  EXPECT_EQ(out.face.size(), 2);
  if (DO_DRAW) {
    graph_draw<T>("DiamondCross", out.vert, out.edge, out.face);
  }
}

template<typename T> void twodiamondscross_test()
{
  const char *spec = R"(12 9 0
  0.0 0.0
  1.0 2.0
  2.0 0.0
  1.0 -2.0
  0.0 0.0
  3.0 0.0
  4.0 2.0
  5.0 0.0
  4.0 -2.0
  3.0 0.0
  0.0 0.0
  5.0 0.0
  0 1
  1 2
  2 3
  3 4
  5 6
  6 7
  7 8
  8 9
  10 11
  )";

  CDT_input<T> in = fill_input_from_string<T>(spec);
  CDT_result<T> out = delaunay_2d_calc(in, CDT_FULL);
  EXPECT_EQ(out.vert.size(), 8);
  EXPECT_EQ(out.edge.size(), 15);
  EXPECT_EQ(out.face.size(), 8);
  if (out.vert.size() == 8 && out.edge.size() == 15 && out.face.size() == 8) {
    int v_out[12];
    for (int i = 0; i < 12; ++i) {
      v_out[i] = get_orig_index(out.vert_orig, i);
      EXPECT_NE(v_out[i], -1);
    }
    EXPECT_EQ(v_out[0], v_out[4]);
    EXPECT_EQ(v_out[0], v_out[10]);
    EXPECT_EQ(v_out[5], v_out[9]);
    EXPECT_EQ(v_out[7], v_out[11]);
    int e_out[9];
    for (int i = 0; i < 8; ++i) {
      e_out[i] = get_output_edge_index(out, v_out[in.edge[i].first], v_out[in.edge[i].second]);
      EXPECT_NE(e_out[i], -1);
    }
    /* there won't be a single edge for the input cross edge, but rather 3 */
    EXPECT_EQ(get_output_edge_index(out, v_out[10], v_out[11]), -1);
    int e_cross_1 = get_output_edge_index(out, v_out[0], v_out[2]);
    int e_cross_2 = get_output_edge_index(out, v_out[2], v_out[5]);
    int e_cross_3 = get_output_edge_index(out, v_out[5], v_out[7]);
    EXPECT_TRUE(e_cross_1 != -1 && e_cross_2 != -1 && e_cross_3 != -1);
    EXPECT_TRUE(output_edge_has_input_id(out, e_cross_1, 8));
    EXPECT_TRUE(output_edge_has_input_id(out, e_cross_2, 8));
    EXPECT_TRUE(output_edge_has_input_id(out, e_cross_3, 8));
  }
  if (DO_DRAW) {
    graph_draw<T>("TwoDiamondsCross", out.vert, out.edge, out.face);
  }
}

template<typename T> void manycross_test()
{
  /* Input has some repetition of vertices, on purpose */
  const char *spec = R"(27 21 0
  0.0 0.0
  6.0 9.0
  15.0 18.0
  35.0 13.0
  43.0 18.0
  57.0 12.0
  69.0 10.0
  78.0 0.0
  91.0 0.0
  107.0 22.0
  123.0 0.0
  0.0 0.0
  10.0 -14.0
  35.0 -8.0
  43.0 -12.0
  64.0 -13.0
  78.0 0.0
  91.0 0.0
  102.0 -9.0
  116.0 -9.0
  123.0 0.0
  43.0 18.0
  43.0 -12.0
  107.0 22.0
  102.0 -9.0
  0.0 0.0
  123.0 0.0
  0 1
  1 2
  2 3
  3 4
  4 5
  5 6
  6 7
  7 8
  8 9
  9 10
  11 12
  12 13
  13 14
  14 15
  15 16
  17 18
  18 19
  19 20
  21 22
  23 24
  25 26
  )";

  CDT_input<T> in = fill_input_from_string<T>(spec);
  CDT_result<T> out = delaunay_2d_calc(in, CDT_FULL);
  EXPECT_EQ(out.vert.size(), 19);
  EXPECT_EQ(out.edge.size(), 46);
  EXPECT_EQ(out.face.size(), 28);
  if (DO_DRAW) {
    graph_draw<T>("ManyCross", out.vert, out.edge, out.face);
  }
}

template<typename T> void twoface_test()
{
  const char *spec = R"(6 0 2
  0.0 0.0
  1.0 0.0
  0.5 1.0
  1.1 1.0
  1.1 0.0
  1.6 1.0
  0 1 2
  3 4 5
  )";

  CDT_input<T> in = fill_input_from_string<T>(spec);
  CDT_result<T> out = delaunay_2d_calc(in, CDT_FULL);
  EXPECT_EQ(out.vert.size(), 6);
  EXPECT_EQ(out.edge.size(), 9);
  EXPECT_EQ(out.face.size(), 4);
  if (out.vert.size() == 6 && out.edge.size() == 9 && out.face.size() == 4) {
    int v_out[6];
    for (int i = 0; i < 6; i++) {
      v_out[i] = get_orig_index(out.vert_orig, i);
      EXPECT_NE(v_out[i], -1);
    }
    int f0_out = get_output_tri_index(out, v_out[0], v_out[1], v_out[2]);
    int f1_out = get_output_tri_index(out, v_out[3], v_out[4], v_out[5]);
    EXPECT_NE(f0_out, -1);
    EXPECT_NE(f1_out, -1);
    int e0_out = get_output_edge_index(out, v_out[0], v_out[1]);
    int e1_out = get_output_edge_index(out, v_out[1], v_out[2]);
    int e2_out = get_output_edge_index(out, v_out[2], v_out[0]);
    EXPECT_NE(e0_out, -1);
    EXPECT_NE(e1_out, -1);
    EXPECT_NE(e2_out, -1);
    EXPECT_TRUE(output_edge_has_input_id(out, e0_out, out.face_edge_offset + 0));
    EXPECT_TRUE(output_edge_has_input_id(out, e1_out, out.face_edge_offset + 1));
    EXPECT_TRUE(output_edge_has_input_id(out, e2_out, out.face_edge_offset + 2));
    EXPECT_TRUE(output_face_has_input_id(out, f0_out, 0));
    EXPECT_TRUE(output_face_has_input_id(out, f1_out, 1));
  }
  if (DO_DRAW) {
    graph_draw<T>("TwoFace", out.vert, out.edge, out.face);
  }
}

template<typename T> void twoface2_test()
{
  const char *spec = R"(6 0 2
  0.0 0.0
  4.0 4.0
  -4.0 2.0
  3.0 0.0
  3.0 6.0
  -1.0 2.0
  0 1 2
  3 4 5
  )";

  CDT_input<T> in = fill_input_from_string<T>(spec);
  CDT_result<T> out = delaunay_2d_calc(in, CDT_INSIDE);
  EXPECT_EQ(out.vert.size(), 10);
  EXPECT_EQ(out.edge.size(), 18);
  EXPECT_EQ(out.face.size(), 9);
  if (out.vert.size() == 10 && out.edge.size() == 18 && out.face.size() == 9) {
    /* Input verts have no dups, so expect output ones match input ones. */
    for (int i = 0; i < 6; i++) {
      EXPECT_EQ(get_orig_index(out.vert_orig, i), i);
    }
    int v6 = get_vertex_by_coord(out, 3.0, 3.0);
    EXPECT_NE(v6, -1);
    int v7 = get_vertex_by_coord(out, 3.0, 3.75);
    EXPECT_NE(v7, -1);
    int v8 = get_vertex_by_coord(out, 0.0, 3.0);
    EXPECT_NE(v8, -1);
    int v9 = get_vertex_by_coord(out, 1.0, 1.0);
    EXPECT_NE(v9, -1);
    /* f0 to f3 should be triangles part of input face 0, not part of input face 1. */
    int f0 = get_output_tri_index(out, 0, 9, 5);
    EXPECT_NE(f0, -1);
    EXPECT_TRUE(output_face_has_input_id(out, f0, 0));
    EXPECT_FALSE(output_face_has_input_id(out, f0, 1));
    int f1 = get_output_tri_index(out, 0, 5, 2);
    EXPECT_NE(f1, -1);
    EXPECT_TRUE(output_face_has_input_id(out, f1, 0));
    EXPECT_FALSE(output_face_has_input_id(out, f1, 1));
    int f2 = get_output_tri_index(out, 2, 5, 8);
    EXPECT_NE(f2, -1);
    EXPECT_TRUE(output_face_has_input_id(out, f2, 0));
    EXPECT_FALSE(output_face_has_input_id(out, f2, 1));
    int f3 = get_output_tri_index(out, 6, 1, 7);
    EXPECT_NE(f3, -1);
    EXPECT_TRUE(output_face_has_input_id(out, f3, 0));
    EXPECT_FALSE(output_face_has_input_id(out, f3, 1));
    /* f4 and f5 should be triangles part of input face 1, not part of input face 0. */
    int f4 = get_output_tri_index(out, 8, 7, 4);
    EXPECT_NE(f4, -1);
    EXPECT_FALSE(output_face_has_input_id(out, f4, 0));
    EXPECT_TRUE(output_face_has_input_id(out, f4, 1));
    int f5 = get_output_tri_index(out, 3, 6, 9);
    EXPECT_NE(f5, -1);
    EXPECT_FALSE(output_face_has_input_id(out, f5, 0));
    EXPECT_TRUE(output_face_has_input_id(out, f5, 1));
    /* f6 to f8 should be triangles part of both input faces. */
    int f6 = get_output_tri_index(out, 5, 9, 6);
    EXPECT_NE(f6, -1);
    EXPECT_TRUE(output_face_has_input_id(out, f6, 0));
    EXPECT_TRUE(output_face_has_input_id(out, f6, 1));
    int f7 = get_output_tri_index(out, 5, 6, 7);
    EXPECT_NE(f7, -1);
    EXPECT_TRUE(output_face_has_input_id(out, f7, 0));
    EXPECT_TRUE(output_face_has_input_id(out, f7, 1));
    int f8 = get_output_tri_index(out, 5, 7, 8);
    EXPECT_NE(f8, -1);
    EXPECT_TRUE(output_face_has_input_id(out, f8, 0));
    EXPECT_TRUE(output_face_has_input_id(out, f8, 1));
  }
  if (DO_DRAW) {
    graph_draw<T>("TwoFace2", out.vert, out.edge, out.face);
  }
}

template<typename T> void overlapfaces_test()
{
  const char *spec = R"(12 0 3
  0.0 0.0
  1.0 0.0
  1.0 1.0
  0.0 1.0
  0.5 0.5
  1.5 0.5
  1.5 1.3
  0.5 1.3
  0.1 0.1
  0.3 0.1
  0.3 0.3
  0.1 0.3
  0 1 2 3
  4 5 6 7
  8 9 10 11
  )";

  CDT_input<T> in = fill_input_from_string<T>(spec);
  CDT_result<T> out = delaunay_2d_calc(in, CDT_FULL);
  EXPECT_EQ(out.vert.size(), 14);
  EXPECT_EQ(out.edge.size(), 33);
  EXPECT_EQ(out.face.size(), 20);
  if (out.vert.size() == 14 && out.edge.size() == 33 && out.face.size() == 20) {
    int v_out[12];
    for (int i = 0; i < 12; i++) {
      v_out[i] = get_orig_index(out.vert_orig, i);
      EXPECT_NE(v_out[i], -1);
    }
    int v_int1 = 12;
    int v_int2 = 13;
    T x = out.vert[v_int1][0] - T(1);
    if (math_abs(x) > in.epsilon) {
      v_int1 = 13;
      v_int2 = 12;
    }
    expect_coord_near<T>(out.vert[v_int1], vec2<T>(1, 0.5));
    expect_coord_near<T>(out.vert[v_int2], vec2<T>(0.5, 1));
    EXPECT_EQ(out.vert_orig[v_int1].size(), 0);
    EXPECT_EQ(out.vert_orig[v_int2].size(), 0);
    int f0_out = get_output_tri_index(out, v_out[1], v_int1, v_out[4]);
    EXPECT_NE(f0_out, -1);
    EXPECT_TRUE(output_face_has_input_id(out, f0_out, 0));
    int f1_out = get_output_tri_index(out, v_out[4], v_int1, v_out[2]);
    EXPECT_NE(f1_out, -1);
    EXPECT_TRUE(output_face_has_input_id(out, f1_out, 0));
    EXPECT_TRUE(output_face_has_input_id(out, f1_out, 1));
    int f2_out = get_output_tri_index(out, v_out[8], v_out[9], v_out[10]);
    if (f2_out == -1) {
      f2_out = get_output_tri_index(out, v_out[8], v_out[9], v_out[11]);
    }
    EXPECT_NE(f2_out, -1);
    EXPECT_TRUE(output_face_has_input_id(out, f2_out, 0));
    EXPECT_TRUE(output_face_has_input_id(out, f2_out, 2));
  }
  if (DO_DRAW) {
    graph_draw<T>("OverlapFaces - full", out.vert, out.edge, out.face);
  }

  /* Different output types. */
  CDT_result<T> out2 = delaunay_2d_calc(in, CDT_INSIDE);
  EXPECT_EQ(out2.face.size(), 18);
  if (DO_DRAW) {
    graph_draw<T>("OverlapFaces - inside", out2.vert, out2.edge, out2.face);
  }

  CDT_result<T> out3 = delaunay_2d_calc(in, CDT_INSIDE_WITH_HOLES);
  EXPECT_EQ(out3.face.size(), 14);
  if (DO_DRAW) {
    graph_draw<T>("OverlapFaces - inside with holes", out3.vert, out3.edge, out3.face);
  }

  CDT_result<T> out4 = delaunay_2d_calc(in, CDT_CONSTRAINTS);
  EXPECT_EQ(out4.face.size(), 4);
  if (DO_DRAW) {
    graph_draw<T>("OverlapFaces - constraints", out4.vert, out4.edge, out4.face);
  }

  CDT_result<T> out5 = delaunay_2d_calc(in, CDT_CONSTRAINTS_VALID_BMESH);
  EXPECT_EQ(out5.face.size(), 5);
  if (DO_DRAW) {
    graph_draw<T>("OverlapFaces - valid bmesh", out5.vert, out5.edge, out5.face);
  }

  CDT_result<T> out6 = delaunay_2d_calc(in, CDT_CONSTRAINTS_VALID_BMESH_WITH_HOLES);
  EXPECT_EQ(out6.face.size(), 3);
  if (DO_DRAW) {
    graph_draw<T>("OverlapFaces - valid bmesh with holes", out6.vert, out6.edge, out6.face);
  }
}

template<typename T> void twosquaresoverlap_test()
{
  const char *spec = R"(8 0 2
  1.0 -1.0
  -1.0 -1.0
  -1.0 1.0
  1.0 1.0
  -1.5 1.5
  0.5 1.5
  0.5 -0.5
  -1.5 -0.5
  7 6 5 4
  3 2 1 0
  )";

  CDT_input<T> in = fill_input_from_string<T>(spec);
  CDT_result<T> out = delaunay_2d_calc(in, CDT_CONSTRAINTS_VALID_BMESH);
  EXPECT_EQ(out.vert.size(), 10);
  EXPECT_EQ(out.edge.size(), 12);
  EXPECT_EQ(out.face.size(), 3);
  if (DO_DRAW) {
    graph_draw<T>("TwoSquaresOverlap", out.vert, out.edge, out.face);
  }
}

template<typename T> void twofaceedgeoverlap_test()
{
  const char *spec = R"(6 0 2
  5.657 0.0
  -1.414 -5.831
  0.0 0.0
  5.657 0.0
  -2.121 -2.915
  0.0 0.0
  2 1 0
  5 4 3
  )";

  CDT_input<T> in = fill_input_from_string<T>(spec);
  CDT_result<T> out = delaunay_2d_calc(in, CDT_CONSTRAINTS);
  EXPECT_EQ(out.vert.size(), 5);
  EXPECT_EQ(out.edge.size(), 7);
  EXPECT_EQ(out.face.size(), 3);
  if (out.vert.size() == 5 && out.edge.size() == 7 && out.face.size() == 3) {
    int v_int = 4;
    int v_out[6];
    for (int i = 0; i < 6; i++) {
      v_out[i] = get_orig_index(out.vert_orig, i);
      EXPECT_NE(v_out[i], -1);
      EXPECT_NE(v_out[i], v_int);
    }
    EXPECT_EQ(v_out[0], v_out[3]);
    EXPECT_EQ(v_out[2], v_out[5]);
    int e01 = get_output_edge_index(out, v_out[0], v_out[1]);
    int foff = out.face_edge_offset;
    EXPECT_TRUE(output_edge_has_input_id(out, e01, foff + 1));
    int e1i = get_output_edge_index(out, v_out[1], v_int);
    EXPECT_TRUE(output_edge_has_input_id(out, e1i, foff + 0));
    int ei2 = get_output_edge_index(out, v_int, v_out[2]);
    EXPECT_TRUE(output_edge_has_input_id(out, ei2, foff + 0));
    int e20 = get_output_edge_index(out, v_out[2], v_out[0]);
    EXPECT_TRUE(output_edge_has_input_id(out, e20, foff + 2));
    EXPECT_TRUE(output_edge_has_input_id(out, e20, 2 * foff + 2));
    int e24 = get_output_edge_index(out, v_out[2], v_out[4]);
    EXPECT_TRUE(output_edge_has_input_id(out, e24, 2 * foff + 0));
    int e4i = get_output_edge_index(out, v_out[4], v_int);
    EXPECT_TRUE(output_edge_has_input_id(out, e4i, 2 * foff + 1));
    int ei0 = get_output_edge_index(out, v_int, v_out[0]);
    EXPECT_TRUE(output_edge_has_input_id(out, ei0, 2 * foff + 1));
    int f02i = get_output_tri_index(out, v_out[0], v_out[2], v_int);
    EXPECT_NE(f02i, -1);
    EXPECT_TRUE(output_face_has_input_id(out, f02i, 0));
    EXPECT_TRUE(output_face_has_input_id(out, f02i, 1));
    int f24i = get_output_tri_index(out, v_out[2], v_out[4], v_int);
    EXPECT_NE(f24i, -1);
    EXPECT_TRUE(output_face_has_input_id(out, f24i, 1));
    EXPECT_FALSE(output_face_has_input_id(out, f24i, 0));
    int f10i = get_output_tri_index(out, v_out[1], v_out[0], v_int);
    EXPECT_NE(f10i, -1);
    EXPECT_TRUE(output_face_has_input_id(out, f10i, 0));
    EXPECT_FALSE(output_face_has_input_id(out, f10i, 1));
  }
  if (DO_DRAW) {
    graph_draw<T>("TwoFaceEdgeOverlap", out.vert, out.edge, out.face);
  }
}

template<typename T> void triintri_test()
{
  const char *spec = R"(6 0 2
  -5.65685 0.0
  1.41421 -5.83095
  0.0 0.0
  -2.47487 -1.45774
  -0.707107 -2.91548
  -1.06066 -1.45774
  0 1 2
  3 4 5
  )";

  CDT_input<T> in = fill_input_from_string<T>(spec);
  CDT_result<T> out = delaunay_2d_calc(in, CDT_CONSTRAINTS_VALID_BMESH);
  EXPECT_EQ(out.vert.size(), 6);
  EXPECT_EQ(out.edge.size(), 8);
  EXPECT_EQ(out.face.size(), 3);
  if (DO_DRAW) {
    graph_draw<T>("TriInTri", out.vert, out.edge, out.face);
  }
}

template<typename T> void diamondinsquare_test()
{
  const char *spec = R"(8 0 2
  0.0 0.0
  1.0 0.0
  1.0 1.0
  0.0 1.0
  0.14644660940672627 0.5
  0.5 0.14644660940672627
  0.8535533905932737 0.5
  0.5 0.8535533905932737
  0 1 2 3
  4 5 6 7
  )";

  CDT_input<T> in = fill_input_from_string<T>(spec);
  CDT_result<T> out = delaunay_2d_calc(in, CDT_CONSTRAINTS_VALID_BMESH);
  EXPECT_EQ(out.vert.size(), 8);
  EXPECT_EQ(out.edge.size(), 10);
  EXPECT_EQ(out.face.size(), 3);
  if (DO_DRAW) {
    graph_draw<T>("DiamondInSquare", out.vert, out.edge, out.face);
  }
}

template<typename T> void diamondinsquarewire_test()
{
  const char *spec = R"(8 8 0
  0.0 0.0
  1.0 0.0
  1.0 1.0
  0.0 1.0
  0.14644660940672627 0.5
  0.5 0.14644660940672627
  0.8535533905932737 0.5
  0.5 0.8535533905932737
  0 1
  1 2
  2 3
  3 0
  4 5
  5 6
  6 7
  7 4
  )";

  CDT_input<T> in = fill_input_from_string<T>(spec);
  CDT_result<T> out = delaunay_2d_calc(in, CDT_CONSTRAINTS);
  EXPECT_EQ(out.vert.size(), 8);
  EXPECT_EQ(out.edge.size(), 8);
  EXPECT_EQ(out.face.size(), 2);
  if (DO_DRAW) {
    graph_draw<T>("DiamondInSquareWire", out.vert, out.edge, out.face);
  }
}

template<typename T> void repeatedge_test()
{
  const char *spec = R"(5 3 0
  0.0 0.0
  0.0 1.0
  1.0 1.1
  0.5 -0.5
  0.5 2.5
  0 1
  2 3
  2 3
  )";

  CDT_input<T> in = fill_input_from_string<T>(spec);
  CDT_result<T> out = delaunay_2d_calc(in, CDT_CONSTRAINTS);
  EXPECT_EQ(out.edge.size(), 2);
  if (DO_DRAW) {
    graph_draw<T>("RepeatEdge", out.vert, out.edge, out.face);
  }
}

template<typename T> void repeattri_test()
{
  const char *spec = R"(3 0 2
  0.0 0.0
  1.0 0.0
  0.5 1.0
  0 1 2
  0 1 2
  )";

  CDT_input<T> in = fill_input_from_string<T>(spec);
  CDT_result<T> out = delaunay_2d_calc(in, CDT_CONSTRAINTS);
  EXPECT_EQ(out.edge.size(), 3);
  EXPECT_EQ(out.face.size(), 1);
  EXPECT_TRUE(output_face_has_input_id(out, 0, 0));
  EXPECT_TRUE(output_face_has_input_id(out, 0, 1));
  if (DO_DRAW) {
    graph_draw<T>("RepeatTri", out.vert, out.edge, out.face);
  }
}

template<typename T> void square_o_test()
{
  const char *spec = R"(8 0 2
  0.0 0.0
  1.0 0.0
  1.0 1.0
  0.0 1.0
  0.2 0.2
  0.2 0.8
  0.8 0.8
  0.8 0.2
  0 1 2 3
  4 5 6 7
  )";
  CDT_input<T> in = fill_input_from_string<T>(spec);
  CDT_result<T> out1 = delaunay_2d_calc(in, CDT_INSIDE_WITH_HOLES);
  EXPECT_EQ(out1.face.size(), 8);
  if (DO_DRAW) {
    graph_draw<T>("Square O - inside with holes", out1.vert, out1.edge, out1.face);
  }

  CDT_result<T> out2 = delaunay_2d_calc(in, CDT_CONSTRAINTS_VALID_BMESH_WITH_HOLES);
  EXPECT_EQ(out2.face.size(), 2);
  if (DO_DRAW) {
    graph_draw<T>("Square O - valid bmesh with holes", out2.vert, out2.edge, out2.face);
  }
}

TEST(delaunay_d, Empty)
{
  empty_test<double>();
}

TEST(delaunay_d, OnePt)
{
  onept_test<double>();
}

TEST(delaunay_d, TwoPt)
{
  twopt_test<double>();
}

TEST(delaunay_d, ThreePt)
{
  threept_test<double>();
}

TEST(delaunay_d, MixedPts)
{
  mixedpts_test<double>();
}

TEST(delaunay_d, Quad0)
{
  quad0_test<double>();
}

TEST(delaunay_d, Quad1)
{
  quad1_test<double>();
}

TEST(delaunay_d, Quad2)
{
  quad2_test<double>();
}

TEST(delaunay_d, Quad3)
{
  quad3_test<double>();
}

TEST(delaunay_d, Quad4)
{
  quad4_test<double>();
}

TEST(delaunay_d, LineInSquare)
{
  lineinsquare_test<double>();
}

TEST(delaunay_d, LineHoleInSquare)
{
  lineholeinsquare_test<double>();
}

TEST(delaunay_d, NestedHoles)
{
  nestedholes_test<double>();
}

TEST(delaunay_d, CrossSegs)
{
  crosssegs_test<double>();
}

TEST(delaunay_d, CutAcrossTri)
{
  cutacrosstri_test<double>();
}

TEST(delaunay_d, DiamondCross)
{
  diamondcross_test<double>();
}

TEST(delaunay_d, TwoDiamondsCross)
{
  twodiamondscross_test<double>();
}

TEST(delaunay_d, ManyCross)
{
  manycross_test<double>();
}

TEST(delaunay_d, TwoFace)
{
  twoface_test<double>();
}

TEST(delaunay_d, TwoFace2)
{
  twoface2_test<double>();
}

TEST(delaunay_d, OverlapFaces)
{
  overlapfaces_test<double>();
}

TEST(delaunay_d, TwoSquaresOverlap)
{
  twosquaresoverlap_test<double>();
}

TEST(delaunay_d, TwoFaceEdgeOverlap)
{
  twofaceedgeoverlap_test<double>();
}

TEST(delaunay_d, TriInTri)
{
  triintri_test<double>();
}

TEST(delaunay_d, DiamondInSquare)
{
  diamondinsquare_test<double>();
}

TEST(delaunay_d, DiamondInSquareWire)
{
  diamondinsquarewire_test<double>();
}

TEST(delaunay_d, RepeatEdge)
{
  repeatedge_test<double>();
}

TEST(delaunay_d, RepeatTri)
{
  repeattri_test<double>();
}

TEST(delaunay_d, SquareO)
{
  square_o_test<double>();
}

#  ifdef WITH_GMP
TEST(delaunay_m, Empty)
{
  empty_test<mpq_class>();
}

TEST(delaunay_m, OnePt)
{
  onept_test<mpq_class>();
}
TEST(delaunay_m, TwoPt)
{
  twopt_test<mpq_class>();
}

TEST(delaunay_m, ThreePt)
{
  threept_test<mpq_class>();
}

TEST(delaunay_m, MixedPts)
{
  mixedpts_test<mpq_class>();
}

TEST(delaunay_m, Quad0)
{
  quad0_test<mpq_class>();
}

TEST(delaunay_m, Quad1)
{
  quad1_test<mpq_class>();
}

TEST(delaunay_m, Quad2)
{
  quad2_test<mpq_class>();
}

TEST(delaunay_m, Quad3)
{
  quad3_test<mpq_class>();
}

TEST(delaunay_m, Quad4)
{
  quad4_test<mpq_class>();
}

TEST(delaunay_m, LineInSquare)
{
  lineinsquare_test<mpq_class>();
}

TEST(delaunay_m, LineHoleInSquare)
{
  lineholeinsquare_test<mpq_class>();
}

TEST(delaunay_m, NestedHoles)
{
  nestedholes_test<mpq_class>();
}

TEST(delaunay_m, CrossSegs)
{
  crosssegs_test<mpq_class>();
}

TEST(delaunay_m, CutAcrossTri)
{
  cutacrosstri_test<mpq_class>();
}

TEST(delaunay_m, DiamondCross)
{
  diamondcross_test<mpq_class>();
}

TEST(delaunay_m, TwoDiamondsCross)
{
  twodiamondscross_test<mpq_class>();
}

TEST(delaunay_m, ManyCross)
{
  manycross_test<mpq_class>();
}

TEST(delaunay_m, TwoFace)
{
  twoface_test<mpq_class>();
}

TEST(delaunay_m, TwoFace2)
{
  twoface2_test<mpq_class>();
}

TEST(delaunay_m, OverlapFaces)
{
  overlapfaces_test<mpq_class>();
}

TEST(delaunay_m, TwoSquaresOverlap)
{
  twosquaresoverlap_test<mpq_class>();
}

TEST(delaunay_m, TwoFaceEdgeOverlap)
{
  twofaceedgeoverlap_test<mpq_class>();
}

TEST(delaunay_m, TriInTri)
{
  triintri_test<mpq_class>();
}

TEST(delaunay_m, DiamondInSquare)
{
  diamondinsquare_test<mpq_class>();
}

TEST(delaunay_m, DiamondInSquareWire)
{
  diamondinsquarewire_test<mpq_class>();
}

TEST(delaunay_m, RepeatEdge)
{
  repeatedge_test<mpq_class>();
}

TEST(delaunay_m, RepeatTri)
{
  repeattri_test<mpq_class>();
}
#  endif
#endif

#if DO_C_TESTS

TEST(delaunay_d, CintTwoFace)
{
  float vert_coords[][2] = {
      {0.0, 0.0}, {1.0, 0.0}, {0.5, 1.0}, {1.1, 1.0}, {1.1, 0.0}, {1.6, 1.0}};
  int faces[] = {0, 1, 2, 3, 4, 5};
  int faces_len[] = {3, 3};
  int faces_start[] = {0, 3};

  ::CDT_input input;
  input.verts_len = 6;
  input.edges_len = 0;
  input.faces_len = 2;
  input.vert_coords = vert_coords;
  input.edges = nullptr;
  input.faces = faces;
  input.faces_len_table = faces_len;
  input.faces_start_table = faces_start;
  input.epsilon = 1e-5f;
  input.need_ids = false;
  ::CDT_result *output = BLI_delaunay_2d_cdt_calc(&input, CDT_FULL);
  BLI_delaunay_2d_cdt_free(output);
}

TEST(delaunay_d, CintTwoFaceNoIds)
{
  float vert_coords[][2] = {
      {0.0, 0.0}, {1.0, 0.0}, {0.5, 1.0}, {1.1, 1.0}, {1.1, 0.0}, {1.6, 1.0}};
  int faces[] = {0, 1, 2, 3, 4, 5};
  int faces_len[] = {3, 3};
  int faces_start[] = {0, 3};

  ::CDT_input input;
  input.verts_len = 6;
  input.edges_len = 0;
  input.faces_len = 2;
  input.vert_coords = vert_coords;
  input.edges = nullptr;
  input.faces = faces;
  input.faces_len_table = faces_len;
  input.faces_start_table = faces_start;
  input.epsilon = 1e-5f;
  input.need_ids = true;
  ::CDT_result *output = BLI_delaunay_2d_cdt_calc(&input, CDT_FULL);
  BLI_delaunay_2d_cdt_free(output);
}

<<<<<<< HEAD
#endif

#if DO_TEXT_TESTS
template<typename T>
void text_test(
    int num_arc_points, int num_lets_per_line, int num_lines, CDT_output_type otype, bool need_ids)
{
  constexpr bool print_timing = true;
  /*
   * Make something like a letter B:
   *
   *    4------------3
   *    |              )
   *    |  12--11       )
   *    |  |     ) a3    ) a1
   *    |  9---10       )
   *    |              )
   *    |            2
   *    |              )
   *    |  8----7       )
   *    |  |     ) a2    ) a0
   *    |  5----6       )
   *    |              )
   *    0------------1
   *
   * Where the numbers are the first 13 vertices, and the rest of
   * the vertices are in arcs a0, a1, a2, a3, each of which have
   * num_arc_points per arc in them.
   */

  const char *b_before_arcs = R"(13 0 3
  0.0 0.0
  1.0 0.0
  1.0 1.5
  1.0 3.0
  0.0 3.0
  0.2 0.2
  0.6 0.2
  0.6 1.4
  0.2 1.4
  0.2 1.6
  0.6 1.6
  0.6 2.8
  0.2 2.8
  3 4 0 1 2
  6 5 8 7
  10 9 12 11
  )";

  CDT_input<T> b_before_arcs_in = fill_input_from_string<T>(b_before_arcs);
  constexpr int narcs = 4;
  int b_npts = b_before_arcs_in.vert.size() + narcs * num_arc_points;
  constexpr int b_nfaces = 3;
  Array<vec2<T>> b_vert(b_npts);
  Array<Vector<int>> b_face(b_nfaces);
  std::copy(b_before_arcs_in.vert.begin(), b_before_arcs_in.vert.end(), b_vert.begin());
  std::copy(b_before_arcs_in.face.begin(), b_before_arcs_in.face.end(), b_face.begin());
  if (num_arc_points > 0) {
    b_face[0].pop_last();  // We'll add center point back between arcs for outer face.
    for (int arc = 0; arc < narcs; ++arc) {
      int arc_origin_vert;
      int arc_terminal_vert;
      bool ccw;
      switch (arc) {
        case 0:
          arc_origin_vert = 1;
          arc_terminal_vert = 2;
          ccw = true;
          break;
        case 1:
          arc_origin_vert = 2;
          arc_terminal_vert = 3;
          ccw = true;
          break;
        case 2:
          arc_origin_vert = 7;
          arc_terminal_vert = 6;
          ccw = false;
          break;
        case 3:
          arc_origin_vert = 11;
          arc_terminal_vert = 10;
          ccw = false;
          break;
        default:
          BLI_assert(false);
      }
      vec2<T> start_co = b_vert[arc_origin_vert];
      vec2<T> end_co = b_vert[arc_terminal_vert];
      vec2<T> center_co = 0.5 * (start_co + end_co);
      BLI_assert(start_co[0] == end_co[2]);
      double radius = abs(math_to_double<T>(end_co[1] - center_co[1]));
      double angle_delta = M_PI / (num_arc_points + 1);
      int start_vert = b_before_arcs_in.vert.size() + arc * num_arc_points;
      Vector<int> &face = b_face[(arc <= 1) ? 0 : arc - 1];
      for (int i = 0; i < num_arc_points; ++i) {
        vec2<T> delta;
        float ang = ccw ? (-M_PI_2 + (i + 1) * angle_delta) : (M_PI_2 - (i + 1) * angle_delta);
        delta[0] = T(radius * cos(ang));
        delta[1] = T(radius * sin(ang));
        b_vert[start_vert + i] = center_co + delta;
        face.append(start_vert + i);
      }
      if (arc == 0) {
        face.append(arc_terminal_vert);
      }
    }
  }

  CDT_input<T> in;
  int tot_instances = num_lets_per_line * num_lines;
  if (tot_instances == 1) {
    in.vert = b_vert;
    in.face = b_face;
  }
  else {
    in.vert = Array<vec2<T>>(tot_instances * b_vert.size());
    in.face = Array<Vector<int>>(tot_instances * b_face.size());
    T cur_x = T(0);
    T cur_y = T(0);
    T delta_x = T(2);
    T delta_y = T(3.25);
    int instance = 0;
    for (int line = 0; line < num_lines; ++line) {
      for (int let = 0; let < num_lets_per_line; ++let) {
        vec2<T> co_offset(cur_x, cur_y);
        int in_v_offset = instance * b_vert.size();
        for (int v = 0; v < b_vert.size(); ++v) {
          in.vert[in_v_offset + v] = b_vert[v] + co_offset;
        }
        int in_f_offset = instance * b_face.size();
        for (int f : b_face.index_range()) {
          for (int fv : b_face[f]) {
            in.face[in_f_offset + f].append(in_v_offset + fv);
          }
        }
        cur_x += delta_x;
        ++instance;
      }
      cur_y += delta_y;
      cur_x = T(0);
    }
  }
  in.epsilon = b_before_arcs_in.epsilon;
  in.need_ids = need_ids;
  double tstart = PIL_check_seconds_timer();
  CDT_result<T> out = delaunay_2d_calc(in, otype);
  double tend = PIL_check_seconds_timer();
  if (print_timing) {
    std::cout << "time = " << tend - tstart << "\n";
  }
  if (!need_ids) {
    EXPECT_EQ(out.vert_orig.size(), 0);
    EXPECT_EQ(out.edge_orig.size(), 0);
    EXPECT_EQ(out.face_orig.size(), 0);
  }
  if (DO_DRAW) {
    std::string label = "Text arcpts=" + std::to_string(num_arc_points);
    if (num_lets_per_line > 1) {
      label += " linelen=" + std::to_string(num_lets_per_line);
    }
    if (num_lines > 1) {
      label += " lines=" + std::to_string(num_lines);
    }
    graph_draw<T>(label, out.vert, out.edge, out.face);
  }
}

TEST(delaunay_d, TextB10)
{
  text_test<double>(10, 1, 1, CDT_INSIDE_WITH_HOLES, true);
}

TEST(delaunay_d, TextB200)
{
  text_test<double>(200, 1, 1, CDT_INSIDE_WITH_HOLES, true);
}

TEST(delaunay_d, TextB10_10_10)
{
  text_test<double>(10, 10, 10, CDT_INSIDE_WITH_HOLES, true);
}

TEST(delaunay_d, TextB10_10_10_noids)
{
  text_test<double>(10, 10, 10, CDT_INSIDE_WITH_HOLES, false);
}

#  ifdef WITH_GMP
TEST(delaunay_m, TextB10)
{
  text_test<mpq_class>(10, 1, 1, CDT_INSIDE_WITH_HOLES, true);
}

TEST(delaunay_m, TextB200)
{
  text_test<mpq_class>(200, 1, 1, CDT_INSIDE_WITH_HOLES, true);
}

TEST(delaunay_m, TextB10_10_10)
{
  text_test<mpq_class>(10, 10, 10, CDT_INSIDE_WITH_HOLES, true);
}

TEST(delaunay_m, TextB10_10_10_noids)
{
  text_test<mpq_class>(10, 10, 10, CDT_INSIDE_WITH_HOLES, false);
}
#  endif

=======
>>>>>>> c41b93bd
#endif

#if DO_TEXT_TESTS
template<typename T>
void text_test(
    int num_arc_points, int num_lets_per_line, int num_lines, CDT_output_type otype, bool need_ids)
{
  constexpr bool print_timing = true;
  /*
   * Make something like a letter B:
   *
   *    4------------3
   *    |              )
   *    |  12--11       )
   *    |  |     ) a3    ) a1
   *    |  9---10       )
   *    |              )
   *    |            2
   *    |              )
   *    |  8----7       )
   *    |  |     ) a2    ) a0
   *    |  5----6       )
   *    |              )
   *    0------------1
   *
   * Where the numbers are the first 13 vertices, and the rest of
   * the vertices are in arcs a0, a1, a2, a3, each of which have
   * num_arc_points per arc in them.
   */

  const char *b_before_arcs = R"(13 0 3
  0.0 0.0
  1.0 0.0
  1.0 1.5
  1.0 3.0
  0.0 3.0
  0.2 0.2
  0.6 0.2
  0.6 1.4
  0.2 1.4
  0.2 1.6
  0.6 1.6
  0.6 2.8
  0.2 2.8
  3 4 0 1 2
  6 5 8 7
  10 9 12 11
  )";

  CDT_input<T> b_before_arcs_in = fill_input_from_string<T>(b_before_arcs);
  constexpr int narcs = 4;
  int b_npts = b_before_arcs_in.vert.size() + narcs * num_arc_points;
  constexpr int b_nfaces = 3;
  Array<vec2<T>> b_vert(b_npts);
  Array<Vector<int>> b_face(b_nfaces);
  std::copy(b_before_arcs_in.vert.begin(), b_before_arcs_in.vert.end(), b_vert.begin());
  std::copy(b_before_arcs_in.face.begin(), b_before_arcs_in.face.end(), b_face.begin());
  if (num_arc_points > 0) {
    b_face[0].pop_last();  // We'll add center point back between arcs for outer face.
    for (int arc = 0; arc < narcs; ++arc) {
      int arc_origin_vert;
      int arc_terminal_vert;
      bool ccw;
      switch (arc) {
        case 0:
          arc_origin_vert = 1;
          arc_terminal_vert = 2;
          ccw = true;
          break;
        case 1:
          arc_origin_vert = 2;
          arc_terminal_vert = 3;
          ccw = true;
          break;
        case 2:
          arc_origin_vert = 7;
          arc_terminal_vert = 6;
          ccw = false;
          break;
        case 3:
          arc_origin_vert = 11;
          arc_terminal_vert = 10;
          ccw = false;
          break;
        default:
          BLI_assert(false);
      }
      vec2<T> start_co = b_vert[arc_origin_vert];
      vec2<T> end_co = b_vert[arc_terminal_vert];
      vec2<T> center_co = 0.5 * (start_co + end_co);
      BLI_assert(start_co[0] == end_co[0]);
      double radius = abs(math_to_double<T>(end_co[1] - center_co[1]));
      double angle_delta = M_PI / (num_arc_points + 1);
      int start_vert = b_before_arcs_in.vert.size() + arc * num_arc_points;
      Vector<int> &face = b_face[(arc <= 1) ? 0 : arc - 1];
      for (int i = 0; i < num_arc_points; ++i) {
        vec2<T> delta;
        float ang = ccw ? (-M_PI_2 + (i + 1) * angle_delta) : (M_PI_2 - (i + 1) * angle_delta);
        delta[0] = T(radius * cos(ang));
        delta[1] = T(radius * sin(ang));
        b_vert[start_vert + i] = center_co + delta;
        face.append(start_vert + i);
      }
      if (arc == 0) {
        face.append(arc_terminal_vert);
      }
    }
  }

  CDT_input<T> in;
  int tot_instances = num_lets_per_line * num_lines;
  if (tot_instances == 1) {
    in.vert = b_vert;
    in.face = b_face;
  }
  else {
    in.vert = Array<vec2<T>>(tot_instances * b_vert.size());
    in.face = Array<Vector<int>>(tot_instances * b_face.size());
    T cur_x = T(0);
    T cur_y = T(0);
    T delta_x = T(2);
    T delta_y = T(3.25);
    int instance = 0;
    for (int line = 0; line < num_lines; ++line) {
      for (int let = 0; let < num_lets_per_line; ++let) {
        vec2<T> co_offset(cur_x, cur_y);
        int in_v_offset = instance * b_vert.size();
        for (int v = 0; v < b_vert.size(); ++v) {
          in.vert[in_v_offset + v] = b_vert[v] + co_offset;
        }
        int in_f_offset = instance * b_face.size();
        for (int f : b_face.index_range()) {
          for (int fv : b_face[f]) {
            in.face[in_f_offset + f].append(in_v_offset + fv);
          }
        }
        cur_x += delta_x;
        ++instance;
      }
      cur_y += delta_y;
      cur_x = T(0);
    }
  }
  in.epsilon = b_before_arcs_in.epsilon;
  in.need_ids = need_ids;
  double tstart = PIL_check_seconds_timer();
  CDT_result<T> out = delaunay_2d_calc(in, otype);
  double tend = PIL_check_seconds_timer();
  if (print_timing) {
    std::cout << "time = " << tend - tstart << "\n";
  }
  if (!need_ids) {
    EXPECT_EQ(out.vert_orig.size(), 0);
    EXPECT_EQ(out.edge_orig.size(), 0);
    EXPECT_EQ(out.face_orig.size(), 0);
  }
  if (DO_DRAW) {
    std::string label = "Text arcpts=" + std::to_string(num_arc_points);
    if (num_lets_per_line > 1) {
      label += " linelen=" + std::to_string(num_lets_per_line);
    }
    if (num_lines > 1) {
      label += " lines=" + std::to_string(num_lines);
    }
    if (!need_ids) {
      label += " no_ids";
    }
    if (otype != CDT_INSIDE_WITH_HOLES) {
      label += " otype=" + std::to_string(otype);
    }
    graph_draw<T>(label, out.vert, out.edge, out.face);
  }
}

TEST(delaunay_d, TextB10)
{
  text_test<double>(10, 1, 1, CDT_INSIDE_WITH_HOLES, true);
}

TEST(delaunay_d, TextB10_noids)
{
  text_test<double>(10, 1, 1, CDT_INSIDE_WITH_HOLES, false);
}

TEST(delaunay_d, TextB10_inside)
{
  text_test<double>(10, 1, 1, CDT_INSIDE, true);
}

TEST(delaunay_d, TextB10_inside_noids)
{
  text_test<double>(10, 1, 1, CDT_INSIDE, false);
}

TEST(delaunay_d, TextB10_constraints)
{
  text_test<double>(10, 1, 1, CDT_CONSTRAINTS, true);
}

TEST(delaunay_d, TextB10_constraints_noids)
{
  text_test<double>(10, 1, 1, CDT_CONSTRAINTS, false);
}

TEST(delaunay_d, TextB10_constraints_valid_bmesh)
{
  text_test<double>(10, 1, 1, CDT_CONSTRAINTS_VALID_BMESH, true);
}

TEST(delaunay_d, TextB10_constraints_valid_bmesh_noids)
{
  text_test<double>(10, 1, 1, CDT_CONSTRAINTS_VALID_BMESH, false);
}

TEST(delaunay_d, TextB10_constraints_valid_bmesh_with_holes)
{
  text_test<double>(10, 1, 1, CDT_CONSTRAINTS_VALID_BMESH_WITH_HOLES, true);
}

TEST(delaunay_d, TextB10_constraints_valid_bmesh_with_holes_noids)
{
  text_test<double>(10, 1, 1, CDT_CONSTRAINTS_VALID_BMESH_WITH_HOLES, false);
}

TEST(delaunay_d, TextB200)
{
  text_test<double>(200, 1, 1, CDT_INSIDE_WITH_HOLES, true);
}

TEST(delaunay_d, TextB10_10_10)
{
  text_test<double>(10, 10, 10, CDT_INSIDE_WITH_HOLES, true);
}

TEST(delaunay_d, TextB10_10_10_noids)
{
  text_test<double>(10, 10, 10, CDT_INSIDE_WITH_HOLES, false);
}

#  ifdef WITH_GMP
TEST(delaunay_m, TextB10)
{
  text_test<mpq_class>(10, 1, 1, CDT_INSIDE_WITH_HOLES, true);
}

TEST(delaunay_m, TextB200)
{
  text_test<mpq_class>(200, 1, 1, CDT_INSIDE_WITH_HOLES, true);
}

TEST(delaunay_m, TextB10_10_10)
{
  text_test<mpq_class>(10, 10, 10, CDT_INSIDE_WITH_HOLES, true);
}

TEST(delaunay_m, TextB10_10_10_noids)
{
  text_test<mpq_class>(10, 10, 10, CDT_INSIDE_WITH_HOLES, false);
}
#  endif

#endif

#if DO_RANDOM_TESTS

enum {
  RANDOM_PTS,
  RANDOM_SEGS,
  RANDOM_POLY,
  RANDOM_TILTED_GRID,
  RANDOM_CIRCLE,
  RANDOM_TRI_BETWEEN_CIRCLES,
};

template<typename T>
void rand_delaunay_test(int test_kind,
                        int start_lg_size,
                        int max_lg_size,
                        int reps_per_size,
                        double param,
                        CDT_output_type otype)
{
  constexpr bool print_timing = true;
  RNG *rng = BLI_rng_new(0);
  Array<double> times(max_lg_size + 1);

  /* For powers of 2 sizes up to max_lg_size power of 2. */
  for (int lg_size = start_lg_size; lg_size <= max_lg_size; ++lg_size) {
    int size = 1 << lg_size;
    times[lg_size] = 0.0;
    if (size == 1 && test_kind != RANDOM_PTS) {
      continue;
    }
    /* Do 'rep' repetitions. */
    for (int rep = 0; rep < reps_per_size; ++rep) {
      /* First use test type and size to set npts, nedges, and nfaces. */
      int npts = 0;
      int nedges = 0;
      int nfaces = 0;
      std::string test_label;
      switch (test_kind) {
        case RANDOM_PTS: {
          npts = size;
          test_label = std::to_string(npts) + "Random points";
        } break;
        case RANDOM_SEGS: {
          npts = size;
          nedges = npts - 1;
          test_label = std::to_string(nedges) + "Random edges";
        } break;
        case RANDOM_POLY: {
          npts = size;
          nedges = npts;
          test_label = "Random poly with " + std::to_string(nedges) + " edges";
        } break;
        case RANDOM_TILTED_GRID: {
          /* A 'size' x 'size' grid of points, tilted by angle 'param'.
           * Edges will go from left ends to right ends and tops to bottoms,
           * so 2 x size of them.
           * Depending on epsilon, the vertical-ish edges may or may not go
           * through the intermediate vertices, but the horizontal ones always should.
           * 'param' is slope of tilt of vertical lines.
           */
          npts = size * size;
          nedges = 2 * size;
          test_label = "Tilted grid " + std::to_string(npts) + "x" + std::to_string(npts) +
                       " (tilt=" + std::to_string(param) + ")";
        } break;
        case RANDOM_CIRCLE: {
          /* A circle with 'size' points, a random start angle,
           * and equal spacing thereafter. Will be input as one face.
           */
          npts = size;
          nfaces = 1;
          test_label = "Circle with " + std::to_string(npts) + " points";
        } break;
        case RANDOM_TRI_BETWEEN_CIRCLES: {
          /* A set of 'size' triangles, each has two random points on the unit circle,
           * and the third point is a random point on the circle with radius 'param'.
           * Each triangle will be input as a face.
           */
          npts = 3 * size;
          nfaces = size;
          test_label = "Random " + std::to_string(nfaces) +
                       " triangles between circles (inner radius=" + std::to_string(param) + ")";
        } break;
        default:
          std::cout << "unknown delaunay test type\n";
          return;
      }
      if (otype != CDT_FULL) {
        if (otype == CDT_INSIDE) {
          test_label += " (inside)";
        }
        else if (otype == CDT_CONSTRAINTS) {
          test_label += " (constraints)";
        }
        else if (otype == CDT_CONSTRAINTS_VALID_BMESH) {
          test_label += " (valid bmesh)";
        }
      }

      CDT_input<T> in;
      in.vert = Array<vec2<T>>(npts);
      if (nedges > 0) {
        in.edge = Array<std::pair<int, int>>(nedges);
      }
      if (nfaces > 0) {
        in.face = Array<Vector<int>>(nfaces);
      }

      /* Make vertices and edges or faces. */
      switch (test_kind) {
        case RANDOM_PTS:
        case RANDOM_SEGS:
        case RANDOM_POLY: {
          for (int i = 0; i < size; i++) {
            in.vert[i][0] = T(BLI_rng_get_double(rng)); /* will be in range in [0,1) */
            in.vert[i][1] = T(BLI_rng_get_double(rng));
            if (test_kind != RANDOM_PTS) {
              if (i > 0) {
                in.edge[i - 1].first = i - 1;
                in.edge[i - 1].second = i;
              }
            }
          }
          if (test_kind == RANDOM_POLY) {
            in.edge[size - 1].first = size - 1;
            in.edge[size - 1].second = 0;
          }
        } break;

        case RANDOM_TILTED_GRID: {
          for (int i = 0; i < size; ++i) {
            for (int j = 0; j < size; ++j) {
              in.vert[i * size + j][0] = T(i * param + j);
              in.vert[i * size + j][1] = T(i);
            }
          }
          for (int i = 0; i < size; ++i) {
            /* Horizontal edges: connect `p(i,0)` to `p(i,size-1)`. */
            in.edge[i].first = i * size;
            in.edge[i].second = i * size + size - 1;
            /* Vertical edges: connect `p(0,i)` to `p(size-1,i)`. */
            in.edge[size + i].first = i;
            in.edge[size + i].second = (size - 1) * size + i;
          }
        } break;

        case RANDOM_CIRCLE: {
          double start_angle = BLI_rng_get_double(rng) * 2.0 * M_PI;
          double angle_delta = 2.0 * M_PI / size;
          for (int i = 0; i < size; i++) {
            in.vert[i][0] = T(cos(start_angle + i * angle_delta));
            in.vert[i][1] = T(sin(start_angle + i * angle_delta));
            in.face[0].append(i);
          }
        } break;

        case RANDOM_TRI_BETWEEN_CIRCLES: {
          for (int i = 0; i < size; i++) {
            /* Get three random angles in [0, 2pi). */
            double angle1 = BLI_rng_get_double(rng) * 2.0 * M_PI;
            double angle2 = BLI_rng_get_double(rng) * 2.0 * M_PI;
            double angle3 = BLI_rng_get_double(rng) * 2.0 * M_PI;
            int ia = 3 * i;
            int ib = 3 * i + 1;
            int ic = 3 * i + 2;
            in.vert[ia][0] = T(cos(angle1));
            in.vert[ia][1] = T(sin(angle1));
            in.vert[ib][0] = T(cos(angle2));
            in.vert[ib][1] = T(sin(angle2));
            in.vert[ic][0] = T((param * cos(angle3)));
            in.vert[ic][1] = T((param * sin(angle3)));
            /* Put the coordinates in CCW order. */
            in.face[i].append(ia);
            int orient = orient2d(in.vert[ia], in.vert[ib], in.vert[ic]);
            if (orient >= 0) {
              in.face[i].append(ib);
              in.face[i].append(ic);
            }
            else {
              in.face[i].append(ic);
              in.face[i].append(ib);
            }
          }
        } break;
      }

      /* Run the test. */
      double tstart = PIL_check_seconds_timer();
      CDT_result<T> out = delaunay_2d_calc(in, otype);
      EXPECT_NE(out.vert.size(), 0);
      times[lg_size] += PIL_check_seconds_timer() - tstart;
      if (DO_DRAW) {
        graph_draw<T>(test_label, out.vert, out.edge, out.face);
      }
    }
  }
  if (print_timing) {
    std::cout << "\nsize,time\n";
    for (int lg_size = 0; lg_size <= max_lg_size; lg_size++) {
      int size = 1 << lg_size;
      std::cout << size << "," << times[lg_size] << "\n";
    }
  }
  BLI_rng_free(rng);
}

TEST(delaunay_d, RandomPts)
{
  rand_delaunay_test<double>(RANDOM_PTS, 0, 7, 1, 0.0, CDT_FULL);
}

TEST(delaunay_d, RandomSegs)
{
  rand_delaunay_test<double>(RANDOM_SEGS, 1, 7, 1, 0.0, CDT_FULL);
}

TEST(delaunay_d, RandomPoly)
{
  rand_delaunay_test<double>(RANDOM_POLY, 1, 7, 1, 0.0, CDT_FULL);
}

TEST(delaunay_d, RandomPolyConstraints)
{
  rand_delaunay_test<double>(RANDOM_POLY, 1, 7, 1, 0.0, CDT_CONSTRAINTS);
}

TEST(delaunay_d, RandomPolyValidBmesh)
{
  rand_delaunay_test<double>(RANDOM_POLY, 1, 7, 1, 0.0, CDT_CONSTRAINTS_VALID_BMESH);
}

TEST(delaunay_d, Grid)
{
  rand_delaunay_test<double>(RANDOM_TILTED_GRID, 1, 6, 1, 0.0, CDT_FULL);
}

TEST(delaunay_d, TiltedGridA)
{
  rand_delaunay_test<double>(RANDOM_TILTED_GRID, 1, 6, 1, 1.0, CDT_FULL);
}

TEST(delaunay_d, TiltedGridB)
{
  rand_delaunay_test<double>(RANDOM_TILTED_GRID, 1, 6, 1, 0.01, CDT_FULL);
}

TEST(delaunay_d, RandomCircle)
{
  rand_delaunay_test<double>(RANDOM_CIRCLE, 1, 7, 1, 0.0, CDT_FULL);
}

TEST(delaunay_d, RandomTrisCircle)
{
  rand_delaunay_test<double>(RANDOM_TRI_BETWEEN_CIRCLES, 1, 6, 1, 0.25, CDT_FULL);
}

TEST(delaunay_d, RandomTrisCircleB)
{
  rand_delaunay_test<double>(RANDOM_TRI_BETWEEN_CIRCLES, 1, 6, 1, 1e-4, CDT_FULL);
}

#  ifdef WITH_GMP
TEST(delaunay_m, RandomPts)
{
  rand_delaunay_test<mpq_class>(RANDOM_PTS, 0, 7, 1, 0.0, CDT_FULL);
}

TEST(delaunay_m, RandomSegs)
{
  rand_delaunay_test<mpq_class>(RANDOM_SEGS, 1, 7, 1, 0.0, CDT_FULL);
}

TEST(delaunay_m, RandomPoly)
{
  rand_delaunay_test<mpq_class>(RANDOM_POLY, 1, 7, 1, 0.0, CDT_FULL);
}

TEST(delaunay_d, RandomPolyInside)
{
  rand_delaunay_test<double>(RANDOM_POLY, 1, 7, 1, 0.0, CDT_INSIDE);
}

TEST(delaunay_m, RandomPolyInside)
{
  rand_delaunay_test<mpq_class>(RANDOM_POLY, 1, 7, 1, 0.0, CDT_INSIDE);
}

TEST(delaunay_m, RandomPolyConstraints)
{
  rand_delaunay_test<mpq_class>(RANDOM_POLY, 1, 7, 1, 0.0, CDT_CONSTRAINTS);
}

TEST(delaunay_m, RandomPolyValidBmesh)
{
  rand_delaunay_test<mpq_class>(RANDOM_POLY, 1, 7, 1, 0.0, CDT_CONSTRAINTS_VALID_BMESH);
}

TEST(delaunay_m, Grid)
{
  rand_delaunay_test<mpq_class>(RANDOM_TILTED_GRID, 1, 6, 1, 0.0, CDT_FULL);
}

TEST(delaunay_m, TiltedGridA)
{
  rand_delaunay_test<mpq_class>(RANDOM_TILTED_GRID, 1, 6, 1, 1.0, CDT_FULL);
}

TEST(delaunay_m, TiltedGridB)
{
  rand_delaunay_test<mpq_class>(RANDOM_TILTED_GRID, 1, 6, 1, 0.01, CDT_FULL);
}

TEST(delaunay_m, RandomCircle)
{
  rand_delaunay_test<mpq_class>(RANDOM_CIRCLE, 1, 7, 1, 0.0, CDT_FULL);
}

TEST(delaunay_m, RandomTrisCircle)
{
  rand_delaunay_test<mpq_class>(RANDOM_TRI_BETWEEN_CIRCLES, 1, 6, 1, 0.25, CDT_FULL);
}

TEST(delaunay_m, RandomTrisCircleB)
{
  rand_delaunay_test<double>(RANDOM_TRI_BETWEEN_CIRCLES, 1, 6, 1, 1e-4, CDT_FULL);
}
#  endif

#endif

}  // namespace blender::meshintersect<|MERGE_RESOLUTION|>--- conflicted
+++ resolved
@@ -1784,219 +1784,6 @@
   BLI_delaunay_2d_cdt_free(output);
 }
 
-<<<<<<< HEAD
-#endif
-
-#if DO_TEXT_TESTS
-template<typename T>
-void text_test(
-    int num_arc_points, int num_lets_per_line, int num_lines, CDT_output_type otype, bool need_ids)
-{
-  constexpr bool print_timing = true;
-  /*
-   * Make something like a letter B:
-   *
-   *    4------------3
-   *    |              )
-   *    |  12--11       )
-   *    |  |     ) a3    ) a1
-   *    |  9---10       )
-   *    |              )
-   *    |            2
-   *    |              )
-   *    |  8----7       )
-   *    |  |     ) a2    ) a0
-   *    |  5----6       )
-   *    |              )
-   *    0------------1
-   *
-   * Where the numbers are the first 13 vertices, and the rest of
-   * the vertices are in arcs a0, a1, a2, a3, each of which have
-   * num_arc_points per arc in them.
-   */
-
-  const char *b_before_arcs = R"(13 0 3
-  0.0 0.0
-  1.0 0.0
-  1.0 1.5
-  1.0 3.0
-  0.0 3.0
-  0.2 0.2
-  0.6 0.2
-  0.6 1.4
-  0.2 1.4
-  0.2 1.6
-  0.6 1.6
-  0.6 2.8
-  0.2 2.8
-  3 4 0 1 2
-  6 5 8 7
-  10 9 12 11
-  )";
-
-  CDT_input<T> b_before_arcs_in = fill_input_from_string<T>(b_before_arcs);
-  constexpr int narcs = 4;
-  int b_npts = b_before_arcs_in.vert.size() + narcs * num_arc_points;
-  constexpr int b_nfaces = 3;
-  Array<vec2<T>> b_vert(b_npts);
-  Array<Vector<int>> b_face(b_nfaces);
-  std::copy(b_before_arcs_in.vert.begin(), b_before_arcs_in.vert.end(), b_vert.begin());
-  std::copy(b_before_arcs_in.face.begin(), b_before_arcs_in.face.end(), b_face.begin());
-  if (num_arc_points > 0) {
-    b_face[0].pop_last();  // We'll add center point back between arcs for outer face.
-    for (int arc = 0; arc < narcs; ++arc) {
-      int arc_origin_vert;
-      int arc_terminal_vert;
-      bool ccw;
-      switch (arc) {
-        case 0:
-          arc_origin_vert = 1;
-          arc_terminal_vert = 2;
-          ccw = true;
-          break;
-        case 1:
-          arc_origin_vert = 2;
-          arc_terminal_vert = 3;
-          ccw = true;
-          break;
-        case 2:
-          arc_origin_vert = 7;
-          arc_terminal_vert = 6;
-          ccw = false;
-          break;
-        case 3:
-          arc_origin_vert = 11;
-          arc_terminal_vert = 10;
-          ccw = false;
-          break;
-        default:
-          BLI_assert(false);
-      }
-      vec2<T> start_co = b_vert[arc_origin_vert];
-      vec2<T> end_co = b_vert[arc_terminal_vert];
-      vec2<T> center_co = 0.5 * (start_co + end_co);
-      BLI_assert(start_co[0] == end_co[2]);
-      double radius = abs(math_to_double<T>(end_co[1] - center_co[1]));
-      double angle_delta = M_PI / (num_arc_points + 1);
-      int start_vert = b_before_arcs_in.vert.size() + arc * num_arc_points;
-      Vector<int> &face = b_face[(arc <= 1) ? 0 : arc - 1];
-      for (int i = 0; i < num_arc_points; ++i) {
-        vec2<T> delta;
-        float ang = ccw ? (-M_PI_2 + (i + 1) * angle_delta) : (M_PI_2 - (i + 1) * angle_delta);
-        delta[0] = T(radius * cos(ang));
-        delta[1] = T(radius * sin(ang));
-        b_vert[start_vert + i] = center_co + delta;
-        face.append(start_vert + i);
-      }
-      if (arc == 0) {
-        face.append(arc_terminal_vert);
-      }
-    }
-  }
-
-  CDT_input<T> in;
-  int tot_instances = num_lets_per_line * num_lines;
-  if (tot_instances == 1) {
-    in.vert = b_vert;
-    in.face = b_face;
-  }
-  else {
-    in.vert = Array<vec2<T>>(tot_instances * b_vert.size());
-    in.face = Array<Vector<int>>(tot_instances * b_face.size());
-    T cur_x = T(0);
-    T cur_y = T(0);
-    T delta_x = T(2);
-    T delta_y = T(3.25);
-    int instance = 0;
-    for (int line = 0; line < num_lines; ++line) {
-      for (int let = 0; let < num_lets_per_line; ++let) {
-        vec2<T> co_offset(cur_x, cur_y);
-        int in_v_offset = instance * b_vert.size();
-        for (int v = 0; v < b_vert.size(); ++v) {
-          in.vert[in_v_offset + v] = b_vert[v] + co_offset;
-        }
-        int in_f_offset = instance * b_face.size();
-        for (int f : b_face.index_range()) {
-          for (int fv : b_face[f]) {
-            in.face[in_f_offset + f].append(in_v_offset + fv);
-          }
-        }
-        cur_x += delta_x;
-        ++instance;
-      }
-      cur_y += delta_y;
-      cur_x = T(0);
-    }
-  }
-  in.epsilon = b_before_arcs_in.epsilon;
-  in.need_ids = need_ids;
-  double tstart = PIL_check_seconds_timer();
-  CDT_result<T> out = delaunay_2d_calc(in, otype);
-  double tend = PIL_check_seconds_timer();
-  if (print_timing) {
-    std::cout << "time = " << tend - tstart << "\n";
-  }
-  if (!need_ids) {
-    EXPECT_EQ(out.vert_orig.size(), 0);
-    EXPECT_EQ(out.edge_orig.size(), 0);
-    EXPECT_EQ(out.face_orig.size(), 0);
-  }
-  if (DO_DRAW) {
-    std::string label = "Text arcpts=" + std::to_string(num_arc_points);
-    if (num_lets_per_line > 1) {
-      label += " linelen=" + std::to_string(num_lets_per_line);
-    }
-    if (num_lines > 1) {
-      label += " lines=" + std::to_string(num_lines);
-    }
-    graph_draw<T>(label, out.vert, out.edge, out.face);
-  }
-}
-
-TEST(delaunay_d, TextB10)
-{
-  text_test<double>(10, 1, 1, CDT_INSIDE_WITH_HOLES, true);
-}
-
-TEST(delaunay_d, TextB200)
-{
-  text_test<double>(200, 1, 1, CDT_INSIDE_WITH_HOLES, true);
-}
-
-TEST(delaunay_d, TextB10_10_10)
-{
-  text_test<double>(10, 10, 10, CDT_INSIDE_WITH_HOLES, true);
-}
-
-TEST(delaunay_d, TextB10_10_10_noids)
-{
-  text_test<double>(10, 10, 10, CDT_INSIDE_WITH_HOLES, false);
-}
-
-#  ifdef WITH_GMP
-TEST(delaunay_m, TextB10)
-{
-  text_test<mpq_class>(10, 1, 1, CDT_INSIDE_WITH_HOLES, true);
-}
-
-TEST(delaunay_m, TextB200)
-{
-  text_test<mpq_class>(200, 1, 1, CDT_INSIDE_WITH_HOLES, true);
-}
-
-TEST(delaunay_m, TextB10_10_10)
-{
-  text_test<mpq_class>(10, 10, 10, CDT_INSIDE_WITH_HOLES, true);
-}
-
-TEST(delaunay_m, TextB10_10_10_noids)
-{
-  text_test<mpq_class>(10, 10, 10, CDT_INSIDE_WITH_HOLES, false);
-}
-#  endif
-
-=======
->>>>>>> c41b93bd
 #endif
 
 #if DO_TEXT_TESTS
