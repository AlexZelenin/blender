/*
 * This program is free software; you can redistribute it and/or
 * modify it under the terms of the GNU General Public License
 * as published by the Free Software Foundation; either version 2
 * of the License, or (at your option) any later version.
 *
 * This program is distributed in the hope that it will be useful,
 * but WITHOUT ANY WARRANTY; without even the implied warranty of
 * MERCHANTABILITY or FITNESS FOR A PARTICULAR PURPOSE.  See the
 * GNU General Public License for more details.
 *
 * You should have received a copy of the GNU General Public License
 * along with this program; if not, write to the Free Software Foundation,
 * Inc., 51 Franklin Street, Fifth Floor, Boston, MA 02110-1301, USA.
 */

#pragma once

/** \file
 * \ingroup bli
 *
 * A `blender::Vector<T>` is a dynamically growing contiguous array for values of type T. It is
 * designed to be a more convenient and efficient replacement for `std::vector`. Note that the term
 * "vector" has nothing to do with a vector from computer graphics here.
 *
 * A vector supports efficient insertion and removal at the end (O(1) amortized). Removal in other
 * places takes O(n) time, because all elements afterwards have to be moved. If the order of
 * elements is not important, `remove_and_reorder` can be used instead of `remove` for better
 * performance.
 *
 * The improved efficiency is mainly achieved by supporting small buffer optimization. As long as
 * the number of elements in the vector does not become larger than InlineBufferCapacity, no memory
 * allocation is done. As a consequence, iterators are invalidated when a blender::Vector is moved
 * (iterators of std::vector remain valid when the vector is moved).
 *
 * `blender::Vector` should be your default choice for a vector data structure in Blender.
 */

#include <algorithm>
#include <cstdlib>
#include <cstring>
#include <iostream>
#include <memory>

#include "BLI_allocator.hh"
#include "BLI_index_range.hh"
#include "BLI_listbase_wrapper.hh"
#include "BLI_math_base.h"
#include "BLI_memory_utils.hh"
#include "BLI_span.hh"
#include "BLI_string.h"
#include "BLI_string_ref.hh"
#include "BLI_utildefines.h"

#include "MEM_guardedalloc.h"

namespace blender {

template<
    /**
     * Type of the values stored in this vector. It has to be movable.
     */
    typename T,
    /**
     * The number of values that can be stored in this vector, without doing a heap allocation.
     * Sometimes it makes sense to increase this value a lot. The memory in the inline buffer is
     * not initialized when it is not needed.
     *
     * When T is large, the small buffer optimization is disabled by default to avoid large
     * unexpected allocations on the stack. It can still be enabled explicitly though.
     */
    int64_t InlineBufferCapacity = default_inline_buffer_capacity(sizeof(T)),
    /**
     * The allocator used by this vector. Should rarely be changed, except when you don't want that
     * MEM_* is used internally.
     */
    typename Allocator = GuardedAllocator>
class Vector {
 public:
  using value_type = T;
  using pointer = T *;
  using const_pointer = const T *;
  using reference = T &;
  using const_reference = const T &;
  using iterator = T *;
  using const_iterator = const T *;
  using size_type = int64_t;

 private:
  /**
   * Use pointers instead of storing the size explicitly. This reduces the number of instructions
   * in `append`.
   *
   * The pointers might point to the memory in the inline buffer.
   */
  T *begin_;
  T *end_;
  T *capacity_end_;

  /** Used for allocations when the inline buffer is too small. */
  Allocator allocator_;

  /** A placeholder buffer that will remain uninitialized until it is used. */
  TypedBuffer<T, InlineBufferCapacity> inline_buffer_;

  /**
   * Store the size of the vector explicitly in debug builds. Otherwise you'd always have to call
   * the `size` function or do the math to compute it from the pointers manually. This is rather
   * annoying. Knowing the size of a vector is often quite essential when debugging some code.
   */
#ifndef NDEBUG
  int64_t debug_size_;
#  define UPDATE_VECTOR_SIZE(ptr) \
    (ptr)->debug_size_ = static_cast<int64_t>((ptr)->end_ - (ptr)->begin_)
#else
#  define UPDATE_VECTOR_SIZE(ptr) ((void)0)
#endif

  /**
   * Be a friend with other vector instantiations. This is necessary to implement some memory
   * management logic.
   */
  template<typename OtherT, int64_t OtherInlineBufferCapacity, typename OtherAllocator>
  friend class Vector;

 public:
  /**
   * Create an empty vector.
   * This does not do any memory allocation.
   */
  Vector(Allocator allocator = {}) noexcept : allocator_(allocator)
  {
    begin_ = inline_buffer_;
    end_ = begin_;
    capacity_end_ = begin_ + InlineBufferCapacity;
    UPDATE_VECTOR_SIZE(this);
  }

  Vector(NoExceptConstructor, Allocator allocator = {}) noexcept : Vector(allocator)
  {
  }

  /**
   * Create a vector with a specific size.
   * The elements will be default constructed.
   * If T is trivially constructible, the elements in the vector are not touched.
   */
  explicit Vector(int64_t size, Allocator allocator = {})
      : Vector(NoExceptConstructor(), allocator)
  {
    this->resize(size);
  }

  /**
   * Create a vector filled with a specific value.
   */
  Vector(int64_t size, const T &value, Allocator allocator = {})
      : Vector(NoExceptConstructor(), allocator)
  {
    this->resize(size, value);
  }

  /**
   * Create a vector from an array ref. The values in the vector are copy constructed.
   */
  template<typename U, typename std::enable_if_t<std::is_convertible_v<U, T>> * = nullptr>
  Vector(Span<U> values, Allocator allocator = {}) : Vector(NoExceptConstructor(), allocator)
  {
    const int64_t size = values.size();
    this->reserve(size);
    uninitialized_convert_n<U, T>(values.data(), size, begin_);
    this->increase_size_by_unchecked(size);
  }

  /**
   * Create a vector that contains copies of the values in the initialized list.
   *
   * This allows you to write code like:
   * Vector<int> vec = {3, 4, 5};
   */
  template<typename U, typename std::enable_if_t<std::is_convertible_v<U, T>> * = nullptr>
  Vector(const std::initializer_list<U> &values) : Vector(Span<U>(values))
  {
  }

  Vector(const std::initializer_list<T> &values) : Vector(Span<T>(values))
  {
  }

  template<typename U,
           size_t N,
           typename std::enable_if_t<std::is_convertible_v<U, T>> * = nullptr>
  Vector(const std::array<U, N> &values) : Vector(Span(values))
  {
  }

  template<typename InputIt,
           /* This constructor should not be called with e.g. Vector(3, 10), because that is
            * expected to produce the vector (10, 10, 10). */
           typename std::enable_if_t<!std::is_convertible_v<InputIt, int>> * = nullptr>
  Vector(InputIt first, InputIt last, Allocator allocator = {})
      : Vector(NoExceptConstructor(), allocator)
  {
    for (InputIt current = first; current != last; ++current) {
      this->append(*current);
    }
  }

  /**
   * Create a vector from a ListBase. The caller has to make sure that the values in the linked
   * list have the correct type.
   *
   * Example Usage:
   *  Vector<ModifierData *> modifiers(ob->modifiers);
   */
  Vector(ListBase &values, Allocator allocator = {}) : Vector(NoExceptConstructor(), allocator)
  {
    LISTBASE_FOREACH (T, value, &values) {
      this->append(value);
    }
  }

  /**
   * Create a copy of another vector. The other vector will not be changed. If the other vector has
   * less than InlineBufferCapacity elements, no allocation will be made.
   */
  Vector(const Vector &other) : Vector(other.as_span(), other.allocator_)
  {
  }

  /**
   * Create a copy of a vector with a different InlineBufferCapacity. This needs to be handled
   * separately, so that the other one is a valid copy constructor.
   */
  template<int64_t OtherInlineBufferCapacity>
  Vector(const Vector<T, OtherInlineBufferCapacity, Allocator> &other)
      : Vector(other.as_span(), other.allocator_)
  {
  }

  /**
   * Steal the elements from another vector. This does not do an allocation. The other vector will
   * have zero elements afterwards.
   */
  template<int64_t OtherInlineBufferCapacity>
  Vector(Vector<T, OtherInlineBufferCapacity, Allocator> &&other) noexcept(
      std::is_nothrow_move_constructible_v<T>)
      : Vector(NoExceptConstructor(), other.allocator_)
  {
    const int64_t size = other.size();

    if (other.is_inline()) {
      if (size <= InlineBufferCapacity) {
        /* Copy between inline buffers. */
        uninitialized_relocate_n(other.begin_, size, begin_);
        end_ = begin_ + size;
      }
      else {
        /* Copy from inline buffer to newly allocated buffer. */
        const int64_t capacity = size;
        begin_ = static_cast<T *>(
            allocator_.allocate(sizeof(T) * static_cast<size_t>(capacity), alignof(T), AT));
        capacity_end_ = begin_ + capacity;
        uninitialized_relocate_n(other.begin_, size, begin_);
        end_ = begin_ + size;
      }
    }
    else {
      /* Steal the pointer. */
      begin_ = other.begin_;
      end_ = other.end_;
      capacity_end_ = other.capacity_end_;
    }

    other.begin_ = other.inline_buffer_;
    other.end_ = other.begin_;
    other.capacity_end_ = other.begin_ + OtherInlineBufferCapacity;
    UPDATE_VECTOR_SIZE(this);
    UPDATE_VECTOR_SIZE(&other);
  }

  ~Vector()
  {
    destruct_n(begin_, this->size());
    if (!this->is_inline()) {
      allocator_.deallocate(begin_);
    }
  }

  Vector &operator=(const Vector &other)
  {
    return copy_assign_container(*this, other);
  }

  Vector &operator=(Vector &&other)
  {
    return move_assign_container(*this, std::move(other));
  }

  /**
   * Get the value at the given index. This invokes undefined behavior when the index is out of
   * bounds.
   */
  const T &operator[](int64_t index) const
  {
    BLI_assert(index >= 0);
    BLI_assert(index < this->size());
    return begin_[index];
  }

  T &operator[](int64_t index)
  {
    BLI_assert(index >= 0);
    BLI_assert(index < this->size());
    return begin_[index];
  }

  operator Span<T>() const
  {
    return Span<T>(begin_, this->size());
  }

  operator MutableSpan<T>()
  {
    return MutableSpan<T>(begin_, this->size());
  }

  template<typename U, typename std::enable_if_t<is_span_convertible_pointer_v<T, U>> * = nullptr>
  operator Span<U>() const
  {
    return Span<U>(begin_, this->size());
  }

  template<typename U, typename std::enable_if_t<is_span_convertible_pointer_v<T, U>> * = nullptr>
  operator MutableSpan<U>()
  {
    return MutableSpan<U>(begin_, this->size());
  }

  Span<T> as_span() const
  {
    return *this;
  }

  MutableSpan<T> as_mutable_span()
  {
    return *this;
  }

  /**
   * Make sure that enough memory is allocated to hold min_capacity elements.
   * This won't necessarily make an allocation when min_capacity is small.
   * The actual size of the vector does not change.
   */
  void reserve(const int64_t min_capacity)
  {
    if (min_capacity > this->capacity()) {
      this->realloc_to_at_least(min_capacity);
    }
  }

  /**
   * Change the size of the vector so that it contains new_size elements.
   * If new_size is smaller than the old size, the elements at the end of the vector are
   * destructed. If new_size is larger than the old size, the new elements at the end are default
   * constructed. If T is trivially constructible, the memory is not touched by this function.
   */
  void resize(const int64_t new_size)
  {
    BLI_assert(new_size >= 0);
    const int64_t old_size = this->size();
    if (new_size > old_size) {
      this->reserve(new_size);
      default_construct_n(begin_ + old_size, new_size - old_size);
    }
    else {
      destruct_n(begin_ + new_size, old_size - new_size);
    }
    end_ = begin_ + new_size;
    UPDATE_VECTOR_SIZE(this);
  }

  /**
   * Change the size of the vector so that it contains new_size elements.
   * If new_size is smaller than the old size, the elements at the end of the vector are
   * destructed. If new_size is larger than the old size, the new elements will be copy constructed
   * from the given value.
   */
  void resize(const int64_t new_size, const T &value)
  {
    BLI_assert(new_size >= 0);
    const int64_t old_size = this->size();
    if (new_size > old_size) {
      this->reserve(new_size);
      uninitialized_fill_n(begin_ + old_size, new_size - old_size, value);
    }
    else {
      destruct_n(begin_ + new_size, old_size - new_size);
    }
    end_ = begin_ + new_size;
    UPDATE_VECTOR_SIZE(this);
  }

  /**
   * Afterwards the vector has 0 elements, but will still have
   * memory to be refilled again.
   */
  void clear()
  {
    destruct_n(begin_, this->size());
    end_ = begin_;
    UPDATE_VECTOR_SIZE(this);
  }

  /**
   * Afterwards the vector has 0 elements and any allocated memory
   * will be freed.
   */
  void clear_and_make_inline()
  {
    destruct_n(begin_, this->size());
    if (!this->is_inline()) {
      allocator_.deallocate(begin_);
    }

    begin_ = inline_buffer_;
    end_ = begin_;
    capacity_end_ = begin_ + InlineBufferCapacity;
    UPDATE_VECTOR_SIZE(this);
  }

  /**
   * Insert a new element at the end of the vector.
   * This might cause a reallocation with the capacity is exceeded.
   *
   * This is similar to std::vector::push_back.
   */
  void append(const T &value)
  {
    this->append_as(value);
  }
  void append(T &&value)
  {
    this->append_as(std::move(value));
  }
  /* This is similar to `std::vector::emplace_back`. */
  template<typename... ForwardValue> void append_as(ForwardValue &&...value)
  {
    this->ensure_space_for_one();
    this->append_unchecked_as(std::forward<ForwardValue>(value)...);
  }

  /**
   * Append the value to the vector and return the index that can be used to access the newly
   * added value.
   */
  int64_t append_and_get_index(const T &value)
  {
    const int64_t index = this->size();
    this->append(value);
    return index;
  }

  /**
   * Append the value if it is not yet in the vector. This has to do a linear search to check if
   * the value is in the vector. Therefore, this should only be called when it is known that the
   * vector is small.
   */
  void append_non_duplicates(const T &value)
  {
    if (!this->contains(value)) {
      this->append(value);
    }
  }

  /**
   * Append the value and assume that vector has enough memory reserved. This invokes undefined
   * behavior when not enough capacity has been reserved beforehand. Only use this in performance
   * critical code.
   */
  void append_unchecked(const T &value)
  {
    this->append_unchecked_as(value);
  }
  void append_unchecked(T &&value)
  {
    this->append_unchecked_as(std::move(value));
  }
  template<typename... ForwardT> void append_unchecked_as(ForwardT &&...value)
  {
    BLI_assert(end_ < capacity_end_);
    new (end_) T(std::forward<ForwardT>(value)...);
    end_++;
    UPDATE_VECTOR_SIZE(this);
  }

  /**
   * Insert the same element n times at the end of the vector.
   * This might result in a reallocation internally.
   */
  void append_n_times(const T &value, const int64_t n)
  {
    BLI_assert(n >= 0);
    this->reserve(this->size() + n);
    uninitialized_fill_n(end_, n, value);
    this->increase_size_by_unchecked(n);
  }

  /**
   * Enlarges the size of the internal buffer that is considered to be initialized. This invokes
   * undefined behavior when when the new size is larger than the capacity. The method can be
   * useful when you want to call constructors in the vector yourself. This should only be done in
   * very rare cases and has to be justified every time.
   */
  void increase_size_by_unchecked(const int64_t n) noexcept
  {
    BLI_assert(end_ + n <= capacity_end_);
    end_ += n;
    UPDATE_VECTOR_SIZE(this);
  }

  /**
   * Copy the elements of another array to the end of this vector.
   *
   * This can be used to emulate parts of std::vector::insert.
   */
  void extend(Span<T> array)
  {
    this->extend(array.data(), array.size());
  }
  void extend(const T *start, int64_t amount)
  {
    this->reserve(this->size() + amount);
    this->extend_unchecked(start, amount);
  }

  /**
   * Adds all elements from the array that are not already in the vector. This is an expensive
   * operation when the vector is large, but can be very cheap when it is known that the vector is
   * small.
   */
  void extend_non_duplicates(Span<T> array)
  {
    for (const T &value : array) {
      this->append_non_duplicates(value);
    }
  }

  /**
   * Extend the vector without bounds checking. It is assumed that enough memory has been reserved
   * beforehand. Only use this in performance critical code.
   */
  void extend_unchecked(Span<T> array)
  {
    this->extend_unchecked(array.data(), array.size());
  }
  void extend_unchecked(const T *start, int64_t amount)
  {
    BLI_assert(amount >= 0);
    BLI_assert(begin_ + amount <= capacity_end_);
    uninitialized_copy_n(start, amount, end_);
    end_ += amount;
    UPDATE_VECTOR_SIZE(this);
  }

  template<typename InputIt> void extend(InputIt first, InputIt last)
  {
    this->insert(this->end(), first, last);
  }

  /**
   * Insert elements into the vector at the specified position. This has a running time of O(n)
   * where n is the number of values that have to be moved. Undefined behavior is invoked when the
   * insert position is out of bounds.
   */
  void insert(const int64_t insert_index, const T &value)
  {
    this->insert(insert_index, Span<T>(&value, 1));
  }
  void insert(const int64_t insert_index, T &&value)
  {
    this->insert(
        insert_index, std::make_move_iterator(&value), std::make_move_iterator(&value + 1));
  }
  void insert(const int64_t insert_index, Span<T> array)
  {
    this->insert(begin_ + insert_index, array.begin(), array.end());
  }
  template<typename InputIt> void insert(const T *insert_position, InputIt first, InputIt last)
  {
    const int64_t insert_index = insert_position - begin_;
    this->insert(insert_index, first, last);
  }
  template<typename InputIt> void insert(const int64_t insert_index, InputIt first, InputIt last)
  {
    BLI_assert(insert_index >= 0);
    BLI_assert(insert_index <= this->size());

    const int64_t insert_amount = std::distance(first, last);
    const int64_t old_size = this->size();
    const int64_t new_size = old_size + insert_amount;
    const int64_t move_amount = old_size - insert_index;

    this->reserve(new_size);
    for (int64_t i = 0; i < move_amount; i++) {
      const int64_t src_index = insert_index + move_amount - i - 1;
      const int64_t dst_index = new_size - i - 1;
      try {
        new (static_cast<void *>(begin_ + dst_index)) T(std::move(begin_[src_index]));
      }
      catch (...) {
        /* Destruct all values that have been moved already. */
        destruct_n(begin_ + dst_index + 1, i);
        end_ = begin_ + src_index + 1;
        UPDATE_VECTOR_SIZE(this);
        throw;
      }
      begin_[src_index].~T();
    }

    try {
      std::uninitialized_copy_n(first, insert_amount, begin_ + insert_index);
    }
    catch (...) {
      /* Destruct all values that have been moved. */
      destruct_n(begin_ + new_size - move_amount, move_amount);
      end_ = begin_ + insert_index;
      UPDATE_VECTOR_SIZE(this);
      throw;
    }
    end_ = begin_ + new_size;
    UPDATE_VECTOR_SIZE(this);
  }

  /**
   * Insert values at the beginning of the vector. The has to move all the other elements, so it
   * has a linear running time.
   */
  void prepend(const T &&value)
  {
    this->insert(0, value);
  }
  void prepend(T &&value)
  {
    this->insert(0, std::move(value));
  }
  void prepend(Span<T> values)
  {
    this->insert(0, values);
  }
  template<typename InputIt> void prepend(InputIt first, InputIt last)
  {
    this->insert(0, first, last);
  }

  /**
   * Return a reference to the last element in the vector.
   * This invokes undefined behavior when the vector is empty.
   */
  const T &last() const
  {
    BLI_assert(this->size() > 0);
    return *(end_ - 1);
  }
  T &last()
  {
    BLI_assert(this->size() > 0);
    return *(end_ - 1);
  }

  /**
   * Return a reference to the first element in the vector.
   * This invokes undefined behavior when the vector is empty.
   */
  const T &first() const
  {
    BLI_assert(this->size() > 0);
<<<<<<< HEAD
    return *(begin_);
=======
    return *begin_;
>>>>>>> 16b2b33d
  }
  T &first()
  {
    BLI_assert(this->size() > 0);
<<<<<<< HEAD
    return *(begin_);
=======
    return *begin_;
>>>>>>> 16b2b33d
  }

  /**
   * Return how many values are currently stored in the vector.
   */
  int64_t size() const
  {
    const int64_t current_size = static_cast<int64_t>(end_ - begin_);
    BLI_assert(debug_size_ == current_size);
    return current_size;
  }

  /**
   * Returns true when the vector contains no elements, otherwise false.
   *
   * This is the same as std::vector::empty.
   */
  bool is_empty() const
  {
    return begin_ == end_;
  }

  /**
   * Destructs the last element and decreases the size by one. This invokes undefined behavior when
   * the vector is empty.
   */
  void remove_last()
  {
    BLI_assert(!this->is_empty());
    end_--;
    end_->~T();
    UPDATE_VECTOR_SIZE(this);
  }

  /**
   * Remove the last element from the vector and return it. This invokes undefined behavior when
   * the vector is empty.
   *
   * This is similar to std::vector::pop_back.
   */
  T pop_last()
  {
    BLI_assert(!this->is_empty());
    T value = std::move(*(end_ - 1));
    end_--;
    end_->~T();
    UPDATE_VECTOR_SIZE(this);
    return value;
  }

  /**
   * Delete any element in the vector. The empty space will be filled by the previously last
   * element. This takes O(1) time.
   */
  void remove_and_reorder(const int64_t index)
  {
    BLI_assert(index >= 0);
    BLI_assert(index < this->size());
    T *element_to_remove = begin_ + index;
    if (element_to_remove < end_) {
      *element_to_remove = std::move(*(end_ - 1));
    }
    end_--;
    end_->~T();
    UPDATE_VECTOR_SIZE(this);
  }

  /**
   * Finds the first occurrence of the value, removes it and copies the last element to the hole in
   * the vector. This takes O(n) time.
   */
  void remove_first_occurrence_and_reorder(const T &value)
  {
    const int64_t index = this->first_index_of(value);
    this->remove_and_reorder(index);
  }

  /**
   * Remove the element at the given index and move all values coming after it one towards the
   * front. This takes O(n) time. If the order is not important, remove_and_reorder should be used
   * instead.
   *
   * This is similar to std::vector::erase.
   */
  void remove(const int64_t index)
  {
    BLI_assert(index >= 0);
    BLI_assert(index < this->size());
    const int64_t last_index = this->size() - 1;
    for (int64_t i = index; i < last_index; i++) {
      begin_[i] = std::move(begin_[i + 1]);
    }
    begin_[last_index].~T();
    end_--;
    UPDATE_VECTOR_SIZE(this);
  }

  /**
   * Remove a contiguous chunk of elements and move all values coming after it towards the front.
   * This takes O(n) time.
   *
   * This is similar to std::vector::erase.
   */
  void remove(const int64_t start_index, const int64_t amount)
  {
    const int64_t old_size = this->size();
    BLI_assert(start_index >= 0);
    BLI_assert(amount >= 0);
    BLI_assert(start_index + amount <= old_size);
    const int64_t move_amount = old_size - start_index - amount;
    for (int64_t i = 0; i < move_amount; i++) {
      begin_[start_index + i] = std::move(begin_[start_index + amount + i]);
    }
    destruct_n(end_ - amount, amount);
    end_ -= amount;
    UPDATE_VECTOR_SIZE(this);
  }

  /**
   * Do a linear search to find the value in the vector.
   * When found, return the first index, otherwise return -1.
   */
  int64_t first_index_of_try(const T &value) const
  {
    for (const T *current = begin_; current != end_; current++) {
      if (*current == value) {
        return static_cast<int64_t>(current - begin_);
      }
    }
    return -1;
  }

  /**
   * Do a linear search to find the value in the vector and return the found index. This invokes
   * undefined behavior when the value is not in the vector.
   */
  int64_t first_index_of(const T &value) const
  {
    const int64_t index = this->first_index_of_try(value);
    BLI_assert(index >= 0);
    return index;
  }

  /**
   * Do a linear search to see of the value is in the vector.
   * Return true when it exists, otherwise false.
   */
  bool contains(const T &value) const
  {
    return this->first_index_of_try(value) != -1;
  }

  /**
   * Copies the given value to every element in the vector.
   */
  void fill(const T &value) const
  {
    initialized_fill_n(begin_, this->size(), value);
  }

  /**
   * Get access to the underlying array.
   */
  T *data()
  {
    return begin_;
  }

  /**
   * Get access to the underlying array.
   */
  const T *data() const
  {
    return begin_;
  }

  T *begin()
  {
    return begin_;
  }
  T *end()
  {
    return end_;
  }

  const T *begin() const
  {
    return begin_;
  }
  const T *end() const
  {
    return end_;
  }

  std::reverse_iterator<T *> rbegin()
  {
    return std::reverse_iterator<T *>(this->end());
  }
  std::reverse_iterator<T *> rend()
  {
    return std::reverse_iterator<T *>(this->begin());
  }

  std::reverse_iterator<const T *> rbegin() const
  {
    return std::reverse_iterator<T *>(this->end());
  }
  std::reverse_iterator<const T *> rend() const
  {
    return std::reverse_iterator<T *>(this->begin());
  }

  /**
   * Get the current capacity of the vector, i.e. the maximum number of elements the vector can
   * hold, before it has to reallocate.
   */
  int64_t capacity() const
  {
    return static_cast<int64_t>(capacity_end_ - begin_);
  }

  /**
   * Get an index range that makes looping over all indices more convenient and less error prone.
   * Obviously, this should only be used when you actually need the index in the loop.
   *
   * Example:
   *  for (int64_t i : myvector.index_range()) {
   *    do_something(i, my_vector[i]);
   *  }
   */
  IndexRange index_range() const
  {
    return IndexRange(this->size());
  }

  friend bool operator==(const Vector &a, const Vector &b)
  {
    return a.as_span() == b.as_span();
  }

  friend bool operator!=(const Vector &a, const Vector &b)
  {
    return !(a == b);
  }

  /**
   * Print some debug information about the vector.
   */
  void print_stats(StringRef name = "") const
  {
    std::cout << "Vector Stats: " << name << "\n";
    std::cout << "  Address: " << this << "\n";
    std::cout << "  Elements: " << this->size() << "\n";
    std::cout << "  Capacity: " << (capacity_end_ - begin_) << "\n";
    std::cout << "  Inline Capacity: " << InlineBufferCapacity << "\n";

    char memory_size_str[15];
    BLI_str_format_byte_unit(memory_size_str, sizeof(*this), true);
    std::cout << "  Size on Stack: " << memory_size_str << "\n";
  }

 private:
  bool is_inline() const
  {
    return begin_ == inline_buffer_;
  }

  void ensure_space_for_one()
  {
    if (UNLIKELY(end_ >= capacity_end_)) {
      this->realloc_to_at_least(this->size() + 1);
    }
  }

  BLI_NOINLINE void realloc_to_at_least(const int64_t min_capacity)
  {
    if (this->capacity() >= min_capacity) {
      return;
    }

    /* At least double the size of the previous allocation. Otherwise consecutive calls to grow can
     * cause a reallocation every time even though min_capacity only increments.  */
    const int64_t min_new_capacity = this->capacity() * 2;

    const int64_t new_capacity = std::max(min_capacity, min_new_capacity);
    const int64_t size = this->size();

    T *new_array = static_cast<T *>(
        allocator_.allocate(static_cast<size_t>(new_capacity) * sizeof(T), alignof(T), AT));
    try {
      uninitialized_relocate_n(begin_, size, new_array);
    }
    catch (...) {
      allocator_.deallocate(new_array);
      throw;
    }

    if (!this->is_inline()) {
      allocator_.deallocate(begin_);
    }

    begin_ = new_array;
    end_ = begin_ + size;
    capacity_end_ = begin_ + new_capacity;
  }
};

#undef UPDATE_VECTOR_SIZE

/**
 * Same as a normal Vector, but does not use Blender's guarded allocator. This is useful when
 * allocating memory with static storage duration.
 */
template<typename T, int64_t InlineBufferCapacity = default_inline_buffer_capacity(sizeof(T))>
using RawVector = Vector<T, InlineBufferCapacity, RawAllocator>;

} /* namespace blender */<|MERGE_RESOLUTION|>--- conflicted
+++ resolved
@@ -675,20 +675,12 @@
   const T &first() const
   {
     BLI_assert(this->size() > 0);
-<<<<<<< HEAD
-    return *(begin_);
-=======
     return *begin_;
->>>>>>> 16b2b33d
   }
   T &first()
   {
     BLI_assert(this->size() > 0);
-<<<<<<< HEAD
-    return *(begin_);
-=======
     return *begin_;
->>>>>>> 16b2b33d
   }
 
   /**
