/*
 * This program is free software; you can redistribute it and/or
 * modify it under the terms of the GNU General Public License
 * as published by the Free Software Foundation; either version 2
 * of the License, or (at your option) any later version.
 *
 * This program is distributed in the hope that it will be useful,
 * but WITHOUT ANY WARRANTY; without even the implied warranty of
 * MERCHANTABILITY or FITNESS FOR A PARTICULAR PURPOSE.  See the
 * GNU General Public License for more details.
 *
 * You should have received a copy of the GNU General Public License
 * along with this program; if not, write to the Free Software  Foundation,
 * Inc., 51 Franklin Street, Fifth Floor, Boston, MA 02110-1301, USA.
 *
 * The Original Code is Copyright (C) 2005 by the Blender Foundation.
 * All rights reserved.
 */

/** \file
 * \ingroup modifiers
 */

#include <cstring>
#include <iostream>
#include <string>

#include "MEM_guardedalloc.h"

#include "BLI_float3.hh"
#include "BLI_listbase.h"
#include "BLI_set.hh"
#include "BLI_string.h"
#include "BLI_utildefines.h"

#include "DNA_collection_types.h"
#include "DNA_defaults.h"
#include "DNA_mesh_types.h"
#include "DNA_meshdata_types.h"
#include "DNA_modifier_types.h"
#include "DNA_node_types.h"
#include "DNA_object_types.h"
#include "DNA_pointcloud_types.h"
#include "DNA_scene_types.h"
#include "DNA_screen_types.h"

#include "BKE_customdata.h"
#include "BKE_global.h"
#include "BKE_idprop.h"
#include "BKE_lib_query.h"
#include "BKE_mesh.h"
#include "BKE_modifier.h"
#include "BKE_node_ui_storage.hh"
#include "BKE_pointcloud.h"
#include "BKE_screen.h"
#include "BKE_simulation.h"

#include "BLO_read_write.h"

#include "UI_interface.h"
#include "UI_resources.h"

#include "RNA_access.h"
#include "RNA_enum_types.h"

#include "DEG_depsgraph_build.h"
#include "DEG_depsgraph_query.h"

#include "MOD_modifiertypes.h"
#include "MOD_nodes.h"
#include "MOD_ui_common.h"

#include "NOD_derived_node_tree.hh"
#include "NOD_geometry.h"
#include "NOD_geometry_exec.hh"
#include "NOD_node_tree_multi_function.hh"
#include "NOD_type_callbacks.hh"

using blender::float3;
using blender::FunctionRef;
using blender::IndexRange;
using blender::Map;
using blender::Set;
using blender::Span;
using blender::StringRef;
using blender::StringRefNull;
using blender::Vector;
using blender::bke::PersistentCollectionHandle;
using blender::bke::PersistentDataHandleMap;
using blender::bke::PersistentObjectHandle;
using blender::fn::GMutablePointer;
using blender::fn::GValueMap;
using blender::nodes::GeoNodeExecParams;
using namespace blender::fn::multi_function_types;
using namespace blender::nodes::derived_node_tree_types;

static void initData(ModifierData *md)
{
  NodesModifierData *nmd = (NodesModifierData *)md;

  BLI_assert(MEMCMP_STRUCT_AFTER_IS_ZERO(nmd, modifier));

  MEMCPY_STRUCT_AFTER(nmd, DNA_struct_default_get(NodesModifierData), modifier);
}

static void addIdsUsedBySocket(const ListBase *sockets, Set<ID *> &ids)
{
  LISTBASE_FOREACH (const bNodeSocket *, socket, sockets) {
    if (socket->type == SOCK_OBJECT) {
      Object *object = ((bNodeSocketValueObject *)socket->default_value)->value;
      if (object != nullptr) {
        ids.add(&object->id);
      }
    }
    else if (socket->type == SOCK_COLLECTION) {
      Collection *collection = ((bNodeSocketValueCollection *)socket->default_value)->value;
      if (collection != nullptr) {
        ids.add(&collection->id);
      }
    }
  }
}

static void find_used_ids_from_nodes(const bNodeTree &tree, Set<ID *> &ids)
{
  Set<const bNodeTree *> handled_groups;

  LISTBASE_FOREACH (const bNode *, node, &tree.nodes) {
    addIdsUsedBySocket(&node->inputs, ids);
    addIdsUsedBySocket(&node->outputs, ids);

    if (node->type == NODE_GROUP) {
      const bNodeTree *group = (bNodeTree *)node->id;
      if (group != nullptr && handled_groups.add(group)) {
        find_used_ids_from_nodes(*group, ids);
      }
    }
  }
}

static void find_used_ids_from_settings(const NodesModifierSettings &settings, Set<ID *> &ids)
{
  IDP_foreach_property(
      settings.properties,
      IDP_TYPE_FILTER_ID,
      [](IDProperty *property, void *user_data) {
        Set<ID *> *ids = (Set<ID *> *)user_data;
        ID *id = IDP_Id(property);
        if (id != nullptr) {
          ids->add(id);
        }
      },
      &ids);
}

static void add_collection_object_relations_recursive(const ModifierUpdateDepsgraphContext *ctx,
                                                      Collection &collection);

static void add_object_relation(const ModifierUpdateDepsgraphContext *ctx, Object &object)
{
  DEG_add_object_relation(ctx->node, &object, DEG_OB_COMP_TRANSFORM, "Nodes Modifier");
  if (&(ID &)object != &ctx->object->id) {
    if (object.type == OB_EMPTY) {
      Collection *collection_instance = object.instance_collection;
      if (collection_instance != nullptr) {
        add_collection_object_relations_recursive(ctx, *collection_instance);
      }
    }
    else {
      DEG_add_object_relation(ctx->node, &object, DEG_OB_COMP_GEOMETRY, "Nodes Modifier");
    }
  }
}

static void add_collection_object_relations_recursive(const ModifierUpdateDepsgraphContext *ctx,
                                                      Collection &collection)
{
  LISTBASE_FOREACH (CollectionObject *, collection_object, &collection.gobject) {
    BLI_assert(collection_object->ob != nullptr);
    Object &object = *collection_object->ob;
    add_object_relation(ctx, object);
  }
  LISTBASE_FOREACH (CollectionChild *, collection_child, &collection.children) {
    BLI_assert(collection_child->collection != nullptr);
    Collection &collection = *collection_child->collection;
    add_collection_object_relations_recursive(ctx, collection);
  }
}

static void updateDepsgraph(ModifierData *md, const ModifierUpdateDepsgraphContext *ctx)
{
  NodesModifierData *nmd = reinterpret_cast<NodesModifierData *>(md);
  DEG_add_modifier_to_transform_relation(ctx->node, "Nodes Modifier");
  if (nmd->node_group != nullptr) {
    DEG_add_node_tree_relation(ctx->node, nmd->node_group, "Nodes Modifier");

    Set<ID *> used_ids;
    find_used_ids_from_settings(nmd->settings, used_ids);
    find_used_ids_from_nodes(*nmd->node_group, used_ids);
    for (ID *id : used_ids) {
      if (GS(id->name) == ID_OB) {
        Object *object = reinterpret_cast<Object *>(id);
        add_object_relation(ctx, *object);
      }
      if (GS(id->name) == ID_GR) {
        Collection *collection = reinterpret_cast<Collection *>(id);
        add_collection_object_relations_recursive(ctx, *collection);
      }
    }
  }

  /* TODO: Add dependency for adding and removing objects in collections. */
}

static void foreachIDLink(ModifierData *md, Object *ob, IDWalkFunc walk, void *userData)
{
  NodesModifierData *nmd = reinterpret_cast<NodesModifierData *>(md);
  walk(userData, ob, (ID **)&nmd->node_group, IDWALK_CB_USER);

  struct ForeachSettingData {
    IDWalkFunc walk;
    void *userData;
    Object *ob;
  } settings = {walk, userData, ob};

  IDP_foreach_property(
      nmd->settings.properties,
      IDP_TYPE_FILTER_ID,
      [](IDProperty *id_prop, void *user_data) {
        ForeachSettingData *settings = (ForeachSettingData *)user_data;
        settings->walk(
            settings->userData, settings->ob, (ID **)&id_prop->data.pointer, IDWALK_CB_USER);
      },
      &settings);
}

static void foreachTexLink(ModifierData *md, Object *ob, TexWalkFunc walk, void *userData)
{
  walk(userData, ob, md, "texture");
}

static bool isDisabled(const struct Scene *UNUSED(scene),
                       ModifierData *md,
                       bool UNUSED(useRenderParams))
{
  NodesModifierData *nmd = reinterpret_cast<NodesModifierData *>(md);

  if (nmd->node_group == nullptr) {
    return true;
  }

  return false;
}

class GeometryNodesEvaluator {
 private:
  blender::LinearAllocator<> allocator_;
  Map<std::pair<DInputSocket, DOutputSocket>, GMutablePointer> value_by_input_;
  Vector<DInputSocket> group_outputs_;
  blender::nodes::MultiFunctionByNode &mf_by_node_;
  const blender::nodes::DataTypeConversions &conversions_;
  const PersistentDataHandleMap &handle_map_;
  const Object *self_object_;
  const ModifierData *modifier_;
  Depsgraph *depsgraph_;

 public:
  GeometryNodesEvaluator(const Map<DOutputSocket, GMutablePointer> &group_input_data,
                         Vector<DInputSocket> group_outputs,
                         blender::nodes::MultiFunctionByNode &mf_by_node,
                         const PersistentDataHandleMap &handle_map,
                         const Object *self_object,
                         const ModifierData *modifier,
                         Depsgraph *depsgraph)
      : group_outputs_(std::move(group_outputs)),
        mf_by_node_(mf_by_node),
        conversions_(blender::nodes::get_implicit_type_conversions()),
        handle_map_(handle_map),
        self_object_(self_object),
        modifier_(modifier),
        depsgraph_(depsgraph)
  {
    for (auto item : group_input_data.items()) {
      this->forward_to_inputs(item.key, item.value);
    }
  }

  Vector<GMutablePointer> execute()
  {
    Vector<GMutablePointer> results;
    for (const DInputSocket &group_output : group_outputs_) {
      Vector<GMutablePointer> result = this->get_input_values(group_output);
      results.append(result[0]);
    }
    for (GMutablePointer value : value_by_input_.values()) {
      value.destruct();
    }
    return results;
  }

 private:
  Vector<GMutablePointer> get_input_values(const DInputSocket socket_to_compute)
  {
    Vector<DSocket> from_sockets;
    socket_to_compute.foreach_origin_socket([&](DSocket socket) { from_sockets.append(socket); });

    /* Multi-input sockets contain a vector of inputs. */
    if (socket_to_compute->is_multi_input_socket()) {
      Vector<GMutablePointer> values;
      for (const DSocket &from_socket : from_sockets) {
        GMutablePointer value = get_input_from_incoming_link(socket_to_compute, from_socket);
        values.append(value);
      }
      return values;
    }

    if (from_sockets.is_empty()) {
      /* The input is not connected, use the value from the socket itself. */
      const CPPType &type = *blender::nodes::socket_cpp_type_get(*socket_to_compute->typeinfo());
      return {get_unlinked_input_value(socket_to_compute, type)};
    }

    const DSocket from_socket = from_sockets[0];
    GMutablePointer value = this->get_input_from_incoming_link(socket_to_compute, from_socket);
    return {value};
  }

  GMutablePointer get_input_from_incoming_link(const DInputSocket socket_to_compute,
                                               const DSocket from_socket)
  {
    if (from_socket->is_output()) {
      const DOutputSocket from_output_socket{from_socket};
      const std::pair<DInputSocket, DOutputSocket> key = std::make_pair(socket_to_compute,
                                                                        from_output_socket);
      std::optional<GMutablePointer> value = value_by_input_.pop_try(key);
      if (value.has_value()) {
        /* This input has been computed before, return it directly. */
        return {*value};
      }

      /* Compute the socket now. */
      this->compute_output_and_forward(from_output_socket);
      return {value_by_input_.pop(key)};
    }

    /* Get value from an unlinked input socket. */
    const CPPType &type = *blender::nodes::socket_cpp_type_get(*socket_to_compute->typeinfo());
    const DInputSocket from_input_socket{from_socket};
    return {get_unlinked_input_value(from_input_socket, type)};
  }

  void compute_output_and_forward(const DOutputSocket socket_to_compute)
  {
    const DNode node{socket_to_compute.context(), &socket_to_compute->node()};

    if (!socket_to_compute->is_available()) {
      /* If the output is not available, use a default value. */
      const CPPType &type = *blender::nodes::socket_cpp_type_get(*socket_to_compute->typeinfo());
      void *buffer = allocator_.allocate(type.size(), type.alignment());
      type.copy_to_uninitialized(type.default_value(), buffer);
      this->forward_to_inputs(socket_to_compute, {type, buffer});
      return;
    }

    /* Prepare inputs required to execute the node. */
    GValueMap<StringRef> node_inputs_map{allocator_};
    for (const InputSocketRef *input_socket : node->inputs()) {
      if (input_socket->is_available()) {
        Vector<GMutablePointer> values = this->get_input_values({node.context(), input_socket});
        for (int i = 0; i < values.size(); ++i) {
          /* Values from Multi Input Sockets are stored in input map with the format
           * <identifier>[<index>]. */
          blender::StringRefNull key = allocator_.copy_string(
              input_socket->identifier() + (i > 0 ? ("[" + std::to_string(i)) + "]" : ""));
          node_inputs_map.add_new_direct(key, std::move(values[i]));
        }
      }
    }

    /* Execute the node. */
    GValueMap<StringRef> node_outputs_map{allocator_};
    GeoNodeExecParams params{
        node, node_inputs_map, node_outputs_map, handle_map_, self_object_, modifier_, depsgraph_};
    this->execute_node(node, params);

    /* Forward computed outputs to linked input sockets. */
    for (const OutputSocketRef *output_socket : node->outputs()) {
      if (output_socket->is_available()) {
        GMutablePointer value = node_outputs_map.extract(output_socket->identifier());
        this->forward_to_inputs({node.context(), output_socket}, value);
      }
    }
  }

  void execute_node(const DNode node, GeoNodeExecParams params)
  {
    const bNode &bnode = params.node();

    this->store_ui_hints(node, params);

    /* Use the geometry-node-execute callback if it exists. */
    if (bnode.typeinfo->geometry_node_execute != nullptr) {
      bnode.typeinfo->geometry_node_execute(params);
      return;
    }

    /* Use the multi-function implementation if it exists. */
    const MultiFunction *multi_function = mf_by_node_.lookup_default(node, nullptr);
    if (multi_function != nullptr) {
      this->execute_multi_function_node(node, params, *multi_function);
      return;
    }

    /* Just output default values if no implementation exists. */
    this->execute_unknown_node(node, params);
  }

  void store_ui_hints(const DNode node, GeoNodeExecParams params) const
  {
    for (const InputSocketRef *socket_ref : node->inputs()) {
      if (!socket_ref->is_available()) {
        continue;
      }
      if (socket_ref->bsocket()->type != SOCK_GEOMETRY) {
        continue;
      }

      bNodeTree *btree_cow = node->btree();
      bNodeTree *btree_original = (bNodeTree *)DEG_get_original_id((ID *)btree_cow);
      const NodeTreeEvaluationContext context(*self_object_, *modifier_);

      const GeometrySet &geometry_set = params.get_input<GeometrySet>(socket_ref->identifier());
      const Vector<const GeometryComponent *> components = geometry_set.get_components_for_read();

      for (const GeometryComponent *component : components) {
        component->attribute_foreach(
            [&](StringRefNull attribute_name, const AttributeMetaData &UNUSED(meta_data)) {
              BKE_nodetree_attribute_hint_add(
                  *btree_original, context, *node->bnode(), attribute_name);
              return true;
            });
      }
    }
  }

  void execute_multi_function_node(const DNode node,
                                   GeoNodeExecParams params,
                                   const MultiFunction &fn)
  {
    MFContextBuilder fn_context;
    MFParamsBuilder fn_params{fn, 1};
    Vector<GMutablePointer> input_data;
    for (const InputSocketRef *socket_ref : node->inputs()) {
      if (socket_ref->is_available()) {
        GMutablePointer data = params.extract_input(socket_ref->identifier());
        fn_params.add_readonly_single_input(GSpan(*data.type(), data.get(), 1));
        input_data.append(data);
      }
    }
    Vector<GMutablePointer> output_data;
    for (const OutputSocketRef *socket_ref : node->outputs()) {
      if (socket_ref->is_available()) {
        const CPPType &type = *blender::nodes::socket_cpp_type_get(*socket_ref->typeinfo());
        void *buffer = allocator_.allocate(type.size(), type.alignment());
        fn_params.add_uninitialized_single_output(GMutableSpan(type, buffer, 1));
        output_data.append(GMutablePointer(type, buffer));
      }
    }
    fn.call(IndexRange(1), fn_params, fn_context);
    for (GMutablePointer value : input_data) {
      value.destruct();
    }
    int output_index = 0;
    for (const int i : node->outputs().index_range()) {
      if (node->output(i).is_available()) {
        GMutablePointer value = output_data[output_index];
        params.set_output_by_move(node->output(i).identifier(), value);
        value.destruct();
        output_index++;
      }
    }
  }

  void execute_unknown_node(const DNode node, GeoNodeExecParams params)
  {
    for (const OutputSocketRef *socket : node->outputs()) {
      if (socket->is_available()) {
        const CPPType &type = *blender::nodes::socket_cpp_type_get(*socket->typeinfo());
        params.set_output_by_copy(socket->identifier(), {type, type.default_value()});
      }
    }
  }

  void forward_to_inputs(const DOutputSocket from_socket, GMutablePointer value_to_forward)
  {
    /* For all sockets that are linked with the from_socket push the value to their node. */
    Vector<DInputSocket> to_sockets_all;
    from_socket.foreach_target_socket(
        [&](DInputSocket to_socket) { to_sockets_all.append(to_socket); });

    const CPPType &from_type = *value_to_forward.type();
    Vector<DInputSocket> to_sockets_same_type;
    for (const DInputSocket &to_socket : to_sockets_all) {
      const CPPType &to_type = *blender::nodes::socket_cpp_type_get(*to_socket->typeinfo());
      const std::pair<DInputSocket, DOutputSocket> key = std::make_pair(to_socket, from_socket);
      if (from_type == to_type) {
        to_sockets_same_type.append(to_socket);
      }
      else {
        void *buffer = allocator_.allocate(to_type.size(), to_type.alignment());
        if (conversions_.is_convertible(from_type, to_type)) {
          conversions_.convert(from_type, to_type, value_to_forward.get(), buffer);
        }
        else {
          to_type.copy_to_uninitialized(to_type.default_value(), buffer);
        }
        add_value_to_input_socket(key, GMutablePointer{to_type, buffer});
      }
    }

    if (to_sockets_same_type.size() == 0) {
      /* This value is not further used, so destruct it. */
      value_to_forward.destruct();
    }
    else if (to_sockets_same_type.size() == 1) {
      /* This value is only used on one input socket, no need to copy it. */
      const DInputSocket to_socket = to_sockets_same_type[0];
      const std::pair<DInputSocket, DOutputSocket> key = std::make_pair(to_socket, from_socket);

      add_value_to_input_socket(key, value_to_forward);
    }
    else {
      /* Multiple inputs use the value, make a copy for every input except for one. */
      const DInputSocket first_to_socket = to_sockets_same_type[0];
      Span<DInputSocket> other_to_sockets = to_sockets_same_type.as_span().drop_front(1);
      const CPPType &type = *value_to_forward.type();
      const std::pair<DInputSocket, DOutputSocket> first_key = std::make_pair(first_to_socket,
                                                                              from_socket);
      add_value_to_input_socket(first_key, value_to_forward);
      for (const DInputSocket &to_socket : other_to_sockets) {
        const std::pair<DInputSocket, DOutputSocket> key = std::make_pair(to_socket, from_socket);
        void *buffer = allocator_.allocate(type.size(), type.alignment());
        type.copy_to_uninitialized(value_to_forward.get(), buffer);
        add_value_to_input_socket(key, GMutablePointer{type, buffer});
      }
    }
  }

  void add_value_to_input_socket(const std::pair<DInputSocket, DOutputSocket> key,
                                 GMutablePointer value)
  {
    value_by_input_.add_new(key, value);
  }

  GMutablePointer get_unlinked_input_value(const DInputSocket &socket,
                                           const CPPType &required_type)
  {
    bNodeSocket *bsocket = socket->bsocket();
    const CPPType &type = *blender::nodes::socket_cpp_type_get(*socket->typeinfo());
    void *buffer = allocator_.allocate(type.size(), type.alignment());

    if (bsocket->type == SOCK_OBJECT) {
      Object *object = ((bNodeSocketValueObject *)bsocket->default_value)->value;
      PersistentObjectHandle object_handle = handle_map_.lookup(object);
      new (buffer) PersistentObjectHandle(object_handle);
    }
    else if (bsocket->type == SOCK_COLLECTION) {
      Collection *collection = ((bNodeSocketValueCollection *)bsocket->default_value)->value;
      PersistentCollectionHandle collection_handle = handle_map_.lookup(collection);
      new (buffer) PersistentCollectionHandle(collection_handle);
    }
    else {
      blender::nodes::socket_cpp_value_get(*bsocket, buffer);
    }

    if (type == required_type) {
      return {type, buffer};
    }
    if (conversions_.is_convertible(type, required_type)) {
      void *converted_buffer = allocator_.allocate(required_type.size(),
                                                   required_type.alignment());
      conversions_.convert(type, required_type, buffer, converted_buffer);
      type.destruct(buffer);
      return {required_type, converted_buffer};
    }
    void *default_buffer = allocator_.allocate(required_type.size(), required_type.alignment());
    type.copy_to_uninitialized(type.default_value(), default_buffer);
    return {required_type, default_buffer};
  }
};

struct SocketPropertyType {
<<<<<<< HEAD
=======
  /* Create the actual property used to store the data for the modifier. */
>>>>>>> 745576b1
  IDProperty *(*create_prop)(const bNodeSocket &socket, const char *name);
  bool (*is_correct_type)(const IDProperty &property);
  void (*init_cpp_value)(const IDProperty &property,
                         const PersistentDataHandleMap &handles,
                         void *r_value);
};

static const SocketPropertyType *get_socket_property_type(const bNodeSocket &bsocket)
{
  switch (bsocket.type) {
    case SOCK_FLOAT: {
      static const SocketPropertyType float_type = {
          [](const bNodeSocket &socket, const char *name) {
            bNodeSocketValueFloat *value = (bNodeSocketValueFloat *)socket.default_value;
            IDPropertyTemplate idprop = {0};
            idprop.f = value->value;
            IDProperty *prop = IDP_New(IDP_FLOAT, &idprop, name);
            IDPropertyUIDataFloat *ui_data = (IDPropertyUIDataFloat *)IDP_ui_data_ensure(prop);
            ui_data->generic_ui_data.rna_subtype = value->subtype;
            ui_data->min = ui_data->soft_min = (double)value->min;
            ui_data->max = ui_data->soft_max = (double)value->max;
            ui_data->default_value = value->value;
            return prop;
          },
          [](const IDProperty &property) { return property.type == IDP_FLOAT; },
          [](const IDProperty &property,
             const PersistentDataHandleMap &UNUSED(handles),
             void *r_value) { *(float *)r_value = IDP_Float(&property); },
      };
      return &float_type;
    }
    case SOCK_INT: {
      static const SocketPropertyType int_type = {
          [](const bNodeSocket &socket, const char *name) {
            bNodeSocketValueInt *value = (bNodeSocketValueInt *)socket.default_value;
            IDPropertyTemplate idprop = {0};
            idprop.i = value->value;
            IDProperty *prop = IDP_New(IDP_INT, &idprop, name);
            IDPropertyUIDataInt *ui_data = (IDPropertyUIDataInt *)IDP_ui_data_ensure(prop);
            ui_data->generic_ui_data.rna_subtype = value->subtype;
            ui_data->min = ui_data->soft_min = value->min;
            ui_data->max = ui_data->soft_max = value->max;
            ui_data->default_value = value->value;
            return prop;
          },
          [](const IDProperty &property) { return property.type == IDP_INT; },
          [](const IDProperty &property,
             const PersistentDataHandleMap &UNUSED(handles),
             void *r_value) { *(int *)r_value = IDP_Int(&property); },
      };
      return &int_type;
    }
    case SOCK_VECTOR: {
      static const SocketPropertyType vector_type = {
          [](const bNodeSocket &socket, const char *name) {
            bNodeSocketValueVector *value = (bNodeSocketValueVector *)socket.default_value;
            IDPropertyTemplate idprop = {0};
            idprop.array.len = 3;
            idprop.array.type = IDP_FLOAT;
            IDProperty *property = IDP_New(IDP_ARRAY, &idprop, name);
            copy_v3_v3((float *)IDP_Array(property), value->value);
            IDPropertyUIDataFloat *ui_data = (IDPropertyUIDataFloat *)IDP_ui_data_ensure(property);
            ui_data->generic_ui_data.rna_subtype = value->subtype;
            ui_data->min = ui_data->soft_min = (double)value->min;
            ui_data->max = ui_data->soft_max = (double)value->max;
            ui_data->default_array = (double *)MEM_mallocN(sizeof(double[3]), "mod_prop_default");
            ui_data->default_array_len = 3;
            for (int i = 3; i < 3; i++) {
              ui_data->default_array[i] = (double)value->value[i];
            }
            return property;
          },
          [](const IDProperty &property) {
            return property.type == IDP_ARRAY && property.subtype == IDP_FLOAT &&
                   property.len == 3;
          },
          [](const IDProperty &property,
             const PersistentDataHandleMap &UNUSED(handles),
             void *r_value) { copy_v3_v3((float *)r_value, (const float *)IDP_Array(&property)); },
      };
      return &vector_type;
    }
    case SOCK_BOOLEAN: {
      static const SocketPropertyType boolean_type = {
          [](const bNodeSocket &socket, const char *name) {
            bNodeSocketValueBoolean *value = (bNodeSocketValueBoolean *)socket.default_value;
            IDPropertyTemplate idprop = {0};
            idprop.i = value->value != 0;
            IDProperty *prop = IDP_New(IDP_INT, &idprop, name);
            IDPropertyUIDataInt *ui_data = (IDPropertyUIDataInt *)IDP_ui_data_ensure(prop);
            ui_data->min = ui_data->soft_min = 0;
            ui_data->max = ui_data->soft_max = 1;
            ui_data->default_value = value->value != 0;
            return prop;
          },
          [](const IDProperty &property) { return property.type == IDP_INT; },
          [](const IDProperty &property,
             const PersistentDataHandleMap &UNUSED(handles),
             void *r_value) { *(bool *)r_value = IDP_Int(&property) != 0; },
      };
      return &boolean_type;
    }
    case SOCK_STRING: {
      static const SocketPropertyType string_type = {
          [](const bNodeSocket &socket, const char *name) {
            bNodeSocketValueString *value = (bNodeSocketValueString *)socket.default_value;
            IDProperty *prop = IDP_NewString(
                value->value, name, BLI_strnlen(value->value, sizeof(value->value)) + 1);
            IDPropertyUIDataString *ui_data = (IDPropertyUIDataString *)IDP_ui_data_ensure(prop);
            ui_data->default_value = BLI_strdup(value->value);
            return prop;
          },
          [](const IDProperty &property) { return property.type == IDP_STRING; },
          [](const IDProperty &property,
             const PersistentDataHandleMap &UNUSED(handles),
             void *r_value) { new (r_value) std::string(IDP_String(&property)); },
      };
      return &string_type;
    }
    case SOCK_OBJECT: {
      static const SocketPropertyType object_type = {
          [](const bNodeSocket &socket, const char *name) {
            bNodeSocketValueObject *value = (bNodeSocketValueObject *)socket.default_value;
            IDPropertyTemplate idprop = {0};
            idprop.id = (ID *)value->value;
            return IDP_New(IDP_ID, &idprop, name);
          },
          [](const IDProperty &property) { return property.type == IDP_ID; },
          [](const IDProperty &property, const PersistentDataHandleMap &handles, void *r_value) {
            ID *id = IDP_Id(&property);
            Object *object = (id && GS(id->name) == ID_OB) ? (Object *)id : nullptr;
            new (r_value) PersistentObjectHandle(handles.lookup(object));
          },
      };
      return &object_type;
    }
    case SOCK_COLLECTION: {
      static const SocketPropertyType collection_type = {
          [](const bNodeSocket &socket, const char *name) {
            bNodeSocketValueCollection *value = (bNodeSocketValueCollection *)socket.default_value;
            IDPropertyTemplate idprop = {0};
            idprop.id = (ID *)value->value;
            return IDP_New(IDP_ID, &idprop, name);
          },
          [](const IDProperty &property) { return property.type == IDP_ID; },
          [](const IDProperty &property, const PersistentDataHandleMap &handles, void *r_value) {
            ID *id = IDP_Id(&property);
            Collection *collection = (id && GS(id->name) == ID_GR) ? (Collection *)id : nullptr;
            new (r_value) PersistentCollectionHandle(handles.lookup(collection));
          },
      };
      return &collection_type;
    }
    default: {
      return nullptr;
    }
  }
}

/**
 * Rebuild the list of properties based on the sockets exposed as the modifier's node group
 * inputs. If any properties correspond to the old properties by name and type, carry over
 * the values.
 */
void MOD_nodes_update_interface(Object *object, NodesModifierData *nmd)
{
  if (nmd->node_group == nullptr) {
    return;
  }

  IDProperty *old_properties = nmd->settings.properties;
  {
    IDPropertyTemplate idprop = {0};
    nmd->settings.properties = IDP_New(IDP_GROUP, &idprop, "Nodes Modifier Settings");
  }

  LISTBASE_FOREACH (bNodeSocket *, socket, &nmd->node_group->inputs) {
    const SocketPropertyType *property_type = get_socket_property_type(*socket);
    if (property_type == nullptr) {
      continue;
    }

    IDProperty *new_prop = property_type->create_prop(*socket, socket->identifier);
    new_prop->flag |= IDP_FLAG_OVERRIDABLE_LIBRARY;
    IDP_AddToGroup(nmd->settings.properties, new_prop);

    if (old_properties != nullptr) {
      IDProperty *old_prop = IDP_GetPropertyFromGroup(old_properties, socket->identifier);
      if (old_prop != nullptr && property_type->is_correct_type(*old_prop)) {
        IDP_CopyPropertyContent(new_prop, old_prop);
      }
    }
  }

  if (old_properties != nullptr) {
    IDP_FreeProperty(old_properties);
  }

  DEG_id_tag_update(&object->id, ID_RECALC_GEOMETRY);
}

void MOD_nodes_init(Main *bmain, NodesModifierData *nmd)
{
  bNodeTree *ntree = ntreeAddTree(bmain, "Geometry Nodes", ntreeType_Geometry->idname);
  nmd->node_group = ntree;

  ntreeAddSocketInterface(ntree, SOCK_IN, "NodeSocketGeometry", "Geometry");
  ntreeAddSocketInterface(ntree, SOCK_OUT, "NodeSocketGeometry", "Geometry");

  bNode *group_input_node = nodeAddStaticNode(nullptr, ntree, NODE_GROUP_INPUT);
  bNode *group_output_node = nodeAddStaticNode(nullptr, ntree, NODE_GROUP_OUTPUT);

  nodeSetSelected(group_input_node, false);
  nodeSetSelected(group_output_node, false);

  group_input_node->locx = -200 - group_input_node->width;
  group_output_node->locx = 200;
  group_output_node->flag |= NODE_DO_OUTPUT;

  nodeAddLink(ntree,
              group_output_node,
              (bNodeSocket *)group_output_node->inputs.first,
              group_input_node,
              (bNodeSocket *)group_input_node->outputs.first);

  ntreeUpdateTree(bmain, ntree);
}

static void initialize_group_input(NodesModifierData &nmd,
                                   const PersistentDataHandleMap &handle_map,
                                   const bNodeSocket &socket,
                                   const CPPType &cpp_type,
                                   void *r_value)
{
  const SocketPropertyType *property_type = get_socket_property_type(socket);
  if (property_type == nullptr) {
    cpp_type.copy_to_uninitialized(cpp_type.default_value(), r_value);
    return;
  }
  if (nmd.settings.properties == nullptr) {
    blender::nodes::socket_cpp_value_get(socket, r_value);
    return;
  }
  const IDProperty *property = IDP_GetPropertyFromGroup(nmd.settings.properties,
                                                        socket.identifier);
  if (property == nullptr) {
    blender::nodes::socket_cpp_value_get(socket, r_value);
    return;
  }
  if (!property_type->is_correct_type(*property)) {
    blender::nodes::socket_cpp_value_get(socket, r_value);
    return;
  }
  property_type->init_cpp_value(*property, handle_map, r_value);
}

static void fill_data_handle_map(const NodesModifierSettings &settings,
                                 const DerivedNodeTree &tree,
                                 PersistentDataHandleMap &handle_map)
{
  Set<ID *> used_ids;
  find_used_ids_from_settings(settings, used_ids);
  find_used_ids_from_nodes(*tree.root_context().tree().btree(), used_ids);

  int current_handle = 0;
  for (ID *id : used_ids) {
    handle_map.add(current_handle, *id);
    current_handle++;
  }
}

static void reset_tree_ui_storage(Span<const blender::nodes::NodeTreeRef *> trees,
                                  const Object &object,
                                  const ModifierData &modifier)
{
  const NodeTreeEvaluationContext context = {object, modifier};

  for (const blender::nodes::NodeTreeRef *tree : trees) {
    bNodeTree *btree_cow = tree->btree();
    bNodeTree *btree_original = (bNodeTree *)DEG_get_original_id((ID *)btree_cow);
    BKE_nodetree_ui_storage_free_for_context(*btree_original, context);
  }
}

/**
 * Evaluate a node group to compute the output geometry.
 * Currently, this uses a fairly basic and inefficient algorithm that might compute things more
 * often than necessary. It's going to be replaced soon.
 */
static GeometrySet compute_geometry(const DerivedNodeTree &tree,
                                    Span<const OutputSocketRef *> group_input_sockets,
                                    const InputSocketRef &socket_to_compute,
                                    GeometrySet input_geometry_set,
                                    NodesModifierData *nmd,
                                    const ModifierEvalContext *ctx)
{
  blender::ResourceCollector resources;
  blender::LinearAllocator<> &allocator = resources.linear_allocator();
  blender::nodes::MultiFunctionByNode mf_by_node = get_multi_function_per_node(tree, resources);

  PersistentDataHandleMap handle_map;
  fill_data_handle_map(nmd->settings, tree, handle_map);

  Map<DOutputSocket, GMutablePointer> group_inputs;

  const DTreeContext *root_context = &tree.root_context();
  if (group_input_sockets.size() > 0) {
    Span<const OutputSocketRef *> remaining_input_sockets = group_input_sockets;

    /* If the group expects a geometry as first input, use the geometry that has been passed to
     * modifier. */
    const OutputSocketRef *first_input_socket = group_input_sockets[0];
    if (first_input_socket->bsocket()->type == SOCK_GEOMETRY) {
      GeometrySet *geometry_set_in =
          allocator.construct<GeometrySet>(std::move(input_geometry_set)).release();
      group_inputs.add_new({root_context, first_input_socket}, geometry_set_in);
      remaining_input_sockets = remaining_input_sockets.drop_front(1);
    }

    /* Initialize remaining group inputs. */
    for (const OutputSocketRef *socket : remaining_input_sockets) {
      const CPPType &cpp_type = *blender::nodes::socket_cpp_type_get(*socket->typeinfo());
      void *value_in = allocator.allocate(cpp_type.size(), cpp_type.alignment());
      initialize_group_input(*nmd, handle_map, *socket->bsocket(), cpp_type, value_in);
      group_inputs.add_new({root_context, socket}, {cpp_type, value_in});
    }
  }

  Vector<DInputSocket> group_outputs;
  group_outputs.append({root_context, &socket_to_compute});

  GeometryNodesEvaluator evaluator{group_inputs,
                                   group_outputs,
                                   mf_by_node,
                                   handle_map,
                                   ctx->object,
                                   (ModifierData *)nmd,
                                   ctx->depsgraph};

  Vector<GMutablePointer> results = evaluator.execute();
  BLI_assert(results.size() == 1);
  GMutablePointer result = results[0];

  GeometrySet output_geometry = std::move(*(GeometrySet *)result.get());
  return output_geometry;
}

/**
 * \note This could be done in #initialize_group_input, though that would require adding the
 * the object as a parameter, so it's likely better to this check as a separate step.
 */
static void check_property_socket_sync(const Object *ob, ModifierData *md)
{
  NodesModifierData *nmd = reinterpret_cast<NodesModifierData *>(md);

  int i = 0;
  LISTBASE_FOREACH_INDEX (const bNodeSocket *, socket, &nmd->node_group->inputs, i) {
    /* The first socket is the special geometry socket for the modifier object. */
    if (i == 0 && socket->type == SOCK_GEOMETRY) {
      continue;
    }

    IDProperty *property = IDP_GetPropertyFromGroup(nmd->settings.properties, socket->identifier);
    if (property == nullptr) {
      if (socket->type == SOCK_GEOMETRY) {
        BKE_modifier_set_error(ob, md, "Node group can only have one geometry input");
      }
      else {
        BKE_modifier_set_error(ob, md, "Missing property for input socket \"%s\"", socket->name);
      }
      continue;
    }

    const SocketPropertyType *property_type = get_socket_property_type(*socket);
    if (!property_type->is_correct_type(*property)) {
      BKE_modifier_set_error(
          ob, md, "Property type does not match input socket \"(%s)\"", socket->name);
      continue;
    }
  }

  bool has_geometry_output = false;
  LISTBASE_FOREACH (const bNodeSocket *, socket, &nmd->node_group->outputs) {
    if (socket->type == SOCK_GEOMETRY) {
      has_geometry_output = true;
    }
  }

  if (!has_geometry_output) {
    BKE_modifier_set_error(ob, md, "Node group must have a geometry output");
  }
}

static void modifyGeometry(ModifierData *md,
                           const ModifierEvalContext *ctx,
                           GeometrySet &geometry_set)
{
  NodesModifierData *nmd = reinterpret_cast<NodesModifierData *>(md);
  if (nmd->node_group == nullptr) {
    return;
  }

  check_property_socket_sync(ctx->object, md);

  NodeTreeRefMap tree_refs;
  DerivedNodeTree tree{*nmd->node_group, tree_refs};

  if (tree.has_link_cycles()) {
    BKE_modifier_set_error(ctx->object, md, "Node group has cycles");
    return;
  }

  const NodeTreeRef &root_tree_ref = tree.root_context().tree();
  Span<const NodeRef *> input_nodes = root_tree_ref.nodes_by_type("NodeGroupInput");
  Span<const NodeRef *> output_nodes = root_tree_ref.nodes_by_type("NodeGroupOutput");

  if (input_nodes.size() > 1) {
    return;
  }
  if (output_nodes.size() != 1) {
    return;
  }

  Span<const OutputSocketRef *> group_inputs;
  if (input_nodes.size() == 1) {
    group_inputs = input_nodes[0]->outputs().drop_back(1);
  }

  Span<const InputSocketRef *> group_outputs = output_nodes[0]->inputs().drop_back(1);

  if (group_outputs.size() == 0) {
    return;
  }

  const InputSocketRef *group_output = group_outputs[0];
  if (group_output->idname() != "NodeSocketGeometry") {
    return;
  }

  reset_tree_ui_storage(tree.used_node_tree_refs(), *ctx->object, *md);

  geometry_set = compute_geometry(
      tree, group_inputs, *group_outputs[0], std::move(geometry_set), nmd, ctx);
}

static Mesh *modifyMesh(ModifierData *md, const ModifierEvalContext *ctx, Mesh *mesh)
{
  GeometrySet geometry_set = GeometrySet::create_with_mesh(mesh, GeometryOwnershipType::Editable);
  geometry_set.get_component_for_write<MeshComponent>().copy_vertex_group_names_from_object(
      *ctx->object);
  modifyGeometry(md, ctx, geometry_set);
  Mesh *new_mesh = geometry_set.get_component_for_write<MeshComponent>().release();
  if (new_mesh == nullptr) {
    return BKE_mesh_new_nomain(0, 0, 0, 0, 0);
  }
  return new_mesh;
}

static void modifyGeometrySet(ModifierData *md,
                              const ModifierEvalContext *ctx,
                              GeometrySet *geometry_set)
{
  modifyGeometry(md, ctx, *geometry_set);
}

/* Drawing the properties manually with #uiItemR instead of #uiDefAutoButsRNA allows using
 * the node socket identifier for the property names, since they are unique, but also having
 * the correct label displayed in the UI.  */
static void draw_property_for_socket(uiLayout *layout,
                                     PointerRNA *bmain_ptr,
                                     PointerRNA *md_ptr,
                                     const IDProperty *modifier_props,
                                     const bNodeSocket &socket)
{
  const SocketPropertyType *property_type = get_socket_property_type(socket);
  if (property_type == nullptr) {
    return;
  }

  /* The property should be created in #MOD_nodes_update_interface with the correct type. */
  IDProperty *property = IDP_GetPropertyFromGroup(modifier_props, socket.identifier);

  /* IDProperties can be removed with python, so there could be a situation where
   * there isn't a property for a socket or it doesn't have the correct type. */
  if (property != nullptr && property_type->is_correct_type(*property)) {

    char socket_id_esc[sizeof(socket.identifier) * 2];
    BLI_str_escape(socket_id_esc, socket.identifier, sizeof(socket_id_esc));

    char rna_path[sizeof(socket_id_esc) + 4];
    BLI_snprintf(rna_path, ARRAY_SIZE(rna_path), "[\"%s\"]", socket_id_esc);

    /* Use #uiItemPointerR to draw pointer properties because #uiItemR would not have enough
     * information about what type of ID to select for editing the values. This is because
     * pointer IDProperties contain no information about their type. */
    switch (socket.type) {
      case SOCK_OBJECT: {
        uiItemPointerR(
            layout, md_ptr, rna_path, bmain_ptr, "objects", socket.name, ICON_OBJECT_DATA);
        break;
      }
      case SOCK_COLLECTION: {
        uiItemPointerR(layout,
                       md_ptr,
                       rna_path,
                       bmain_ptr,
                       "collections",
                       socket.name,
                       ICON_OUTLINER_COLLECTION);
        break;
      }
      default:
        uiItemR(layout, md_ptr, rna_path, 0, socket.name, ICON_NONE);
    }
  }
}

static void panel_draw(const bContext *C, Panel *panel)
{
  uiLayout *layout = panel->layout;
  Main *bmain = CTX_data_main(C);

  PointerRNA *ptr = modifier_panel_get_property_pointers(panel, nullptr);
  NodesModifierData *nmd = static_cast<NodesModifierData *>(ptr->data);

  uiLayoutSetPropSep(layout, true);
  uiLayoutSetPropDecorate(layout, true);

  uiTemplateID(layout,
               C,
               ptr,
               "node_group",
               "node.new_geometry_node_group_assign",
               nullptr,
               nullptr,
               0,
               false,
               nullptr);

  if (nmd->node_group != nullptr && nmd->settings.properties != nullptr) {
    PointerRNA bmain_ptr;
    RNA_main_pointer_create(bmain, &bmain_ptr);

    LISTBASE_FOREACH (bNodeSocket *, socket, &nmd->node_group->inputs) {
      draw_property_for_socket(layout, &bmain_ptr, ptr, nmd->settings.properties, *socket);
    }
  }

  modifier_panel_end(layout, ptr);
}

static void panelRegister(ARegionType *region_type)
{
  modifier_panel_register(region_type, eModifierType_Nodes, panel_draw);
}

static void blendWrite(BlendWriter *writer, const ModifierData *md)
{
  const NodesModifierData *nmd = reinterpret_cast<const NodesModifierData *>(md);
  if (nmd->settings.properties != nullptr) {
    /* Note that the property settings are based on the socket type info
     * and don't necessarily need to be written, but we can't just free them. */
    IDP_BlendWrite(writer, nmd->settings.properties);
  }
}

static void blendRead(BlendDataReader *reader, ModifierData *md)
{
  NodesModifierData *nmd = reinterpret_cast<NodesModifierData *>(md);
  BLO_read_data_address(reader, &nmd->settings.properties);
  IDP_BlendDataRead(reader, &nmd->settings.properties);
}

static void copyData(const ModifierData *md, ModifierData *target, const int flag)
{
  const NodesModifierData *nmd = reinterpret_cast<const NodesModifierData *>(md);
  NodesModifierData *tnmd = reinterpret_cast<NodesModifierData *>(target);

  BKE_modifier_copydata_generic(md, target, flag);

  if (nmd->settings.properties != nullptr) {
    tnmd->settings.properties = IDP_CopyProperty_ex(nmd->settings.properties, flag);
  }
}

static void freeData(ModifierData *md)
{
  NodesModifierData *nmd = reinterpret_cast<NodesModifierData *>(md);
  if (nmd->settings.properties != nullptr) {
    IDP_FreeProperty_ex(nmd->settings.properties, false);
    nmd->settings.properties = nullptr;
  }
}

static void requiredDataMask(Object *UNUSED(ob),
                             ModifierData *UNUSED(md),
                             CustomData_MeshMasks *r_cddata_masks)
{
  /* We don't know what the node tree will need. If there are vertex groups, it is likely that the
   * node tree wants to access them. */
  r_cddata_masks->vmask |= CD_MASK_MDEFORMVERT;
}

ModifierTypeInfo modifierType_Nodes = {
    /* name */ "GeometryNodes",
    /* structName */ "NodesModifierData",
    /* structSize */ sizeof(NodesModifierData),
    /* srna */ &RNA_NodesModifier,
    /* type */ eModifierTypeType_Constructive,
    /* flags */
    static_cast<ModifierTypeFlag>(
        eModifierTypeFlag_AcceptsMesh | eModifierTypeFlag_SupportsEditmode |
        eModifierTypeFlag_EnableInEditmode | eModifierTypeFlag_SupportsMapping),
    /* icon */ ICON_NODETREE,

    /* copyData */ copyData,

    /* deformVerts */ nullptr,
    /* deformMatrices */ nullptr,
    /* deformVertsEM */ nullptr,
    /* deformMatricesEM */ nullptr,
    /* modifyMesh */ modifyMesh,
    /* modifyHair */ nullptr,
    /* modifyGeometrySet */ modifyGeometrySet,
    /* modifyVolume */ nullptr,

    /* initData */ initData,
    /* requiredDataMask */ requiredDataMask,
    /* freeData */ freeData,
    /* isDisabled */ isDisabled,
    /* updateDepsgraph */ updateDepsgraph,
    /* dependsOnTime */ nullptr,
    /* dependsOnNormals */ nullptr,
    /* foreachIDLink */ foreachIDLink,
    /* foreachTexLink */ foreachTexLink,
    /* freeRuntimeData */ nullptr,
    /* panelRegister */ panelRegister,
    /* blendWrite */ blendWrite,
    /* blendRead */ blendRead,
};<|MERGE_RESOLUTION|>--- conflicted
+++ resolved
@@ -590,10 +590,6 @@
 };
 
 struct SocketPropertyType {
-<<<<<<< HEAD
-=======
-  /* Create the actual property used to store the data for the modifier. */
->>>>>>> 745576b1
   IDProperty *(*create_prop)(const bNodeSocket &socket, const char *name);
   bool (*is_correct_type)(const IDProperty &property);
   void (*init_cpp_value)(const IDProperty &property,
