--- conflicted
+++ resolved
@@ -78,18 +78,11 @@
 	DEG_add_object_relation(ctx->node, ctx->object, DEG_OB_COMP_TRANSFORM, "Mirror Modifier");
 }
 
-<<<<<<< HEAD
-static Mesh *doMirrorOnAxis(MirrorModifierData *mmd,
-                            Object *ob,
-                            const Mesh *mesh,
-                            int axis)
-=======
-static DerivedMesh *doMirrorOnAxis(
+static Mesh *doMirrorOnAxis(
         MirrorModifierData *mmd,
         Object *ob,
-        DerivedMesh *dm,
+        const Mesh *mesh,
         int axis)
->>>>>>> c84b8d48
 {
 	const float tolerance_sq = mmd->tolerance * mmd->tolerance;
 	const bool do_vtargetmap = (mmd->flag & MOD_MIR_NO_MERGE) == 0;
@@ -300,14 +293,9 @@
 	return result;
 }
 
-<<<<<<< HEAD
-static Mesh *mirrorModifier__doMirror(MirrorModifierData *mmd,
-                                      Object *ob, Mesh *mesh)
-=======
-static DerivedMesh *mirrorModifier__doMirror(
+static Mesh *mirrorModifier__doMirror(
         MirrorModifierData *mmd,
-        Object *ob, DerivedMesh *dm)
->>>>>>> c84b8d48
+        Object *ob, Mesh *mesh)
 {
 	Mesh *result = mesh;
 
@@ -335,15 +323,9 @@
 	return result;
 }
 
-<<<<<<< HEAD
-static Mesh *applyModifier(ModifierData *md, const ModifierEvalContext *ctx,
-                           Mesh *mesh)
-=======
-static DerivedMesh *applyModifier(
-        ModifierData *md, Object *ob,
-        DerivedMesh *derivedData,
-        ModifierApplyFlag UNUSED(flag))
->>>>>>> c84b8d48
+static Mesh *applyModifier(
+        ModifierData *md, const ModifierEvalContext *ctx,
+        Mesh *mesh)
 {
 	Mesh *result;
 	MirrorModifierData *mmd = (MirrorModifierData *) md;
