/*
 * ***** BEGIN GPL LICENSE BLOCK *****
 *
 * This program is free software; you can redistribute it and/or
 * modify it under the terms of the GNU General Public License
 * as published by the Free Software Foundation; either version 2
 * of the License, or (at your option) any later version.
 *
 * This program is distributed in the hope that it will be useful,
 * but WITHOUT ANY WARRANTY; without even the implied warranty of
 * MERCHANTABILITY or FITNESS FOR A PARTICULAR PURPOSE.  See the
 * GNU General Public License for more details.
 *
 * You should have received a copy of the GNU General Public License
 * along with this program; if not, write to the Free Software  Foundation,
 * Inc., 51 Franklin Street, Fifth Floor, Boston, MA 02110-1301, USA.
 *
 * The Original Code is Copyright (C) 2011 by Bastien Montagne.
 * All rights reserved.
 *
 * Contributor(s): None yet.
 *
 * ***** END GPL LICENSE BLOCK *****
 *
 */

/** \file blender/modifiers/intern/MOD_weightvgproximity.c
 *  \ingroup modifiers
 */

#include "BLI_utildefines.h"
#include "BLI_ghash.h"
#include "BLI_listbase.h"
#include "BLI_math.h"
#include "BLI_rand.h"
#include "BLI_task.h"

#include "DNA_mesh_types.h"
#include "DNA_meshdata_types.h"
#include "DNA_modifier_types.h"
#include "DNA_object_types.h"

#include "BKE_cdderivedmesh.h"
#include "BKE_curve.h"
#include "BKE_customdata.h"
#include "BKE_deform.h"
#include "BKE_library.h"
#include "BKE_library_query.h"
#include "BKE_mesh.h"
#include "BKE_modifier.h"
#include "BKE_texture.h"          /* Texture masking. */

#include "DEG_depsgraph_build.h"

#include "MEM_guardedalloc.h"

#include "MOD_weightvg_util.h"
#include "MOD_modifiertypes.h"
#include "MOD_util.h"

//#define USE_TIMEIT

#ifdef USE_TIMEIT
#  include "PIL_time.h"
#  include "PIL_time_utildefines.h"
#endif

/**************************************
 * Util functions.                    *
 **************************************/

/* Util macro. */
#define OUT_OF_MEMORY() ((void)printf("WeightVGProximity: Out of memory.\n"))

typedef struct Vert2GeomData {
	/* Read-only data */
	float (*v_cos)[3];

	const SpaceTransform *loc2trgt;

	BVHTreeFromMesh *treeData[3];

	/* Write data, but not needing locking (two different threads will never write same index). */
	float *dist[3];
} Vert2GeomData;

/* Data which is localized to each computed chunk (i.e. thread-safe, and with continous subset of index range). */
typedef struct Vert2GeomDataChunk {
	/* Read-only data */
	float last_hit_co[3][3];
	bool is_init[3];
} Vert2GeomDataChunk;

/**
 * Callback used by BLI_task 'for loop' helper.
 */
static void vert2geom_task_cb_ex(
        void *__restrict userdata,
        const int iter,
        const ParallelRangeTLS *__restrict tls)
{
	Vert2GeomData *data = userdata;
	Vert2GeomDataChunk *data_chunk = tls->userdata_chunk;

	float tmp_co[3];
	int i;

	/* Convert the vertex to tree coordinates. */
	copy_v3_v3(tmp_co, data->v_cos[iter]);
	BLI_space_transform_apply(data->loc2trgt, tmp_co);

	for (i = 0; i < ARRAY_SIZE(data->dist); i++) {
		if (data->dist[i]) {
			BVHTreeNearest nearest = {0};

			/* Note that we use local proximity heuristics (to reduce the nearest search).
			 *
			 * If we already had an hit before in same chunk of tasks (i.e. previous vertex by index),
			 * we assume this vertex is going to have a close hit to that other vertex, so we can initiate
			 * the "nearest.dist" with the expected value to that last hit.
			 * This will lead in pruning of the search tree.
			 */
			nearest.dist_sq = data_chunk->is_init[i] ? len_squared_v3v3(tmp_co, data_chunk->last_hit_co[i]) : FLT_MAX;
			nearest.index = -1;

			/* Compute and store result. If invalid (-1 idx), keep FLT_MAX dist. */
			BLI_bvhtree_find_nearest(data->treeData[i]->tree, tmp_co, &nearest,
			                         data->treeData[i]->nearest_callback, data->treeData[i]);
			data->dist[i][iter] = sqrtf(nearest.dist_sq);

			if (nearest.index != -1) {
				copy_v3_v3(data_chunk->last_hit_co[i], nearest.co);
				data_chunk->is_init[i] = true;
			}
		}
	}
}

/**
 * Find nearest vertex and/or edge and/or face, for each vertex (adapted from shrinkwrap.c).
 */
static void get_vert2geom_distance(int numVerts, float (*v_cos)[3],
                                   float *dist_v, float *dist_e, float *dist_f,
                                   Mesh *target, const SpaceTransform *loc2trgt)
{
	Vert2GeomData data = {0};
	Vert2GeomDataChunk data_chunk = {{{0}}};

	BVHTreeFromMesh treeData_v = {NULL};
	BVHTreeFromMesh treeData_e = {NULL};
	BVHTreeFromMesh treeData_f = {NULL};

	/* XXX TODO horrible, but simpler for now, bvhtree needs some love first! */
	DerivedMesh *target_dm = CDDM_from_mesh(target);

	if (dist_v) {
		/* Create a bvh-tree of the given target's verts. */
		bvhtree_from_mesh_get(&treeData_v, target_dm, BVHTREE_FROM_VERTS, 2);
		if (treeData_v.tree == NULL) {
			OUT_OF_MEMORY();
			return;
		}
	}
	if (dist_e) {
		/* Create a bvh-tree of the given target's edges. */
		bvhtree_from_mesh_get(&treeData_e, target_dm, BVHTREE_FROM_EDGES, 2);
		if (treeData_e.tree == NULL) {
			OUT_OF_MEMORY();
			return;
		}
	}
	if (dist_f) {
		/* Create a bvh-tree of the given target's faces. */
		bvhtree_from_mesh_get(&treeData_f, target_dm, BVHTREE_FROM_LOOPTRI, 2);
		if (treeData_f.tree == NULL) {
			OUT_OF_MEMORY();
			return;
		}
	}

	data.v_cos = v_cos;
	data.loc2trgt = loc2trgt;
	data.treeData[0] = &treeData_v;
	data.treeData[1] = &treeData_e;
	data.treeData[2] = &treeData_f;
	data.dist[0] = dist_v;
	data.dist[1] = dist_e;
	data.dist[2] = dist_f;

	ParallelRangeSettings settings;
	BLI_parallel_range_settings_defaults(&settings);
	settings.use_threading = (numVerts > 10000);
	settings.userdata_chunk = &data_chunk;
	settings.userdata_chunk_size = sizeof(data_chunk);
	BLI_task_parallel_range(
	        0, numVerts,
	        &data,
	        vert2geom_task_cb_ex,
	        &settings);

	if (dist_v)
		free_bvhtree_from_mesh(&treeData_v);
	if (dist_e)
		free_bvhtree_from_mesh(&treeData_e);
	if (dist_f)
		free_bvhtree_from_mesh(&treeData_f);

	target_dm->release(target_dm);
}

/**
 * Returns the real distance between a vertex and another reference object.
 * Note that it works in final world space (i.e. with constraints etc. applied).
 */
static void get_vert2ob_distance(int numVerts, float (*v_cos)[3], float *dist,
                                 Object *ob, Object *obr)
{
	/* Vertex and ref object coordinates. */
	float v_wco[3];
	unsigned int i = numVerts;

	while (i-- > 0) {
		/* Get world-coordinates of the vertex (constraints and anim included). */
		mul_v3_m4v3(v_wco, ob->obmat, v_cos[i]);
		/* Return distance between both coordinates. */
		dist[i] = len_v3v3(v_wco, obr->obmat[3]);
	}
}

/**
 * Returns the real distance between an object and another reference object.
 * Note that it works in final world space (i.e. with constraints etc. applied).
 */
static float get_ob2ob_distance(const Object *ob, const Object *obr)
{
	return len_v3v3(ob->obmat[3], obr->obmat[3]); 
}

/**
 * Maps distances to weights, with an optional "smoothing" mapping.
 */
static void do_map(Object *ob, float *weights, const int nidx, const float min_d, const float max_d, short mode)
{
	const float range_inv = 1.0f / (max_d - min_d); /* invert since multiplication is faster */
	unsigned int i = nidx;
	if (max_d == min_d) {
		while (i-- > 0) {
			weights[i] = (weights[i] >= max_d) ? 1.0f : 0.0f; /* "Step" behavior... */
		}
	}
	else if (max_d > min_d) {
		while (i-- > 0) {
			if     (weights[i] >= max_d) weights[i] = 1.0f;  /* most likely case first */
			else if (weights[i] <= min_d) weights[i] = 0.0f;
			else weights[i] = (weights[i] - min_d) * range_inv;
		}
	}
	else {
		while (i-- > 0) {
			if     (weights[i] <= max_d) weights[i] = 1.0f;  /* most likely case first */
			else if (weights[i] >= min_d) weights[i] = 0.0f;
			else weights[i] = (weights[i] - min_d) * range_inv;
		}
	}

	if (!ELEM(mode, MOD_WVG_MAPPING_NONE, MOD_WVG_MAPPING_CURVE)) {
		RNG *rng = NULL;

		if (mode == MOD_WVG_MAPPING_RANDOM) {
			rng = BLI_rng_new_srandom(BLI_ghashutil_strhash(ob->id.name + 2));
		}

		weightvg_do_map(nidx, weights, mode, NULL, rng);

		if (rng) {
			BLI_rng_free(rng);
		}
	}
}

/**************************************
 * Modifiers functions.               *
 **************************************/
static void initData(ModifierData *md)
{
	WeightVGProximityModifierData *wmd = (WeightVGProximityModifierData *) md;

	wmd->proximity_mode       = MOD_WVG_PROXIMITY_OBJECT;
	wmd->proximity_flags      = MOD_WVG_PROXIMITY_GEOM_VERTS;

	wmd->falloff_type         = MOD_WVG_MAPPING_NONE;

	wmd->mask_constant        = 1.0f;
	wmd->mask_tex_use_channel = MOD_WVG_MASK_TEX_USE_INT; /* Use intensity by default. */
	wmd->mask_tex_mapping     = MOD_DISP_MAP_LOCAL;
	wmd->max_dist             = 1.0f; /* vert arbitrary distance, but don't use 0 */
}

static CustomDataMask requiredDataMask(Object *UNUSED(ob), ModifierData *md)
{
	WeightVGProximityModifierData *wmd = (WeightVGProximityModifierData *) md;
	CustomDataMask dataMask = 0;

	/* We need vertex groups! */
	dataMask |= CD_MASK_MDEFORMVERT;

	/* Ask for UV coordinates if we need them. */
	if (wmd->mask_tex_mapping == MOD_DISP_MAP_UV)
		dataMask |= CD_MASK_MTFACE;

	/* No need to ask for CD_PREVIEW_MLOOPCOL... */

	return dataMask;
}

static bool dependsOnTime(ModifierData *md)
{
	WeightVGProximityModifierData *wmd = (WeightVGProximityModifierData *) md;

	if (wmd->mask_texture)
		return BKE_texture_dependsOnTime(wmd->mask_texture);
	return 0;
}

static void foreachObjectLink(ModifierData *md, Object *ob, ObjectWalkFunc walk, void *userData)
{
	WeightVGProximityModifierData *wmd = (WeightVGProximityModifierData *) md;
	walk(userData, ob, &wmd->proximity_ob_target, IDWALK_CB_NOP);
	walk(userData, ob, &wmd->mask_tex_map_obj, IDWALK_CB_NOP);
}

static void foreachIDLink(ModifierData *md, Object *ob, IDWalkFunc walk, void *userData)
{
	WeightVGProximityModifierData *wmd = (WeightVGProximityModifierData *) md;

	walk(userData, ob, (ID **)&wmd->mask_texture, IDWALK_CB_USER);

	foreachObjectLink(md, ob, (ObjectWalkFunc)walk, userData);
}

static void foreachTexLink(ModifierData *md, Object *ob, TexWalkFunc walk, void *userData)
{
	walk(userData, ob, md, "mask_texture");
}

static void updateDepsgraph(ModifierData *md, const ModifierUpdateDepsgraphContext *ctx)
{
	WeightVGProximityModifierData *wmd = (WeightVGProximityModifierData *)md;
	if (wmd->proximity_ob_target != NULL) {
		DEG_add_object_relation(ctx->node, wmd->proximity_ob_target, DEG_OB_COMP_TRANSFORM, "WeightVGProximity Modifier");
		DEG_add_object_relation(ctx->node, wmd->proximity_ob_target, DEG_OB_COMP_GEOMETRY, "WeightVGProximity Modifier");
	}
	if (wmd->mask_tex_map_obj != NULL && wmd->mask_tex_mapping == MOD_DISP_MAP_OBJECT) {
		DEG_add_object_relation(ctx->node, wmd->mask_tex_map_obj, DEG_OB_COMP_TRANSFORM, "WeightVGProximity Modifier");
		DEG_add_object_relation(ctx->node, wmd->mask_tex_map_obj, DEG_OB_COMP_GEOMETRY, "WeightVGProximity Modifier");
	}
	if (wmd->mask_tex_mapping == MOD_DISP_MAP_GLOBAL) {
		DEG_add_object_relation(ctx->node, ctx->object, DEG_OB_COMP_TRANSFORM, "WeightVGProximity Modifier");
		DEG_add_object_relation(ctx->node, ctx->object, DEG_OB_COMP_GEOMETRY, "WeightVGProximity Modifier");
	}
}

static bool isDisabled(ModifierData *md, int UNUSED(useRenderParams))
{
	WeightVGProximityModifierData *wmd = (WeightVGProximityModifierData *) md;
	/* If no vertex group, bypass. */
	if (wmd->defgrp_name[0] == '\0') return 1;
	/* If no target object, bypass. */
	return (wmd->proximity_ob_target == NULL);
}

static Mesh *applyModifier(ModifierData *md, const ModifierEvalContext *ctx, Mesh *mesh)
{
	BLI_assert(mesh != NULL);

	WeightVGProximityModifierData *wmd = (WeightVGProximityModifierData *) md;
	MDeformVert *dvert = NULL;
	MDeformWeight **dw, **tdw;
	float (*v_cos)[3] = NULL; /* The vertices coordinates. */
	Object *ob = ctx->object;
	Object *obr = NULL; /* Our target object. */
	int defgrp_index;
	float *tw = NULL;
	float *org_w = NULL;
	float *new_w = NULL;
	int *tidx, *indices = NULL;
	int numIdx = 0;
	int i;
	/* Flags. */
#if 0
	const bool do_prev = (wmd->modifier.mode & eModifierMode_DoWeightPreview) != 0;
#endif

#ifdef USE_TIMEIT
	TIMEIT_START(perf);
#endif

	/* Get number of verts. */
	const int numVerts = mesh->totvert;

	/* Check if we can just return the original mesh.
	 * Must have verts and therefore verts assigned to vgroups to do anything useful!
	 */
	if ((numVerts == 0) || BLI_listbase_is_empty(&ctx->object->defbase)) {
		return mesh;
	}

	/* Get our target object. */
	obr = wmd->proximity_ob_target;
	if (obr == NULL) {
		return mesh;
	}

	/* Get vgroup idx from its name. */
	defgrp_index = defgroup_name_index(ob, wmd->defgrp_name);
	if (defgrp_index == -1) {
		return mesh;
	}

	const bool has_mdef = CustomData_has_layer(&mesh->vdata, CD_MDEFORMVERT);
	/* If no vertices were ever added to an object's vgroup, dvert might be NULL. */
	/* As this modifier never add vertices to vgroup, just return. */
	if (!has_mdef) {
		return mesh;
	}

	Mesh *result;
	BKE_id_copy_ex(
	            NULL, &mesh->id, (ID **)&result,
	            LIB_ID_CREATE_NO_MAIN |
	            LIB_ID_CREATE_NO_USER_REFCOUNT |
	            LIB_ID_CREATE_NO_DEG_TAG|
	            LIB_ID_COPY_NO_PREVIEW,
	            false);

	if (has_mdef) {
		dvert = CustomData_get_layer(&result->vdata, CD_MDEFORMVERT);
	}
	else {
		/* Add a valid data layer! */
		dvert = CustomData_add_layer(&result->vdata, CD_MDEFORMVERT, CD_CALLOC, NULL, numVerts);
	}
	/* Ultimate security check. */
	if (!dvert) {
		BKE_id_free(NULL, result);
		return mesh;
	}

	/* Find out which vertices to work on (all vertices in vgroup), and get their relevant weight. */
	tidx = MEM_malloc_arrayN(numVerts, sizeof(int), "WeightVGProximity Modifier, tidx");
	tw = MEM_malloc_arrayN(numVerts, sizeof(float), "WeightVGProximity Modifier, tw");
	tdw = MEM_malloc_arrayN(numVerts, sizeof(MDeformWeight *), "WeightVGProximity Modifier, tdw");
	for (i = 0; i < numVerts; i++) {
		MDeformWeight *_dw = defvert_find_index(&dvert[i], defgrp_index);
		if (_dw) {
			tidx[numIdx] = i;
			tw[numIdx] = _dw->weight;
			tdw[numIdx++] = _dw;
		}
	}
	/* If no vertices found, return org data! */
	if (numIdx == 0) {
		MEM_freeN(tidx);
		MEM_freeN(tw);
		MEM_freeN(tdw);
		BKE_id_free(NULL, result);
		return mesh;
	}
	if (numIdx != numVerts) {
		indices = MEM_malloc_arrayN(numIdx, sizeof(int), "WeightVGProximity Modifier, indices");
		memcpy(indices, tidx, sizeof(int) * numIdx);
		org_w = MEM_malloc_arrayN(numIdx, sizeof(float), "WeightVGProximity Modifier, org_w");
		memcpy(org_w, tw, sizeof(float) * numIdx);
		dw = MEM_malloc_arrayN(numIdx, sizeof(MDeformWeight *), "WeightVGProximity Modifier, dw");
		memcpy(dw, tdw, sizeof(MDeformWeight *) * numIdx);
		MEM_freeN(tw);
		MEM_freeN(tdw);
	}
	else {
		org_w = tw;
		dw = tdw;
	}
	new_w = MEM_malloc_arrayN(numIdx, sizeof(float), "WeightVGProximity Modifier, new_w");
	MEM_freeN(tidx);

	/* Get our vertex coordinates. */
	if (numIdx != numVerts) {
		float (*tv_cos)[3] = BKE_mesh_vertexCos_get(result, NULL);
		v_cos = MEM_malloc_arrayN(numIdx, sizeof(float[3]), "WeightVGProximity Modifier, v_cos");
		for (i = 0; i < numIdx; i++) {
			copy_v3_v3(v_cos[i], tv_cos[indices[i]]);
		}
		MEM_freeN(tv_cos);
	}
	else {
		v_cos = BKE_mesh_vertexCos_get(result, NULL);
	}

	/* Compute wanted distances. */
	if (wmd->proximity_mode == MOD_WVG_PROXIMITY_OBJECT) {
		const float dist = get_ob2ob_distance(ob, obr);
		for (i = 0; i < numIdx; i++) {
			new_w[i] = dist;
		}
	}
	else if (wmd->proximity_mode == MOD_WVG_PROXIMITY_GEOMETRY) {
		const bool use_trgt_verts = (wmd->proximity_flags & MOD_WVG_PROXIMITY_GEOM_VERTS) != 0;
		const bool use_trgt_edges = (wmd->proximity_flags & MOD_WVG_PROXIMITY_GEOM_EDGES) != 0;
		const bool use_trgt_faces = (wmd->proximity_flags & MOD_WVG_PROXIMITY_GEOM_FACES) != 0;

		if (use_trgt_verts || use_trgt_edges || use_trgt_faces) {
			Mesh *target_mesh = get_mesh_eval_for_modifier(obr, ctx->flag);

			/* We must check that we do have a valid target_mesh! */
			if (target_mesh != NULL) {
				SpaceTransform loc2trgt;
				float *dists_v = use_trgt_verts ? MEM_malloc_arrayN(numIdx, sizeof(float), "dists_v") : NULL;
				float *dists_e = use_trgt_edges ? MEM_malloc_arrayN(numIdx, sizeof(float), "dists_e") : NULL;
				float *dists_f = use_trgt_faces ? MEM_malloc_arrayN(numIdx, sizeof(float), "dists_f") : NULL;

				BLI_SPACE_TRANSFORM_SETUP(&loc2trgt, ob, obr);
				get_vert2geom_distance(numIdx, v_cos, dists_v, dists_e, dists_f,
				                       target_mesh, &loc2trgt);
				for (i = 0; i < numIdx; i++) {
					new_w[i] = dists_v ? dists_v[i] : FLT_MAX;
					if (dists_e)
						new_w[i] = min_ff(dists_e[i], new_w[i]);
					if (dists_f)
						new_w[i] = min_ff(dists_f[i], new_w[i]);
				}

				MEM_SAFE_FREE(dists_v);
				MEM_SAFE_FREE(dists_e);
				MEM_SAFE_FREE(dists_f);
			}
			/* Else, fall back to default obj2vert behavior. */
			else {
				get_vert2ob_distance(numIdx, v_cos, new_w, ob, obr);
			}
		}
		else {
			get_vert2ob_distance(numIdx, v_cos, new_w, ob, obr);
		}
	}

	/* Map distances to weights. */
	do_map(ob, new_w, numIdx, wmd->min_dist, wmd->max_dist, wmd->falloff_type);

	/* Do masking. */
	weightvg_do_mask(numIdx, indices, org_w, new_w, ob, result, wmd->mask_constant,
	                 wmd->mask_defgrp_name, wmd->modifier.scene, wmd->mask_texture,
	                 wmd->mask_tex_use_channel, wmd->mask_tex_mapping,
	                 wmd->mask_tex_map_obj, wmd->mask_tex_uvlayer_name);

	/* Update vgroup. Note we never add nor remove vertices from vgroup here. */
	weightvg_update_vg(dvert, defgrp_index, dw, numIdx, indices, org_w, false, 0.0f, false, 0.0f);

	/* If weight preview enabled... */
#if 0 /* XXX Currently done in mod stack :/ */
	if (do_prev)
		DM_update_weight_mcol(ob, dm, 0, org_w, numIdx, indices);
#endif

	/* Freeing stuff. */
	MEM_freeN(org_w);
	MEM_freeN(new_w);
	MEM_freeN(dw);
	MEM_freeN(v_cos);
	MEM_SAFE_FREE(indices);

#ifdef USE_TIMEIT
	TIMEIT_END(perf);
#endif

	/* Return the vgroup-modified mesh. */
	return result;
}


ModifierTypeInfo modifierType_WeightVGProximity = {
	/* name */              "VertexWeightProximity",
	/* structName */        "WeightVGProximityModifierData",
	/* structSize */        sizeof(WeightVGProximityModifierData),
	/* type */              eModifierTypeType_NonGeometrical,
	/* flags */             eModifierTypeFlag_AcceptsMesh |
	                        eModifierTypeFlag_SupportsMapping |
	                        eModifierTypeFlag_SupportsEditmode |
	                        eModifierTypeFlag_UsesPreview,

<<<<<<< HEAD
	/* copyData */          copyData,

	/* deformVerts_DM */    NULL,
	/* deformMatrices_DM */ NULL,
	/* deformVertsEM_DM */  NULL,
	/* deformMatricesEM_DM*/NULL,
	/* applyModifier_DM */  NULL,
	/* applyModifierEM_DM */NULL,

=======
	/* copyData */          modifier_copyData_generic,
>>>>>>> 3740f759
	/* deformVerts */       NULL,
	/* deformMatrices */    NULL,
	/* deformVertsEM */     NULL,
	/* deformMatricesEM */  NULL,
	/* applyModifier */     applyModifier,
	/* applyModifierEM */   NULL,

	/* initData */          initData,
	/* requiredDataMask */  requiredDataMask,
	/* freeData */          NULL,
	/* isDisabled */        isDisabled,
	/* updateDepsgraph */   updateDepsgraph,
	/* dependsOnTime */     dependsOnTime,
	/* dependsOnNormals */  NULL,
	/* foreachObjectLink */ foreachObjectLink,
	/* foreachIDLink */     foreachIDLink,
	/* foreachTexLink */    foreachTexLink,
};<|MERGE_RESOLUTION|>--- conflicted
+++ resolved
@@ -587,8 +587,7 @@
 	                        eModifierTypeFlag_SupportsEditmode |
 	                        eModifierTypeFlag_UsesPreview,
 
-<<<<<<< HEAD
-	/* copyData */          copyData,
+	/* copyData */          modifier_copyData_generic,
 
 	/* deformVerts_DM */    NULL,
 	/* deformMatrices_DM */ NULL,
@@ -597,9 +596,6 @@
 	/* applyModifier_DM */  NULL,
 	/* applyModifierEM_DM */NULL,
 
-=======
-	/* copyData */          modifier_copyData_generic,
->>>>>>> 3740f759
 	/* deformVerts */       NULL,
 	/* deformMatrices */    NULL,
 	/* deformVertsEM */     NULL,
