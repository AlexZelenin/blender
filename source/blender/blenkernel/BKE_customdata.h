/*
 * ***** BEGIN GPL LICENSE BLOCK *****
 *
 * This program is free software; you can redistribute it and/or
 * modify it under the terms of the GNU General Public License
 * as published by the Free Software Foundation; either version 2
 * of the License, or (at your option) any later version.
 *
 * This program is distributed in the hope that it will be useful,
 * but WITHOUT ANY WARRANTY; without even the implied warranty of
 * MERCHANTABILITY or FITNESS FOR A PARTICULAR PURPOSE.  See the
 * GNU General Public License for more details.
 *
 * You should have received a copy of the GNU General Public License
 * along with this program; if not, write to the Free Software  Foundation,
 * Inc., 51 Franklin Street, Fifth Floor, Boston, MA 02110-1301, USA.
 *
 * The Original Code is Copyright (C) 2006 Blender Foundation.
 * All rights reserved.
 *
 * The Original Code is: all of this file.
 *
 * Contributor(s): Ben Batt <benbatt@gmail.com>
 *
 * ***** END GPL LICENSE BLOCK *****
 */

/** \file BKE_customdata.h
 *  \ingroup bke
 *  \author Ben Batt
 *  \brief CustomData interface, see also DNA_customdata_types.h.
 */

#ifndef __BKE_CUSTOMDATA_H__
#define __BKE_CUSTOMDATA_H__

#ifdef __cplusplus
extern "C" {
#endif

#include "BLI_sys_types.h"
#include "BLI_utildefines.h"

struct BMesh;
struct ID;
struct CustomData;
struct CustomDataLayer;
typedef uint64_t CustomDataMask;

/*a data type large enough to hold 1 element from any customdata layer type*/
typedef struct {unsigned char data[64]; } CDBlockBytes;

extern const CustomDataMask CD_MASK_BAREMESH;
extern const CustomDataMask CD_MASK_MESH;
extern const CustomDataMask CD_MASK_EDITMESH;
extern const CustomDataMask CD_MASK_DERIVEDMESH;
extern const CustomDataMask CD_MASK_BMESH;
extern const CustomDataMask CD_MASK_FACECORNERS;
extern const CustomDataMask CD_MASK_EVERYTHING;

/* for ORIGINDEX layer type, indicates no original index for this element */
#define ORIGINDEX_NONE -1

/* initializes a CustomData object with the same layer setup as source and
 * memory space for totelem elements. mask must be an array of length
 * CD_NUMTYPES elements, that indicate if a layer can be copied. */

/* add/copy/merge allocation types */
#define CD_ASSIGN    0  /* use the data pointer */
#define CD_CALLOC    1  /* allocate blank memory */
#define CD_DEFAULT   2  /* allocate and set to default */
#define CD_REFERENCE 3  /* use data pointers, set layer flag NOFREE */
#define CD_DUPLICATE 4  /* do a full copy of all layers, only allowed if source
                         * has same number of elements */

#define CD_TYPE_AS_MASK(_type) (CustomDataMask)((CustomDataMask)1 << (CustomDataMask)(_type))

void customData_mask_layers__print(CustomDataMask mask);

<<<<<<< HEAD
=======
typedef void (*cd_interp)(const void **sources, const float *weights, const float *sub_weights, int count, void *dest);
typedef void (*cd_copy)(const void *source, void *dest, int count);

>>>>>>> 000dfc03
/**
 * Checks if the layer at physical offset \a layer_n (in data->layers) support math
 * the below operations.
 */
bool CustomData_layer_has_math(const struct CustomData *data, int layer_n);
bool CustomData_layer_has_interp(const struct CustomData *data, int layer_n);

/**
 * Checks if any of the customdata layers has math.
 */
bool CustomData_has_math(const struct CustomData *data);
bool CustomData_has_interp(const struct CustomData *data);
bool CustomData_bmesh_has_free(const struct CustomData *data);

/* copies the "value" (e.g. mloopuv uv or mloopcol colors) from one block to
 * another, while not overwriting anything else (e.g. flags).  probably only
 * implemented for mloopuv/mloopcol, for now.*/
void CustomData_data_copy_value(int type, const void *source, void *dest);

/* compares if data1 is equal to data2.  type is a valid CustomData type
 * enum (e.g. CD_MLOOPUV). the layer type's equal function is used to compare
 * the data, if it exists, otherwise memcmp is used.*/
bool CustomData_data_equals(int type, const void *data1, const void *data2);
void CustomData_data_initminmax(int type, void *min, void *max);
void CustomData_data_dominmax(int type, const void *data, void *min, void *max);
void CustomData_data_multiply(int type, void *data, float fac);
void CustomData_data_add(int type, void *data1, const void *data2);

/* initializes a CustomData object with the same layer setup as source.
 * mask is a bitfield where (mask & (1 << (layer type))) indicates
 * if a layer should be copied or not. alloctype must be one of the above. */
void CustomData_copy(const struct CustomData *source, struct CustomData *dest,
                     CustomDataMask mask, int alloctype, int totelem);

/* BMESH_TODO, not really a public function but readfile.c needs it */
void CustomData_update_typemap(struct CustomData *data);

/* same as the above, except that this will preserve existing layers, and only
 * add the layers that were not there yet */
bool CustomData_merge(const struct CustomData *source, struct CustomData *dest,
                      CustomDataMask mask, int alloctype, int totelem);

/* bmesh version of CustomData_merge; merges the layouts of source and dest,
 * then goes through the mesh and makes sure all the customdata blocks are
 * consistent with the new layout.*/
bool CustomData_bmesh_merge(
        const struct CustomData *source, struct CustomData *dest,
        CustomDataMask mask, int alloctype, struct BMesh *bm, const char htype);

/** NULL's all members and resets the typemap. */
void CustomData_reset(struct CustomData *data);

/** frees data associated with a CustomData object (doesn't free the object
 * itself, though)
 */
void CustomData_free(struct CustomData *data, int totelem);

/* frees all layers with CD_FLAG_TEMPORARY */
void CustomData_free_temporary(struct CustomData *data, int totelem);

/* adds a data layer of the given type to the CustomData object, optionally
 * backed by an external data array. the different allocation types are
 * defined above. returns the data of the layer.
 */
void *CustomData_add_layer(struct CustomData *data, int type, int alloctype,
                           void *layer, int totelem);
/*same as above but accepts a name */
void *CustomData_add_layer_named(struct CustomData *data, int type, int alloctype,
                                 void *layer, int totelem, const char *name);

/* frees the active or first data layer with the give type.
 * returns 1 on success, 0 if no layer with the given type is found
 *
 * in editmode, use EDBM_data_layer_free instead of this function
 */
bool CustomData_free_layer(struct CustomData *data, int type, int totelem, int index);

/* frees the layer index with the give type.
 * returns 1 on success, 0 if no layer with the given type is found
 *
 * in editmode, use EDBM_data_layer_free instead of this function
 */
bool CustomData_free_layer_active(struct CustomData *data, int type, int totelem);

/* same as above, but free all layers with type */
void CustomData_free_layers(struct CustomData *data, int type, int totelem);

/* returns 1 if a layer with the specified type exists */
bool CustomData_has_layer(const struct CustomData *data, int type);

/* returns the number of layers with this type */
int CustomData_number_of_layers(const struct CustomData *data, int type);
int CustomData_number_of_layers_typemask(const struct CustomData *data, CustomDataMask mask);

/* duplicate data of a layer with flag NOFREE, and remove that flag.
 * returns the layer data */
void *CustomData_duplicate_referenced_layer(struct CustomData *data, const int type, const int totelem);
void *CustomData_duplicate_referenced_layer_n(struct CustomData *data, const int type, const int n, const int totelem);
void *CustomData_duplicate_referenced_layer_named(struct CustomData *data,
                                                  const int type, const char *name, const int totelem);
bool CustomData_is_referenced_layer(struct CustomData *data, int type);

/* set the CD_FLAG_NOCOPY flag in custom data layers where the mask is
 * zero for the layer type, so only layer types specified by the mask
 * will be copied
 */
void CustomData_set_only_copy(const struct CustomData *data,
                              CustomDataMask mask);

/* copies data from one CustomData object to another
 * objects need not be compatible, each source layer is copied to the
 * first dest layer of correct type (if there is none, the layer is skipped)
 * return 1 on success, 0 on failure
 */
void CustomData_copy_data(const struct CustomData *source,
                          struct CustomData *dest, int source_index,
                          int dest_index, int count);
void CustomData_copy_data_named(const struct CustomData *source,
                          struct CustomData *dest, int source_index,
                          int dest_index, int count);
void CustomData_copy_elements(int type, void *src_data_ofs, void *dst_data_ofs, int count);
void CustomData_bmesh_copy_data(const struct CustomData *source, 
                                struct CustomData *dest, void *src_block, 
                                void **dest_block);

/* frees data in a CustomData object
 * return 1 on success, 0 on failure
 */
void CustomData_free_elem(struct CustomData *data, int index, int count);

/* interpolates data from one CustomData object to another
 * objects need not be compatible, each source layer is interpolated to the
 * first dest layer of correct type (if there is none, the layer is skipped)
 * if weights == NULL or sub_weights == NULL, they default to all 1's
 *
 * src_indices gives the source elements to interpolate from
 * weights gives the weight for each source element
 * sub_weights is an array of matrices of weights for sub-elements (matrices
 *     should be source->subElems * source->subElems in size)
 * count gives the number of source elements to interpolate from
 * dest_index gives the dest element to write the interpolated value to
 */
void CustomData_interp(
        const struct CustomData *source, struct CustomData *dest,
        int *src_indices, float *weights, float *sub_weights,
        int count, int dest_index);
void CustomData_bmesh_interp_n(
        struct CustomData *data, const void **src_blocks, const float *weights,
        const float *sub_weights, int count, void *dst_block_ofs, int n);
void CustomData_bmesh_interp(
        struct CustomData *data, const void **src_blocks,
        const float *weights, const float *sub_weights, int count,
        void *dst_block);


/* swaps the data in the element corners, to new corners with indices as
 * specified in corner_indices. for edges this is an array of length 2, for
 * faces an array of length 4 */
void CustomData_swap(struct CustomData *data, int index, const int *corner_indices);

/* gets a pointer to the data element at index from the first layer of type
 * returns NULL if there is no layer of type
 */
void *CustomData_get(const struct CustomData *data, int index, int type);
void *CustomData_get_n(const struct CustomData *data, int type, int index, int n);
void *CustomData_bmesh_get(const struct CustomData *data, void *block, int type);
void *CustomData_bmesh_get_n(const struct CustomData *data, void *block, int type, int n);

/* gets the layer at physical index n, with no type checking.
 */
void *CustomData_bmesh_get_layer_n(const struct CustomData *data, void *block, int n);

bool CustomData_set_layer_name(const struct CustomData *data, int type, int n, const char *name);

/* gets a pointer to the active or first layer of type
 * returns NULL if there is no layer of type
 */
void *CustomData_get_layer(const struct CustomData *data, int type);
void *CustomData_get_layer_n(const struct CustomData *data, int type, int n);
void *CustomData_get_layer_named(const struct CustomData *data, int type,
                                 const char *name);
int CustomData_get_offset(const struct CustomData *data, int type);
int CustomData_get_n_offset(const struct CustomData *data, int type, int n);

int CustomData_get_layer_index(const struct CustomData *data, int type);
int CustomData_get_layer_index_n(const struct CustomData *data, int type, int n);
int CustomData_get_named_layer_index(const struct CustomData *data, int type, const char *name);
int CustomData_get_active_layer_index(const struct CustomData *data, int type);
int CustomData_get_render_layer_index(const struct CustomData *data, int type);
int CustomData_get_clone_layer_index(const struct CustomData *data, int type);
int CustomData_get_stencil_layer_index(const struct CustomData *data, int type);
int CustomData_get_named_layer(const struct CustomData *data, int type, const char *name);
int CustomData_get_active_layer(const struct CustomData *data, int type);
int CustomData_get_render_layer(const struct CustomData *data, int type);
int CustomData_get_clone_layer(const struct CustomData *data, int type);
int CustomData_get_stencil_layer(const struct CustomData *data, int type);

/* copies the data from source to the data element at index in the first
 * layer of type
 * no effect if there is no layer of type
 */
void CustomData_set(
        const struct CustomData *data, int index, int type,
        const void *source);

void CustomData_bmesh_set(
        const struct CustomData *data, void *block, int type,
        const void *source);

void CustomData_bmesh_set_n(
        struct CustomData *data, void *block, int type, int n,
        const void *source);
/* sets the data of the block at physical layer n.  no real type checking
 * is performed.
 */
void CustomData_bmesh_set_layer_n(
        struct CustomData *data, void *block, int n,
        const void *source);

/* set the pointer of to the first layer of type. the old data is not freed.
 * returns the value of ptr if the layer is found, NULL otherwise
 */
void *CustomData_set_layer(const struct CustomData *data, int type, void *ptr);
void *CustomData_set_layer_n(const struct CustomData *data, int type, int n, void *ptr);

/* sets the nth layer of type as active */
void CustomData_set_layer_active(struct CustomData *data, int type, int n);
void CustomData_set_layer_render(struct CustomData *data, int type, int n);
void CustomData_set_layer_clone(struct CustomData *data, int type, int n);
void CustomData_set_layer_stencil(struct CustomData *data, int type, int n);

/* same as above but works with an index from CustomData_get_layer_index */
void CustomData_set_layer_active_index(struct CustomData *data, int type, int n);
void CustomData_set_layer_render_index(struct CustomData *data, int type, int n);
void CustomData_set_layer_clone_index(struct CustomData *data, int type, int n);
void CustomData_set_layer_stencil_index(struct CustomData *data, int type, int n);

/* adds flag to the layer flags */
void CustomData_set_layer_flag(struct CustomData *data, int type, int flag);

void CustomData_bmesh_set_default(struct CustomData *data, void **block);
void CustomData_bmesh_free_block(struct CustomData *data, void **block);
void CustomData_bmesh_free_block_data(struct CustomData *data, void *block);

/* copy custom data to/from layers as in mesh/derivedmesh, to editmesh
 * blocks of data. the CustomData's must not be compatible */
void CustomData_to_bmesh_block(const struct CustomData *source, 
                               struct CustomData *dest, int src_index, void **dest_block, bool use_default_init);
void CustomData_from_bmesh_block(const struct CustomData *source, 
                                 struct CustomData *dest, void *src_block, int dest_index);


/* query info over types */
void CustomData_file_write_info(int type, const char **structname, int *structnum);
int CustomData_sizeof(int type);

/* get the name of a layer type */
const char *CustomData_layertype_name(int type);
bool        CustomData_layertype_is_singleton(int type);
int         CustomData_layertype_layers_max(const int type);

/* make sure the name of layer at index is unique */
void CustomData_set_layer_unique_name(struct CustomData *data, int index);

void CustomData_validate_layer_name(const struct CustomData *data, int type, const char *name, char *outname);

/* for file reading compatibility, returns false if the layer was freed,
 * only after this test passes, layer->data should be assigned */
bool CustomData_verify_versions(struct CustomData *data, int index);

/*BMesh specific customdata stuff*/
void CustomData_to_bmeshpoly(struct CustomData *fdata, struct CustomData *pdata,
                             struct CustomData *ldata, int totloop, int totpoly);
void CustomData_from_bmeshpoly(struct CustomData *fdata, struct CustomData *pdata, struct CustomData *ldata, int total);
void CustomData_bmesh_update_active_layers(struct CustomData *fdata, struct CustomData *pdata, struct CustomData *ldata);
void CustomData_bmesh_do_versions_update_active_layers(struct CustomData *fdata, struct CustomData *pdata, struct CustomData *ldata);
void CustomData_bmesh_init_pool(struct CustomData *data, int totelem, const char htype);

/* External file storage */

void CustomData_external_add(struct CustomData *data,
                             struct ID *id, int type, int totelem, const char *filename);
void CustomData_external_remove(struct CustomData *data,
                                struct ID *id, int type, int totelem);
bool CustomData_external_test(struct CustomData *data, int type);

void CustomData_external_write(struct CustomData *data,
                               struct ID *id, CustomDataMask mask, int totelem, int free);
void CustomData_external_read(struct CustomData *data,
                              struct ID *id, CustomDataMask mask, int totelem);
void CustomData_external_reload(struct CustomData *data,
                                struct ID *id, CustomDataMask mask, int totelem);

<<<<<<< HEAD
=======
/* Mesh-to-mesh transfer data. */

struct MeshPairRemap;
struct CustomDataTransferLayerMap;

typedef void (*cd_datatransfer_interp)(
        const struct CustomDataTransferLayerMap *laymap, void *dest,
        const void **sources, const float *weights, const int count, const float mix_factor);

/**
 * Fake CD_LAYERS (those are actually 'real' data stored directly into elements' structs, or otherwise not (directly)
 * accessible to usual CDLayer system). */
enum {
	CD_FAKE             = 1 << 8,

	/* Vertices. */
	CD_FAKE_MDEFORMVERT = CD_FAKE | CD_MDEFORMVERT,  /* *sigh* due to how vgroups are stored :( . */
	CD_FAKE_SHAPEKEY    = CD_FAKE | CD_SHAPEKEY,  /* Not available as real CD layer in non-bmesh context. */

	/* Edges. */
	CD_FAKE_SEAM        = CD_FAKE | 100,  /* UV seam flag for edges. */
	CD_FAKE_CREASE      = CD_FAKE | CD_CREASE,  /* *sigh*. */

	/* Multiple types of mesh elements... */
	CD_FAKE_BWEIGHT     = CD_FAKE | CD_BWEIGHT,  /* *sigh*. */
	CD_FAKE_UV          = CD_FAKE | CD_MLOOPUV,  /* UV flag, because we handle both loop's UVs and poly's textures. */

	CD_FAKE_LNOR        = CD_FAKE | CD_CUSTOMLOOPNORMAL,  /* Because we play with clnor and temp lnor layers here. */

	CD_FAKE_SHARP       = CD_FAKE | 200,  /* Sharp flag for edges, smooth flag for faces. */
};

enum {
	ME_VERT = 1 << 0,
	ME_EDGE = 1 << 1,
	ME_POLY = 1 << 2,
	ME_LOOP = 1 << 3,
};

/**
 * How to filter out some elements (to leave untouched).
 * Note those options are highly dependent on type of transferred data! */
enum {
	CDT_MIX_NOMIX                   = -1,  /* Special case, only used because we abuse 'copy' CD callback. */
	CDT_MIX_TRANSFER                = 0,
	CDT_MIX_REPLACE_ABOVE_THRESHOLD = 1,
	CDT_MIX_REPLACE_BELOW_THRESHOLD = 2,
	CDT_MIX_MIX                     = 16,
	CDT_MIX_ADD                     = 17,
	CDT_MIX_SUB                     = 18,
	CDT_MIX_MUL                     = 19,
	/* etc. etc. */
};

typedef struct CustomDataTransferLayerMap {
	struct CustomDataTransferLayerMap *next, *prev;

	int data_type;
	int mix_mode;
	float mix_factor;
	const float *mix_weights;  /* If non-NULL, array of weights, one for each dest item, replaces mix_factor. */

	const void *data_src;  /* Data source array (can be regular CD data, vertices/edges/etc., keyblocks...). */
	void *data_dst;      /* Data dest array (same type as dat_src). */
	int   data_src_n;    /* Index to affect in data_src (used e.g. for vgroups). */
	int   data_dst_n;    /* Index to affect in data_dst (used e.g. for vgroups). */
	size_t elem_size;    /* Size of one element of data_src/data_dst. */

	size_t data_size;    /* Size of actual data we transfer. */
	size_t data_offset;  /* Offset of actual data we transfer (in element contained in data_src/dst). */
	uint64_t data_flag;  /* For bitflag transfer, flag(s) to affect in transfered data. */

	cd_datatransfer_interp interp;
} CustomDataTransferLayerMap;

/* Those functions assume src_n and dst_n layers of given type exist in resp. src and dst. */
void CustomData_data_transfer(const struct MeshPairRemap *me_remap, const CustomDataTransferLayerMap *laymap);

>>>>>>> 000dfc03
#ifdef __cplusplus
}
#endif

#endif
<|MERGE_RESOLUTION|>--- conflicted
+++ resolved
@@ -40,6 +40,8 @@
 
 #include "BLI_sys_types.h"
 #include "BLI_utildefines.h"
+
+#include "DNA_customdata_types.h"
 
 struct BMesh;
 struct ID;
@@ -77,12 +79,9 @@
 
 void customData_mask_layers__print(CustomDataMask mask);
 
-<<<<<<< HEAD
-=======
 typedef void (*cd_interp)(const void **sources, const float *weights, const float *sub_weights, int count, void *dest);
 typedef void (*cd_copy)(const void *source, void *dest, int count);
 
->>>>>>> 000dfc03
 /**
  * Checks if the layer at physical offset \a layer_n (in data->layers) support math
  * the below operations.
@@ -101,6 +100,9 @@
  * another, while not overwriting anything else (e.g. flags).  probably only
  * implemented for mloopuv/mloopcol, for now.*/
 void CustomData_data_copy_value(int type, const void *source, void *dest);
+
+/* Same as above, but doing advanced mixing. Only available for a few types of data (like colors...). */
+void CustomData_data_mix_value(int type, const void *source, void *dest, const int mixmode, const float mixfactor);
 
 /* compares if data1 is equal to data2.  type is a valid CustomData type
  * enum (e.g. CD_MLOOPUV). the layer type's equal function is used to compare
@@ -256,6 +258,7 @@
 void *CustomData_bmesh_get_layer_n(const struct CustomData *data, void *block, int n);
 
 bool CustomData_set_layer_name(const struct CustomData *data, int type, int n, const char *name);
+const char *CustomData_get_layer_name(const struct CustomData *data, int type, int n);
 
 /* gets a pointer to the active or first layer of type
  * returns NULL if there is no layer of type
@@ -376,8 +379,6 @@
 void CustomData_external_reload(struct CustomData *data,
                                 struct ID *id, CustomDataMask mask, int totelem);
 
-<<<<<<< HEAD
-=======
 /* Mesh-to-mesh transfer data. */
 
 struct MeshPairRemap;
@@ -456,7 +457,6 @@
 /* Those functions assume src_n and dst_n layers of given type exist in resp. src and dst. */
 void CustomData_data_transfer(const struct MeshPairRemap *me_remap, const CustomDataTransferLayerMap *laymap);
 
->>>>>>> 000dfc03
 #ifdef __cplusplus
 }
 #endif
