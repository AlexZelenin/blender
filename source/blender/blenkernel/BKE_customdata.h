/*
* $Id$
*
* ***** BEGIN GPL LICENSE BLOCK *****
*
* This program is free software; you can redistribute it and/or
* modify it under the terms of the GNU General Public License
* as published by the Free Software Foundation; either version 2
* of the License, or (at your option) any later version.
*
* This program is distributed in the hope that it will be useful,
* but WITHOUT ANY WARRANTY; without even the implied warranty of
* MERCHANTABILITY or FITNESS FOR A PARTICULAR PURPOSE.  See the
* GNU General Public License for more details.
*
* You should have received a copy of the GNU General Public License
* along with this program; if not, write to the Free Software  Foundation,
* Inc., 51 Franklin Street, Fifth Floor, Boston, MA 02110-1301, USA.
*
* The Original Code is Copyright (C) 2006 Blender Foundation.
* All rights reserved.
*
* The Original Code is: all of this file.
*
* Contributor(s): Ben Batt <benbatt@gmail.com>
*
* ***** END GPL LICENSE BLOCK *****
*/ 

/** \file BKE_customdata.h
 *  \ingroup bke
 *  \author Ben Batt
 *  \brief CustomData interface, see also DNA_customdata_types.h.
 */

#ifndef BKE_CUSTOMDATA_H
#define BKE_CUSTOMDATA_H

<<<<<<< HEAD
struct BMesh;
=======
#ifdef __cplusplus
extern "C" {
#endif

>>>>>>> 2198cfdb
struct ID;
struct CustomData;
struct CustomDataLayer;
typedef unsigned int CustomDataMask;

/*a data type large enough to hold 1 element from any customdata layer type*/
typedef struct {unsigned char data[64];} CDBlockBytes;

extern const CustomDataMask CD_MASK_BAREMESH;
extern const CustomDataMask CD_MASK_MESH;
extern const CustomDataMask CD_MASK_EDITMESH;
extern const CustomDataMask CD_MASK_DERIVEDMESH;
extern const CustomDataMask CD_MASK_BMESH;
extern const CustomDataMask CD_MASK_FACECORNERS;

/* for ORIGINDEX layer type, indicates no original index for this element */
#define ORIGINDEX_NONE -1

/* initialises a CustomData object with the same layer setup as source and
 * memory space for totelem elements. mask must be an array of length
 * CD_NUMTYPES elements, that indicate if a layer can be copied. */

/* add/copy/merge allocation types */
#define CD_ASSIGN    0  /* use the data pointer */
#define CD_CALLOC    1  /* allocate blank memory */
#define CD_DEFAULT   2  /* allocate and set to default */
#define CD_REFERENCE 3  /* use data pointers, set layer flag NOFREE */
#define CD_DUPLICATE 4  /* do a full copy of all layers, only allowed if source
						   has same number of elements */

/* Checks if the layer at physical offset layern (in data->layers) support math
 * the below operations.
 */
int CustomData_layer_has_math(struct CustomData *data, int layern);

/*copies the "value" (e.g. mloopuv uv or mloopcol colors) from one block to
  another, while not overwriting anything else (e.g. flags).  probably only
  implemented for mloopuv/mloopcol, for now.*/
void CustomData_data_copy_value(int type, void *source, void *dest);

/* compares if data1 is equal to data2.  type is a valid CustomData type
 * enum (e.g. CD_MLOOPUV). the layer type's equal function is used to compare
 * the data, if it exists, otherwise memcmp is used.*/
int CustomData_data_equals(int type, void *data1, void *data2);
void CustomData_data_initminmax(int type, void *min, void *max);
void CustomData_data_dominmax(int type, void *data, void *min, void *max);
void CustomData_data_multiply(int type, void *data, float fac);
void CustomData_data_add(int type, void *data1, void *data2);

/* initialises a CustomData object with the same layer setup as source.
 * mask is a bitfield where (mask & (1 << (layer type))) indicates
 * if a layer should be copied or not. alloctype must be one of the above. */
void CustomData_copy(const struct CustomData *source, struct CustomData *dest,
					 CustomDataMask mask, int alloctype, int totelem);

/* same as the above, except that this will preserve existing layers, and only
 * add the layers that were not there yet */
void CustomData_merge(const struct CustomData *source, struct CustomData *dest,
					  CustomDataMask mask, int alloctype, int totelem);

/*bmesh version of CustomData_merge; merges the layouts of source and dest,
  then goes through the mesh and makes sure all the customdata blocks are
  consistent with the new layout.*/
void CustomData_bmesh_merge(struct CustomData *source, struct CustomData *dest, 
                            int mask, int alloctype, struct BMesh *bm, int type);

/* frees data associated with a CustomData object (doesn't free the object
 * itself, though)
 */
void CustomData_free(struct CustomData *data, int totelem);

/* frees all layers with CD_FLAG_TEMPORARY */
void CustomData_free_temporary(struct CustomData *data, int totelem);

/* adds a data layer of the given type to the CustomData object, optionally
 * backed by an external data array. the different allocation types are
 * defined above. returns the data of the layer.
 *
 * in editmode, use EM_add_data_layer instead of this function
 */
void *CustomData_add_layer(struct CustomData *data, int type, int alloctype,
						   void *layer, int totelem);
/*same as above but accepts a name */
void *CustomData_add_layer_named(struct CustomData *data, int type, int alloctype,
						   void *layer, int totelem, const char *name);

/* frees the active or first data layer with the give type.
 * returns 1 on succes, 0 if no layer with the given type is found
 *
 * in editmode, use EM_free_data_layer instead of this function
 */
int CustomData_free_layer(struct CustomData *data, int type, int totelem, int index);

/* frees the layer index with the give type.
 * returns 1 on succes, 0 if no layer with the given type is found
 *
 * in editmode, use EM_free_data_layer instead of this function
 */
int CustomData_free_layer_active(struct CustomData *data, int type, int totelem);

/* same as above, but free all layers with type */
void CustomData_free_layers(struct CustomData *data, int type, int totelem);

/* returns 1 if a layer with the specified type exists */
int CustomData_has_layer(const struct CustomData *data, int type);

/* returns the number of layers with this type */
int CustomData_number_of_layers(const struct CustomData *data, int type);

/* duplicate data of a layer with flag NOFREE, and remove that flag.
 * returns the layer data */
void *CustomData_duplicate_referenced_layer(struct CustomData *data, int type);
void *CustomData_duplicate_referenced_layer_named(struct CustomData *data,
												  int type, const char *name);

/* set the CD_FLAG_NOCOPY flag in custom data layers where the mask is
 * zero for the layer type, so only layer types specified by the mask
 * will be copied
 */
void CustomData_set_only_copy(const struct CustomData *data,
							  CustomDataMask mask);

/* copies data from one CustomData object to another
 * objects need not be compatible, each source layer is copied to the
 * first dest layer of correct type (if there is none, the layer is skipped)
 * return 1 on success, 0 on failure
 */
void CustomData_copy_data(const struct CustomData *source,
						  struct CustomData *dest, int source_index,
						  int dest_index, int count);
void CustomData_copy_elements(int type, void *source, void *dest, int count);
void CustomData_em_copy_data(const struct CustomData *source,
							struct CustomData *dest, void *src_block,
							void **dest_block);
void CustomData_bmesh_copy_data(const struct CustomData *source, 
<<<<<<< HEAD
				struct CustomData *dest, void *src_block, 
				void **dest_block);
=======
							struct CustomData *dest,void *src_block, 
							void **dest_block);
void CustomData_em_validate_data(struct CustomData *data, void *block, int sub_elements);
>>>>>>> 2198cfdb

/* frees data in a CustomData object
 * return 1 on success, 0 on failure
 */
void CustomData_free_elem(struct CustomData *data, int index, int count);

/* interpolates data from one CustomData object to another
 * objects need not be compatible, each source layer is interpolated to the
 * first dest layer of correct type (if there is none, the layer is skipped)
 * if weights == NULL or sub_weights == NULL, they default to all 1's
 *
 * src_indices gives the source elements to interpolate from
 * weights gives the weight for each source element
 * sub_weights is an array of matrices of weights for sub-elements (matrices
 *     should be source->subElems * source->subElems in size)
 * count gives the number of source elements to interpolate from
 * dest_index gives the dest element to write the interpolated value to
 *
 * returns 1 on success, 0 on failure
 */
void CustomData_interp(const struct CustomData *source, struct CustomData *dest,
					   int *src_indices, float *weights, float *sub_weights,
					   int count, int dest_index);
void CustomData_em_interp(struct CustomData *data,  void **src_blocks,
						  float *weights, float *sub_weights, int count,
						  void *dest_block);
void CustomData_bmesh_interp(struct CustomData *data, void **src_blocks, 
							 float *weights, float *sub_weights, int count, 
							 void *dest_block);


/* swaps the data in the element corners, to new corners with indices as
   specified in corner_indices. for edges this is an array of length 2, for
   faces an array of length 4 */
void CustomData_swap(struct CustomData *data, int index, const int *corner_indices);

/* gets a pointer to the data element at index from the first layer of type
 * returns NULL if there is no layer of type
 */
void *CustomData_get(const struct CustomData *data, int index, int type);
void *CustomData_get_n(const struct CustomData *data, int type, int index, int n);
void *CustomData_em_get(const struct CustomData *data, void *block, int type);
void *CustomData_em_get_n(const struct CustomData *data, void *block, int type, int n);
void *CustomData_bmesh_get(const struct CustomData *data, void *block, int type);
void *CustomData_bmesh_get_n(const struct CustomData *data, void *block, int type, int n);

/* gets the layer at physical index n, with no type checking.
 */
void *CustomData_bmesh_get_layer_n(const struct CustomData *data, void *block, int n);

/* gets a pointer to the active or first layer of type
 * returns NULL if there is no layer of type
 */
void *CustomData_get_layer(const struct CustomData *data, int type);
void *CustomData_get_layer_n(const struct CustomData *data, int type, int n);
void *CustomData_get_layer_named(const struct CustomData *data, int type,
<<<<<<< HEAD
								 char *name);
int CustomData_get_layer_index(const struct CustomData *data, int type);
int CustomData_get_layer_index_n(const struct CustomData *data, int type, int n);
int CustomData_get_named_layer_index(const struct CustomData *data, int type, char *name);
=======
								 const char *name);

int CustomData_get_layer_index(const struct CustomData *data, int type);
int CustomData_get_named_layer_index(const struct CustomData *data, int type, const char *name);
>>>>>>> 2198cfdb
int CustomData_get_active_layer_index(const struct CustomData *data, int type);
int CustomData_get_render_layer_index(const struct CustomData *data, int type);
int CustomData_get_clone_layer_index(const struct CustomData *data, int type);
int CustomData_get_stencil_layer_index(const struct CustomData *data, int type);
int CustomData_get_active_layer(const struct CustomData *data, int type);
int CustomData_get_render_layer(const struct CustomData *data, int type);
int CustomData_get_clone_layer(const struct CustomData *data, int type);
int CustomData_get_stencil_layer(const struct CustomData *data, int type);

/* copies the data from source to the data element at index in the first
 * layer of type
 * no effect if there is no layer of type
 */
void CustomData_set(const struct CustomData *data, int index, int type,
					void *source);
void CustomData_em_set(struct CustomData *data, void *block, int type,
					   void *source);
void CustomData_em_set_n(struct CustomData *data, void *block, int type, int n,
						 void *source);

void CustomData_bmesh_set(const struct CustomData *data, void *block, int type, 
						  void *source);

void CustomData_bmesh_set_n(struct CustomData *data, void *block, int type, int n, 
							void *source);
/*sets the data of the block at physical layer n.  no real type checking 
 *is performed.
 */
void CustomData_bmesh_set_layer_n(struct CustomData *data, void *block, int n,
							void *source);

/* set the pointer of to the first layer of type. the old data is not freed.
 * returns the value of ptr if the layer is found, NULL otherwise
 */
void *CustomData_set_layer(const struct CustomData *data, int type, void *ptr);
void *CustomData_set_layer_n(const struct CustomData *data, int type, int n, void *ptr);

/* sets the nth layer of type as active */
void CustomData_set_layer_active(struct CustomData *data, int type, int n);
void CustomData_set_layer_render(struct CustomData *data, int type, int n);
void CustomData_set_layer_clone(struct CustomData *data, int type, int n);
void CustomData_set_layer_stencil(struct CustomData *data, int type, int n);

/* same as above but works with an index from CustomData_get_layer_index */
void CustomData_set_layer_active_index(struct CustomData *data, int type, int n);
void CustomData_set_layer_render_index(struct CustomData *data, int type, int n);
void CustomData_set_layer_clone_index(struct CustomData *data, int type, int n);
void CustomData_set_layer_stencil_index(struct CustomData *data, int type, int n);

/* adds flag to the layer flags */
void CustomData_set_layer_flag(struct CustomData *data, int type, int flag);

/* alloc/free a block of custom data attached to one element in editmode */
void CustomData_em_set_default(struct CustomData *data, void **block);
void CustomData_em_free_block(struct CustomData *data, void **block);

void CustomData_bmesh_set_default(struct CustomData *data, void **block);
void CustomData_bmesh_free_block(struct CustomData *data, void **block);

/* copy custom data to/from layers as in mesh/derivedmesh, to editmesh
   blocks of data. the CustomData's must not be compatible  */
void CustomData_to_em_block(const struct CustomData *source,
							struct CustomData *dest, int index, void **block);
void CustomData_from_em_block(const struct CustomData *source,
							  struct CustomData *dest, void *block, int index);
void CustomData_to_bmesh_block(const struct CustomData *source, 
							struct CustomData *dest, int src_index, void **dest_block);
void CustomData_from_bmesh_block(const struct CustomData *source, 
							struct CustomData *dest, void *src_block, int dest_index);


/* query info over types */
void CustomData_file_write_info(int type, const char **structname, int *structnum);
int CustomData_sizeof(int type);

/* get the name of a layer type */
const char *CustomData_layertype_name(int type);

/* make sure the name of layer at index is unique */
void CustomData_set_layer_unique_name(struct CustomData *data, int index);

/* for file reading compatibility, returns false if the layer was freed,
   only after this test passes, layer->data should be assigned */
int CustomData_verify_versions(struct CustomData *data, int index);

/*BMesh specific customdata stuff*/
void CustomData_to_bmeshpoly(struct CustomData *fdata, struct CustomData *pdata,
                             struct CustomData *ldata, int totloop, int totpoly);
void CustomData_from_bmeshpoly(struct CustomData *fdata, struct CustomData *pdata, struct CustomData *ldata, int total);
void CustomData_bmesh_init_pool(struct CustomData *data, int allocsize);

/* External file storage */

void CustomData_external_add(struct CustomData *data,
	struct ID *id, int type, int totelem, const char *filename);
void CustomData_external_remove(struct CustomData *data,
	struct ID *id, int type, int totelem);
int CustomData_external_test(struct CustomData *data, int type);

void CustomData_external_write(struct CustomData *data,
	struct ID *id, CustomDataMask mask, int totelem, int free);
void CustomData_external_read(struct CustomData *data,
	struct ID *id, CustomDataMask mask, int totelem);
void CustomData_external_reload(struct CustomData *data,
	struct ID *id, CustomDataMask mask, int totelem);

#ifdef __cplusplus
}
#endif

#endif
<|MERGE_RESOLUTION|>--- conflicted
+++ resolved
@@ -36,14 +36,11 @@
 #ifndef BKE_CUSTOMDATA_H
 #define BKE_CUSTOMDATA_H
 
-<<<<<<< HEAD
-struct BMesh;
-=======
 #ifdef __cplusplus
 extern "C" {
 #endif
 
->>>>>>> 2198cfdb
+struct BMesh;
 struct ID;
 struct CustomData;
 struct CustomDataLayer;
@@ -179,14 +176,9 @@
 							struct CustomData *dest, void *src_block,
 							void **dest_block);
 void CustomData_bmesh_copy_data(const struct CustomData *source, 
-<<<<<<< HEAD
 				struct CustomData *dest, void *src_block, 
 				void **dest_block);
-=======
-							struct CustomData *dest,void *src_block, 
-							void **dest_block);
 void CustomData_em_validate_data(struct CustomData *data, void *block, int sub_elements);
->>>>>>> 2198cfdb
 
 /* frees data in a CustomData object
  * return 1 on success, 0 on failure
@@ -243,17 +235,10 @@
 void *CustomData_get_layer(const struct CustomData *data, int type);
 void *CustomData_get_layer_n(const struct CustomData *data, int type, int n);
 void *CustomData_get_layer_named(const struct CustomData *data, int type,
-<<<<<<< HEAD
-								 char *name);
+								 const char *name);
 int CustomData_get_layer_index(const struct CustomData *data, int type);
 int CustomData_get_layer_index_n(const struct CustomData *data, int type, int n);
-int CustomData_get_named_layer_index(const struct CustomData *data, int type, char *name);
-=======
-								 const char *name);
-
-int CustomData_get_layer_index(const struct CustomData *data, int type);
 int CustomData_get_named_layer_index(const struct CustomData *data, int type, const char *name);
->>>>>>> 2198cfdb
 int CustomData_get_active_layer_index(const struct CustomData *data, int type);
 int CustomData_get_render_layer_index(const struct CustomData *data, int type);
 int CustomData_get_clone_layer_index(const struct CustomData *data, int type);
