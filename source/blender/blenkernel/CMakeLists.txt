# ***** BEGIN GPL LICENSE BLOCK *****
#
# This program is free software; you can redistribute it and/or
# modify it under the terms of the GNU General Public License
# as published by the Free Software Foundation; either version 2
# of the License, or (at your option) any later version.
#
# This program is distributed in the hope that it will be useful,
# but WITHOUT ANY WARRANTY; without even the implied warranty of
# MERCHANTABILITY or FITNESS FOR A PARTICULAR PURPOSE.  See the
# GNU General Public License for more details.
#
# You should have received a copy of the GNU General Public License
# along with this program; if not, write to the Free Software Foundation,
# Inc., 51 Franklin Street, Fifth Floor, Boston, MA 02110-1301, USA.
#
# The Original Code is Copyright (C) 2006, Blender Foundation
# All rights reserved.
# ***** END GPL LICENSE BLOCK *****

set(INC
  .
  ../blenfont
  ../blenlib
  ../blenloader
  ../blentranslation
  ../bmesh
  ../depsgraph
  ../draw
  ../functions
  ../gpencil_modifiers
  ../gpu
  ../ikplugin
  ../imbuf
  ../makesdna
  ../makesrna
  ../modifiers
  ../nodes
  ../render
  ../sequencer
  ../shader_fx
  ../simulation
  ../../../intern/eigen
  ../../../intern/ghost
  ../../../intern/glew-mx
  ../../../intern/guardedalloc
  ../../../intern/iksolver/extern
  ../../../intern/atomic
  ../../../intern/clog
  ../../../intern/libmv
  ../../../intern/mantaflow/extern
  ../../../intern/memutil
  ../../../intern/mikktspace
  ../../../intern/opensubdiv
  ../../../extern/curve_fit_nd

  # dna_type_offsets.h
  ${CMAKE_CURRENT_BINARY_DIR}/../makesdna/intern
)

set(INC_SYS
  ${ZLIB_INCLUDE_DIRS}
)

set(SRC
  ${CMAKE_SOURCE_DIR}/release/datafiles/userdef/userdef_default.c
  intern/CCGSubSurf.c
  intern/CCGSubSurf_legacy.c
  intern/CCGSubSurf_util.c
  intern/DerivedMesh.cc
  intern/action.c
  intern/action_mirror.c
  intern/addon.c
  intern/anim_data.c
  intern/anim_path.c
  intern/anim_sys.c
  intern/anim_visualization.c
  intern/appdir.c
  intern/armature.c
  intern/armature_deform.c
  intern/armature_pose.cc
  intern/armature_update.c
  intern/asset.cc
  intern/attribute.c
  intern/attribute_access.cc
  intern/attribute_math.cc
  intern/autoexec.c
  intern/blender.c
  intern/blender_copybuffer.c
  intern/blender_undo.c
  intern/blender_user_menu.c
  intern/blendfile.c
  intern/boids.c
  intern/bpath.c
  intern/brush.c
  intern/bvhutils.c
  intern/cachefile.c
  intern/callbacks.c
  intern/camera.c
  intern/cdderivedmesh.c
  intern/cloth.c
  intern/collection.c
  intern/collision.c
  intern/colorband.c
  intern/colortools.c
  intern/constraint.c
  intern/context.c
  intern/crazyspace.c
  intern/cryptomatte.cc
  intern/curve.c
  intern/curve_bevel.c
  intern/curve_convert.c
  intern/curve_decimate.c
  intern/curve_deform.c
  intern/curveprofile.c
  intern/customdata.c
  intern/customdata_file.c
  intern/data_transfer.c
  intern/deform.c
<<<<<<< HEAD
  intern/derived_curve.cc
  intern/displist.c
=======
  intern/displist.cc
>>>>>>> 5f03931f
  intern/displist_tangent.c
  intern/dynamicpaint.c
  intern/editlattice.c
  intern/editmesh.c
  intern/editmesh_bvh.c
  intern/editmesh_cache.c
  intern/editmesh_tangent.c
  intern/effect.c
  intern/fcurve.c
  intern/fcurve_cache.c
  intern/fcurve_driver.c
  intern/fluid.c
  intern/fmodifier.c
  intern/font.c
  intern/freestyle.c
  intern/geometry_component_curve.cc
  intern/geometry_component_instances.cc
  intern/geometry_component_mesh.cc
  intern/geometry_component_pointcloud.cc
  intern/geometry_component_volume.cc
  intern/geometry_set.cc
  intern/geometry_set_instances.cc
  intern/gpencil.c
  intern/gpencil_curve.c
  intern/gpencil_geom.c
  intern/gpencil_modifier.c
  intern/hair.c
  intern/icons.cc
  intern/icons_rasterize.c
  intern/idprop.c
  intern/idprop_utils.c
  intern/idtype.c
  intern/image.c
  intern/image_gen.c
  intern/image_gpu.c
  intern/image_save.c
  intern/ipo.c
  intern/kelvinlet.c
  intern/key.c
  intern/keyconfig.c
  intern/lattice.c
  intern/lattice_deform.c
  intern/layer.c
  intern/layer_utils.c
  intern/lib_id.c
  intern/lib_id_delete.c
  intern/lib_override.c
  intern/lib_query.c
  intern/lib_remap.c
  intern/library.c
  intern/light.c
  intern/lightprobe.c
  intern/linestyle.c
  intern/main.c
  intern/main_idmap.c
  intern/mask.c
  intern/mask_evaluate.c
  intern/mask_rasterize.c
  intern/material.c
  intern/mball.c
  intern/mball_tessellate.c
  intern/mesh.c
  intern/mesh_boolean_convert.cc
  intern/mesh_convert.c
  intern/mesh_evaluate.c
  intern/mesh_fair.cc
  intern/mesh_iterators.c
  intern/mesh_mapping.c
  intern/mesh_merge.c
  intern/mesh_mirror.c
  intern/mesh_remap.c
  intern/mesh_remesh_voxel.c
  intern/mesh_runtime.c
  intern/mesh_tangent.c
  intern/mesh_validate.c
  intern/mesh_validate.cc
  intern/mesh_wrapper.c
  intern/modifier.c
  intern/movieclip.c
  intern/multires.c
  intern/multires_reshape.c
  intern/multires_reshape_apply_base.c
  intern/multires_reshape_ccg.c
  intern/multires_reshape_smooth.c
  intern/multires_reshape_subdivide.c
  intern/multires_reshape_util.c
  intern/multires_reshape_vertcos.c
  intern/multires_subdiv.c
  intern/multires_unsubdivide.c
  intern/multires_versioning.c
  intern/nla.c
  intern/node.cc
  intern/node_ui_storage.cc
  intern/object.c
  intern/object_deform.c
  intern/object_dupli.c
  intern/object_facemap.c
  intern/object_update.c
  intern/ocean.c
  intern/ocean_spectrum.c
  intern/outliner_treehash.c
  intern/packedFile.c
  intern/paint.c
  intern/paint_toolslots.c
  intern/particle.c
  intern/particle_child.c
  intern/particle_distribute.c
  intern/particle_system.c
  intern/pbvh.c
  intern/pbvh_bmesh.c
  intern/pointcache.c
  intern/pointcloud.cc
  intern/preferences.c
  intern/report.c
  intern/rigidbody.c
  intern/scene.c
  intern/screen.c
  intern/shader_fx.c
  intern/shrinkwrap.c
  intern/simulation.cc
  intern/softbody.c
  intern/sound.c
  intern/speaker.c
  intern/studiolight.c
  intern/subdiv.c
  intern/subdiv_ccg.c
  intern/subdiv_ccg_mask.c
  intern/subdiv_ccg_material.c
  intern/subdiv_converter.c
  intern/subdiv_converter_mesh.c
  intern/subdiv_deform.c
  intern/subdiv_displacement.c
  intern/subdiv_displacement_multires.c
  intern/subdiv_eval.c
  intern/subdiv_foreach.c
  intern/subdiv_mesh.c
  intern/subdiv_stats.c
  intern/subdiv_topology.c
  intern/subsurf_ccg.c
  intern/text.c
  intern/text_suggestions.c
  intern/texture.c
  intern/tracking.c
  intern/tracking_auto.c
  intern/tracking_detect.c
  intern/tracking_plane_tracker.c
  intern/tracking_region_tracker.c
  intern/tracking_solver.c
  intern/tracking_stabilize.c
  intern/tracking_util.c
  intern/undo_system.c
  intern/unit.c
  intern/volume.cc
  intern/volume_render.cc
  intern/volume_to_mesh.cc
  intern/workspace.c
  intern/world.c
  intern/writeavi.c

  BKE_DerivedMesh.h
  BKE_action.h
  BKE_addon.h
  BKE_anim_data.h
  BKE_anim_path.h
  BKE_anim_visualization.h
  BKE_animsys.h
  BKE_appdir.h
  BKE_armature.h
  BKE_asset.h
  BKE_attribute.h
  BKE_attribute_access.hh
  BKE_attribute_math.hh
  BKE_autoexec.h
  BKE_blender.h
  BKE_blender_copybuffer.h
  BKE_blender_undo.h
  BKE_blender_user_menu.h
  BKE_blender_version.h
  BKE_blendfile.h
  BKE_boids.h
  BKE_bpath.h
  BKE_brush.h
  BKE_bvhutils.h
  BKE_cachefile.h
  BKE_callbacks.h
  BKE_camera.h
  BKE_ccg.h
  BKE_cdderivedmesh.h
  BKE_cloth.h
  BKE_collection.h
  BKE_collision.h
  BKE_colorband.h
  BKE_colortools.h
  BKE_constraint.h
  BKE_context.h
  BKE_crazyspace.h
  BKE_cryptomatte.h
  BKE_cryptomatte.hh
  BKE_curve.h
  BKE_curveprofile.h
  BKE_customdata.h
  BKE_customdata_file.h
  BKE_data_transfer.h
  BKE_deform.h
  BKE_derived_curve.hh
  BKE_displist.h
  BKE_displist_tangent.h
  BKE_duplilist.h
  BKE_dynamicpaint.h
  BKE_editlattice.h
  BKE_editmesh.h
  BKE_editmesh_bvh.h
  BKE_editmesh_cache.h
  BKE_editmesh_tangent.h
  BKE_effect.h
  BKE_fcurve.h
  BKE_fcurve_driver.h
  BKE_fluid.h
  BKE_font.h
  BKE_freestyle.h
  BKE_geometry_set.h
  BKE_geometry_set.hh
  BKE_geometry_set_instances.hh
  BKE_global.h
  BKE_gpencil.h
  BKE_gpencil_curve.h
  BKE_gpencil_geom.h
  BKE_gpencil_modifier.h
  BKE_hair.h
  BKE_icons.h
  BKE_idprop.h
  BKE_idtype.h
  BKE_image.h
  BKE_image_save.h
  BKE_ipo.h
  BKE_kelvinlet.h
  BKE_key.h
  BKE_keyconfig.h
  BKE_lattice.h
  BKE_layer.h
  BKE_lib_id.h
  BKE_lib_override.h
  BKE_lib_query.h
  BKE_lib_remap.h
  BKE_library.h
  BKE_light.h
  BKE_lightprobe.h
  BKE_linestyle.h
  BKE_main.h
  BKE_main_idmap.h
  BKE_mask.h
  BKE_material.h
  BKE_mball.h
  BKE_mball_tessellate.h
  BKE_mesh.h
  BKE_mesh_boolean_convert.h
  BKE_mesh_fair.h
  BKE_mesh_iterators.h
  BKE_mesh_mapping.h
  BKE_mesh_mirror.h
  BKE_mesh_remap.h
  BKE_mesh_remesh_voxel.h
  BKE_mesh_runtime.h
  BKE_mesh_tangent.h
  BKE_mesh_types.h
  BKE_mesh_wrapper.h
  BKE_modifier.h
  BKE_movieclip.h
  BKE_multires.h
  BKE_nla.h
  BKE_node.h
  BKE_node_ui_storage.hh
  BKE_object.h
  BKE_object_deform.h
  BKE_object_facemap.h
  BKE_ocean.h
  BKE_outliner_treehash.h
  BKE_packedFile.h
  BKE_paint.h
  BKE_particle.h
  BKE_pbvh.h
  BKE_persistent_data_handle.hh
  BKE_pointcache.h
  BKE_pointcloud.h
  BKE_preferences.h
  BKE_report.h
  BKE_rigidbody.h
  BKE_scene.h
  BKE_screen.h
  BKE_sequencer_offscreen.h
  BKE_shader_fx.h
  BKE_shrinkwrap.h
  BKE_simulation.h
  BKE_softbody.h
  BKE_sound.h
  BKE_speaker.h
  BKE_studiolight.h
  BKE_subdiv.h
  BKE_subdiv_ccg.h
  BKE_subdiv_deform.h
  BKE_subdiv_eval.h
  BKE_subdiv_foreach.h
  BKE_subdiv_mesh.h
  BKE_subdiv_topology.h
  BKE_subsurf.h
  BKE_text.h
  BKE_text_suggestions.h
  BKE_texture.h
  BKE_tracking.h
  BKE_undo_system.h
  BKE_unit.h
  BKE_volume.h
  BKE_volume_render.h
  BKE_volume_to_mesh.hh
  BKE_workspace.h
  BKE_world.h
  BKE_writeavi.h

  nla_private.h
  particle_private.h
  tracking_private.h
  intern/CCGSubSurf.h
  intern/CCGSubSurf_inline.h
  intern/CCGSubSurf_intern.h
  intern/attribute_access_intern.hh
  intern/data_transfer_intern.h
  intern/lib_intern.h
  intern/multires_inline.h
  intern/multires_reshape.h
  intern/multires_unsubdivide.h
  intern/ocean_intern.h
  intern/pbvh_intern.h
  intern/subdiv_converter.h
  intern/subdiv_inline.h
)

set(LIB
  bf_blenfont
  bf_blenlib
  bf_blenloader
  bf_blentranslation
  bf_bmesh
  bf_depsgraph
  bf_draw
  bf_functions
  bf_gpencil_modifiers
  bf_gpu
  bf_ikplugin
  bf_imbuf
  bf_intern_clog
  bf_intern_ghost
  bf_intern_guardedalloc
  bf_intern_libmv  # Uses stub when disabled.
  bf_intern_mikktspace
  bf_intern_opensubdiv  # Uses stub when disabled.
  bf_modifiers
  bf_nodes
  bf_rna
  bf_shader_fx
  bf_simulation
)

if(WITH_BINRELOC)
  list(APPEND INC_SYS
    ${BINRELOC_INCLUDE_DIRS}
  )
  list(APPEND LIB
    extern_binreloc
  )
  add_definitions(-DWITH_BINRELOC)
endif()


if(WIN32)
  list(APPEND INC
    ../../../intern/utfconv
  )
endif()

if(WITH_AUDASPACE)
  add_definitions(-DWITH_AUDASPACE)

  list(APPEND INC_SYS
    ${AUDASPACE_C_INCLUDE_DIRS}
  )
  list(APPEND LIB
    ${AUDASPACE_C_LIBRARIES}
    ${AUDASPACE_PY_LIBRARIES}
  )
endif()

if(WITH_BULLET)
  list(APPEND INC_SYS
    ${BULLET_INCLUDE_DIRS}
  )
  list(APPEND INC
    ../../../intern/rigidbody
  )

  if(NOT WITH_SYSTEM_BULLET)
    list(APPEND LIB
      extern_bullet
    )
  endif()

  list(APPEND LIB
    bf_intern_rigidbody

    ${BULLET_LIBRARIES}
  )
  add_definitions(-DWITH_BULLET)
endif()

if(WITH_IMAGE_OPENEXR)
  add_definitions(-DWITH_OPENEXR)
endif()

if(WITH_IMAGE_TIFF)
  add_definitions(-DWITH_TIFF)
endif()

if(WITH_OPENIMAGEIO)
  add_definitions(-DWITH_OPENIMAGEIO)
endif()

if(WITH_IMAGE_OPENJPEG)
  add_definitions(-DWITH_OPENJPEG)
endif()

if(WITH_IMAGE_DDS)
  add_definitions(-DWITH_DDS)
endif()

if(WITH_IMAGE_CINEON)
  add_definitions(-DWITH_CINEON)
endif()

if(WITH_IMAGE_FRAMESERVER)
  add_definitions(-DWITH_FRAMESERVER)
endif()

if(WITH_IMAGE_HDR)
  add_definitions(-DWITH_HDR)
endif()

if(WITH_CODEC_AVI)
  list(APPEND INC
    ../io/avi
  )
  add_definitions(-DWITH_AVI)
endif()

if(WITH_CODEC_FFMPEG)
  list(APPEND SRC
    intern/writeffmpeg.c
    BKE_writeffmpeg.h
  )
  list(APPEND INC
    ../../../intern/ffmpeg
  )
  list(APPEND INC_SYS
    ${FFMPEG_INCLUDE_DIRS}
  )
  list(APPEND LIB
    ${FFMPEG_LIBRARIES}
  )
  add_definitions(-DWITH_FFMPEG)

  remove_strict_c_flags_file(
    intern/writeffmpeg.c
  )
endif()

if(WITH_PYTHON)
  list(APPEND INC
    ../python
  )
  list(APPEND LIB
    bf_python
    bf_python_bmesh
  )
  add_definitions(-DWITH_PYTHON)

  if(WITH_PYTHON_SAFETY)
    add_definitions(-DWITH_PYTHON_SAFETY)
  endif()

  if(WITH_PYTHON_SECURITY)
    add_definitions(-DWITH_PYTHON_SECURITY)
  endif()


  if(PYTHON_EXECUTABLE)
    get_filename_component(_python_exe_name ${PYTHON_EXECUTABLE} NAME)
    add_definitions(-DPYTHON_EXECUTABLE_NAME=${_python_exe_name})
    unset(_python_exe_name)
  endif()
endif()

if(WITH_MOD_FLUID)
  list(APPEND LIB
    bf_intern_mantaflow
  )
  add_definitions(-DWITH_FLUID)
endif()

if(WITH_MOD_OCEANSIM)
  add_definitions(-DWITH_OCEANSIM)
endif()

if(WITH_JACK)
  add_definitions(-DWITH_JACK)
endif()

if(WITH_LZO)
  if(WITH_SYSTEM_LZO)
    list(APPEND INC_SYS
      ${LZO_INCLUDE_DIR}
    )
    list(APPEND LIB
      ${LZO_LIBRARIES}
    )
    add_definitions(-DWITH_SYSTEM_LZO)
  else()
    list(APPEND INC_SYS
      ../../../extern/lzo/minilzo
    )
    list(APPEND LIB
      extern_minilzo
    )
  endif()
  add_definitions(-DWITH_LZO)
endif()

if(WITH_LZMA)
  list(APPEND INC_SYS
    ../../../extern/lzma
  )
  list(APPEND LIB
    extern_lzma
  )
  add_definitions(-DWITH_LZMA)
endif()

if(WITH_LIBMV)
  add_definitions(-DWITH_LIBMV)
endif()

if(WITH_FFTW3)
  list(APPEND INC_SYS
    ${FFTW3_INCLUDE_DIRS}
  )
  list(APPEND LIB
    ${FFTW3_LIBRARIES}
  )
  add_definitions(-DFFTW3=1)
endif()

if(WITH_INTERNATIONAL)
  add_definitions(-DWITH_INTERNATIONAL)
endif()

if(WITH_FREESTYLE)
  add_definitions(-DWITH_FREESTYLE)
endif()

if(WITH_ALEMBIC)
  list(APPEND INC
    ../io/alembic
  )
  add_definitions(-DWITH_ALEMBIC)
endif()

if(WITH_OPENSUBDIV)
  list(APPEND INC_SYS
    ${OPENSUBDIV_INCLUDE_DIRS}
  )
  list(APPEND LIB
    ${OPENSUBDIV_LIBRARIES}
  )
  add_definitions(-DWITH_OPENSUBDIV)
endif()

if(WITH_OPENVDB)
  list(APPEND INC
    ../../../intern/openvdb
  )
  list(APPEND INC_SYS
    ${OPENVDB_INCLUDE_DIRS}
  )
  list(APPEND LIB
    bf_intern_openvdb
    ${OPENVDB_LIBRARIES}
  )
  add_definitions(-DWITH_OPENVDB ${OPENVDB_DEFINITIONS})
endif()

if(WITH_QUADRIFLOW)
  list(APPEND INC
    ../../../intern/quadriflow
  )
  list(APPEND LIB
    bf_intern_quadriflow
  )
  add_definitions(-DWITH_QUADRIFLOW)
endif()

if(WITH_XR_OPENXR)
  add_definitions(-DWITH_XR_OPENXR)
endif()

if(WITH_TBB)
  add_definitions(-DWITH_TBB)

  list(APPEND INC_SYS
    ${TBB_INCLUDE_DIRS}
  )

  list(APPEND LIB
    ${TBB_LIBRARIES}
  )
endif()

if(WITH_GMP)
  add_definitions(-DWITH_GMP)

  list(APPEND INC_SYS
    ${GMP_INCLUDE_DIRS}
  )
endif()

# # Warnings as errors, this is too strict!
# if(MSVC)
#    string(APPEND CMAKE_C_FLAGS " /WX")
# endif()

blender_add_lib(bf_blenkernel "${SRC}" "${INC}" "${INC_SYS}" "${LIB}")

# Needed so we can use dna_type_offsets.h for defaults initialization.
add_dependencies(bf_blenkernel bf_dna)


if(WITH_GTESTS)
  set(TEST_SRC
    intern/armature_test.cc
    intern/cryptomatte_test.cc
    intern/fcurve_test.cc
    intern/lattice_deform_test.cc
    intern/layer_test.cc
    intern/tracking_test.cc
  )
  set(TEST_INC
    ../editors/include
  )
  include(GTestTesting)
  blender_add_test_lib(bf_blenkernel_tests "${TEST_SRC}" "${INC};${TEST_INC}" "${INC_SYS}" "${LIB}")
endif()<|MERGE_RESOLUTION|>--- conflicted
+++ resolved
@@ -117,12 +117,8 @@
   intern/customdata_file.c
   intern/data_transfer.c
   intern/deform.c
-<<<<<<< HEAD
   intern/derived_curve.cc
-  intern/displist.c
-=======
   intern/displist.cc
->>>>>>> 5f03931f
   intern/displist_tangent.c
   intern/dynamicpaint.c
   intern/editlattice.c
