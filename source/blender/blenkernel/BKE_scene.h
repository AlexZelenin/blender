/*
 * This program is free software; you can redistribute it and/or
 * modify it under the terms of the GNU General Public License
 * as published by the Free Software Foundation; either version 2
 * of the License, or (at your option) any later version.
 *
 * This program is distributed in the hope that it will be useful,
 * but WITHOUT ANY WARRANTY; without even the implied warranty of
 * MERCHANTABILITY or FITNESS FOR A PARTICULAR PURPOSE.  See the
 * GNU General Public License for more details.
 *
 * You should have received a copy of the GNU General Public License
 * along with this program; if not, write to the Free Software Foundation,
 * Inc., 51 Franklin Street, Fifth Floor, Boston, MA 02110-1301, USA.
 *
 * The Original Code is Copyright (C) 2001-2002 by NaN Holding BV.
 * All rights reserved.
 */
#pragma once

/** \file
 * \ingroup bke
 */

#ifdef __cplusplus
extern "C" {
#endif

struct AviCodecData;
struct Collection;
struct Depsgraph;
struct GHash;
struct Main;
struct Object;
struct RenderData;
struct Scene;
struct TransformOrientation;
struct UnitSettings;
struct View3DCursor;
struct ViewLayer;

typedef enum eSceneCopyMethod {
  SCE_COPY_NEW = 0,
  SCE_COPY_EMPTY = 1,
  SCE_COPY_LINK_COLLECTION = 2,
  SCE_COPY_FULL = 3,
} eSceneCopyMethod;

/* Use as the contents of a 'for' loop: for (SETLOOPER(...)) { ... */
#define SETLOOPER(_sce_basis, _sce_iter, _base) \
  _sce_iter = _sce_basis, \
  _base = _setlooper_base_step( \
      &_sce_iter, BKE_view_layer_context_active_PLACEHOLDER(_sce_basis), NULL); \
  _base; \
  _base = _setlooper_base_step(&_sce_iter, NULL, _base)

#define SETLOOPER_VIEW_LAYER(_sce_basis, _view_layer, _sce_iter, _base) \
  _sce_iter = _sce_basis, _base = _setlooper_base_step(&_sce_iter, _view_layer, NULL); \
  _base; \
  _base = _setlooper_base_step(&_sce_iter, NULL, _base)

#define SETLOOPER_SET_ONLY(_sce_basis, _sce_iter, _base) \
  _sce_iter = _sce_basis, _base = _setlooper_base_step(&_sce_iter, NULL, NULL); \
  _base; \
  _base = _setlooper_base_step(&_sce_iter, NULL, _base)

struct Base *_setlooper_base_step(struct Scene **sce_iter,
                                  struct ViewLayer *view_layer,
                                  struct Base *base);

void free_avicodecdata(struct AviCodecData *acd);

struct Scene *BKE_scene_add(struct Main *bmain, const char *name);

void BKE_scene_remove_rigidbody_object(struct Main *bmain,
                                       struct Scene *scene,
                                       struct Object *ob,
                                       const bool free_us);

bool BKE_scene_object_find(struct Scene *scene, struct Object *ob);
struct Object *BKE_scene_object_find_by_name(const struct Scene *scene, const char *name);

/* Scene base iteration function.
 * Define struct here, so no need to bother with alloc/free it.
 */
typedef struct SceneBaseIter {
  struct ListBase *duplilist;
  struct DupliObject *dupob;
  float omat[4][4];
  struct Object *dupli_refob;
  int phase;
} SceneBaseIter;

int BKE_scene_base_iter_next(struct Depsgraph *depsgraph,
                             struct SceneBaseIter *iter,
                             struct Scene **scene,
                             int val,
                             struct Base **base,
                             struct Object **ob);

void BKE_scene_base_flag_to_objects(struct ViewLayer *view_layer);
void BKE_scene_object_base_flag_sync_from_base(struct Base *base);

void BKE_scene_set_background(struct Main *bmain, struct Scene *sce);
struct Scene *BKE_scene_set_name(struct Main *bmain, const char *name);

struct ToolSettings *BKE_toolsettings_copy(struct ToolSettings *toolsettings, const int flag);
void BKE_toolsettings_free(struct ToolSettings *toolsettings);

struct Scene *BKE_scene_duplicate(struct Main *bmain, struct Scene *sce, eSceneCopyMethod type);
void BKE_scene_groups_relink(struct Scene *sce);

bool BKE_scene_can_be_removed(const struct Main *bmain, const struct Scene *scene);

bool BKE_scene_has_view_layer(const struct Scene *scene, const struct ViewLayer *layer);
struct Scene *BKE_scene_find_from_collection(const struct Main *bmain,
                                             const struct Collection *collection);

#ifdef DURIAN_CAMERA_SWITCH
struct Object *BKE_scene_camera_switch_find(struct Scene *scene); /* DURIAN_CAMERA_SWITCH */
#endif
bool BKE_scene_camera_switch_update(struct Scene *scene);

const char *BKE_scene_find_marker_name(const struct Scene *scene, int frame);
const char *BKE_scene_find_last_marker_name(const struct Scene *scene, int frame);

int BKE_scene_frame_snap_by_seconds(struct Scene *scene, double interval_in_seconds, int frame);

/* checks for cycle, returns 1 if it's all OK */
bool BKE_scene_validate_setscene(struct Main *bmain, struct Scene *sce);

float BKE_scene_ctime_get(const struct Scene *scene);
float BKE_scene_frame_to_ctime(const struct Scene *scene, const int frame);

float BKE_scene_frame_get(const struct Scene *scene);
void BKE_scene_frame_set(struct Scene *scene, float frame);

struct TransformOrientationSlot *BKE_scene_orientation_slot_get_from_flag(struct Scene *scene,
                                                                          int flag);
struct TransformOrientationSlot *BKE_scene_orientation_slot_get(struct Scene *scene,
                                                                int slot_index);
void BKE_scene_orientation_slot_set_index(struct TransformOrientationSlot *orient_slot,
                                          int orientation);
int BKE_scene_orientation_slot_get_index(const struct TransformOrientationSlot *orient_slot);
int BKE_scene_orientation_get_index(struct Scene *scene, int slot_index);
int BKE_scene_orientation_get_index_from_flag(struct Scene *scene, int flag);

/* **  Scene evaluation ** */

void BKE_scene_update_sound(struct Depsgraph *depsgraph, struct Main *bmain);
void BKE_scene_update_tag_audio_volume(struct Depsgraph *, struct Scene *scene);

void BKE_scene_graph_update_tagged(struct Depsgraph *depsgraph, struct Main *bmain);
void BKE_scene_graph_evaluated_ensure(struct Depsgraph *depsgraph, struct Main *bmain);

void BKE_scene_graph_update_for_newframe(struct Depsgraph *depsgraph);
void BKE_scene_graph_update_for_newframe_ex(struct Depsgraph *depsgraph, const bool clear_recalc);

void BKE_scene_view_layer_graph_evaluated_ensure(struct Main *bmain,
                                                 struct Scene *scene,
                                                 struct ViewLayer *view_layer);

struct SceneRenderView *BKE_scene_add_render_view(struct Scene *sce, const char *name);
bool BKE_scene_remove_render_view(struct Scene *scene, struct SceneRenderView *srv);

/* render profile */
int get_render_subsurf_level(const struct RenderData *r, int lvl, bool for_render);
int get_render_child_particle_number(const struct RenderData *r, int num, bool for_render);

bool BKE_scene_use_shading_nodes_custom(struct Scene *scene);
bool BKE_scene_use_spherical_stereo(struct Scene *scene);

bool BKE_scene_uses_blender_eevee(const struct Scene *scene);
bool BKE_scene_uses_blender_workbench(const struct Scene *scene);
bool BKE_scene_uses_cycles(const struct Scene *scene);

/* Return whether the Cycles experimental feature is enabled. It is invalid to call without first
 * ensuring that Cycles is the active render engine (e.g. with BKE_scene_uses_cycles). */
bool BKE_scene_uses_cycles_experimental_features(struct Scene *scene);

void BKE_scene_copy_data_eevee(struct Scene *sce_dst, const struct Scene *sce_src);

void BKE_scene_disable_color_management(struct Scene *scene);
bool BKE_scene_check_color_management_enabled(const struct Scene *scene);
bool BKE_scene_check_rigidbody_active(const struct Scene *scene);

int BKE_scene_num_threads(const struct Scene *scene);
int BKE_render_num_threads(const struct RenderData *r);

int BKE_render_preview_pixel_size(const struct RenderData *r);

/**********************************/

double BKE_scene_unit_scale(const struct UnitSettings *unit, const int unit_type, double value);

/* multiview */
bool BKE_scene_multiview_is_stereo3d(const struct RenderData *rd);
bool BKE_scene_multiview_is_render_view_active(const struct RenderData *rd,
                                               const struct SceneRenderView *srv);
bool BKE_scene_multiview_is_render_view_first(const struct RenderData *rd, const char *viewname);
bool BKE_scene_multiview_is_render_view_last(const struct RenderData *rd, const char *viewname);
int BKE_scene_multiview_num_views_get(const struct RenderData *rd);
struct SceneRenderView *BKE_scene_multiview_render_view_findindex(const struct RenderData *rd,
                                                                  const int view_id);
const char *BKE_scene_multiview_render_view_name_get(const struct RenderData *rd,
                                                     const int view_id);
int BKE_scene_multiview_view_id_get(const struct RenderData *rd, const char *viewname);
void BKE_scene_multiview_filepath_get(struct SceneRenderView *srv,
                                      const char *filepath,
                                      char *r_filepath);
void BKE_scene_multiview_view_filepath_get(const struct RenderData *rd,
                                           const char *filepath,
                                           const char *view,
                                           char *r_filepath);
const char *BKE_scene_multiview_view_suffix_get(const struct RenderData *rd, const char *viewname);
const char *BKE_scene_multiview_view_id_suffix_get(const struct RenderData *rd, const int view_id);
void BKE_scene_multiview_view_prefix_get(struct Scene *scene,
                                         const char *name,
                                         char *r_prefix,
                                         const char **r_ext);
void BKE_scene_multiview_videos_dimensions_get(const struct RenderData *rd,
                                               const size_t width,
                                               const size_t height,
                                               size_t *r_width,
                                               size_t *r_height);
int BKE_scene_multiview_num_videos_get(const struct RenderData *rd);

/* depsgraph */
void BKE_scene_allocate_depsgraph_hash(struct Scene *scene);
void BKE_scene_ensure_depsgraph_hash(struct Scene *scene);
void BKE_scene_free_depsgraph_hash(struct Scene *scene);
void BKE_scene_free_view_layer_depsgraph(struct Scene *scene, struct ViewLayer *view_layer);

/* Do not allocate new depsgraph. */
struct Depsgraph *BKE_scene_get_depsgraph(const struct Scene *scene,
                                          const struct ViewLayer *view_layer);
/* Allocate new depsgraph if necessary. */
struct Depsgraph *BKE_scene_ensure_depsgraph(struct Main *bmain,
                                             struct Scene *scene,
                                             struct ViewLayer *view_layer);

struct GHash *BKE_scene_undo_depsgraphs_extract(struct Main *bmain);
void BKE_scene_undo_depsgraphs_restore(struct Main *bmain, struct GHash *depsgraph_extract);

void BKE_scene_transform_orientation_remove(struct Scene *scene,
                                            struct TransformOrientation *orientation);
struct TransformOrientation *BKE_scene_transform_orientation_find(const struct Scene *scene,
                                                                  const int index);
int BKE_scene_transform_orientation_get_index(const struct Scene *scene,
                                              const struct TransformOrientation *orientation);

void BKE_scene_cursor_rot_to_mat3(const struct View3DCursor *cursor, float mat[3][3]);
void BKE_scene_cursor_mat3_to_rot(struct View3DCursor *cursor,
                                  const float mat[3][3],
                                  bool use_compat);

void BKE_scene_cursor_rot_to_quat(const struct View3DCursor *cursor, float quat[4]);
void BKE_scene_cursor_quat_to_rot(struct View3DCursor *cursor,
                                  const float quat[4],
                                  bool use_compat);

void BKE_scene_cursor_to_mat4(const struct View3DCursor *cursor, float mat[4][4]);
void BKE_scene_cursor_from_mat4(struct View3DCursor *cursor,
                                const float mat[4][4],
                                bool use_compat);

<<<<<<< HEAD
/* Dependency graph evaluation. */

/* Evaluate parts of sequences which needs to be done as a part of a dependency graph evaluation.
 * This does NOT include actual rendering of the strips, but rather makes them up-to-date for
 * animation playback and makes them ready for the sequencer's rendering pipeline to render them.
 */
void BKE_scene_eval_sequencer_sequences(struct Depsgraph *depsgraph, struct Scene *scene);

void BKE_scene_eval_compositor_nodetree(struct Depsgraph *depsgraph, struct Scene *scene);

=======
>>>>>>> e28ae324
#ifdef __cplusplus
}
#endif<|MERGE_RESOLUTION|>--- conflicted
+++ resolved
@@ -264,19 +264,10 @@
                                 const float mat[4][4],
                                 bool use_compat);
 
-<<<<<<< HEAD
 /* Dependency graph evaluation. */
 
-/* Evaluate parts of sequences which needs to be done as a part of a dependency graph evaluation.
- * This does NOT include actual rendering of the strips, but rather makes them up-to-date for
- * animation playback and makes them ready for the sequencer's rendering pipeline to render them.
- */
-void BKE_scene_eval_sequencer_sequences(struct Depsgraph *depsgraph, struct Scene *scene);
-
 void BKE_scene_eval_compositor_nodetree(struct Depsgraph *depsgraph, struct Scene *scene);
 
-=======
->>>>>>> e28ae324
 #ifdef __cplusplus
 }
 #endif