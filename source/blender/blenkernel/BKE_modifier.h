/*
 * This program is free software; you can redistribute it and/or
 * modify it under the terms of the GNU General Public License
 * as published by the Free Software Foundation; either version 2
 * of the License, or (at your option) any later version.
 *
 * This program is distributed in the hope that it will be useful,
 * but WITHOUT ANY WARRANTY; without even the implied warranty of
 * MERCHANTABILITY or FITNESS FOR A PARTICULAR PURPOSE.  See the
 * GNU General Public License for more details.
 *
 * You should have received a copy of the GNU General Public License
 * along with this program; if not, write to the Free Software Foundation,
 * Inc., 51 Franklin Street, Fifth Floor, Boston, MA 02110-1301, USA.
 */
#ifndef __BKE_MODIFIER_H__
#define __BKE_MODIFIER_H__

/** \file
 * \ingroup bke
 */

#include "BKE_customdata.h"
#include "BLI_compiler_attrs.h"
#include "DNA_modifier_types.h" /* needed for all enum typdefs */

#ifdef __cplusplus
extern "C" {
#endif

struct ARegionType;
struct BMEditMesh;
struct CustomData_MeshMasks;
struct DepsNodeHandle;
struct Depsgraph;
struct ID;
struct ListBase;
struct Main;
struct Mesh;
struct ModifierData;
struct Object;
struct Scene;
struct bArmature;

typedef enum {
  /* Should not be used, only for None modifier type */
  eModifierTypeType_None,

  /* Modifier only does deformation, implies that modifier
   * type should have a valid deformVerts function. OnlyDeform
   * style modifiers implicitly accept either mesh or CV
   * input but should still declare flags appropriately.
   */
  eModifierTypeType_OnlyDeform,

  /* Modifier adds geometry. */
  eModifierTypeType_Constructive,
  /* Modifier can add and remove geometry. */
  eModifierTypeType_Nonconstructive,

  /* both deformVerts & applyModifier are valid calls
   * used for particles modifier that doesn't actually modify the object
   * unless it's a mesh and can be exploded -> curve can also emit particles
   */
  eModifierTypeType_DeformOrConstruct,

  /* Like eModifierTypeType_Nonconstructive, but does not affect the geometry
   * of the object, rather some of its CustomData layers.
   * E.g. UVProject and WeightVG modifiers. */
  eModifierTypeType_NonGeometrical,
} ModifierTypeType;

typedef enum {
  eModifierTypeFlag_AcceptsMesh = (1 << 0),
  eModifierTypeFlag_AcceptsCVs = (1 << 1),
  eModifierTypeFlag_SupportsMapping = (1 << 2),
  eModifierTypeFlag_SupportsEditmode = (1 << 3),

  /* For modifiers that support editmode this determines if the
   * modifier should be enabled by default in editmode. This should
   * only be used by modifiers that are relatively speedy and
   * also generally used in editmode, otherwise let the user enable
   * it by hand.
   */
  eModifierTypeFlag_EnableInEditmode = (1 << 4),

  /* For modifiers that require original data and so cannot
   * be placed after any non-deformative modifier.
   */
  eModifierTypeFlag_RequiresOriginalData = (1 << 5),

  /* For modifiers that support pointcache,
   * so we can check to see if it has files we need to deal with. */
  eModifierTypeFlag_UsesPointCache = (1 << 6),

  /* For physics modifiers, max one per type */
  eModifierTypeFlag_Single = (1 << 7),

  /* Some modifier can't be added manually by user */
  eModifierTypeFlag_NoUserAdd = (1 << 8),

  /* For modifiers that use CD_PREVIEW_MCOL for preview. */
  eModifierTypeFlag_UsesPreview = (1 << 9),
  eModifierTypeFlag_AcceptsVertexCosOnly = (1 << 10),

  /** Accepts #BMesh input (without conversion). */
  eModifierTypeFlag_AcceptsBMesh = (1 << 11),
} ModifierTypeFlag;

/* IMPORTANT! Keep ObjectWalkFunc and IDWalkFunc signatures compatible. */
typedef void (*ObjectWalkFunc)(void *userData,
                               struct Object *ob,
                               struct Object **obpoin,
                               int cb_flag);
typedef void (*IDWalkFunc)(void *userData, struct Object *ob, struct ID **idpoin, int cb_flag);
typedef void (*TexWalkFunc)(void *userData,
                            struct Object *ob,
                            struct ModifierData *md,
                            const char *propname);

typedef enum ModifierApplyFlag {
  /** Render time. */
  MOD_APPLY_RENDER = 1 << 0,
  /** Result of evaluation will be cached, so modifier might
   * want to cache data for quick updates (used by subsurf) */
  MOD_APPLY_USECACHE = 1 << 1,
  /** Modifier evaluated for undeformed texture coordinates */
  MOD_APPLY_ORCO = 1 << 2,
  /** Ignore scene simplification flag and use subdivisions
   * level set in multires modifier. */
  MOD_APPLY_IGNORE_SIMPLIFY = 1 << 3,
  /** The effect of this modifier will be applied to the base mesh
   * The modifier itself will be removed from the modifier stack.
   * This flag can be checked to ignore rendering display data to the mesh.
   * See `OBJECT_OT_modifier_apply` operator. */
  MOD_APPLY_TO_BASE_MESH = 1 << 4,
} ModifierApplyFlag;

typedef struct ModifierUpdateDepsgraphContext {
  struct Scene *scene;
  struct Object *object;
  struct DepsNodeHandle *node;
} ModifierUpdateDepsgraphContext;

/* Contains the information for deformXXX and applyXXX functions below that
 * doesn't change between consecutive modifiers. */
typedef struct ModifierEvalContext {
  struct Depsgraph *depsgraph;
  struct Object *object;
  ModifierApplyFlag flag;
} ModifierEvalContext;

typedef struct ModifierTypeInfo {
  /* The user visible name for this modifier */
  char name[32];

  /* The DNA struct name for the modifier data type, used to
   * write the DNA data out.
   */
  char structName[32];

  /* The size of the modifier data type, used by allocation. */
  int structSize;

  ModifierTypeType type;
  ModifierTypeFlag flags;

  /********************* Non-optional functions *********************/

  /* Copy instance data for this modifier type. Should copy all user
   * level settings to the target modifier.
   *
   * \param flag: Copying options (see BKE_lib_id.h's LIB_ID_COPY_... flags for more).
   */
  void (*copyData)(const struct ModifierData *md, struct ModifierData *target, const int flag);

  /********************* Deform modifier functions *********************/

  /* Only for deform types, should apply the deformation
   * to the given vertex array. If the deformer requires information from
   * the object it can obtain it from the mesh argument if non-NULL,
   * and otherwise the ob argument.
   */
  void (*deformVerts)(struct ModifierData *md,
                      const struct ModifierEvalContext *ctx,
                      struct Mesh *mesh,
                      float (*vertexCos)[3],
                      int numVerts);

  /* Like deformMatricesEM but called from object mode (for supporting modifiers in sculpt mode) */
  void (*deformMatrices)(struct ModifierData *md,
                         const struct ModifierEvalContext *ctx,
                         struct Mesh *mesh,
                         float (*vertexCos)[3],
                         float (*defMats)[3][3],
                         int numVerts);

  /* Like deformVerts but called during editmode (for supporting modifiers)
   */
  void (*deformVertsEM)(struct ModifierData *md,
                        const struct ModifierEvalContext *ctx,
                        struct BMEditMesh *editData,
                        struct Mesh *mesh,
                        float (*vertexCos)[3],
                        int numVerts);

  /* Set deform matrix per vertex for crazyspace correction */
  void (*deformMatricesEM)(struct ModifierData *md,
                           const struct ModifierEvalContext *ctx,
                           struct BMEditMesh *editData,
                           struct Mesh *mesh,
                           float (*vertexCos)[3],
                           float (*defMats)[3][3],
                           int numVerts);

  /********************* Non-deform modifier functions *********************/

  /* For non-deform types: apply the modifier and return a mesh data-block.
   *
   * The mesh argument should always be non-NULL; the modifier should use the
   * passed in mesh data-block rather than object->data, as it contains the mesh
   * with modifier applied up to this point.
   *
   * The modifier may modify and return the mesh argument, but must not free it
   * and must ensure any referenced data layers are converted to non-referenced
   * before modification.
   */
  struct Mesh *(*modifyMesh)(struct ModifierData *md,
                             const struct ModifierEvalContext *ctx,
                             struct Mesh *mesh);
  struct Hair *(*modifyHair)(struct ModifierData *md,
                             const struct ModifierEvalContext *ctx,
                             struct Hair *hair);
  struct PointCloud *(*modifyPointCloud)(struct ModifierData *md,
                                         const struct ModifierEvalContext *ctx,
                                         struct PointCloud *pointcloud);
  struct Volume *(*modifyVolume)(struct ModifierData *md,
                                 const struct ModifierEvalContext *ctx,
                                 struct Volume *volume);

  /********************* Optional functions *********************/

  /* Initialize new instance data for this modifier type, this function
   * should set modifier variables to their default values.
   *
   * This function is optional.
   */
  void (*initData)(struct ModifierData *md);

  /* Should add to passed \a r_cddata_masks the data types that this
   * modifier needs. If (mask & (1 << (layer type))) != 0, this modifier
   * needs that custom data layer. It can change required layers
   * depending on the modifier's settings.
   *
   * Note that this means extra data (e.g. vertex groups) - it is assumed
   * that all modifiers need mesh data and deform modifiers need vertex
   * coordinates.
   *
   * If this function is not present, it is assumed that no extra data is needed.
   *
   * This function is optional.
   */
  void (*requiredDataMask)(struct Object *ob,
                           struct ModifierData *md,
                           struct CustomData_MeshMasks *r_cddata_masks);

  /* Free internal modifier data variables, this function should
   * not free the md variable itself.
   *
   * This function is responsible for freeing the runtime data as well.
   *
   * This function is optional.
   */
  void (*freeData)(struct ModifierData *md);

  /* Return a boolean value indicating if this modifier is able to be
   * calculated based on the modifier data. This is *not* regarding the
   * md->flag, that is tested by the system, this is just if the data
   * validates (for example, a lattice will return false if the lattice
   * object is not defined).
   *
   * This function is optional (assumes never disabled if not present).
   */
  bool (*isDisabled)(const struct Scene *scene, struct ModifierData *md, bool userRenderParams);

  /* Add the appropriate relations to the dependency graph.
   *
   * This function is optional.
   */
  void (*updateDepsgraph)(struct ModifierData *md, const ModifierUpdateDepsgraphContext *ctx);

  /* Should return true if the modifier needs to be recalculated on time
   * changes.
   *
   * This function is optional (assumes false if not present).
   */
  bool (*dependsOnTime)(struct ModifierData *md);

  /* True when a deform modifier uses normals, the requiredDataMask
   * cant be used here because that refers to a normal layer whereas
   * in this case we need to know if the deform modifier uses normals.
   *
   * this is needed because applying 2 deform modifiers will give the
   * second modifier bogus normals.
   * */
  bool (*dependsOnNormals)(struct ModifierData *md);

  /* Should call the given walk function on with a pointer to each Object
   * pointer that the modifier data stores. This is used for linking on file
   * load and for unlinking objects or forwarding object references.
   *
   * This function is optional.
   */
  void (*foreachObjectLink)(struct ModifierData *md,
                            struct Object *ob,
                            ObjectWalkFunc walk,
                            void *userData);

  /* Should call the given walk function with a pointer to each ID
   * pointer (i.e. each data-block pointer) that the modifier data
   * stores. This is used for linking on file load and for
   * unlinking data-blocks or forwarding data-block references.
   *
   * This function is optional. If it is not present, foreachObjectLink
   * will be used.
   */
  void (*foreachIDLink)(struct ModifierData *md,
                        struct Object *ob,
                        IDWalkFunc walk,
                        void *userData);

  /* Should call the given walk function for each texture that the
   * modifier data stores. This is used for finding all textures in
   * the context for the UI.
   *
   * This function is optional. If it is not present, it will be
   * assumed the modifier has no textures.
   */
  void (*foreachTexLink)(struct ModifierData *md,
                         struct Object *ob,
                         TexWalkFunc walk,
                         void *userData);

  /* Free given run-time data.
   *
   * This data is coming from a modifier of the corresponding type, but actual
   * modifier data is not known here.
   *
   * Notes:
   *  - The data itself is to be de-allocated as well.
   *  - This callback is allowed to receive NULL pointer as a data, so it's
   *    more like "ensure the data is freed".
   */
  void (*freeRuntimeData)(void *runtime_data);

  /* Register the panel types for the modifier's UI. */
  void (*panelRegister)(struct ARegionType *region_type);
} ModifierTypeInfo;

/* Used to find a modifier's panel type. */
#define MODIFIER_TYPE_PANEL_PREFIX "MOD_PT_"

/* Initialize modifier's global data (type info and some common global storages). */
void BKE_modifier_init(void);

const ModifierTypeInfo *BKE_modifier_get_info(ModifierType type);

/* For modifier UI panels. */
void BKE_modifier_type_panel_id(ModifierType type, char *r_idname);

<<<<<<< HEAD
/* For modifier UI panels. */
void modifierType_panelId(ModifierType type, char *r_idname);

=======
>>>>>>> 9b099c86
/* Modifier utility calls, do call through type pointer and return
 * default values if pointer is optional.
 */
struct ModifierData *BKE_modifier_new(int type);
void BKE_modifier_free_ex(struct ModifierData *md, const int flag);
void BKE_modifier_free(struct ModifierData *md);

bool BKE_modifier_unique_name(struct ListBase *modifiers, struct ModifierData *md);

void BKE_modifier_copydata_generic(const struct ModifierData *md,
                                   struct ModifierData *target,
                                   const int flag);
void BKE_modifier_copydata(struct ModifierData *md, struct ModifierData *target);
void BKE_modifier_copydata_ex(struct ModifierData *md,
                              struct ModifierData *target,
                              const int flag);
bool BKE_modifier_depends_ontime(struct ModifierData *md);
bool BKE_modifier_supports_mapping(struct ModifierData *md);
bool BKE_modifier_supports_cage(struct Scene *scene, struct ModifierData *md);
bool BKE_modifier_couldbe_cage(struct Scene *scene, struct ModifierData *md);
bool BKE_modifier_is_correctable_deformed(struct ModifierData *md);
bool BKE_modifier_is_same_topology(ModifierData *md);
bool BKE_modifier_is_non_geometrical(ModifierData *md);
bool BKE_modifier_is_enabled(const struct Scene *scene,
                             struct ModifierData *md,
                             int required_mode);
void BKE_modifier_set_error(struct ModifierData *md, const char *format, ...)
    ATTR_PRINTF_FORMAT(2, 3);
bool BKE_modifier_is_preview(struct ModifierData *md);

void BKE_modifiers_foreach_object_link(struct Object *ob, ObjectWalkFunc walk, void *userData);
void BKE_modifiers_foreach_ID_link(struct Object *ob, IDWalkFunc walk, void *userData);
void BKE_modifiers_foreach_tex_link(struct Object *ob, TexWalkFunc walk, void *userData);

struct ModifierData *BKE_modifiers_findby_type(struct Object *ob, ModifierType type);
struct ModifierData *BKE_modifiers_findby_name(struct Object *ob, const char *name);
void BKE_modifiers_clear_errors(struct Object *ob);
int BKE_modifiers_get_cage_index(struct Scene *scene,
                                 struct Object *ob,
                                 int *r_lastPossibleCageIndex,
                                 bool is_virtual);

bool BKE_modifiers_is_modifier_enabled(struct Object *ob, int modifierType);
bool BKE_modifiers_is_softbody_enabled(struct Object *ob);
bool BKE_modifiers_is_cloth_enabled(struct Object *ob);
bool BKE_modifiers_is_particle_enabled(struct Object *ob);

struct Object *BKE_modifiers_is_deformed_by_armature(struct Object *ob);
struct Object *BKE_modifiers_is_deformed_by_meshdeform(struct Object *ob);
struct Object *BKE_modifiers_is_deformed_by_lattice(struct Object *ob);
struct Object *BKE_modifiers_is_deformed_by_curve(struct Object *ob);
bool BKE_modifiers_uses_multires(struct Object *ob);
bool BKE_modifiers_uses_armature(struct Object *ob, struct bArmature *arm);
bool BKE_modifiers_uses_subsurf_facedots(struct Scene *scene, struct Object *ob);
bool BKE_modifiers_is_correctable_deformed(struct Scene *scene, struct Object *ob);
void BKE_modifier_free_temporary_data(struct ModifierData *md);

typedef struct CDMaskLink {
  struct CDMaskLink *next;
  struct CustomData_MeshMasks mask;
} CDMaskLink;

/* Calculates and returns a linked list of CustomData_MeshMasks and modified
 * final datamask, indicating the data required by each modifier in the stack
 * pointed to by md for correct evaluation, assuming the data indicated by
 * final_datamask is required at the end of the stack.
 */
struct CDMaskLink *BKE_modifier_calc_data_masks(struct Scene *scene,
                                                struct Object *ob,
                                                struct ModifierData *md,
                                                struct CustomData_MeshMasks *final_datamask,
                                                int required_mode,
                                                ModifierData *previewmd,
                                                const struct CustomData_MeshMasks *previewmask);
struct ModifierData *BKE_modifier_get_last_preview(struct Scene *scene,
                                                   struct ModifierData *md,
                                                   int required_mode);

typedef struct VirtualModifierData {
  ArmatureModifierData amd;
  CurveModifierData cmd;
  LatticeModifierData lmd;
  ShapeKeyModifierData smd;
} VirtualModifierData;

struct ModifierData *BKE_modifiers_get_virtual_modifierlist(const struct Object *ob,
                                                            struct VirtualModifierData *data);

/* ensure modifier correctness when changing ob->data */
void BKE_modifiers_test_object(struct Object *ob);

/* here for do_versions */
void BKE_modifier_mdef_compact_influences(struct ModifierData *md);

void BKE_modifier_path_init(char *path, int path_maxlen, const char *name);
const char *BKE_modifier_path_relbase(struct Main *bmain, struct Object *ob);
const char *BKE_modifier_path_relbase_from_global(struct Object *ob);

/* Accessors of original/evaluated modifiers. */

/* For a given modifier data, get corresponding original one.
 * If the modifier data is already original, return it as-is. */
struct ModifierData *BKE_modifier_get_original(struct ModifierData *md);
struct ModifierData *BKE_modifier_get_evaluated(struct Depsgraph *depsgraph,
                                                struct Object *object,
                                                struct ModifierData *md);

/* wrappers for modifier callbacks that ensure valid normals */

struct Mesh *BKE_modifier_modify_mesh(ModifierData *md,
                                      const struct ModifierEvalContext *ctx,
                                      struct Mesh *me);

void BKE_modifier_deform_verts(ModifierData *md,
                               const struct ModifierEvalContext *ctx,
                               struct Mesh *me,
                               float (*vertexCos)[3],
                               int numVerts);

void BKE_modifier_deform_vertsEM(ModifierData *md,
                                 const struct ModifierEvalContext *ctx,
                                 struct BMEditMesh *em,
                                 struct Mesh *me,
                                 float (*vertexCos)[3],
                                 int numVerts);

struct Mesh *BKE_modifier_get_evaluated_mesh_from_evaluated_object(struct Object *ob_eval,
                                                                   const bool get_cage_mesh);

#ifdef __cplusplus
}
#endif

#endif<|MERGE_RESOLUTION|>--- conflicted
+++ resolved
@@ -368,12 +368,6 @@
 /* For modifier UI panels. */
 void BKE_modifier_type_panel_id(ModifierType type, char *r_idname);
 
-<<<<<<< HEAD
-/* For modifier UI panels. */
-void modifierType_panelId(ModifierType type, char *r_idname);
-
-=======
->>>>>>> 9b099c86
 /* Modifier utility calls, do call through type pointer and return
  * default values if pointer is optional.
  */
