/*
 * This program is free software; you can redistribute it and/or
 * modify it under the terms of the GNU General Public License
 * as published by the Free Software Foundation; either version 2
 * of the License, or (at your option) any later version.
 *
 * This program is distributed in the hope that it will be useful,
 * but WITHOUT ANY WARRANTY; without even the implied warranty of
 * MERCHANTABILITY or FITNESS FOR A PARTICULAR PURPOSE.  See the
 * GNU General Public License for more details.
 *
 * You should have received a copy of the GNU General Public License
 * along with this program; if not, write to the Free Software Foundation,
 * Inc., 51 Franklin Street, Fifth Floor, Boston, MA 02110-1301, USA.
 */

/** \file
 * \ingroup bke
 */

#pragma once

#include "BLI_utildefines.h"

#include "DNA_asset_types.h"

#ifdef __cplusplus
extern "C" {
#endif

struct AssetLibraryReference;
struct BlendDataReader;
struct BlendWriter;
struct ID;
struct PreviewImage;

struct AssetMetaData *BKE_asset_metadata_create(void);
void BKE_asset_metadata_free(struct AssetMetaData **asset_data);

struct AssetTagEnsureResult {
  struct AssetTag *tag;
  /* Set to false if a tag of this name was already present. */
  bool is_new;
};

struct AssetTag *BKE_asset_metadata_tag_add(struct AssetMetaData *asset_data, const char *name);
struct AssetTagEnsureResult BKE_asset_metadata_tag_ensure(struct AssetMetaData *asset_data,
                                                          const char *name);
void BKE_asset_metadata_tag_remove(struct AssetMetaData *asset_data, struct AssetTag *tag);

/** Clean up the catalog ID (whitespaces removed, length reduced, etc.) and assign it. */
<<<<<<< HEAD
void BKE_asset_metadata_catalog_id_set(struct AssetMetaData *asset_data, const char *catalog_id);
=======
void BKE_asset_metadata_catalog_id_clear(struct AssetMetaData *asset_data);
void BKE_asset_metadata_catalog_id_set(struct AssetMetaData *asset_data,
                                       UUID catalog_id,
                                       const char *catalog_simple_name);
>>>>>>> 9f7741aa

void BKE_asset_library_reference_init_default(struct AssetLibraryReference *library_ref);

struct PreviewImage *BKE_asset_metadata_preview_get_from_id(const struct AssetMetaData *asset_data,
                                                            const struct ID *owner_id);

void BKE_asset_metadata_write(struct BlendWriter *writer, struct AssetMetaData *asset_data);
void BKE_asset_metadata_read(struct BlendDataReader *reader, struct AssetMetaData *asset_data);

#ifdef __cplusplus
}
#endif<|MERGE_RESOLUTION|>--- conflicted
+++ resolved
@@ -49,14 +49,10 @@
 void BKE_asset_metadata_tag_remove(struct AssetMetaData *asset_data, struct AssetTag *tag);
 
 /** Clean up the catalog ID (whitespaces removed, length reduced, etc.) and assign it. */
-<<<<<<< HEAD
-void BKE_asset_metadata_catalog_id_set(struct AssetMetaData *asset_data, const char *catalog_id);
-=======
 void BKE_asset_metadata_catalog_id_clear(struct AssetMetaData *asset_data);
 void BKE_asset_metadata_catalog_id_set(struct AssetMetaData *asset_data,
                                        UUID catalog_id,
                                        const char *catalog_simple_name);
->>>>>>> 9f7741aa
 
 void BKE_asset_library_reference_init_default(struct AssetLibraryReference *library_ref);
 
