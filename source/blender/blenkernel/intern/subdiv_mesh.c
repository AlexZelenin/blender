--- conflicted
+++ resolved
@@ -105,14 +105,9 @@
   }
   /* TODO(sergey): Technically, this is overallocating, we don't need memory
    * for an inner subdivision vertices. */
-<<<<<<< HEAD
   ctx->accumulated_normals = (float(*)[3])CustomData_add_layer(
       &ctx->subdiv_mesh->vdata, CD_NORMAL, CD_DEFAULT, NULL, num_vertices);
   memset(ctx->accumulated_normals, 0, sizeof(float[3]) * num_vertices);
-=======
-  ctx->accumulated_normals = MEM_calloc_arrayN(
-      num_vertices, sizeof(*ctx->accumulated_normals), "subdiv accumulated normals");
->>>>>>> ae9052a3
   ctx->accumulated_counters = MEM_calloc_arrayN(
       num_vertices, sizeof(*ctx->accumulated_counters), "subdiv accumulated counters");
 }
