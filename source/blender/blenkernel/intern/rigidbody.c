/*
 * ***** BEGIN GPL LICENSE BLOCK *****
 *
 * This program is free software; you can redistribute it and/or
 * modify it under the terms of the GNU General Public License
 * as published by the Free Software Foundation; either version 2
 * of the License, or (at your option) any later version.
 *
 * This program is distributed in the hope that it will be useful,
 * but WITHOUT ANY WARRANTY; without even the implied warranty of
 * MERCHANTABILITY or FITNESS FOR A PARTICULAR PURPOSE.  See the
 * GNU General Public License for more details.
 *
 * You should have received a copy of the GNU General Public License
 * along with this program; if not, write to the Free Software Foundation,
 * Inc., 51 Franklin Street, Fifth Floor, Boston, MA 02110-1301, USA.
 *
 * The Original Code is Copyright (C) 2013 Blender Foundation
 * All rights reserved.
 *
 * The Original Code is: all of this file.
 *
 * Contributor(s): Joshua Leung, Sergej Reich, Martin Felke
 *
 * ***** END GPL LICENSE BLOCK *****
 */

/** \file rigidbody.c
 *  \ingroup blenkernel
 *  \brief Blender-side interface and methods for dealing with Rigid Body simulations
 */

#include <stdio.h>
#include <string.h>
#include <stddef.h>
#include <float.h>
#include <math.h>
#include <limits.h>

#include "MEM_guardedalloc.h"

#include "BLI_blenlib.h"
#include "BLI_callbacks.h"
#include "BLI_math.h"
#include "BLI_kdtree.h"
#include "BLI_threads.h"
#include "BLI_utildefines.h"

#ifdef WITH_BULLET
#  include "RBI_api.h"
#endif

#include "DNA_fracture_types.h"
#include "DNA_group_types.h"
#include "DNA_mesh_types.h"
#include "DNA_meshdata_types.h"
#include "DNA_object_types.h"
#include "DNA_object_force.h"
#include "DNA_rigidbody_types.h"
#include "DNA_scene_types.h"

#include "BKE_cdderivedmesh.h"
#include "BKE_depsgraph.h"
#include "BKE_effect.h"
#include "BKE_fracture.h"
#include "BKE_global.h"
#include "BKE_group.h"
#include "BKE_library.h"
#include "BKE_library_query.h"
#include "BKE_mesh.h"
#include "BKE_object.h"
#include "BKE_pointcache.h"
#include "BKE_rigidbody.h"
#include "BKE_modifier.h"
#include "BKE_depsgraph.h"
#include "BKE_scene.h"
#include "PIL_time.h"

#include "WM_types.h"
#include "WM_api.h"

#ifdef WITH_BULLET

static void resetDynamic(RigidBodyWorld *rbw, bool do_reset_always);
static void validateShard(RigidBodyWorld *rbw, MeshIsland *mi, Object *ob, int rebuild, int transfer_speed);
static void rigidbody_passive_fake_parenting(FractureModifierData *fmd, Object *ob, RigidBodyOb *rbo);
static void rigidbody_passive_hook(FractureModifierData *fmd, MeshIsland *mi, Object* ob);


static void activateRigidbody(RigidBodyOb* rbo, RigidBodyWorld *UNUSED(rbw), MeshIsland *UNUSED(mi), Object *UNUSED(ob))
{
	if (rbo->flag & RBO_FLAG_KINEMATIC && rbo->type == RBO_TYPE_ACTIVE)
	{
		rbo->flag &= ~RBO_FLAG_KINEMATIC;
		rbo->flag |= RBO_FLAG_NEEDS_VALIDATE;
		//RB_dworld_remove_body(rbw->physics_world, rbo->physics_object);
		RB_body_set_mass(rbo->physics_object, RBO_GET_MASS(rbo));
		RB_body_set_kinematic_state(rbo->physics_object, false);
		//RB_dworld_add_body(rbw->physics_world, rbo->physics_object, rbo->col_groups, mi, ob);
		RB_body_activate(rbo->physics_object);
	}
}

static bool isModifierActive(FractureModifierData *rmd) {
	return ((rmd != NULL) && (rmd->modifier.mode & (eModifierMode_Realtime | eModifierMode_Render)) && (rmd->refresh == false || rmd->fracture_mode == MOD_FRACTURE_DYNAMIC));
}

static void calc_dist_angle(RigidBodyShardCon *con, float *dist, float *angle, bool exact)
{
	float q1[4], q2[4], qdiff[4], axis[3];
	if ((con->mi1->rigidbody == NULL) || (con->mi2->rigidbody == NULL)) {
		*dist = 0;
		*angle = 0;
		return;
	}

	sub_v3_v3v3(axis, con->mi1->rigidbody->pos, con->mi2->rigidbody->pos);
	*dist = len_v3(axis);

	copy_qt_qt(q1, con->mi1->rigidbody->orn);
	copy_qt_qt(q2, con->mi2->rigidbody->orn);
	
	if (exact)
	{
		rotation_between_quats_to_quat(qdiff, q1, q2);
		normalize_qt(qdiff);
		*angle = 2.0f * saacos(qdiff[0]);
		if (!finite(*angle)) {
			*angle = 0.0f;
		}
	}
	else
	{
		//XXX TODO probably very wrong here
		invert_qt(q1);
		mul_qt_qtqt(qdiff, q1, q2);
		quat_to_axis_angle(axis, angle, qdiff);
	}
}

void BKE_rigidbody_start_dist_angle(RigidBodyShardCon *con, bool exact)
{
	/* store starting angle and distance per constraint*/
	float dist, angle;
	calc_dist_angle(con, &dist, &angle, exact);

	//printf("Start Values(dist, angle) %f %f %f %f\n", con->start_dist, con->start_angle, dist, angle);
	con->start_dist = dist;
	con->start_angle = angle;
}

float BKE_rigidbody_calc_max_con_mass(Object *ob)
{
	FractureModifierData *rmd;
	ModifierData *md;
	RigidBodyShardCon *con;
	float max_con_mass = 0, con_mass;

	for (md = ob->modifiers.first; md; md = md->next) {
		if (md->type == eModifierType_Fracture) {
			rmd = (FractureModifierData *)md;
			for (con = rmd->meshConstraints.first; con; con = con->next) {
				if ((con->mi1 != NULL && con->mi1->rigidbody != NULL) &&
				    (con->mi2 != NULL && con->mi2->rigidbody != NULL)) {
					con_mass = con->mi1->rigidbody->mass + con->mi2->rigidbody->mass;
					if (con_mass > max_con_mass) {
						max_con_mass = con_mass;
					}
				}
			}

			return max_con_mass;
		}
	}

	return 0;
}

float BKE_rigidbody_calc_min_con_dist(Object *ob)
{
	FractureModifierData *rmd;
	ModifierData *md;
	RigidBodyShardCon *con;
	float min_con_dist = FLT_MAX, con_dist, con_vec[3];

	for (md = ob->modifiers.first; md; md = md->next) {
		if (md->type == eModifierType_Fracture) {
			rmd = (FractureModifierData *)md;
			for (con = rmd->meshConstraints.first; con; con = con->next) {
				if ((con->mi1 != NULL && con->mi1->rigidbody != NULL) &&
				    (con->mi2 != NULL && con->mi2->rigidbody != NULL)) {
					sub_v3_v3v3(con_vec, con->mi1->centroid, con->mi2->centroid);
					con_dist = len_v3(con_vec);
					if (con_dist < min_con_dist) {
						min_con_dist = con_dist;
					}
				}
			}

			return min_con_dist;
		}
	}

	return FLT_MAX;
}


void BKE_rigidbody_calc_threshold(float max_con_mass, FractureModifierData *rmd, RigidBodyShardCon *con) {

	float max_thresh, thresh = 0.0f, con_mass;
	if ((max_con_mass == 0) && (rmd->use_mass_dependent_thresholds)) {
		return;
	}

	if ((con->mi1 == NULL) || (con->mi2 == NULL)) {
		return;
	}

	max_thresh = thresh = rmd->breaking_threshold;
	if ((con->mi1->rigidbody != NULL) && (con->mi2->rigidbody != NULL)) {

		if (rmd->use_compounds)
		{
			float min_mass = MIN2(con->mi1->rigidbody->mass, con->mi2->rigidbody->mass);
			float max_mass = MAX2(con->mi1->rigidbody->mass, con->mi2->rigidbody->mass);

			thresh = ((min_mass + (rmd->mass_threshold_factor * max_mass)) / (min_mass + max_mass)) * max_thresh;
		}
		else
		{
			con_mass = con->mi1->rigidbody->mass + con->mi2->rigidbody->mass;
			if (rmd->use_mass_dependent_thresholds)
			{
				thresh = (con_mass / max_con_mass) * max_thresh;
			}
		}

		con->breaking_threshold = thresh;
	}
}

static int DM_mesh_minmax(DerivedMesh *dm, float r_min[3], float r_max[3])
{
	MVert *v;
	int i = 0;
	for (i = 0; i < dm->numVertData; i++) {
		v = CDDM_get_vert(dm, i);
		minmax_v3v3_v3(r_min, r_max, v->co);
	}

	return (dm->numVertData != 0);
}

static void DM_mesh_boundbox(DerivedMesh *bm, float r_loc[3], float r_size[3])
{
	float min[3], max[3];
	float mloc[3], msize[3];

	if (!r_loc) r_loc = mloc;
	if (!r_size) r_size = msize;

	INIT_MINMAX(min, max);
	if (!DM_mesh_minmax(bm, min, max)) {
		min[0] = min[1] = min[2] = -1.0f;
		max[0] = max[1] = max[2] = 1.0f;
	}

	mid_v3_v3v3(r_loc, min, max);

	r_size[0] = (max[0] - min[0]) / 2.0f;
	r_size[1] = (max[1] - min[1]) / 2.0f;
	r_size[2] = (max[2] - min[2]) / 2.0f;
}

/* helper function to calculate volume of rigidbody object */
float BKE_rigidbody_calc_volume(DerivedMesh *dm, RigidBodyOb *rbo)
{
	float loc[3]  = {0.0f, 0.0f, 0.0f};
	float size[3]  = {1.0f, 1.0f, 1.0f};
	float radius = 1.0f;
	float height = 1.0f;

	float volume = 0.0f;

	/* if automatically determining dimensions, use the Object's boundbox
	 *	- assume that all quadrics are standing upright on local z-axis
	 *	- assume even distribution of mass around the Object's pivot
	 *	  (i.e. Object pivot is centralised in boundbox)
	 *	- boundbox gives full width
	 */
	/* XXX: all dimensions are auto-determined now... later can add stored settings for this*/
	DM_mesh_boundbox(dm, loc, size);

	if (ELEM(rbo->shape, RB_SHAPE_CAPSULE, RB_SHAPE_CYLINDER, RB_SHAPE_CONE)) {
		/* take radius as largest x/y dimension, and height as z-dimension */
		radius = MAX2(size[0], size[1]) * 0.5f;
		height = size[2];
	}
	else if (rbo->shape == RB_SHAPE_SPHERE) {
		/* take radius to the the largest dimension to try and encompass everything */
		radius = max_fff(size[0], size[1], size[2]) * 0.5f;
	}

	/* calculate volume as appropriate  */
	switch (rbo->shape) {
	
		case RB_SHAPE_SPHERE:
			volume = 4.0f / 3.0f * (float)M_PI * radius * radius * radius;
			break;

		/* for now, assume that capsule is close enough to a cylinder... */
		case RB_SHAPE_CAPSULE:
		case RB_SHAPE_CYLINDER:
			volume = (float)M_PI * radius * radius * height;
			break;

		case RB_SHAPE_CONE:
			volume = (float)M_PI / 3.0f * radius * radius * height;
			break;

		/* for now, all mesh shapes are just treated as boxes...
		 * NOTE: this may overestimate the volume, but other methods are overkill
		 */
		case RB_SHAPE_BOX:
			volume = size[0] * size[1] * size[2];
			if (size[0] == 0) {
				volume = size[1] * size[2];
			}
			else if (size[1] == 0) {
				volume = size[0] * size[2];
			}
			else if (size[2] == 0) {
				volume = size[0] * size[1];
			}
			break;

		case RB_SHAPE_CONVEXH:
		case RB_SHAPE_TRIMESH:
		{
			MVert *mvert = dm->getVertArray(dm);
			int totvert = dm->getNumVerts(dm);
			MLoopTri *mlooptri = dm->getLoopTriArray(dm);
			int tottri = dm->getNumLoopTri(dm);
			MLoop *mloop = dm->getLoopArray(dm);

			BKE_mesh_calc_volume(mvert, totvert, mlooptri, tottri, mloop, &volume, NULL);

			if (volume == 0.0f)
				volume = 0.00001f;
			break;
		}

#if 0 // XXX: not defined yet
		case RB_SHAPE_COMPOUND:
			volume = 0.0f;
			break;
#endif
	}

	/* return the volume calculated */
	return volume;
}

void BKE_rigidbody_calc_shard_mass(Object *ob, MeshIsland *mi, DerivedMesh *orig_dm)
{
	DerivedMesh *dm_ob = orig_dm, *dm_mi;
	float vol_mi = 0, mass_mi = 0, vol_ob = 0, mass_ob = 0;

	if (dm_ob == NULL) {
		/* fallback method */
		if (ob->type == OB_MESH) {
			/* if we have a mesh, determine its volume */
			dm_ob = CDDM_from_mesh(ob->data);
			vol_ob = BKE_rigidbody_calc_volume(dm_ob, ob->rigidbody_object);
		}
		else {
			/* else get object boundbox as last resort */
			float dim[3];
			BKE_object_dimensions_get(ob, dim);
			vol_ob = dim[0] * dim[1] * dim[2];
		}
	}
	else
	{
		vol_ob = BKE_rigidbody_calc_volume(dm_ob, ob->rigidbody_object);
	}

	mass_ob = ob->rigidbody_object->mass;

	if (vol_ob > 0) {
		dm_mi = mi->physics_mesh;
		vol_mi = BKE_rigidbody_calc_volume(dm_mi, mi->rigidbody);
		mass_mi = (vol_mi / vol_ob) * mass_ob;
		mi->rigidbody->mass = mass_mi;
	}
	
	if (mi->rigidbody->type == RBO_TYPE_ACTIVE) {
		if (mi->rigidbody->mass == 0)
			mi->rigidbody->mass = 0.001;  /* set a minimum mass for active objects */
	}

	/* only active bodies need mass update */
	if ((mi->rigidbody->physics_object) && (mi->rigidbody->type == RBO_TYPE_ACTIVE)) {
		RB_body_set_mass(mi->rigidbody->physics_object, RBO_GET_MASS(mi->rigidbody));
	}

	if (orig_dm == NULL && dm_ob != NULL)
	{
		/* free temp dm, if it hasnt been passed in */
		dm_ob->needsFree = 1;
		dm_ob->release(dm_ob);
	}
}

static void initNormals(struct MeshIsland *mi, Object *ob, FractureModifierData *fmd)
{
	/* hrm have to init Normals HERE, because we cant do this in readfile.c in case the file is loaded (have no access to the Object there) */
	if (mi->vertno == NULL && mi->vertices_cached != NULL) {
		KDTreeNearest n;
		int index = 0, i = 0;
		MVert mvrt;

		DerivedMesh *dm = ob->derivedFinal;
		if (dm == NULL) {
			dm = CDDM_from_mesh(ob->data);
		}

		if (fmd->nor_tree == NULL) {
			/* HRRRRRMMMM need to build the kdtree here as well if we start the sim after loading and not refreshing, again, no access to object.... */
			int i = 0, totvert;
			KDTree *tree;
			MVert *mv, *mvert;

			mvert = dm->getVertArray(dm);
			totvert = dm->getNumVerts(dm);
			tree = BLI_kdtree_new(totvert);

			for (i = 0, mv = mvert; i < totvert; i++, mv++) {
				BLI_kdtree_insert(tree, i, mv->co);
			}

			BLI_kdtree_balance(tree);
			fmd->nor_tree = tree;
		}

		mi->vertno = MEM_callocN(sizeof(short) * 3 * mi->vertex_count, "mi->vertno");
		for (i = 0; i < mi->vertex_count; i++) {
			MVert *v = mi->vertices_cached[i];
			index = BLI_kdtree_find_nearest(fmd->nor_tree, v->co, &n);
			dm->getVert(dm, index, &mvrt);
			mi->vertno[i * 3] = mvrt.no[0];
			mi->vertno[i * 3 + 1] = mvrt.no[1];
			mi->vertno[i * 3 + 2] = mvrt.no[2];
		}

		if (ob->derivedFinal == NULL) {
			dm->needsFree = 1;
			dm->release(dm);
			dm = NULL;
		}
	}
}

void BKE_rigidbody_update_cell(struct MeshIsland *mi, Object *ob, float loc[3], float rot[4], FractureModifierData *rmd, int frame)
{
	float startco[3], centr[3], size[3];
	short startno[3];
	int j, n = 0;
	bool invalidData;

	/* hrm have to init Normals HERE, because we cant do this in readfile.c in case the file is loaded (have no access to the Object there)*/
	if (mi->vertno == NULL && rmd->fix_normals) {
		initNormals(mi, ob, rmd);
	}
	
	invalidData = (loc[0] == FLT_MIN) || (rot[0] == FLT_MIN);
	
	if (invalidData) {
		return;
	}

	invert_m4_m4(ob->imat, ob->obmat);
	mat4_to_size(size, ob->obmat);

	if (rmd->fracture_mode == MOD_FRACTURE_PREFRACTURED && frame > -1) {
		/*record only in prefracture case here, when you want to convert to keyframes*/
		n = frame - mi->start_frame + 1;

		if (n > mi->frame_count) {
			mi->locs = MEM_reallocN(mi->locs, sizeof(float) * 3 * (n+1));
			mi->rots = MEM_reallocN(mi->rots, sizeof(float) * 4 * (n+1));

			mi->locs[n*3] = loc[0];
			mi->locs[n*3+1] = loc[1];
			mi->locs[n*3+2] = loc[2];

			mi->rots[n*4] = rot[0];
			mi->rots[n*4+1] = rot[1];
			mi->rots[n*4+2] = rot[2];
			mi->rots[n*4+3] = rot[3];
			mi->frame_count = n;
		}
	}
	
	for (j = 0; j < mi->vertex_count; j++) {
		struct MVert *vert;
		float fno[3];
		
		if (!mi->vertices_cached) {
			return;
		}
		
		vert = mi->vertices_cached[j];
		if (vert == NULL) break;
		if (vert->co == NULL) break;
		//if (rmd->refresh == true) break;

		startco[0] = mi->vertco[j * 3];
		startco[1] = mi->vertco[j * 3 + 1];
		startco[2] = mi->vertco[j * 3 + 2];

		if (rmd->fix_normals) {
			float irot[4], qrot[4];
			startno[0] = mi->vertno[j * 3];
			startno[1] = mi->vertno[j * 3 + 1];
			startno[2] = mi->vertno[j * 3 + 2];

			/*ignore global quaternion rotation here */
			normal_short_to_float_v3(fno, startno);
			mat4_to_quat(qrot, ob->obmat);
			invert_qt_qt(irot, qrot);
			mul_qt_v3(rot, fno);
			mul_qt_v3(irot, fno);
			normal_float_to_short_v3(vert->no, fno);
		}

		copy_v3_v3(vert->co, startco);
		mul_v3_v3(vert->co, size);
		mul_qt_v3(rot, vert->co);
		copy_v3_v3(centr, mi->centroid);
		mul_v3_v3(centr, size);
		mul_qt_v3(rot, centr);
		sub_v3_v3(vert->co, centr);
		add_v3_v3(vert->co, loc);
		mul_m4_v3(ob->imat, vert->co);
	}

	ob->recalc |= OB_RECALC_ALL;
}

/* ************************************** */
/* Memory Management */

/* Freeing Methods --------------------- */

/* Free rigidbody world */
void BKE_rigidbody_free_world(RigidBodyWorld *rbw)
{
	/* sanity check */
	if (!rbw)
		return;

	if (rbw->physics_world) {
		/* free physics references, we assume that all physics objects in will have been added to the world */
		GroupObject *go;
		if (rbw->constraints) {
			for (go = rbw->constraints->gobject.first; go; go = go->next) {
				if (go->ob && go->ob->rigidbody_constraint) {
					RigidBodyCon *rbc = go->ob->rigidbody_constraint;

					if (rbc->physics_constraint)
						RB_dworld_remove_constraint(rbw->physics_world, rbc->physics_constraint);
				}
			}
		}
		if (rbw->group) {
			for (go = rbw->group->gobject.first; go; go = go->next) {
				if (go->ob && go->ob->rigidbody_object) {
					RigidBodyOb *rbo = go->ob->rigidbody_object;

					if (rbo->physics_object)
						RB_dworld_remove_body(rbw->physics_world, rbo->physics_object);
				}
			}
		}
		/* free dynamics world */
		if (rbw->physics_world != NULL)
			RB_dworld_delete(rbw->physics_world);
	}
	if (rbw->objects)
		MEM_freeN(rbw->objects);

	if (rbw->cache_index_map) {
		MEM_freeN(rbw->cache_index_map);
		rbw->cache_index_map = NULL;
	}

	if (rbw->cache_offset_map) {
		MEM_freeN(rbw->cache_offset_map);
		rbw->cache_offset_map = NULL;
	}


	/* free cache */
	BKE_ptcache_free_list(&(rbw->ptcaches));
	rbw->pointcache = NULL;

	/* free effector weights */
	if (rbw->effector_weights)
		MEM_freeN(rbw->effector_weights);

	/* free rigidbody world itself */
	MEM_freeN(rbw);
}

/* Free RigidBody settings and sim instances */
void BKE_rigidbody_free_object(Object *ob)
{
	RigidBodyOb *rbo = (ob) ? ob->rigidbody_object : NULL;

	/* sanity check */
	if (rbo == NULL)
		return;

	/* free physics references */
	if (rbo->physics_object) {
		RB_body_delete(rbo->physics_object);
		rbo->physics_object = NULL;
	}

	if (rbo->physics_shape) {
		RB_shape_delete(rbo->physics_shape);
		rbo->physics_shape = NULL;
	}

	/* free data itself */
	MEM_freeN(rbo);
	ob->rigidbody_object = NULL;
}

/* Free RigidBody constraint and sim instance */
void BKE_rigidbody_free_constraint(Object *ob)
{
	RigidBodyCon *rbc = (ob) ? ob->rigidbody_constraint : NULL;

	/* sanity check */
	if (rbc == NULL)
		return;

	/* free physics reference */
	if (rbc->physics_constraint) {
		RB_constraint_delete(rbc->physics_constraint);
		rbc->physics_constraint = NULL;
	}

	/* free data itself */
	MEM_freeN(rbc);
	ob->rigidbody_constraint = NULL;
}

/* Copying Methods --------------------- */

/* These just copy the data, clearing out references to physics objects.
 * Anything that uses them MUST verify that the copied object will
 * be added to relevant groups later...
 */

RigidBodyOb *BKE_rigidbody_copy_object(Object *ob)
{
	RigidBodyOb *rboN = NULL;

	if (ob->rigidbody_object) {
		/* just duplicate the whole struct first (to catch all the settings) */
		rboN = MEM_dupallocN(ob->rigidbody_object);

		/* tag object as needing to be verified */
		rboN->flag |= RBO_FLAG_NEEDS_VALIDATE;

		/* clear out all the fields which need to be revalidated later */
		rboN->physics_object = NULL;
		rboN->physics_shape = NULL;
	}

	/* return new copy of settings */
	return rboN;
}

RigidBodyCon *BKE_rigidbody_copy_constraint(Object *ob)
{
	RigidBodyCon *rbcN = NULL;

	if (ob->rigidbody_constraint) {
		/* just duplicate the whole struct first (to catch all the settings) */
		rbcN = MEM_dupallocN(ob->rigidbody_constraint);

		/* tag object as needing to be verified */
		rbcN->flag |= RBC_FLAG_NEEDS_VALIDATE;

		/* clear out all the fields which need to be revalidated later */
		rbcN->physics_constraint = NULL;
	}

	/* return new copy of settings */
	return rbcN;
}

/* preserve relationships between constraints and rigid bodies after duplication */
void BKE_rigidbody_relink_constraint(RigidBodyCon *rbc)
{
	ID_NEW(rbc->ob1);
	ID_NEW(rbc->ob2);
}

/* ************************************** */
/* Setup Utilities - Validate Sim Instances */

/* get the appropriate DerivedMesh based on rigid body mesh source */
static DerivedMesh *rigidbody_get_mesh(Object *ob)
{
	if (ob->rigidbody_object->mesh_source == RBO_MESH_DEFORM) {
		return ob->derivedDeform;
	}
	else if (ob->rigidbody_object->mesh_source == RBO_MESH_FINAL) {
		return ob->derivedFinal;
	}
	else {
		return CDDM_from_mesh(ob->data);
	}
}

/* create collision shape of mesh - convex hull */
static rbCollisionShape *rigidbody_get_shape_convexhull_from_mesh(Mesh *me, float margin, bool *can_embed)
{
	rbCollisionShape *shape = NULL;
	int totvert = me->totvert;
	MVert *mvert = me->mvert;

	if (me && totvert) {
		shape = RB_shape_new_convex_hull((float *)mvert, sizeof(MVert), totvert, margin, can_embed);
	}
	else {
		printf("ERROR: no vertices to define Convex Hull collision shape with\n");
	}

	return shape;
}

static rbCollisionShape *rigidbody_get_shape_convexhull_from_dm(DerivedMesh *dm, float margin, bool *can_embed)
{
	rbCollisionShape *shape = NULL;
	int totvert = dm->getNumVerts(dm);
	MVert *mvert = dm->getVertArray(dm);

	if (dm && totvert) {
		shape = RB_shape_new_convex_hull((float *)mvert, sizeof(MVert), totvert, margin, can_embed);
	}
	else {
		printf("ERROR: no vertices to define Convex Hull collision shape with\n");
	}

	return shape;
}


static void scale_physics_mesh(DerivedMesh** dm, float loc[3], float scale)
{
	/*location is the centroid, scale factor comes from ob->rigidbody (main dummy rigidbody object) */
	MVert* mv, *mvert;
	int totvert, i;
	float l[3], size[3], scale_v[3], cent[3];

	DM_mesh_boundbox(*dm, l, size);

	scale_v[0] = (size[0] * scale) / size[0];
	scale_v[1] = (size[1] * scale) / size[1];
	scale_v[2] = (size[2] * scale) / size[2];

	copy_v3_v3(cent, loc);
	mul_v3_fl(cent, scale);

	mvert   = (*dm)->getVertArray(*dm);
	totvert = (*dm)->getNumVerts(*dm);

	for (i = 0, mv = mvert; i < totvert; i++, mv++ )
	{
		add_v3_v3(mv->co, loc);
		mul_v3_v3(mv->co, scale_v);
		sub_v3_v3(mv->co, cent);
	}
}

/* create collision shape of mesh - triangulated mesh
 * returns NULL if creation fails.
 */
static rbCollisionShape *rigidbody_get_shape_trimesh_from_mesh_shard(MeshIsland *mi, Object *ob)
{
	rbCollisionShape *shape = NULL;

	if (mi && mi->physics_mesh) {
		DerivedMesh *dm = NULL;
		MVert *mvert;
		const MLoopTri *looptri;
		int totvert;
		int tottri;
		const MLoop *mloop;
		
		//dm = rigidbody_get_mesh(ob);
		dm = mi->physics_mesh;

		/* ensure mesh validity, then grab data */
		if (dm == NULL)
			return NULL;

		DM_ensure_looptri(dm);

		mvert   = dm->getVertArray(dm);
		totvert = dm->getNumVerts(dm);
		looptri = dm->getLoopTriArray(dm);
		tottri = dm->getNumLoopTri(dm);
		mloop = dm->getLoopArray(dm);

		/* sanity checking - potential case when no data will be present */
		if ((totvert == 0) || (tottri == 0)) {
			printf("WARNING: no geometry data converted for Mesh Collision Shape (ob = %s)\n", ob->id.name + 2);
		}
		else {
			rbMeshData *mdata;
			int i;

			/* init mesh data for collision shape */
			mdata = RB_trimesh_data_new(tottri, totvert);
			
			RB_trimesh_add_vertices(mdata, (float *)mvert, totvert, sizeof(MVert));

			/* loop over all faces, adding them as triangles to the collision shape
			 * (so for some faces, more than triangle will get added)
			 */
			if (mvert && looptri) {
				for (i = 0; i < tottri; i++) {
					/* add first triangle - verts 1,2,3 */
					const MLoopTri *lt = &looptri[i];
					int vtri[3];

					vtri[0] = mloop[lt->tri[0]].v;
					vtri[1] = mloop[lt->tri[1]].v;
					vtri[2] = mloop[lt->tri[2]].v;

					RB_trimesh_add_triangle_indices(mdata, i, UNPACK3(vtri));
				}
			}
			
			RB_trimesh_finish(mdata);

			/* construct collision shape
			 *
			 * These have been chosen to get better speed/accuracy tradeoffs with regards
			 * to limitations of each:
			 *    - BVH-Triangle Mesh: for passive objects only. Despite having greater
			 *                         speed/accuracy, they cannot be used for moving objects.
			 *    - GImpact Mesh:      for active objects. These are slower and less stable,
			 *                         but are more flexible for general usage.
			 */
			if (ob->rigidbody_object->type == RBO_TYPE_PASSIVE) {
				shape = RB_shape_new_trimesh(mdata);
			}
			else {
				shape = RB_shape_new_gimpact_mesh(mdata);
			}
		}

#if 0
		/* cleanup temp data */
		if (dm && ob->rigidbody_object->mesh_source == RBO_MESH_BASE) {
			dm->needsFree = 1;
			dm->release(dm);
			dm = NULL;
		}
#endif

	}
	else {
		printf("ERROR: cannot make Triangular Mesh collision shape for non-Mesh object\n");
	}

	return shape;
}

/* create collision shape of mesh - triangulated mesh
 * returns NULL if creation fails.
 */
static rbCollisionShape *rigidbody_get_shape_trimesh_from_mesh(Object *ob)
{
	rbCollisionShape *shape = NULL;

	if (ob->type == OB_MESH) {
		DerivedMesh *dm = NULL;
		MVert *mvert;
		MFace *mface;
		int totvert;
		int totface;
		int tottris = 0;
		int triangle_index = 0;

		dm = rigidbody_get_mesh(ob);

		/* ensure mesh validity, then grab data */
		if (dm == NULL)
			return NULL;

		DM_ensure_tessface(dm);

		mvert   = dm->getVertArray(dm);
		totvert = dm->getNumVerts(dm);
		mface   = dm->getTessFaceArray(dm);
		totface = dm->getNumTessFaces(dm);

		/* sanity checking - potential case when no data will be present */
		if ((totvert == 0) || (totface == 0)) {
			printf("WARNING: no geometry data converted for Mesh Collision Shape (ob = %s)\n", ob->id.name + 2);
		}
		else {
			rbMeshData *mdata;
			int i;
			
			/* count triangles */
			for (i = 0; i < totface; i++) {
				(mface[i].v4) ? (tottris += 2) : (tottris += 1);
			}

			/* init mesh data for collision shape */
			mdata = RB_trimesh_data_new(tottris, totvert);
			
			RB_trimesh_add_vertices(mdata, (float *)mvert, totvert, sizeof(MVert));

			/* loop over all faces, adding them as triangles to the collision shape
			 * (so for some faces, more than triangle will get added)
			 */
			for (i = 0; (i < totface) && (mface) && (mvert); i++, mface++) {
				/* add first triangle - verts 1,2,3 */
				RB_trimesh_add_triangle_indices(mdata, triangle_index, mface->v1, mface->v2, mface->v3);
				triangle_index++;

				/* add second triangle if needed - verts 1,3,4 */
				if (mface->v4) {
					RB_trimesh_add_triangle_indices(mdata, triangle_index, mface->v1, mface->v3, mface->v4);
					triangle_index++;
				}
			}
			RB_trimesh_finish(mdata);

			/* construct collision shape
			 *
			 * These have been chosen to get better speed/accuracy tradeoffs with regards
			 * to limitations of each:
			 *    - BVH-Triangle Mesh: for passive objects only. Despite having greater
			 *                         speed/accuracy, they cannot be used for moving objects.
			 *    - GImpact Mesh:      for active objects. These are slower and less stable,
			 *                         but are more flexible for general usage.
			 */
			if (ob->rigidbody_object->type == RBO_TYPE_PASSIVE) {
				shape = RB_shape_new_trimesh(mdata);
			}
			else {
				shape = RB_shape_new_gimpact_mesh(mdata);
			}
		}

		/* cleanup temp data */
		if (ob->rigidbody_object->mesh_source == RBO_MESH_BASE) {
			dm->release(dm);
		}
	}
	else {
		printf("ERROR: cannot make Triangular Mesh collision shape for non-Mesh object\n");
	}

	return shape;
}

/* Create new physics sim collision shape for object and store it,
 * or remove the existing one first and replace...
 */
static void rigidbody_validate_sim_shape(Object *ob, bool rebuild)
{
	RigidBodyOb *rbo = ob->rigidbody_object;
	rbCollisionShape *new_shape = NULL;
	BoundBox *bb = NULL;
	float size[3] = {1.0f, 1.0f, 1.0f};
	float radius = 1.0f;
	float height = 1.0f;
	float capsule_height;
	float hull_margin = 0.0f;
	bool can_embed = true;
	bool has_volume;

	/* sanity check */
	if (rbo == NULL)
		return;

	/* don't create a new shape if we already have one and don't want to rebuild it */
	if (rbo->physics_shape && !rebuild)
		return;

	/* if automatically determining dimensions, use the Object's boundbox
	 *	- assume that all quadrics are standing upright on local z-axis
	 *	- assume even distribution of mass around the Object's pivot
	 *	  (i.e. Object pivot is centralized in boundbox)
	 */
	// XXX: all dimensions are auto-determined now... later can add stored settings for this
	/* get object dimensions without scaling */
	bb = BKE_object_boundbox_get(ob);
	if (bb) {
		size[0] = (bb->vec[4][0] - bb->vec[0][0]);
		size[1] = (bb->vec[2][1] - bb->vec[0][1]);
		size[2] = (bb->vec[1][2] - bb->vec[0][2]);
	}
	mul_v3_fl(size, 0.5f);

	if (ELEM(rbo->shape, RB_SHAPE_CAPSULE, RB_SHAPE_CYLINDER, RB_SHAPE_CONE)) {
		/* take radius as largest x/y dimension, and height as z-dimension */
		radius = MAX2(size[0], size[1]);
		height = size[2];
	}
	else if (rbo->shape == RB_SHAPE_SPHERE) {
		/* take radius to the largest dimension to try and encompass everything */
		radius = MAX3(size[0], size[1], size[2]);
	}

	/* create new shape */
	switch (rbo->shape) {
		case RB_SHAPE_BOX:
			new_shape = RB_shape_new_box(size[0], size[1], size[2]);
			break;

		case RB_SHAPE_SPHERE:
			new_shape = RB_shape_new_sphere(radius);
			break;

		case RB_SHAPE_CAPSULE:
			capsule_height = (height - radius) * 2.0f;
			new_shape = RB_shape_new_capsule(radius, (capsule_height > 0.0f) ? capsule_height : 0.0f);
			break;
		case RB_SHAPE_CYLINDER:
			new_shape = RB_shape_new_cylinder(radius, height);
			break;
		case RB_SHAPE_CONE:
			new_shape = RB_shape_new_cone(radius, height * 2.0f);
			break;

		case RB_SHAPE_CONVEXH:
			/* try to emged collision margin */
			has_volume = (MIN3(size[0], size[1], size[2]) > 0.0f);

			if (!(rbo->flag & RBO_FLAG_USE_MARGIN) && has_volume)
				hull_margin = 0.04f;
			if (ob->type == OB_MESH && ob->data) {
				new_shape = rigidbody_get_shape_convexhull_from_mesh((Mesh *)ob->data, hull_margin, &can_embed);
			}
			else {
				printf("ERROR: cannot make Convex Hull collision shape for non-Mesh object\n");
			}

			if (!(rbo->flag & RBO_FLAG_USE_MARGIN))
				rbo->margin = (can_embed && has_volume) ? 0.04f : 0.0f;      /* RB_TODO ideally we shouldn't directly change the margin here */
			break;
		case RB_SHAPE_TRIMESH:
			new_shape = rigidbody_get_shape_trimesh_from_mesh(ob);
			break;
	}
	/* use box shape if we can't fall back to old shape */
	if (new_shape == NULL && rbo->physics_shape == NULL) {
		new_shape = RB_shape_new_box(size[0], size[1], size[2]);
	}
	/* assign new collision shape if creation was successful */
	if (new_shape) {
		if (rbo->physics_shape)
			RB_shape_delete(rbo->physics_shape);
		rbo->physics_shape = new_shape;
		RB_shape_set_margin(rbo->physics_shape, RBO_GET_MARGIN(rbo));
	}
}

/* --------------------- */

/* Create new physics sim collision shape for object and store it,
 * or remove the existing one first and replace...
 */
void BKE_rigidbody_validate_sim_shard_shape(MeshIsland *mi, Object *ob, short rebuild)
{
	RigidBodyOb *rbo = mi->rigidbody;
	rbCollisionShape *new_shape = NULL;
	float size[3] = {1.0f, 1.0f, 1.0f}, loc[3] = {0.0f, 0.0f, 0.0f};
	float radius = 1.0f;
	float height = 1.0f;
	float capsule_height;
	float hull_margin = 0.0f;
	bool can_embed = true;
	bool has_volume;
	float min[3], max[3];
	
	/* sanity check */
	if (rbo == NULL)
		return;

	/* don't create a new shape if we already have one and don't want to rebuild it */
	if (rbo->physics_shape && !rebuild)
		return;
	
	/* if automatically determining dimensions, use the Object's boundbox
	 *	- assume that all quadrics are standing upright on local z-axis
	 *	- assume even distribution of mass around the Object's pivot
	 *	  (i.e. Object pivot is centralized in boundbox)
	 *	- boundbox gives full width
	 */
	// XXX: all dimensions are auto-determined now... later can add stored settings for this
	/* get object dimensions without scaling */

	INIT_MINMAX(min, max);
	if (!DM_mesh_minmax(mi->physics_mesh, min, max)) {
		min[0] = min[1] = min[2] = -1.0f;
		max[0] = max[1] = max[2] = 1.0f;
	}

	mid_v3_v3v3(loc, min, max);
	size[0] = (max[0] - min[0]) / 2.0f;
	size[1] = (max[1] - min[1]) / 2.0f;
	size[2] = (max[2] - min[2]) / 2.0f;

	if (ELEM(rbo->shape, RB_SHAPE_CAPSULE, RB_SHAPE_CYLINDER, RB_SHAPE_CONE)) {
		/* take radius as largest x/y dimension, and height as z-dimension */
		radius = MAX2(size[0], size[1]);
		height = size[2];
	}
	else if (rbo->shape == RB_SHAPE_SPHERE) {

		/* take radius to the largest dimension to try and encompass everything */
		radius = max_fff(size[0], size[1], size[2]) * 0.5f;
	}
	
	/* create new shape */
	switch (rbo->shape) {
		case RB_SHAPE_BOX:
			new_shape = RB_shape_new_box(size[0], size[1], size[2]);
			break;
	
		case RB_SHAPE_SPHERE:
			new_shape = RB_shape_new_sphere(radius);
			break;
	
		case RB_SHAPE_CAPSULE:
			capsule_height = (height - radius) * 2.0f;
			new_shape = RB_shape_new_capsule(radius, (capsule_height > 0.0f) ? capsule_height : 0.0f);
			break;
		case RB_SHAPE_CYLINDER:
			new_shape = RB_shape_new_cylinder(radius, height);
			break;

		case RB_SHAPE_CONE:
			new_shape = RB_shape_new_cone(radius, height * 2.0f);
			break;
	
		case RB_SHAPE_CONVEXH:
			/* try to embed collision margin */
			has_volume = (MIN3(size[0], size[1], size[2]) > 0.0f);

			if (!(rbo->flag & RBO_FLAG_USE_MARGIN) && has_volume)
				hull_margin = 0.04f;
			new_shape = rigidbody_get_shape_convexhull_from_dm(mi->physics_mesh, hull_margin, &can_embed);
			if (!(rbo->flag & RBO_FLAG_USE_MARGIN))
				rbo->margin = (can_embed && has_volume) ? 0.04f : 0.0f;      /* RB_TODO ideally we shouldn't directly change the margin here */
			break;
		case RB_SHAPE_TRIMESH:
		{
			new_shape = rigidbody_get_shape_trimesh_from_mesh_shard(mi, ob);
			break;
		}
	}
	/* assign new collision shape if creation was successful */
	if (new_shape) {
		if (rbo->physics_shape)
			RB_shape_delete(rbo->physics_shape);
		rbo->physics_shape = new_shape;
		RB_shape_set_margin(rbo->physics_shape, RBO_GET_MARGIN(rbo));
	}
	else { /* otherwise fall back to box shape */
		rbo->shape = RB_SHAPE_BOX;
		BKE_rigidbody_validate_sim_shard_shape(mi, ob, true);
	}
}

/* --------------------- */

/* Create physics sim representation of shard given RigidBody settings
 * < rebuild: even if an instance already exists, replace it
 */
void BKE_rigidbody_validate_sim_shard(RigidBodyWorld *rbw, MeshIsland *mi, Object *ob, short rebuild, int transfer_speeds)
{
	FractureModifierData *fmd = NULL;
	RigidBodyOb *rbo = (mi) ? mi->rigidbody : NULL;
	float loc[3];
	float rot[4];

	/* sanity checks:
	 *	- object doesn't have RigidBody info already: then why is it here?
	 */
	if (rbo == NULL)
		return;

	/* at validation, reset frame count as well */
	/* XXX removed due to dynamic, HACK !!! */
//	mi->start_frame = rbw->pointcache->startframe;
//	mi->frame_count = 0;



	fmd = (FractureModifierData*) modifiers_findByType(ob, eModifierType_Fracture);

	/* make sure collision shape exists */
	/* FIXME we shouldn't always have to rebuild collision shapes when rebuilding objects, but it's needed for constraints to update correctly */
	if (rbo->physics_shape == NULL || rebuild)
		BKE_rigidbody_validate_sim_shard_shape(mi, ob, true);
	
	if (rbo->physics_object) {
		if (rebuild == false || mi->rigidbody->flag & RBO_FLAG_KINEMATIC_REBUILD)
			RB_dworld_remove_body(rbw->physics_world, rbo->physics_object);
	}
	if (!rbo->physics_object || rebuild) {
		/* remove rigid body if it already exists before creating a new one */
		if (rbo->physics_object) {
			RB_body_delete(rbo->physics_object);
		}

		//if (fmd->fracture_mode != MOD_FRACTURE_EXTERNAL)
		{
			copy_v3_v3(loc, rbo->pos);
			copy_qt_qt(rot, rbo->orn);
		}
#if 0
		else
		{
			copy_v3_v3(loc, mi->centroid);
			copy_qt_qt(rot, mi->rot);
		}
#endif

		rbo->physics_object = RB_body_new(rbo->physics_shape, loc, rot, fmd->use_compounds, fmd->impulse_dampening,
		                                  fmd->directional_factor, fmd->minimum_impulse, fmd->mass_threshold_factor);

		RB_body_set_friction(rbo->physics_object, rbo->friction);
		RB_body_set_restitution(rbo->physics_object, rbo->restitution);

		RB_body_set_damping(rbo->physics_object, rbo->lin_damping, rbo->ang_damping);
		RB_body_set_sleep_thresh(rbo->physics_object, rbo->lin_sleep_thresh, rbo->ang_sleep_thresh);
		RB_body_set_activation_state(rbo->physics_object, rbo->flag & RBO_FLAG_USE_DEACTIVATION);

		if (rbo->type == RBO_TYPE_PASSIVE || rbo->flag & RBO_FLAG_START_DEACTIVATED)
			RB_body_deactivate(rbo->physics_object);


		RB_body_set_linear_factor(rbo->physics_object,
		                          (ob->protectflag & OB_LOCK_LOCX) == 0,
		                          (ob->protectflag & OB_LOCK_LOCY) == 0,
		                          (ob->protectflag & OB_LOCK_LOCZ) == 0);
		RB_body_set_angular_factor(rbo->physics_object,
		                           (ob->protectflag & OB_LOCK_ROTX) == 0,
		                           (ob->protectflag & OB_LOCK_ROTY) == 0,
		                           (ob->protectflag & OB_LOCK_ROTZ) == 0);

		RB_body_set_mass(rbo->physics_object, RBO_GET_MASS(rbo));
		RB_body_set_kinematic_state(rbo->physics_object, rbo->flag & RBO_FLAG_KINEMATIC || rbo->flag & RBO_FLAG_DISABLED);

		if (transfer_speeds)
		{
			if ((len_squared_v3(rbo->lin_vel) > (rbo->lin_sleep_thresh * rbo->lin_sleep_thresh)))
			{
				//printf("Setting linear velocity (%f, %f, %f)\n", rbo->lin_vel[0], rbo->lin_vel[1], rbo->lin_vel[2]);
				RB_body_set_linear_velocity(rbo->physics_object, rbo->lin_vel);
			}

			if ((len_squared_v3(rbo->ang_vel) > (rbo->ang_sleep_thresh * rbo->ang_sleep_thresh)))
			{
				//printf("Setting angular velocity (%f, %f, %f)\n", rbo->ang_vel[0], rbo->ang_vel[1], rbo->ang_vel[2]);
				RB_body_set_angular_velocity(rbo->physics_object, rbo->ang_vel);
			}
		}
	}

	if (rbw && rbw->physics_world && rbo->physics_object)
	{
		RB_dworld_add_body(rbw->physics_world, rbo->physics_object, rbo->col_groups, mi, ob, mi->linear_index);
	}

	rbo->flag &= ~RBO_FLAG_NEEDS_VALIDATE;
	rbo->flag &= ~RBO_FLAG_KINEMATIC_REBUILD;
}


/* --------------------- */

/**
 * Create physics sim representation of object given RigidBody settings
 *
 * < rebuild: even if an instance already exists, replace it
 */
static void rigidbody_validate_sim_object(RigidBodyWorld *rbw, Object *ob, bool rebuild, bool transfer_speeds)
{
	RigidBodyOb *rbo = (ob) ? ob->rigidbody_object : NULL;
	float loc[3];
	float rot[4];

	/* sanity checks:
	 *	- object doesn't have RigidBody info already: then why is it here?
	 */
	if (rbo == NULL)
		return;

	/* make sure collision shape exists */
	/* FIXME we shouldn't always have to rebuild collision shapes when rebuilding objects, but it's needed for constraints to update correctly */
	if (rbo->physics_shape == NULL || rebuild)
		rigidbody_validate_sim_shape(ob, true);

	if (rbo->physics_object && rebuild == false) {
		RB_dworld_remove_body(rbw->physics_world, rbo->physics_object);
	}
	if (!rbo->physics_object || rebuild) {
		/* remove rigid body if it already exists before creating a new one */
		if (rbo->physics_object) {
			RB_body_delete(rbo->physics_object);
		}

		mat4_to_loc_quat(loc, rot, ob->obmat);

		rbo->physics_object = RB_body_new(rbo->physics_shape, loc, rot, false, 0.0f, 0.0f, 0.0f, 0.0f);

		RB_body_set_friction(rbo->physics_object, rbo->friction);
		RB_body_set_restitution(rbo->physics_object, rbo->restitution);

		RB_body_set_damping(rbo->physics_object, rbo->lin_damping, rbo->ang_damping);
		RB_body_set_sleep_thresh(rbo->physics_object, rbo->lin_sleep_thresh, rbo->ang_sleep_thresh);
		RB_body_set_activation_state(rbo->physics_object, rbo->flag & RBO_FLAG_USE_DEACTIVATION);

		if (rbo->type == RBO_TYPE_PASSIVE || rbo->flag & RBO_FLAG_START_DEACTIVATED)
			RB_body_deactivate(rbo->physics_object);


		RB_body_set_linear_factor(rbo->physics_object,
		                          (ob->protectflag & OB_LOCK_LOCX) == 0,
		                          (ob->protectflag & OB_LOCK_LOCY) == 0,
		                          (ob->protectflag & OB_LOCK_LOCZ) == 0);
		RB_body_set_angular_factor(rbo->physics_object,
		                           (ob->protectflag & OB_LOCK_ROTX) == 0,
		                           (ob->protectflag & OB_LOCK_ROTY) == 0,
		                           (ob->protectflag & OB_LOCK_ROTZ) == 0);

		RB_body_set_mass(rbo->physics_object, RBO_GET_MASS(rbo));
		RB_body_set_kinematic_state(rbo->physics_object, rbo->flag & RBO_FLAG_KINEMATIC || rbo->flag & RBO_FLAG_DISABLED);

		if (transfer_speeds)
		{
			if ((len_squared_v3(rbo->lin_vel) > (rbo->lin_sleep_thresh * rbo->lin_sleep_thresh)))
			{
				printf("Setting linear velocity (%f, %f, %f)\n", rbo->lin_vel[0], rbo->lin_vel[1], rbo->lin_vel[2]);
				RB_body_set_linear_velocity(rbo->physics_object, rbo->lin_vel);
			}

			if ((len_squared_v3(rbo->ang_vel) > (rbo->ang_sleep_thresh * rbo->ang_sleep_thresh)))
			{
				printf("Setting angular velocity (%f, %f, %f)\n", rbo->ang_vel[0], rbo->ang_vel[1], rbo->ang_vel[2]);
				RB_body_set_angular_velocity(rbo->physics_object, rbo->ang_vel);
			}
		}
	}

	if (rbw && rbw->physics_world)
		RB_dworld_add_body(rbw->physics_world, rbo->physics_object, rbo->col_groups, NULL, ob, rbo->meshisland_index);
}

/* --------------------- */

/**
 * Create physics sim representation of constraint given rigid body constraint settings
 *
 * < rebuild: even if an instance already exists, replace it
 */
static void rigidbody_validate_sim_constraint(RigidBodyWorld *rbw, Object *ob, bool rebuild)
{
	RigidBodyCon *rbc = (ob) ? ob->rigidbody_constraint : NULL;
	float loc[3];
	float rot[4];
	float lin_lower;
	float lin_upper;
	float ang_lower;
	float ang_upper;

	/* sanity checks:
	 *	- object should have a rigid body constraint
	 *  - rigid body constraint should have at least one constrained object
	 */
	if (rbc == NULL) {
		return;
	}

	if (ELEM(NULL, rbc->ob1, rbc->ob1->rigidbody_object, rbc->ob2, rbc->ob2->rigidbody_object)) {
		if (rbc->physics_constraint) {
			RB_dworld_remove_constraint(rbw->physics_world, rbc->physics_constraint);
			RB_constraint_delete(rbc->physics_constraint);
			rbc->physics_constraint = NULL;
		}
		return;
	}

	if (rbc->physics_constraint && rebuild == false) {
		RB_dworld_remove_constraint(rbw->physics_world, rbc->physics_constraint);
	}
	if (rbc->physics_constraint == NULL || rebuild) {
		rbRigidBody *rb1 = rbc->ob1->rigidbody_object->physics_object;
		rbRigidBody *rb2 = rbc->ob2->rigidbody_object->physics_object;

		/* remove constraint if it already exists before creating a new one */
		if (rbc->physics_constraint) {
			RB_constraint_delete(rbc->physics_constraint);
			rbc->physics_constraint = NULL;
		}

		mat4_to_loc_quat(loc, rot, ob->obmat);

		if (rb1 && rb2) {
			switch (rbc->type) {
				case RBC_TYPE_POINT:
					rbc->physics_constraint = RB_constraint_new_point(loc, rb1, rb2);
					break;
				case RBC_TYPE_FIXED:
					rbc->physics_constraint = RB_constraint_new_fixed(loc, rot, rb1, rb2);
					break;
				case RBC_TYPE_HINGE:
					rbc->physics_constraint = RB_constraint_new_hinge(loc, rot, rb1, rb2);
					if (rbc->flag & RBC_FLAG_USE_LIMIT_ANG_Z) {
						RB_constraint_set_limits_hinge(rbc->physics_constraint, rbc->limit_ang_z_lower, rbc->limit_ang_z_upper);
					}
					else
						RB_constraint_set_limits_hinge(rbc->physics_constraint, 0.0f, -1.0f);
					break;
				case RBC_TYPE_SLIDER:
					rbc->physics_constraint = RB_constraint_new_slider(loc, rot, rb1, rb2);
					if (rbc->flag & RBC_FLAG_USE_LIMIT_LIN_X)
						RB_constraint_set_limits_slider(rbc->physics_constraint, rbc->limit_lin_x_lower, rbc->limit_lin_x_upper);
					else
						RB_constraint_set_limits_slider(rbc->physics_constraint, 0.0f, -1.0f);
					break;
				case RBC_TYPE_PISTON:
					rbc->physics_constraint = RB_constraint_new_piston(loc, rot, rb1, rb2);
					if (rbc->flag & RBC_FLAG_USE_LIMIT_LIN_X) {
						lin_lower = rbc->limit_lin_x_lower;
						lin_upper = rbc->limit_lin_x_upper;
					}
					else {
						lin_lower = 0.0f;
						lin_upper = -1.0f;
					}
					if (rbc->flag & RBC_FLAG_USE_LIMIT_ANG_X) {
						ang_lower = rbc->limit_ang_x_lower;
						ang_upper = rbc->limit_ang_x_upper;
					}
					else {
						ang_lower = 0.0f;
						ang_upper = -1.0f;
					}
					RB_constraint_set_limits_piston(rbc->physics_constraint, lin_lower, lin_upper, ang_lower, ang_upper);
					break;
				case RBC_TYPE_6DOF_SPRING:
					rbc->physics_constraint = RB_constraint_new_6dof_spring(loc, rot, rb1, rb2);

					RB_constraint_set_spring_6dof_spring(rbc->physics_constraint, RB_LIMIT_LIN_X, rbc->flag & RBC_FLAG_USE_SPRING_X);
					RB_constraint_set_stiffness_6dof_spring(rbc->physics_constraint, RB_LIMIT_LIN_X, rbc->spring_stiffness_x);
					RB_constraint_set_damping_6dof_spring(rbc->physics_constraint, RB_LIMIT_LIN_X, rbc->spring_damping_x);

					RB_constraint_set_spring_6dof_spring(rbc->physics_constraint, RB_LIMIT_LIN_Y, rbc->flag & RBC_FLAG_USE_SPRING_Y);
					RB_constraint_set_stiffness_6dof_spring(rbc->physics_constraint, RB_LIMIT_LIN_Y, rbc->spring_stiffness_y);
					RB_constraint_set_damping_6dof_spring(rbc->physics_constraint, RB_LIMIT_LIN_Y, rbc->spring_damping_y);

					RB_constraint_set_spring_6dof_spring(rbc->physics_constraint, RB_LIMIT_LIN_Z, rbc->flag & RBC_FLAG_USE_SPRING_Z);
					RB_constraint_set_stiffness_6dof_spring(rbc->physics_constraint, RB_LIMIT_LIN_Z, rbc->spring_stiffness_z);
					RB_constraint_set_damping_6dof_spring(rbc->physics_constraint, RB_LIMIT_LIN_Z, rbc->spring_damping_z);

					RB_constraint_set_equilibrium_6dof_spring(rbc->physics_constraint);
				/* fall-through */
				case RBC_TYPE_6DOF:
					if (rbc->type == RBC_TYPE_6DOF)     /* a litte awkward but avoids duplicate code for limits */
						rbc->physics_constraint = RB_constraint_new_6dof(loc, rot, rb1, rb2);

					if (rbc->flag & RBC_FLAG_USE_LIMIT_LIN_X)
						RB_constraint_set_limits_6dof(rbc->physics_constraint, RB_LIMIT_LIN_X, rbc->limit_lin_x_lower, rbc->limit_lin_x_upper);
					else
						RB_constraint_set_limits_6dof(rbc->physics_constraint, RB_LIMIT_LIN_X, 0.0f, -1.0f);

					if (rbc->flag & RBC_FLAG_USE_LIMIT_LIN_Y)
						RB_constraint_set_limits_6dof(rbc->physics_constraint, RB_LIMIT_LIN_Y, rbc->limit_lin_y_lower, rbc->limit_lin_y_upper);
					else
						RB_constraint_set_limits_6dof(rbc->physics_constraint, RB_LIMIT_LIN_Y, 0.0f, -1.0f);

					if (rbc->flag & RBC_FLAG_USE_LIMIT_LIN_Z)
						RB_constraint_set_limits_6dof(rbc->physics_constraint, RB_LIMIT_LIN_Z, rbc->limit_lin_z_lower, rbc->limit_lin_z_upper);
					else
						RB_constraint_set_limits_6dof(rbc->physics_constraint, RB_LIMIT_LIN_Z, 0.0f, -1.0f);

					if (rbc->flag & RBC_FLAG_USE_LIMIT_ANG_X)
						RB_constraint_set_limits_6dof(rbc->physics_constraint, RB_LIMIT_ANG_X, rbc->limit_ang_x_lower, rbc->limit_ang_x_upper);
					else
						RB_constraint_set_limits_6dof(rbc->physics_constraint, RB_LIMIT_ANG_X, 0.0f, -1.0f);

					if (rbc->flag & RBC_FLAG_USE_LIMIT_ANG_Y)
						RB_constraint_set_limits_6dof(rbc->physics_constraint, RB_LIMIT_ANG_Y, rbc->limit_ang_y_lower, rbc->limit_ang_y_upper);
					else
						RB_constraint_set_limits_6dof(rbc->physics_constraint, RB_LIMIT_ANG_Y, 0.0f, -1.0f);

					if (rbc->flag & RBC_FLAG_USE_LIMIT_ANG_Z)
						RB_constraint_set_limits_6dof(rbc->physics_constraint, RB_LIMIT_ANG_Z, rbc->limit_ang_z_lower, rbc->limit_ang_z_upper);
					else
						RB_constraint_set_limits_6dof(rbc->physics_constraint, RB_LIMIT_ANG_Z, 0.0f, -1.0f);
					break;
				case RBC_TYPE_MOTOR:
					rbc->physics_constraint = RB_constraint_new_motor(loc, rot, rb1, rb2);

					RB_constraint_set_enable_motor(rbc->physics_constraint, rbc->flag & RBC_FLAG_USE_MOTOR_LIN, rbc->flag & RBC_FLAG_USE_MOTOR_ANG);
					RB_constraint_set_max_impulse_motor(rbc->physics_constraint, rbc->motor_lin_max_impulse, rbc->motor_ang_max_impulse);
					RB_constraint_set_target_velocity_motor(rbc->physics_constraint, rbc->motor_lin_target_velocity, rbc->motor_ang_target_velocity);
					break;
			}
		}
		else { /* can't create constraint without both rigid bodies */
			return;
		}

		RB_constraint_set_enabled(rbc->physics_constraint, rbc->flag & RBC_FLAG_ENABLED);

		if (rbc->flag & RBC_FLAG_USE_BREAKING)
			RB_constraint_set_breaking_threshold(rbc->physics_constraint, rbc->breaking_threshold);
		else
			RB_constraint_set_breaking_threshold(rbc->physics_constraint, FLT_MAX);

		if (rbc->flag & RBC_FLAG_OVERRIDE_SOLVER_ITERATIONS)
			RB_constraint_set_solver_iterations(rbc->physics_constraint, rbc->num_solver_iterations);
		else
			RB_constraint_set_solver_iterations(rbc->physics_constraint, -1);
	}

	if (rbw && rbw->physics_world && rbc->physics_constraint) {
		RB_dworld_add_constraint(rbw->physics_world, rbc->physics_constraint, rbc->flag & RBC_FLAG_DISABLE_COLLISIONS);
	}

	if (rbc->physics_constraint)
	{
		/*
		char id[64];
		char *rest = id;
		char *ptr;
		char ptr2[64] = "0";

		strncpy(id, ob->id.name + 2, strlen(ob->id.name) - 2);

		ptr = strtok_r(id, ".", &rest);
		while (ptr != NULL)
		{
			strncpy(ptr2, ptr, strlen(ptr));
			ptr = strtok_r(NULL, ".", &rest);
		}*/

		RB_constraint_set_id(rbc->physics_constraint, ob->id.name + 2);
	}
}

static void rigidbody_set_springs_active(RigidBodyShardCon *rbc, bool active)
{
	if (rbc && rbc->physics_constraint && rbc->type == RBC_TYPE_6DOF_SPRING)
	{
		if (active) //XXX TEST purpose only
		{
			RB_constraint_set_spring_6dof_spring(rbc->physics_constraint, RB_LIMIT_LIN_X, rbc->flag & RBC_FLAG_USE_SPRING_X);
			RB_constraint_set_stiffness_6dof_spring(rbc->physics_constraint, RB_LIMIT_LIN_X, rbc->spring_stiffness_x);
			RB_constraint_set_damping_6dof_spring(rbc->physics_constraint, RB_LIMIT_LIN_X, rbc->spring_damping_x);

			RB_constraint_set_spring_6dof_spring(rbc->physics_constraint, RB_LIMIT_LIN_Y, rbc->flag & RBC_FLAG_USE_SPRING_Y);
			RB_constraint_set_stiffness_6dof_spring(rbc->physics_constraint, RB_LIMIT_LIN_Y, rbc->spring_stiffness_y);
			RB_constraint_set_damping_6dof_spring(rbc->physics_constraint, RB_LIMIT_LIN_Y, rbc->spring_damping_y);

			RB_constraint_set_spring_6dof_spring(rbc->physics_constraint, RB_LIMIT_LIN_Z, rbc->flag & RBC_FLAG_USE_SPRING_Z);
			RB_constraint_set_stiffness_6dof_spring(rbc->physics_constraint, RB_LIMIT_LIN_Z, rbc->spring_stiffness_z);
			RB_constraint_set_damping_6dof_spring(rbc->physics_constraint, RB_LIMIT_LIN_Z, rbc->spring_damping_z);
		}
		else
		{
			RB_constraint_set_spring_6dof_spring(rbc->physics_constraint, RB_LIMIT_LIN_X, rbc->flag & RBC_FLAG_USE_SPRING_X);
			RB_constraint_set_stiffness_6dof_spring(rbc->physics_constraint, RB_LIMIT_LIN_X, 0);
			RB_constraint_set_damping_6dof_spring(rbc->physics_constraint, RB_LIMIT_LIN_X, rbc->spring_damping_x);

			RB_constraint_set_spring_6dof_spring(rbc->physics_constraint, RB_LIMIT_LIN_Y, rbc->flag & RBC_FLAG_USE_SPRING_Y);
			RB_constraint_set_stiffness_6dof_spring(rbc->physics_constraint, RB_LIMIT_LIN_Y, 0);
			RB_constraint_set_damping_6dof_spring(rbc->physics_constraint, RB_LIMIT_LIN_Y, rbc->spring_damping_y);

			RB_constraint_set_spring_6dof_spring(rbc->physics_constraint, RB_LIMIT_LIN_Z, rbc->flag & RBC_FLAG_USE_SPRING_Z);
			RB_constraint_set_stiffness_6dof_spring(rbc->physics_constraint, RB_LIMIT_LIN_Z, 0);
			RB_constraint_set_damping_6dof_spring(rbc->physics_constraint, RB_LIMIT_LIN_Z, rbc->spring_damping_z);
		}
	}
}

static void rigidbody_create_shard_physics_constraint(FractureModifierData* fmd, Object* ob, RigidBodyShardCon *rbc, RigidBodyWorld *rbw)
{
	float loc[3];
	float rot[4];
	float lin_lower;
	float lin_upper;
	float ang_lower;
	float ang_upper;
	rbRigidBody *rb1;
	rbRigidBody *rb2;

	if (rbc && rbc->mi1 && rbc->mi2)
	{
		rb1 = rbc->mi1->rigidbody->physics_object;
		rb2 = rbc->mi2->rigidbody->physics_object;
	}
	else
	{
		return;
	}

	if (fmd->fracture_mode == MOD_FRACTURE_EXTERNAL)
	{
		mul_v3_m4v3(loc, ob->obmat, rbc->pos);
		mat4_to_quat(rot, ob->obmat);
		mul_qt_qtqt(rot, rot, rbc->orn);
	}
	else
	{
		/* keep old constraint calculation for other fracture modes ! */
		/* do this for all constraints */
		/* location for fixed constraints doesnt matter, so keep old setting */
		if (rbc->type == RBC_TYPE_FIXED) {
			copy_v3_v3(rbc->pos, rbc->mi1->rigidbody->pos);
		}
		else {
			/* else set location to center */
			add_v3_v3v3(rbc->pos, rbc->mi1->rigidbody->pos, rbc->mi2->rigidbody->pos);
			mul_v3_fl(rbc->pos, 0.5f);
		}

		copy_qt_qt(rbc->orn, rbc->mi1->rigidbody->orn);
		copy_v3_v3(loc, rbc->pos);
		copy_qt_qt(rot, rbc->orn);
	}

	if (rb1 && rb2) {
		switch (rbc->type) {
			case RBC_TYPE_POINT:
				rbc->physics_constraint = RB_constraint_new_point(loc, rb1, rb2);
				break;
			case RBC_TYPE_FIXED:
				rbc->physics_constraint = RB_constraint_new_fixed(loc, rot, rb1, rb2);
				break;
			case RBC_TYPE_HINGE:
				rbc->physics_constraint = RB_constraint_new_hinge(loc, rot, rb1, rb2);
				if (rbc->flag & RBC_FLAG_USE_LIMIT_ANG_Z) {
					RB_constraint_set_limits_hinge(rbc->physics_constraint, rbc->limit_ang_z_lower, rbc->limit_ang_z_upper);
				}
				else
					RB_constraint_set_limits_hinge(rbc->physics_constraint, 0.0f, -1.0f);
				break;
			case RBC_TYPE_SLIDER:
				rbc->physics_constraint = RB_constraint_new_slider(loc, rot, rb1, rb2);
				if (rbc->flag & RBC_FLAG_USE_LIMIT_LIN_X)
					RB_constraint_set_limits_slider(rbc->physics_constraint, rbc->limit_lin_x_lower, rbc->limit_lin_x_upper);
				else
					RB_constraint_set_limits_slider(rbc->physics_constraint, 0.0f, -1.0f);
				break;
			case RBC_TYPE_PISTON:
				rbc->physics_constraint = RB_constraint_new_piston(loc, rot, rb1, rb2);
				if (rbc->flag & RBC_FLAG_USE_LIMIT_LIN_X) {
					lin_lower = rbc->limit_lin_x_lower;
					lin_upper = rbc->limit_lin_x_upper;
				}
				else {
					lin_lower = 0.0f;
					lin_upper = -1.0f;
				}
				if (rbc->flag & RBC_FLAG_USE_LIMIT_ANG_X) {
					ang_lower = rbc->limit_ang_x_lower;
					ang_upper = rbc->limit_ang_x_upper;
				}
				else {
					ang_lower = 0.0f;
					ang_upper = -1.0f;
				}
				RB_constraint_set_limits_piston(rbc->physics_constraint, lin_lower, lin_upper, ang_lower, ang_upper);
				break;
			case RBC_TYPE_6DOF_SPRING:
				rbc->physics_constraint = RB_constraint_new_6dof_spring(loc, rot, rb1, rb2);

				if (fmd->fracture_mode == MOD_FRACTURE_EXTERNAL)
				{
					if ((rbc->plastic_angle < 0.0f) && (rbc->plastic_dist < 0.0f))
					{
						/* no plastic mode */
						rigidbody_set_springs_active(rbc, true);
					}
					else
					{
						/*plastic mode, activate depending on flag */
						/* mark immediate activation, so we dont activate again */

						if (rbc->flag & RBC_FLAG_USE_PLASTIC)
						{
							rbc->flag |= RBC_FLAG_PLASTIC_ACTIVE;
							rigidbody_set_springs_active(rbc, true);
						}
						else
						{
							rbc->flag &= ~RBC_FLAG_PLASTIC_ACTIVE;
							rigidbody_set_springs_active(rbc, false);
						}
					}
				}
				else
				{
					/* no plastic mode available in other fracture modes */
					rigidbody_set_springs_active(rbc, true);
				}

				RB_constraint_set_equilibrium_6dof_spring(rbc->physics_constraint);

			/* fall through */
			case RBC_TYPE_6DOF:
				if (rbc->type == RBC_TYPE_6DOF)     /* a litte awkward but avoids duplicate code for limits */
					rbc->physics_constraint = RB_constraint_new_6dof(loc, rot, rb1, rb2);

				if (rbc->flag & RBC_FLAG_USE_LIMIT_LIN_X)
					RB_constraint_set_limits_6dof(rbc->physics_constraint, RB_LIMIT_LIN_X, rbc->limit_lin_x_lower, rbc->limit_lin_x_upper);
				else
					RB_constraint_set_limits_6dof(rbc->physics_constraint, RB_LIMIT_LIN_X, 0.0f, -1.0f);

				if (rbc->flag & RBC_FLAG_USE_LIMIT_LIN_Y)
					RB_constraint_set_limits_6dof(rbc->physics_constraint, RB_LIMIT_LIN_Y, rbc->limit_lin_y_lower, rbc->limit_lin_y_upper);
				else
					RB_constraint_set_limits_6dof(rbc->physics_constraint, RB_LIMIT_LIN_Y, 0.0f, -1.0f);

				if (rbc->flag & RBC_FLAG_USE_LIMIT_LIN_Z)
					RB_constraint_set_limits_6dof(rbc->physics_constraint, RB_LIMIT_LIN_Z, rbc->limit_lin_z_lower, rbc->limit_lin_z_upper);
				else
					RB_constraint_set_limits_6dof(rbc->physics_constraint, RB_LIMIT_LIN_Z, 0.0f, -1.0f);

				if (rbc->flag & RBC_FLAG_USE_LIMIT_ANG_X)
					RB_constraint_set_limits_6dof(rbc->physics_constraint, RB_LIMIT_ANG_X, rbc->limit_ang_x_lower, rbc->limit_ang_x_upper);
				else
					RB_constraint_set_limits_6dof(rbc->physics_constraint, RB_LIMIT_ANG_X, 0.0f, -1.0f);

				if (rbc->flag & RBC_FLAG_USE_LIMIT_ANG_Y)
					RB_constraint_set_limits_6dof(rbc->physics_constraint, RB_LIMIT_ANG_Y, rbc->limit_ang_y_lower, rbc->limit_ang_y_upper);
				else
					RB_constraint_set_limits_6dof(rbc->physics_constraint, RB_LIMIT_ANG_Y, 0.0f, -1.0f);

				if (rbc->flag & RBC_FLAG_USE_LIMIT_ANG_Z)
					RB_constraint_set_limits_6dof(rbc->physics_constraint, RB_LIMIT_ANG_Z, rbc->limit_ang_z_lower, rbc->limit_ang_z_upper);
				else
					RB_constraint_set_limits_6dof(rbc->physics_constraint, RB_LIMIT_ANG_Z, 0.0f, -1.0f);
				break;
			case RBC_TYPE_MOTOR:
				rbc->physics_constraint = RB_constraint_new_motor(loc, rot, rb1, rb2);

				RB_constraint_set_enable_motor(rbc->physics_constraint, rbc->flag & RBC_FLAG_USE_MOTOR_LIN, rbc->flag & RBC_FLAG_USE_MOTOR_ANG);
				RB_constraint_set_max_impulse_motor(rbc->physics_constraint, rbc->motor_lin_max_impulse, rbc->motor_ang_max_impulse);
				RB_constraint_set_target_velocity_motor(rbc->physics_constraint, rbc->motor_lin_target_velocity, rbc->motor_ang_target_velocity);
				break;
			case RBC_TYPE_COMPOUND:
				rbc->physics_constraint = RB_constraint_new_compound(rb1, rb2);
				break;
		}
	}
	else { /* can't create constraint without both rigid bodies */
		return;
	}

	RB_constraint_set_enabled(rbc->physics_constraint, rbc->flag & RBC_FLAG_ENABLED);

	if (rbc->flag & RBC_FLAG_USE_BREAKING)
		RB_constraint_set_breaking_threshold(rbc->physics_constraint, rbc->breaking_threshold);
	else
		RB_constraint_set_breaking_threshold(rbc->physics_constraint, FLT_MAX);

	if (rbc->flag & RBC_FLAG_OVERRIDE_SOLVER_ITERATIONS)
		RB_constraint_set_solver_iterations(rbc->physics_constraint, rbc->num_solver_iterations);
	else
		RB_constraint_set_solver_iterations(rbc->physics_constraint, -1);

	if (rbc->physics_constraint)
	{
		//char id[64];
		//sprintf(id, "%d", rbc->id);
		RB_constraint_set_id(rbc->physics_constraint, rbc->name);
	}
}

<<<<<<< HEAD
/* Create physics sim representation of constraint given rigid body constraint settings
 * < rebuild: even if an instance already exists, replace it
 */
void BKE_rigidbody_validate_sim_shard_constraint(RigidBodyWorld *rbw, FractureModifierData *fmd, Object* ob, RigidBodyShardCon *rbc, short rebuild)
=======
void BKE_rigidbody_world_id_loop(RigidBodyWorld *rbw, RigidbodyWorldIDFunc func, void *userdata)
{
	func(rbw, (ID **)&rbw->group, userdata, IDWALK_NOP);
	func(rbw, (ID **)&rbw->constraints, userdata, IDWALK_NOP);
	func(rbw, (ID **)&rbw->effector_weights->group, userdata, IDWALK_NOP);

	if (rbw->objects) {
		int i;
		for (i = 0; i < rbw->numbodies; i++) {
			func(rbw, (ID **)&rbw->objects[i], userdata, IDWALK_NOP);
		}
	}
}

/* Add rigid body settings to the specified object */
RigidBodyOb *BKE_rigidbody_create_object(Scene *scene, Object *ob, short type)
>>>>>>> f6c11062
{
	/* sanity checks:
	 *	- object should have a rigid body constraint
	 *  - rigid body constraint should have at least one constrained object
	 */
	if (rbc == NULL) {
		return;
	}

	if (ELEM(NULL, rbc->mi1, rbc->mi1->rigidbody, rbc->mi2, rbc->mi2->rigidbody)) {
		if (rbc->physics_constraint) {
			RB_dworld_remove_constraint(rbw->physics_world, rbc->physics_constraint);
			RB_constraint_delete(rbc->physics_constraint);
			rbc->physics_constraint = NULL;
		}
		return;
	}

	if (rbc->physics_constraint) {
		if (rebuild == false)
		{
			if (!(rbc->flag & RBC_FLAG_USE_KINEMATIC_DEACTIVATION))
			{
				RB_dworld_remove_constraint(rbw->physics_world, rbc->physics_constraint);
			}
		}
	}
	if (rbc->physics_constraint == NULL || rebuild || (rbc->flag & RBC_FLAG_USE_KINEMATIC_DEACTIVATION) || (rbc->flag & RBC_FLAG_NEEDS_VALIDATE)) {

		/* remove constraint if it already exists before creating a new one */
		if (rbc->physics_constraint) {
			RB_constraint_delete(rbc->physics_constraint);
			rbc->physics_constraint = NULL;
		}

		rigidbody_create_shard_physics_constraint(fmd, ob, rbc, rbw);
	}

	if ((rbw && rbw->physics_world && rbc->physics_constraint)) {
		RB_dworld_add_constraint(rbw->physics_world, rbc->physics_constraint, rbc->flag & RBC_FLAG_DISABLE_COLLISIONS);
	}

	rbc->flag &= ~RBC_FLAG_USE_KINEMATIC_DEACTIVATION;
	rbc->flag &= ~RBC_FLAG_NEEDS_VALIDATE;
}

static bool colgroup_check(int group1, int group2)
{
	int i = 0;
	for (i = 0; i < 20; i++)
	{
		int v1, v2;
		v1 = (group1 & (1 << i));
		v2 = (group2 & (1 << i));

		//printf("%d, %d, %d\n", i, v1, v2);

		if ((v1 > 0) && (v1 == v2))
		{
			return true;
		}
	}

	return false;
}

static void do_activate(Object* ob, Object *ob2, MeshIsland *mi_compare, RigidBodyWorld *rbw)
{
	FractureModifierData *fmd;
	bool valid = true;
	MeshIsland *mi;

	fmd = (FractureModifierData*)modifiers_findByType(ob, eModifierType_Fracture);
	valid = valid && (fmd != NULL);
	valid = valid && (ob->rigidbody_object->flag & RBO_FLAG_USE_KINEMATIC_DEACTIVATION);
	valid = valid && (ob2->rigidbody_object->flag & RBO_FLAG_IS_TRIGGER);

	if (valid)
	{
		for (mi = fmd->meshIslands.first; mi; mi = mi->next)
		{
			bool same_cluster = (mi->particle_index != -1) &&
			                    (mi->particle_index == mi_compare->particle_index);

			RigidBodyOb* rbo = mi->rigidbody;
			if ((rbo->flag & RBO_FLAG_KINEMATIC) && ((mi_compare == mi) || same_cluster))
			{
				if (rbo->physics_object) {
					activateRigidbody(rbo, rbw, mi, ob);
				}
			}
		}
	}
	else if (!fmd)
	{
		bool valid = ob2->rigidbody_object->flag & RBO_FLAG_IS_TRIGGER;
		RigidBodyOb* rbo = ob->rigidbody_object;

		if (rbo && valid)
		{
			activateRigidbody(rbo, rbw, NULL, ob);
		}
	}
}

static int check_colgroup_ghost(Object* ob1, Object *ob2)
{
	int ret = 0;
	ret = colgroup_check(ob1->rigidbody_object->col_groups, ob2->rigidbody_object->col_groups);
	return ret && (!(ob1->rigidbody_object->flag & RBO_FLAG_IS_GHOST) && !(ob2->rigidbody_object->flag & RBO_FLAG_IS_GHOST));
}

/* this allows partial object activation, only some shards will be activated, called from bullet(!) */
static int filterCallback(void* world, void* island1, void* island2, void *blenderOb1, void* blenderOb2) {
	MeshIsland* mi1, *mi2;
	RigidBodyWorld *rbw = (RigidBodyWorld*)world;
	Object* ob1, *ob2;
	int ob_index1 = -1, ob_index2 = -1;
	bool validOb = true;

	FractureModifierData *fmd1 = (FractureModifierData*)modifiers_findByType((Object*)blenderOb1, eModifierType_Fracture);
	FractureModifierData *fmd2 = (FractureModifierData*)modifiers_findByType((Object*)blenderOb2, eModifierType_Fracture);

	mi1 = (MeshIsland*)island1;
	mi2 = (MeshIsland*)island2;

	if ((fmd1 && fmd1->fracture_mode == MOD_FRACTURE_DYNAMIC) ||
	   (fmd2 && fmd2->fracture_mode == MOD_FRACTURE_DYNAMIC))
	{
		/*dynamic doesnt need triggering, maybe the prefractured object... later TODO */
		/* XXXX remove this in case of dynamic, it interferes */
		ob1 = blenderOb1;
		ob2 = blenderOb2;
		return check_colgroup_ghost(ob1, ob2);
	}

	if (rbw == NULL)
	{
		/* just check for ghost flags here, do not activate anything */
		ob1 = blenderOb1;
		ob2 = blenderOb2;
		return check_colgroup_ghost(ob1, ob2);
	}

	/* cache offset map is a dull name for that... */
	if (mi1 != NULL && rbw->cache_offset_map)
	{
		ob_index1 = rbw->cache_offset_map[mi1->linear_index];
		ob1 = rbw->objects[ob_index1];
	}
	else
	{
		ob1 = blenderOb1;
		ob_index1 = -1;
	}

	if (mi2 != NULL && rbw->cache_offset_map)
	{
		ob_index2 = rbw->cache_offset_map[mi2->linear_index];
		ob2 = rbw->objects[ob_index2];
	}
	else
	{
		ob2 = blenderOb2;
		ob_index2 = -1;
	}

	if (!ob1 || !ob2)
		return false;

	if ((mi1 != NULL) && (mi2 != NULL) && ob_index1 != -1 && ob_index2 != -1) {
		validOb = (ob_index1 != ob_index2 && colgroup_check(ob1->rigidbody_object->col_groups, ob2->rigidbody_object->col_groups) &&
				  ((mi1->rigidbody->flag & RBO_FLAG_KINEMATIC) || (mi2->rigidbody->flag & RBO_FLAG_KINEMATIC)) &&
		          ((mi1->rigidbody->type == RBO_TYPE_ACTIVE) && (mi2->rigidbody->type == RBO_TYPE_ACTIVE)));
	}
	else if ((mi1 == NULL) && (mi2 != NULL)) {
		validOb = (colgroup_check(ob1->rigidbody_object->col_groups, ob2->rigidbody_object->col_groups) &&
		          ((ob1->rigidbody_object->flag & RBO_FLAG_KINEMATIC) || (mi2->rigidbody->flag & RBO_FLAG_KINEMATIC)) &&
		          ((ob1->rigidbody_object->type == RBO_TYPE_ACTIVE) && (mi2->rigidbody->type == RBO_TYPE_ACTIVE)));
	}
	else if ((mi1 != NULL) && (mi2 == NULL)) {
		validOb = (colgroup_check(ob1->rigidbody_object->col_groups, ob2->rigidbody_object->col_groups) &&
		          ((mi1->rigidbody->flag & RBO_FLAG_KINEMATIC) || (ob2->rigidbody_object->flag & RBO_FLAG_KINEMATIC)) &&
		          ((mi1->rigidbody->type == RBO_TYPE_ACTIVE) && (ob2->rigidbody_object->type == RBO_TYPE_ACTIVE)));
	}
	else
	{
		validOb = (colgroup_check(ob1->rigidbody_object->col_groups, ob2->rigidbody_object->col_groups) &&
		          ((ob1->rigidbody_object->flag & RBO_FLAG_KINEMATIC) || (ob2->rigidbody_object->flag & RBO_FLAG_KINEMATIC)) &&
		          ((ob1->rigidbody_object->type == RBO_TYPE_ACTIVE) && (ob2->rigidbody_object->type == RBO_TYPE_ACTIVE)));
	}

	if (validOb)
	{
		if (ob1->rigidbody_object->flag & RBO_FLAG_USE_KINEMATIC_DEACTIVATION)
		{
			do_activate(ob1, ob2, mi1, rbw);
		}

		if (ob2->rigidbody_object->flag & RBO_FLAG_USE_KINEMATIC_DEACTIVATION)
		{
			do_activate(ob2, ob1, mi2, rbw);
		}
	}

	return check_colgroup_ghost(ob1, ob2);
}

static bool check_shard_size(FractureModifierData *fmd, int id, float impact_loc[3], Object* collider)
{
	FractureID *fid;
	float size = 0.1f;
	Shard *t = fmd->frac_mesh->shard_map.first;
	Shard *s = NULL;
	float dim[3];

	while (t)
	{
		if (t->shard_id == id && t->flag & SHARD_INTACT)
		{
			//printf("FOUND: %d\n", id);
			s = t;
			break;
		}
		t = t->next;
	}

	if (s == NULL)
	{
		return false;
	}

	BKE_shard_calc_minmax(s);

	if ((fabsf(s->max[0] - s->min[0]) < size) ||
	   (fabsf(s->max[1] - s->min[1]) < size) ||
	   (fabsf(s->max[2] - s->min[2]) < size))
	{
		return false;
	}

	for (fid = fmd->fracture_ids.first; fid; fid = fid->next)
	{
		if (fid->shardID == id)
		{
			return false;
		}
	}

	if (collider)
	{
		//simple calc, take just dimensions here.... will be refined later
		BKE_object_dimensions_get(collider, dim);

		copy_v3_v3(s->impact_loc, impact_loc);
		copy_v3_v3(s->impact_size, dim);
	}

	printf("FRACTURE : %d\n", id);

	return true;
}

static void check_fracture(rbContactPoint* cp, RigidBodyWorld *rbw)
{
	int linear_index1, linear_index2;
	Object* ob1, *ob2;
	int ob_index1, ob_index2;
	FractureModifierData *fmd1, *fmd2;
	float force;

	if (cp == NULL)
		return;

	force = cp->contact_force;

	linear_index1 = cp->contact_body_indexA;
	linear_index2 = cp->contact_body_indexB;

	if (rbw == NULL)
	{
		return;
	}

	if (linear_index2 > -1 && linear_index2 < rbw->numbodies)
	{
		ob_index2 = rbw->cache_offset_map[linear_index2];
		ob2 = rbw->objects[ob_index2];
	}

	if (linear_index1 > -1 && linear_index1 < rbw->numbodies)
	{
		ob_index1 = rbw->cache_offset_map[linear_index1];
		ob1 = rbw->objects[ob_index1];
		fmd1 = (FractureModifierData*)modifiers_findByType(ob1, eModifierType_Fracture);

		if (fmd1 && fmd1->fracture_mode == MOD_FRACTURE_DYNAMIC) {
			if (force > fmd1->dynamic_force) {
				if (fmd1->current_shard_entry && fmd1->current_shard_entry->is_new)
				{
					/*only fracture on new entries, this is necessary because after loading a file
					 *the pointcache thinks it is empty and a fracture is attempted ! */
					int id = rbw->cache_index_map[linear_index1]->meshisland_index;
					if(check_shard_size(fmd1, id, cp->contact_pos_world_onA, ob2))
					{
						FractureID* fid1 = MEM_mallocN(sizeof(FractureID), "contact_callback_fractureid1");
						fid1->shardID = rbw->cache_index_map[linear_index1]->meshisland_index;
						BLI_addtail(&fmd1->fracture_ids, fid1);
						fmd1->update_dynamic = true;
					}
				}
			}
		}
	}

	if (linear_index2 > -1 && linear_index2 < rbw->numbodies)
	{
		//ob_index2 = rbw->cache_offset_map[linear_index2];
		//ob2 = rbw->objects[ob_index2];
		fmd2 = (FractureModifierData*)modifiers_findByType(ob2, eModifierType_Fracture);

		if (fmd2 && fmd2->fracture_mode == MOD_FRACTURE_DYNAMIC) {
			if (force > fmd2->dynamic_force){
				if (fmd2->current_shard_entry && fmd2->current_shard_entry->is_new)
				{
					int id = rbw->cache_index_map[linear_index2]->meshisland_index;
					if(check_shard_size(fmd2, id, cp->contact_pos_world_onB, ob1))
					{
						FractureID* fid2 = MEM_mallocN(sizeof(FractureID), "contact_callback_fractureid2");
						fid2->shardID = id;
						BLI_addtail(&fmd2->fracture_ids, fid2);
						fmd2->update_dynamic = true;
					}
				}
			}
		}
	}

	cp = NULL;
}

static void contactCallback(rbContactPoint* cp, void* world)
{
	RigidBodyWorld *rbw = (RigidBodyWorld*)world;
	check_fracture(cp, rbw);
}

static void idCallback(void *world, void* island, int* objectId, int* islandId)
{
	MeshIsland *mi = (MeshIsland*)island;
	RigidBodyWorld *rbw = (RigidBodyWorld*)world;

	*objectId = -1;
	*islandId = -1;

	if (mi)
	{
		*objectId = rbw->cache_offset_map[mi->linear_index];
		*islandId = mi->id;
	}
}

static void tickCallback(float timestep, void *scene)
{
	Scene* sce = (Scene*)scene;
	RigidBodyWorld *rbw = sce->rigidbody_world;
	rbw->internal_tick = timestep;

	BLI_callback_exec(G.main, &sce->id, BLI_CB_EVT_BULLET_TICK);
}

/* --------------------- */

/* Create physics sim world given RigidBody world settings */
// NOTE: this does NOT update object references that the scene uses, in case those aren't ready yet!
void BKE_rigidbody_validate_sim_world(Scene *scene, RigidBodyWorld *rbw, bool rebuild)
{
	/* sanity checks */
	if (rbw == NULL)
		return;

	/* create new sim world */
	if (rebuild || rbw->physics_world == NULL) {
		if (rbw->physics_world)
			RB_dworld_delete(rbw->physics_world);
		rbw->physics_world = RB_dworld_new(scene->physics_settings.gravity, rbw, scene, filterCallback, contactCallback, idCallback, tickCallback);
	}

	RB_dworld_set_solver_iterations(rbw->physics_world, rbw->num_solver_iterations);
	RB_dworld_set_split_impulse(rbw->physics_world, rbw->flag & RBW_FLAG_USE_SPLIT_IMPULSE);
}

/* ************************************** */
/* Setup Utilities - Create Settings Blocks */

/* Set up RigidBody world */
RigidBodyWorld *BKE_rigidbody_create_world(Scene *scene)
{
	/* try to get whatever RigidBody world that might be representing this already */
	RigidBodyWorld *rbw;

	/* sanity checks
	 *	- there must be a valid scene to add world to
	 *	- there mustn't be a sim world using this group already
	 */
	if (scene == NULL)
		return NULL;

	/* create a new sim world */
	rbw = MEM_callocN(sizeof(RigidBodyWorld), "RigidBodyWorld");

	/* set default settings */
	rbw->effector_weights = BKE_add_effector_weights(NULL);

	rbw->ltime = PSFRA;

	rbw->time_scale = 1.0f;

	rbw->steps_per_second = 60; /* Bullet default (60 Hz) */
	rbw->num_solver_iterations = 10; /* 10 is bullet default */

	rbw->pointcache = BKE_ptcache_add(&(rbw->ptcaches));
	rbw->pointcache->step = 1;
	rbw->flag &=~ RBW_FLAG_OBJECT_CHANGED;
	rbw->flag &=~ RBW_FLAG_REFRESH_MODIFIERS;

	rbw->objects = MEM_mallocN(sizeof(Object *), "objects");
	rbw->cache_index_map = MEM_mallocN(sizeof(RigidBodyOb *), "cache_index_map");
	rbw->cache_offset_map = MEM_mallocN(sizeof(int), "cache_offset_map");

	/* return this sim world */
	return rbw;
}

/* Add rigid body settings to the specified shard */
RigidBodyOb *BKE_rigidbody_create_shard(Scene *scene, Object *ob, Object *target, MeshIsland *mi)
{
	RigidBodyOb *rbo;
	RigidBodyWorld *rbw = BKE_rigidbody_get_world(scene);
	float centr[3], size[3], mat[4][4];

	/* sanity checks
	 *	- rigidbody world must exist
	 *	- shard must exist
	 *	- cannot add rigid body if it already exists
	 */
	if (mi == NULL || (mi->rigidbody != NULL))
		return NULL;

	if (ob->type != OB_MESH && ob->type != OB_FONT && ob->type != OB_CURVE && ob->type != OB_SURF) {
		return NULL;
	}
	
	if ((ob->type == OB_MESH) && (((Mesh *)ob->data)->totvert == 0)) {
		return NULL;
	}

	/* Add rigid body world and group if they don't exist for convenience */
	if (rbw == NULL) {
		rbw = BKE_rigidbody_create_world(scene);
		BKE_rigidbody_validate_sim_world(scene, rbw, false);
		scene->rigidbody_world = rbw;
	}
	if (rbw->group == NULL) {
		rbw->group = BKE_group_add(G.main, "RigidBodyWorld");
	}

	/* make rigidbody object settings */
	if (ob->rigidbody_object == NULL) {
		ob->rigidbody_object = BKE_rigidbody_create_object(scene, ob, RBO_TYPE_ACTIVE, NULL);
	}
	else {
		ob->rigidbody_object->type = RBO_TYPE_ACTIVE;
		ob->rigidbody_object->flag |= RBO_FLAG_NEEDS_VALIDATE;
	}

	if (!BKE_group_object_exists(rbw->group, ob))
		BKE_group_object_add(rbw->group, ob, scene, NULL);

	DAG_id_tag_update(&ob->id, OB_RECALC_OB);

	/* since we are always member of an object, dupe its settings,
	 * create new settings data, and link it up */
	if (target && target->rigidbody_object)
	{
		rbo = BKE_rigidbody_copy_object(target);
		//mat4_to_loc_quat(rbo->pos, rbo->orn, target->obmat);

	}
	else
	{
		/* regular FM case */
		rbo = BKE_rigidbody_copy_object(ob);
		rbo->type = mi->ground_weight > 0.0f ? RBO_TYPE_PASSIVE : RBO_TYPE_ACTIVE;
	}

	/* set initial transform */
	mat4_to_loc_quat(rbo->pos, rbo->orn, ob->obmat);
	mat4_to_size(size, ob->obmat);

	//add initial "offset" (centroid), maybe subtract ob->obmat ?? (not sure)
	copy_v3_v3(centr, mi->centroid);
	mul_v3_v3(centr, size);
	mul_qt_v3(rbo->orn, centr);
	add_v3_v3(rbo->pos, centr);

	/* return this object */
	return rbo;
}

RigidBodyWorld *BKE_rigidbody_world_copy(RigidBodyWorld *rbw)
{
	RigidBodyWorld *rbwn = MEM_dupallocN(rbw);

	if (rbw->effector_weights)
		rbwn->effector_weights = MEM_dupallocN(rbw->effector_weights);
	if (rbwn->group)
		id_us_plus(&rbwn->group->id);
	if (rbwn->constraints)
		id_us_plus(&rbwn->constraints->id);

	rbwn->pointcache = BKE_ptcache_copy_list(&rbwn->ptcaches, &rbw->ptcaches, true);

	rbwn->objects = NULL;
	rbwn->physics_world = NULL;
	rbwn->numbodies = 0;

	rbwn->cache_index_map = NULL;
	rbwn->cache_offset_map = NULL;

	return rbwn;
}

void BKE_rigidbody_world_groups_relink(RigidBodyWorld *rbw)
{
	if (rbw->group && rbw->group->id.newid)
		rbw->group = (Group *)rbw->group->id.newid;
	if (rbw->constraints && rbw->constraints->id.newid)
		rbw->constraints = (Group *)rbw->constraints->id.newid;
	if (rbw->effector_weights->group && rbw->effector_weights->group->id.newid)
		rbw->effector_weights->group = (Group *)rbw->effector_weights->group->id.newid;
}

/* Add rigid body settings to the specified object */
RigidBodyOb *BKE_rigidbody_create_object(Scene *scene, Object *ob, short type, MeshIsland *mi)
{
	RigidBodyOb *rbo;
	RigidBodyWorld *rbw = scene->rigidbody_world;
	FractureModifierData *fmd = NULL;

	/* sanity checks
	 *	- rigidbody world must exist
	 *	- object must exist
	 *	- cannot add rigid body if it already exists
	 */
	if (ob == NULL || (ob->rigidbody_object != NULL))
		return NULL;

	/* create new settings data, and link it up */
	rbo = MEM_callocN(sizeof(RigidBodyOb), "RigidBodyOb");

	if (mi != NULL && mi->rigidbody != NULL)
	{
		rbo->flag = mi->rigidbody->flag;

		rbo->physics_object = NULL;
		rbo->physics_shape = NULL;

		rbo->flag |= RBO_FLAG_NEEDS_VALIDATE;

		rbo->type = mi->rigidbody->type;
		rbo->mass = mi->rigidbody->mass;

		rbo->friction = mi->rigidbody->friction;
		rbo->restitution = mi->rigidbody->restitution;

		rbo->margin = mi->rigidbody->margin;

		rbo->lin_sleep_thresh = mi->rigidbody->lin_sleep_thresh;
		rbo->ang_sleep_thresh = mi->rigidbody->ang_sleep_thresh;
		rbo->force_thresh = mi->rigidbody->force_thresh;

		rbo->lin_damping = mi->rigidbody->lin_damping;
		rbo->ang_damping = mi->rigidbody->ang_damping;

		rbo->col_groups = mi->rigidbody->col_groups;

		rbo->shape = mi->rigidbody->shape;
		rbo->mesh_source = mi->rigidbody->mesh_source;
		rbo->meshisland_index = mi->rigidbody->meshisland_index;
		copy_v3_v3(rbo->pos, mi->rigidbody->pos);
		copy_qt_qt(rbo->orn, mi->rigidbody->orn);
		//mat4_to_loc_quat(rbo->pos, rbo->orn, ob->obmat);
	}
	else
	{
		/* set default settings */
		rbo->type = type;

		rbo->mass = 1.0f;

		rbo->friction = 0.5f; /* best when non-zero. 0.5 is Bullet default */
		rbo->restitution = 0.0f; /* best when zero. 0.0 is Bullet default */

		rbo->margin = 0.04f; /* 0.04 (in meters) is Bullet default */

		rbo->lin_sleep_thresh = 0.4f; /* 0.4 is half of Bullet default */
		rbo->ang_sleep_thresh = 0.5f; /* 0.5 is half of Bullet default */
		rbo->force_thresh = 0.0f; /*dont activate by force by default */

		rbo->lin_damping = 0.04f; /* 0.04 is game engine default */
		rbo->ang_damping = 0.1f; /* 0.1 is game engine default */

		rbo->col_groups = 1;

		/* use triangle meshes for passive objects
		 * use convex hulls for active objects since dynamic triangle meshes are very unstable
		 */
		if (type == RBO_TYPE_ACTIVE)
			rbo->shape = RB_SHAPE_CONVEXH;
		else
			rbo->shape = RB_SHAPE_TRIMESH;

		rbo->mesh_source = RBO_MESH_DEFORM;

		/* set initial transform */
		mat4_to_loc_quat(rbo->pos, rbo->orn, ob->obmat);

		rbo->meshisland_index = -1;
	}

	zero_v3(rbo->lin_vel);
	zero_v3(rbo->ang_vel);

	fmd = (FractureModifierData*)modifiers_findByType(ob, eModifierType_Fracture);
	if (fmd && fmd->fracture_mode == MOD_FRACTURE_DYNAMIC)
	{	//keep cache here
		return rbo;
	}

	/* flag cache as outdated */
	BKE_rigidbody_cache_reset(rbw);

	/* return this object */
	return rbo;
}

/* Add rigid body constraint to the specified object */
RigidBodyCon *BKE_rigidbody_create_constraint(Scene *scene, Object *ob, short type, RigidBodyShardCon *con)
{
	RigidBodyCon *rbc;
	RigidBodyWorld *rbw = scene->rigidbody_world;

	/* sanity checks
	 *	- rigidbody world must exist
	 *	- object must exist
	 *	- cannot add constraint if it already exists
	 */
	if (ob == NULL || (ob->rigidbody_constraint != NULL))
		return NULL;

	/* create new settings data, and link it up */
	rbc = MEM_callocN(sizeof(RigidBodyCon), "RigidBodyCon");

	/* set default settings */
	rbc->type = type;

	rbc->ob1 = NULL;
	rbc->ob2 = NULL;

	rbc->flag |= RBC_FLAG_ENABLED;
	rbc->flag |= RBC_FLAG_DISABLE_COLLISIONS;

	if (con)
	{
		rbc->flag = con->flag;
		rbc->breaking_threshold = con->breaking_threshold;
		rbc->num_solver_iterations = con->num_solver_iterations;

		rbc->limit_lin_x_lower = con->limit_lin_x_lower;
		rbc->limit_lin_x_upper = con->limit_lin_x_upper;
		rbc->limit_lin_y_lower = con->limit_lin_y_lower;
		rbc->limit_lin_y_upper = con->limit_lin_y_upper;
		rbc->limit_lin_z_lower = con->limit_lin_z_lower;
		rbc->limit_lin_z_upper = con->limit_lin_z_upper;
		rbc->limit_ang_x_lower = con->limit_ang_x_lower;
		rbc->limit_ang_x_upper = con->limit_ang_x_upper;
		rbc->limit_ang_y_lower = con->limit_ang_y_lower;
		rbc->limit_ang_y_upper = con->limit_ang_y_upper;
		rbc->limit_ang_z_lower = con->limit_ang_z_lower;
		rbc->limit_ang_z_upper = con->limit_ang_z_upper;

		rbc->spring_damping_x = con->spring_damping_x;
		rbc->spring_damping_y = con->spring_damping_y;
		rbc->spring_damping_z = con->spring_damping_z;
		rbc->spring_stiffness_x = con->spring_stiffness_x;
		rbc->spring_stiffness_y = con->spring_stiffness_y;
		rbc->spring_stiffness_z = con->spring_stiffness_z;

		rbc->motor_lin_max_impulse = con->motor_lin_max_impulse;
		rbc->motor_lin_target_velocity = con->motor_lin_target_velocity;
		rbc->motor_ang_max_impulse = con->motor_ang_max_impulse;
		rbc->motor_ang_target_velocity = con->motor_ang_target_velocity;
	}
	else
	{
		rbc->breaking_threshold = 10.0f; /* no good default here, just use 10 for now */
		rbc->num_solver_iterations = 10; /* 10 is Bullet default */

		rbc->limit_lin_x_lower = -1.0f;
		rbc->limit_lin_x_upper = 1.0f;
		rbc->limit_lin_y_lower = -1.0f;
		rbc->limit_lin_y_upper = 1.0f;
		rbc->limit_lin_z_lower = -1.0f;
		rbc->limit_lin_z_upper = 1.0f;
		rbc->limit_ang_x_lower = -M_PI_4;
		rbc->limit_ang_x_upper = M_PI_4;
		rbc->limit_ang_y_lower = -M_PI_4;
		rbc->limit_ang_y_upper = M_PI_4;
		rbc->limit_ang_z_lower = -M_PI_4;
		rbc->limit_ang_z_upper = M_PI_4;

		rbc->spring_damping_x = 0.5f;
		rbc->spring_damping_y = 0.5f;
		rbc->spring_damping_z = 0.5f;
		rbc->spring_stiffness_x = 10.0f;
		rbc->spring_stiffness_y = 10.0f;
		rbc->spring_stiffness_z = 10.0f;

		rbc->motor_lin_max_impulse = 1.0f;
		rbc->motor_lin_target_velocity = 1.0f;
		rbc->motor_ang_max_impulse = 1.0f;
		rbc->motor_ang_target_velocity = 1.0f;
	}

	/* flag cache as outdated */
	BKE_rigidbody_cache_reset(rbw);

	/* return this object */
	return rbc;
}

/* Add rigid body constraint to the specified object */
RigidBodyShardCon *BKE_rigidbody_create_shard_constraint(Scene *scene, short type, bool reset)
{
	RigidBodyShardCon *rbc;
	RigidBodyWorld *rbw = scene->rigidbody_world;

	/* sanity checks
	 *	- rigidbody world must exist
	 *	- object must exist
	 *	- cannot add constraint if it already exists
	 */

	/* create new settings data, and link it up */
	rbc = MEM_callocN(sizeof(RigidBodyShardCon), "RigidBodyCon");

	/* set default settings */
	rbc->type = type;

	rbc->mi1 = NULL;
	rbc->mi2 = NULL;

	rbc->flag |= RBC_FLAG_ENABLED;
	rbc->flag &= ~RBC_FLAG_DISABLE_COLLISIONS;
	rbc->flag |= RBC_FLAG_USE_BREAKING;

	rbc->breaking_threshold = 1.0f; /* no good default here, just use 10 for now */
	rbc->num_solver_iterations = 10; /* 10 is Bullet default */

	rbc->limit_lin_x_lower = -1.0f;
	rbc->limit_lin_x_upper = 1.0f;
	rbc->limit_lin_y_lower = -1.0f;
	rbc->limit_lin_y_upper = 1.0f;
	rbc->limit_lin_z_lower = -1.0f;
	rbc->limit_lin_z_upper = 1.0f;
	rbc->limit_ang_x_lower = -M_PI_4;
	rbc->limit_ang_x_upper = M_PI_4;
	rbc->limit_ang_y_lower = -M_PI_4;
	rbc->limit_ang_y_upper = M_PI_4;
	rbc->limit_ang_z_lower = -M_PI_4;
	rbc->limit_ang_z_upper = M_PI_4;

	rbc->spring_damping_x = 0.5f;
	rbc->spring_damping_y = 0.5f;
	rbc->spring_damping_z = 0.5f;
	rbc->spring_stiffness_x = 10.0f;
	rbc->spring_stiffness_y = 10.0f;
	rbc->spring_stiffness_z = 10.0f;

	rbc->motor_lin_max_impulse = 1.0f;
	rbc->motor_lin_target_velocity = 1.0f;
	rbc->motor_ang_max_impulse = 1.0f;
	rbc->motor_ang_target_velocity = 1.0f;
	strcpy(rbc->name, "");
	zero_v3(rbc->pos);
	unit_qt(rbc->orn);
	rbc->breaking_angle = 0.0f;
	rbc->breaking_dist = 0.0f;

	/* flag cache as outdated */
	if (reset)
		BKE_rigidbody_cache_reset(rbw);

	/* return this object */
	return rbc;
}

/* ************************************** */
/* Utilities API */

/* Get RigidBody world for the given scene, creating one if needed
 *
 * \param scene Scene to find active Rigid Body world for
 */
RigidBodyWorld *BKE_rigidbody_get_world(Scene *scene)
{
	/* sanity check */
	if (scene == NULL)
		return NULL;

	return scene->rigidbody_world;
}

void BKE_rigidbody_remove_shard_con(Scene *scene, RigidBodyShardCon *con)
{
	RigidBodyWorld *rbw = scene->rigidbody_world;
	if (rbw && rbw->physics_world && con->physics_constraint) {
		RB_dworld_remove_constraint(rbw->physics_world, con->physics_constraint);
		RB_constraint_delete(con->physics_constraint);
		con->physics_constraint = NULL;
	}
}

void BKE_rigidbody_remove_shard(Scene *scene, MeshIsland *mi)
{
	RigidBodyWorld *rbw = scene->rigidbody_world;
	int i = 0;
	
	/* rbw can be NULL directly after linking / appending objects without their original scenes
	 * if an attempt to refracture is done then, this would crash here with null pointer access */
	if (mi->rigidbody != NULL && rbw != NULL) {
		
		RigidBodyShardCon *con;

		for (i = 0; i < mi->participating_constraint_count; i++) {
			con = mi->participating_constraints[i];
			BKE_rigidbody_remove_shard_con(scene, con);
		}
		
		if (rbw->physics_world && mi->rigidbody && mi->rigidbody->physics_object)
			RB_dworld_remove_body(rbw->physics_world, mi->rigidbody->physics_object);

		if (mi->rigidbody->physics_object) {
			RB_body_delete(mi->rigidbody->physics_object);
			mi->rigidbody->physics_object = NULL;
		}

		if (mi->rigidbody->physics_shape) {
			RB_shape_delete(mi->rigidbody->physics_shape);
			mi->rigidbody->physics_shape = NULL;
		}

		/* this SHOULD be the correct global index, mark with NULL as 'dirty' BEFORE deleting */
		/* need to check whether we didnt create the rigidbody world manually already, prior to fracture, in this
		 * case cache_index_map might be not initialized ! checking numbodies here, they should be 0 in a fresh
		 * rigidbody world */

		if ((rbw->cache_index_map != NULL) && (rbw->numbodies > 0) && mi->linear_index < rbw->numbodies) {
			//mi->rigidbody = NULL;
			rbw->cache_index_map[mi->linear_index] = NULL;
		}

		//BKE_rigidbody_update_ob_array(rbw);
	}
}

static bool do_remove_modifier(RigidBodyWorld* rbw, ModifierData *md)
{
	RigidBodyShardCon *con;
	MeshIsland *mi;
	FractureModifierData *fmd;
	bool modFound = false;

	if (md->type == eModifierType_Fracture)
	{
		fmd = (FractureModifierData *)md;
		modFound = true;
		for (con = fmd->meshConstraints.first; con; con = con->next) {
			if (rbw && rbw->physics_world && con->physics_constraint) {
				RB_dworld_remove_constraint(rbw->physics_world, con->physics_constraint);
				RB_constraint_delete(con->physics_constraint);
				con->physics_constraint = NULL;
			}
		}

		for (mi = fmd->meshIslands.first; mi; mi = mi->next) {
			if (mi->rigidbody != NULL) {
				if (rbw->physics_world && mi->rigidbody && mi->rigidbody->physics_object)
					RB_dworld_remove_body(rbw->physics_world, mi->rigidbody->physics_object);
				if (mi->rigidbody->physics_object) {
					RB_body_delete(mi->rigidbody->physics_object);
					mi->rigidbody->physics_object = NULL;
				}

				if (mi->rigidbody->physics_shape) {
					RB_shape_delete(mi->rigidbody->physics_shape);
					mi->rigidbody->physics_shape = NULL;
				}

				/* this SHOULD be the correct global index*/
				if ((rbw->cache_index_map != NULL) && (rbw->numbodies > 0))
				{
					rbw->cache_index_map[mi->linear_index] = NULL;
				}
				MEM_freeN(mi->rigidbody);
				mi->rigidbody = NULL;
			}
		}
	}

	return modFound;
}

void BKE_rigidbody_remove_object(Scene *scene, Object *ob)
{
	RigidBodyWorld *rbw = scene->rigidbody_world;
	RigidBodyOb *rbo = ob->rigidbody_object;
	RigidBodyCon *rbc;
	GroupObject *go;
	ModifierData *md;
	int i;
	bool modFound = false;

	if (rbw) {
		for (md = ob->modifiers.first; md; md = md->next) {
			modFound = do_remove_modifier(rbw, md);
		}

		if (!modFound) {
			/* remove from rigidbody world, free object won't do this */
			if (rbw->physics_world && rbo->physics_object)
				RB_dworld_remove_body(rbw->physics_world, rbo->physics_object);

			/* remove object from array */
			if (rbw && rbw->objects) {
				for (i = 0; i < rbw->numbodies; i++) {
					int index = rbw->cache_offset_map[i];
					if (rbw->objects[index] == ob) {
						rbw->objects[index] = NULL;
					}
					
					if (rbo == rbw->cache_index_map[i]) {
						rbw->cache_index_map[i] = NULL;
						break;
					}
				}
			}

			/* remove object from rigid body constraints */
			if (rbw->constraints) {
				for (go = rbw->constraints->gobject.first; go; go = go->next) {
					Object *obt = go->ob;
					if (obt && obt->rigidbody_constraint) {
						rbc = obt->rigidbody_constraint;
						if (rbc->ob1 == ob) {
							rbc->ob1 = NULL;
							rbc->flag |= RBC_FLAG_NEEDS_VALIDATE;
						}
						if (rbc->ob2 == ob) {
							rbc->ob2 = NULL;
							rbc->flag |= RBC_FLAG_NEEDS_VALIDATE;
						}
					}
				}
			}
			
			/* remove object's settings */
			BKE_rigidbody_free_object(ob);
		}
	}

	/* force removal of object settings even if world may be invalid e.g. after link/append */
	if (!rbw && rbo)
		BKE_rigidbody_free_object(ob);

	/* flag cache as outdated */
	BKE_rigidbody_cache_reset(rbw);
}

void BKE_rigidbody_remove_constraint(Scene *scene, Object *ob)
{
	RigidBodyWorld *rbw = scene->rigidbody_world;
	RigidBodyCon *rbc = ob->rigidbody_constraint;

	/* remove from rigidbody world, free object won't do this */
	if (rbw && rbw->physics_world && rbc->physics_constraint) {
		RB_dworld_remove_constraint(rbw->physics_world, rbc->physics_constraint);
	}
	/* remove object's settings */
	BKE_rigidbody_free_constraint(ob);

	/* flag cache as outdated */
	BKE_rigidbody_cache_reset(rbw);
}

static int rigidbody_group_count_items(const ListBase *group, int *r_num_objects, int *r_num_shards)
{
	int num_gobjects = 0;
	ModifierData *md;
	FractureModifierData *rmd;
	GroupObject *gob;

	if (r_num_objects == NULL || r_num_shards == NULL)
	{
		return num_gobjects;
	}

	*r_num_objects = 0;
	*r_num_shards = 0;

	for (gob = group->first; gob; gob = gob->next) {
		bool found_modifiers = false;
		for (md = gob->ob->modifiers.first; md; md = md->next) {
			if (md->type == eModifierType_Fracture) {
				rmd = (FractureModifierData *)md;
				if (isModifierActive(rmd))
				{
					found_modifiers = true;
					if (rmd->meshIslands.first != NULL)
					{
						*r_num_shards += BLI_listbase_count(&rmd->meshIslands);
					}
				}
			}
		}
		if (found_modifiers == false) {
			(*r_num_objects)++;
		}
		num_gobjects++;
	}

	return num_gobjects;
}

/* ************************************** */
/* Simulation Interface - Bullet */

/* Update object array and rigid body count so they're in sync with the rigid body group */
void BKE_rigidbody_update_ob_array(RigidBodyWorld *rbw)
{
	GroupObject *go;
	ModifierData *md;
	FractureModifierData *rmd;
	MeshIsland *mi;
	int i, j = 0, l = 0, m = 0, n = 0, counter = 0;
	bool ismapped = false;
	
	if (rbw->objects != NULL) {
		MEM_freeN(rbw->objects);
		rbw->objects = NULL;
	}
	
	if (rbw->cache_index_map != NULL) {
		MEM_freeN(rbw->cache_index_map);
		rbw->cache_index_map = NULL;
	}
	
	if (rbw->cache_offset_map != NULL) {
		MEM_freeN(rbw->cache_offset_map);
		rbw->cache_offset_map = NULL;
	}

	l = rigidbody_group_count_items(&rbw->group->gobject, &m, &n);

	rbw->numbodies = m + n;
	rbw->objects = MEM_mallocN(sizeof(Object *) * l, "objects");
	rbw->cache_index_map = MEM_mallocN(sizeof(RigidBodyOb *) * rbw->numbodies, "cache_index_map");
	rbw->cache_offset_map = MEM_mallocN(sizeof(int) * rbw->numbodies, "cache_offset_map");
	printf("RigidbodyCount changed: %d\n", rbw->numbodies);

	for (go = rbw->group->gobject.first, i = 0; go; go = go->next, i++) {
		Object *ob = go->ob;
		if (ob->rigidbody_object)
			rbw->objects[i] = ob;

		for (md = ob->modifiers.first; md; md = md->next) {

			if (md->type == eModifierType_Fracture) {
				rmd = (FractureModifierData *)md;
				if (isModifierActive(rmd)) {
					for (mi = rmd->meshIslands.first, j = 0; mi; mi = mi->next) {
						rbw->cache_index_map[counter] = mi->rigidbody; /* map all shards of an object to this object index*/
						rbw->cache_offset_map[counter] = i;
						mi->linear_index = counter;
						if (mi->rigidbody)
							mi->rigidbody->meshisland_index = j;
						counter++;
						j++;
					}
					ismapped = true;
					break;
				}
			}
		}

		if (!ismapped) {
			rbw->cache_index_map[counter] = ob->rigidbody_object; /*1 object 1 index here (normal case)*/
			rbw->cache_offset_map[counter] = i;
			if (ob->rigidbody_object)
				ob->rigidbody_object->meshisland_index = counter;
			counter++;
		}

		ismapped = false;
	}
}

static void rigidbody_update_sim_world(Scene *scene, RigidBodyWorld *rbw)
{
	float adj_gravity[3];

	/* adjust gravity to take effector weights into account */
	if (scene->physics_settings.flag & PHYS_GLOBAL_GRAVITY) {
		copy_v3_v3(adj_gravity, scene->physics_settings.gravity);
		mul_v3_fl(adj_gravity, rbw->effector_weights->global_gravity * rbw->effector_weights->weight[0]);
	}
	else {
		zero_v3(adj_gravity);
	}

	/* update gravity, since this RNA setting is not part of RigidBody settings */
	RB_dworld_set_gravity(rbw->physics_world, adj_gravity);

	/* update object array in case there are changes */
	if (!(rbw->flag & RBW_FLAG_REFRESH_MODIFIERS))
	{
		BKE_rigidbody_update_ob_array(rbw);
	}
}

static void rigidbody_passive_fake_hook(MeshIsland *mi, float co[3])
{
	//no reshape necessary as vertcount didnt change, but update rbo->pos / orn ? according to change of 1st vertex
	//fake hook system
	if (mi->rigidbody->type == RBO_TYPE_PASSIVE &&
	    mi->rigidbody->physics_object && !(mi->rigidbody->flag & RBO_FLAG_KINEMATIC))
	{
		float oldloc[3], loc[3], diff[3], pos[3];
		oldloc[0] = mi->vertco[0];
		oldloc[1] = mi->vertco[1];
		oldloc[2] = mi->vertco[2];

		//this location comes from the final DM, which might be changed by hook modifiers for example
		//XXX TODO maybe need a proper switch for this behavior, too
		copy_v3_v3(loc, co);
		sub_v3_v3v3(diff, oldloc, loc);
		//sub_v3_v3(diff, mi->centroid);

		//RB_body_get_position(mi->rigidbody->physics_object, pos);
		copy_v3_v3(pos, mi->rigidbody->pos);
		//print_v3("Pos:", pos);
		//print_v3("Diff", diff);

		sub_v3_v3(pos, diff);
		RB_body_set_kinematic_state(mi->rigidbody->physics_object, true);

		//XXX TODO how to handle rotation properly ? and omit if kinematic, else it will interfere
		//copy_v3_v3(mi->rigidbody->pos, pos);
		RB_body_set_loc_rot(mi->rigidbody->physics_object, pos, mi->rigidbody->orn);
		//BKE_rigidbody_update_cell(mi, ob, pos, mi->rigidbody->orn, fmd, -1);
	}
}

static void rigidbody_update_sim_ob(Scene *scene, RigidBodyWorld *rbw, Object *ob, RigidBodyOb *rbo, float centroid[3], MeshIsland *mi, float size[3])
{
	float loc[3];
	float rot[4];
	float scale[3], centr[3];

	/* only update if rigid body exists */
	if (rbo->physics_object == NULL)
		return;

	if (rbo->shape == RB_SHAPE_TRIMESH && rbo->flag & RBO_FLAG_USE_DEFORM) {
		DerivedMesh *dm = NULL;

		if (rbo->mesh_source == RBO_MESH_DEFORM) {
			dm = ob->derivedDeform;
		}
		else if (rbo->mesh_source == RBO_MESH_FINAL) {
			dm = ob->derivedFinal;
		}

		if (dm) {
			MVert *mvert = dm->getVertArray(dm);
			int totvert = dm->getNumVerts(dm);
			BoundBox *bb = BKE_object_boundbox_get(ob);

			if (RB_shape_get_num_verts(rbo->physics_shape) != totvert)
			{
				if (mi != NULL)
				{
#if 0
					if (mi->rigidbody->type == RBO_TYPE_PASSIVE)
					{
						MVert *mv = mvert + mi->vertex_indices[0];
						rigidbody_passive_fake_hook(mi, mv);
					}
					else
#endif
					{
						//fracture modifier case TODO, update mi->physicsmesh somehow and redraw
						rbo->flag |= RBO_FLAG_NEEDS_RESHAPE;
						validateShard(rbw, mi, ob, false, false);
					}
				}
				else
				{
					//regular rigidbody case
					rigidbody_validate_sim_shape(ob, true);
					RB_body_set_collision_shape(rbo->physics_object, rbo->physics_shape);
				}
			}
			else
			{
				RB_shape_trimesh_update(rbo->physics_shape, (float *)mvert, totvert, sizeof(MVert), bb->vec[0], bb->vec[6]);
			}
		}
	}

	copy_v3_v3(centr, centroid);
	mat4_decompose(loc, rot, scale, ob->obmat);
	mul_v3_v3(scale, size);

	/* update scale for all objects */
	RB_body_set_scale(rbo->physics_object, scale);
	/* compensate for embedded convex hull collision margin */
	if (!(rbo->flag & RBO_FLAG_USE_MARGIN) && rbo->shape == RB_SHAPE_CONVEXH)
		RB_shape_set_margin(rbo->physics_shape, RBO_GET_MARGIN(rbo) * MIN3(scale[0], scale[1], scale[2]));

	/* make transformed objects temporarily kinmatic so that they can be moved by the user during simulation */
	if (ob->flag & SELECT && G.moving & G_TRANSFORM_OBJ) {
		RB_body_set_kinematic_state(rbo->physics_object, true);
		RB_body_set_mass(rbo->physics_object, 0.0f);
	}

	/* update rigid body location and rotation for kinematic bodies */
	if ((rbo->flag & RBO_FLAG_KINEMATIC && rbo->force_thresh == 0.0f) || (ob->flag & SELECT && G.moving & G_TRANSFORM_OBJ)) {
		if (rbo->type == RBO_TYPE_ACTIVE || mi == NULL)
		{
			mul_v3_v3(centr, scale);
			mul_qt_v3(rot, centr);
			add_v3_v3(loc, centr);
			RB_body_activate(rbo->physics_object);
			RB_body_set_loc_rot(rbo->physics_object, loc, rot);
		}
	}
	/* update influence of effectors - but don't do it on an effector */
	/* only dynamic bodies need effector update */
	else if (rbo->type == RBO_TYPE_ACTIVE && ((ob->pd == NULL) || (ob->pd->forcefield == PFIELD_NULL))) {
		EffectorWeights *effector_weights = rbw->effector_weights;
		EffectedPoint epoint;
		ListBase *effectors;

		/* get effectors present in the group specified by effector_weights */
		effectors = pdInitEffectors(scene, ob, NULL, effector_weights, true);
		if (effectors) {
			float eff_force[3] = {0.0f, 0.0f, 0.0f};
			float eff_loc[3], eff_vel[3];
			float thresh = rbo->force_thresh * rbo->force_thresh; /*use this to compare against squared length of vector */

			/* create dummy 'point' which represents last known position of object as result of sim */
			// XXX: this can create some inaccuracies with sim position, but is probably better than using unsimulated vals?
			RB_body_get_position(rbo->physics_object, eff_loc);
			//mul_v3_v3(centr, scale);
			//add_v3_v3(eff_loc, centr);

			RB_body_get_linear_velocity(rbo->physics_object, eff_vel);

			pd_point_from_loc(scene, eff_loc, eff_vel, 0, &epoint);

			/* calculate net force of effectors, and apply to sim object
			 *	- we use 'central force' since apply force requires a "relative position" which we don't have...
			 */
			pdDoEffectors(effectors, NULL, effector_weights, &epoint, eff_force, NULL);
			if ((rbo->flag & RBO_FLAG_KINEMATIC) && (thresh < len_squared_v3(eff_force)))
			{
				activateRigidbody(rbo, NULL, NULL, NULL);
				RB_body_apply_central_force(rbo->physics_object, eff_force);
			}
			else if (rbo->flag & RBO_FLAG_KINEMATIC)
			{
				/* do the same here as above, but here we needed the eff_force value to compare against threshold */
				mul_v3_v3(centr, scale);
				mul_qt_v3(rot, centr);
				add_v3_v3(loc, centr);
				RB_body_activate(rbo->physics_object);
				RB_body_set_loc_rot(rbo->physics_object, loc, rot);
			}
			else
			{
				if (G.f & G_DEBUG)
					printf("\tapplying force (%f,%f,%f) to '%s'\n", eff_force[0], eff_force[1], eff_force[2], ob->id.name + 2);
				/* activate object in case it is deactivated */
				if (!is_zero_v3(eff_force))
					RB_body_activate(rbo->physics_object);
				RB_body_apply_central_force(rbo->physics_object, eff_force);
			}
		}
		else if (G.f & G_DEBUG)
			printf("\tno forces to apply to '%s'\n", ob->id.name + 2);

		/* cleanup */
		pdEndEffectors(&effectors);
	}
	/* NOTE: passive objects don't need to be updated since they don't move */

	/* NOTE: no other settings need to be explicitly updated here,
	 * since RNA setters take care of the rest :)
	 */
}

static void validateShard(RigidBodyWorld *rbw, MeshIsland *mi, Object *ob, int rebuild, int transfer_speed)
{
	if (mi == NULL || mi->rigidbody == NULL) {
		return;
	}

	if (rebuild || (mi->rigidbody->flag & RBO_FLAG_KINEMATIC_REBUILD)) {
		/* World has been rebuilt so rebuild object */
		BKE_rigidbody_validate_sim_shard(rbw, mi, ob, true, transfer_speed);
	}
	else if (mi->rigidbody->flag & RBO_FLAG_NEEDS_VALIDATE) {
		BKE_rigidbody_validate_sim_shard(rbw, mi, ob, false, transfer_speed);
	}
	/* refresh shape... */
	if (mi->rigidbody->physics_object && (mi->rigidbody->flag & RBO_FLAG_NEEDS_RESHAPE)) {
		/* mesh/shape data changed, so force shape refresh */
		BKE_rigidbody_validate_sim_shard_shape(mi, ob, true);
		/* now tell RB sim about it */
		// XXX: we assume that this can only get applied for active/passive shapes that will be included as rigidbodies
		RB_body_set_collision_shape(mi->rigidbody->physics_object, mi->rigidbody->physics_shape);
	}
	mi->rigidbody->flag &= ~(RBO_FLAG_NEEDS_VALIDATE | RBO_FLAG_NEEDS_RESHAPE);
}

static void handle_breaking_percentage(FractureModifierData* fmd, Object *ob, MeshIsland *mi, RigidBodyWorld *rbw, int breaking_percentage)
{
	int broken_cons = 0, cons = 0, i = 0, cluster_cons = 0, broken_cluster_cons = 0;
	RigidBodyShardCon *con;

	cons = mi->participating_constraint_count;
	/* calc ratio of broken cons here, per MeshIsland and flag the rest to be broken too*/
	for (i = 0; i < cons; i++) {
		con = mi->participating_constraints[i];
		if (con && con->physics_constraint) {
			if (fmd->cluster_breaking_percentage > 0)
			{
				/*only count as broken if between clusters!*/
				if (con->mi1->particle_index != con->mi2->particle_index)
				{
					cluster_cons++;

					if (!RB_constraint_is_enabled(con->physics_constraint)) {
						broken_cluster_cons++;
					}
				}
			}

			if (!RB_constraint_is_enabled(con->physics_constraint)) {
				broken_cons++;
			}
		}
	}

	if (cluster_cons > 0) {
		if ((float)broken_cluster_cons / (float)cluster_cons * 100 >= fmd->cluster_breaking_percentage) {
			for (i = 0; i < cons; i++) {
				con = mi->participating_constraints[i];
				if (con && con->mi1->particle_index != con->mi2->particle_index) {
					if (fmd->use_breaking)
					{
						//con->flag &= ~RBC_FLAG_ENABLED;
						//con->flag |= RBC_FLAG_NEEDS_VALIDATE;

						if (con->physics_constraint) {
							RB_constraint_set_enabled(con->physics_constraint, false);
							activateRigidbody(con->mi1->rigidbody, rbw, con->mi1, ob);
							activateRigidbody(con->mi2->rigidbody, rbw, con->mi2, ob);
						}
					}
				}
			}
		}
	}


	if (cons > 0) {
		if ((float)broken_cons / (float)cons * 100 >= breaking_percentage) {
			/* break all cons if over percentage */
			for (i = 0; i < cons; i++) {
				con = mi->participating_constraints[i];
				if (con && fmd->use_breaking)
				{
					//con->flag &= ~RBC_FLAG_ENABLED;
					//con->flag |= RBC_FLAG_NEEDS_VALIDATE;

					if (con->physics_constraint) {
						RB_constraint_set_enabled(con->physics_constraint, false);
						activateRigidbody(con->mi1->rigidbody, rbw, con->mi1, ob);
						activateRigidbody(con->mi2->rigidbody, rbw, con->mi2, ob);
					}
				}
			}
		}
	}
}

static void handle_breaking_angle(FractureModifierData *fmd, Object *ob, RigidBodyShardCon *rbsc, RigidBodyWorld *rbw,
                                  float anglediff, float weight, float breaking_angle)
{
	if ((fmd->breaking_angle > 0 || (fmd->breaking_angle_weighted && weight > 0)) &&
		(anglediff > breaking_angle))
	{
		/* if we have cluster breaking angle, then only treat equal cluster indexes like the default, else all */
		if ((fmd->cluster_breaking_angle > 0 && rbsc->mi1->particle_index == rbsc->mi2->particle_index) ||
			 fmd->cluster_breaking_angle == 0)
		{
			if (fmd->use_breaking)
			{
				//rbsc->flag &= ~RBC_FLAG_ENABLED;
				//rbsc->flag |= RBC_FLAG_NEEDS_VALIDATE;

				if (rbsc->physics_constraint) {
					RB_constraint_set_enabled(rbsc->physics_constraint, false);
					activateRigidbody(rbsc->mi1->rigidbody, rbw, rbsc->mi1, ob);
					activateRigidbody(rbsc->mi2->rigidbody, rbw, rbsc->mi2, ob);
				}
			}
		}
	}

	if ((fmd->cluster_breaking_angle > 0) && (rbsc->mi1->particle_index != rbsc->mi2->particle_index)
		&& anglediff > fmd->cluster_breaking_angle)
	{
		if (fmd->use_breaking)
		{
			//rbsc->flag &= ~RBC_FLAG_ENABLED;
			//rbsc->flag |= RBC_FLAG_NEEDS_VALIDATE;

			if (rbsc->physics_constraint) {
				RB_constraint_set_enabled(rbsc->physics_constraint, false);
				activateRigidbody(rbsc->mi1->rigidbody, rbw, rbsc->mi1, ob);
				activateRigidbody(rbsc->mi2->rigidbody, rbw, rbsc->mi2, ob);
			}
		}
	}
}

static void handle_breaking_distance(FractureModifierData *fmd, Object *ob, RigidBodyShardCon *rbsc, RigidBodyWorld *rbw,
                                     float distdiff, float weight, float breaking_distance)
{
	if ((fmd->breaking_distance > 0 || (fmd->breaking_distance_weighted && weight > 0)) &&
		(distdiff > breaking_distance))
	{
		/* if we have cluster breaking distance, then only treat equal cluster indexes like the default, else all */
		if ((fmd->cluster_breaking_distance > 0 && rbsc->mi1->particle_index == rbsc->mi2->particle_index) ||
			 fmd->cluster_breaking_distance == 0)
		{
			if (fmd->use_breaking)
			{
				rbsc->flag &= ~RBC_FLAG_ENABLED;
				rbsc->flag |= RBC_FLAG_NEEDS_VALIDATE;

				if (rbsc->physics_constraint) {
					RB_constraint_set_enabled(rbsc->physics_constraint, false);
					activateRigidbody(rbsc->mi1->rigidbody, rbw, rbsc->mi1, ob);
					activateRigidbody(rbsc->mi2->rigidbody, rbw, rbsc->mi2, ob);
				}
			}
		}
	}

	if ((fmd->cluster_breaking_distance > 0) && (rbsc->mi1->particle_index != rbsc->mi2->particle_index)
		&& distdiff > fmd->cluster_breaking_distance)
	{
		if (fmd->use_breaking)
		{
			rbsc->flag &= ~RBC_FLAG_ENABLED;
			rbsc->flag |= RBC_FLAG_NEEDS_VALIDATE;

			if (rbsc->physics_constraint) {
				RB_constraint_set_enabled(rbsc->physics_constraint, false);
				activateRigidbody(rbsc->mi1->rigidbody, rbw, rbsc->mi1, ob);
				activateRigidbody(rbsc->mi2->rigidbody, rbw, rbsc->mi2, ob);
			}
		}
	}
}

static void enable_plastic(RigidBodyShardCon *rbsc)
{
	if (!(rbsc->flag & RBC_FLAG_PLASTIC_ACTIVE) && rbsc->plastic_dist >= 0.0f && rbsc->plastic_angle >= 0.0f)
	{
		if (rbsc->physics_constraint)
		{
			/* activate only once */
			rbsc->flag |= RBC_FLAG_PLASTIC_ACTIVE;
			rigidbody_set_springs_active(rbsc, true);
			RB_constraint_set_equilibrium_6dof_spring(rbsc->physics_constraint);
			RB_constraint_set_enabled(rbsc->physics_constraint, true);
		}
	}
}

static void handle_plastic_breaking(RigidBodyShardCon *rbsc, RigidBodyWorld* rbw, short laststeps, float lastscale)
{
	float dist, angle, distdiff, anglediff;
	bool exceededAngle = false, exceededDist = false, regularBroken = false;

	/*match breaking threshold according to timescale and steps */
	if (rbsc->physics_constraint)
	{
		float step_ratio = (float)rbw->steps_per_second / (float)laststeps;
		float time_ratio = lastscale / rbw->time_scale;
		RB_constraint_set_breaking_threshold(rbsc->physics_constraint, (rbsc->breaking_threshold / step_ratio) * time_ratio);
	}

	calc_dist_angle(rbsc, &dist, &angle, true);

	/* note, relative change in percentage is expected, -1 disables */
	distdiff = fabs(1.0f -(rbsc->start_dist/dist));

	/* TODO, ensure rigidbody orn is equal to quaternion of object !!! */
	// The construct "asin(sin(x))" is a triangle function to achieve a seamless rotation loop from input
	anglediff = asin(sin(fabs(rbsc->start_angle - angle) * 0.5f));

	//printf("Dist, Angle: %f %f %f %f %f %f\n", rbsc->start_dist, rbsc->start_angle, dist, angle, distdiff, anglediff);

	exceededAngle = ((rbsc->breaking_angle >= 0.0f) && (anglediff > rbsc->breaking_angle));
	exceededDist = ((rbsc->breaking_dist >= 0.0f) && (distdiff > (rbsc->breaking_dist + (anglediff / M_PI))));

	if (exceededDist || exceededAngle) //|| regularBroken)
	{
		if (rbsc->type == RBC_TYPE_6DOF_SPRING)
		{
			enable_plastic(rbsc);
		}
		else if (rbsc->physics_constraint)
		{
			/* break regular connections */
			RB_constraint_set_enabled(rbsc->physics_constraint, false);
		}
	}

	exceededAngle = ((rbsc->plastic_angle >= 0.0f) && (anglediff > rbsc->plastic_angle));
	exceededDist = ((rbsc->plastic_dist >= 0.0f) && (distdiff > (rbsc->plastic_dist + (anglediff / M_PI))));

	/* break plastic connections */
	if ((exceededDist || exceededAngle) /*&& !regularBroken*/)
	{
		if (rbsc->type == RBC_TYPE_6DOF_SPRING && rbsc->flag & RBC_FLAG_PLASTIC_ACTIVE)
		{
			if (rbsc->physics_constraint)
			{
				rigidbody_set_springs_active(rbsc, false);
				RB_constraint_set_enabled(rbsc->physics_constraint, rbsc->flag & RBC_FLAG_ENABLED);
				//rbsc->flag &= ~RBC_FLAG_PLASTIC_ACTIVE;
			}
		}
	}
}

static void handle_regular_breaking(FractureModifierData *fmd, Object *ob, RigidBodyWorld *rbw, RigidBodyShardCon *rbsc, float max_con_mass, bool rebuild)
{
	float weight = MIN2(rbsc->mi1->thresh_weight, rbsc->mi2->thresh_weight);
	float breaking_angle = fmd->breaking_angle_weighted ? fmd->breaking_angle * weight : fmd->breaking_angle;
	float breaking_distance = fmd->breaking_distance_weighted ? fmd->breaking_distance * weight : fmd->breaking_distance;
	int iterations;

	if (fmd->solver_iterations_override == 0) {
		iterations = rbw->num_solver_iterations;
	}
	else {
		if ((rbsc->mi1->particle_index != -1) && (rbsc->mi1->particle_index == rbsc->mi2->particle_index)) {
			iterations = fmd->cluster_solver_iterations_override;
		}
		else {
			iterations = fmd->solver_iterations_override;
		}
	}

	if (iterations > 0) {
		rbsc->flag |= RBC_FLAG_OVERRIDE_SOLVER_ITERATIONS;
		rbsc->num_solver_iterations = iterations;
	}

	if ((fmd->use_mass_dependent_thresholds || fmd->mass_threshold_factor > 0.0f)) {
		BKE_rigidbody_calc_threshold(max_con_mass, fmd, rbsc);
	}

	if (((fmd->breaking_angle) > 0) || (fmd->breaking_angle_weighted && weight > 0) ||
		(((fmd->breaking_distance > 0) || (fmd->breaking_distance_weighted && weight > 0)) ||
		 (fmd->cluster_breaking_angle > 0 || fmd->cluster_breaking_distance > 0)) && !rebuild)
	{
		float dist, angle, distdiff, anglediff;
		calc_dist_angle(rbsc, &dist, &angle, false);

		anglediff = fabs(angle - rbsc->start_angle);
		distdiff = fabs(dist - rbsc->start_dist);

		/* Treat angles here */
		handle_breaking_angle(fmd, ob, rbsc, rbw, anglediff, weight, breaking_angle);

		/* Treat distances here */
		handle_breaking_distance(fmd, ob, rbsc, rbw, distdiff, weight, breaking_distance);

	}
}

static bool do_update_modifier(Scene* scene, Object* ob, RigidBodyWorld *rbw, bool rebuild)
{
	ModifierData *md = NULL;
	FractureModifierData *fmd = NULL;
	MeshIsland *mi;
	RigidBodyShardCon *rbsc;
	short laststeps = rbw->steps_per_second;
	float lastscale = rbw->time_scale;
	int i = 0;


	/* check for fractured objects which want to participate first, then handle other normal objects*/
	for (md = ob->modifiers.first; md; md = md->next) {
		if (md->type == eModifierType_Fracture) {
			fmd = (FractureModifierData *)md;
			break;
		}
	}

	if (isModifierActive(fmd)) {
		float max_con_mass = 0;
		bool is_empty = BLI_listbase_is_empty(&fmd->meshIslands);
		int count = 0, brokencount = 0, plastic = 0;
		float frame = 0;
		float size[3] = {1.0f, 1.0f, 1.0f};

		if (fmd->fracture_mode == MOD_FRACTURE_DYNAMIC)
		{
			int frame = (int)BKE_scene_frame_get(scene);
			if (BKE_lookup_mesh_state(fmd, frame, true))
			{
				BKE_rigidbody_update_ob_array(rbw);
			}
		}
		else
		{
			if (rebuild || is_zero_m4(fmd->passive_parent_mat))
			{
				copy_m4_m4(fmd->passive_parent_mat, ob->obmat);
			}

			//print_m4("Obmat: \n", ob->obmat);
			//print_m4("Passivemat: \n", fmd->passive_parent_mat);
			//printf("WHERE IS CALC\n");
		}

		BKE_object_where_is_calc(scene, ob);

		for (mi = fmd->meshIslands.first; mi; mi = mi->next) {
			if (mi->rigidbody == NULL) {
				continue;
			}
			else {  /* as usual, but for each shard now, and no constraints*/
				/* perform simulation data updates as tagged */
				/* refresh object... */
				int do_rebuild = rebuild;

				if ((rbw->flag & RBW_FLAG_REBUILD_CONSTRAINTS) && fmd->fracture_mode != MOD_FRACTURE_DYNAMIC)
				{
					//reset speeds
					//printf("ZEROIZING speed (shard)\n");
					zero_v3(mi->rigidbody->lin_vel);
					zero_v3(mi->rigidbody->ang_vel);
					mi->rigidbody->flag |= RBO_FLAG_NEEDS_VALIDATE;
				}

				rigidbody_passive_hook(fmd, mi, ob);

				if (fmd->use_breaking && fmd->fracture_mode != MOD_FRACTURE_EXTERNAL)
				{
					float weight = mi->thresh_weight;
					int breaking_percentage = fmd->breaking_percentage_weighted ? (fmd->breaking_percentage * weight) : fmd->breaking_percentage;

					if (fmd->breaking_percentage > 0 || (fmd->breaking_percentage_weighted && weight > 0)) {
						handle_breaking_percentage(fmd, ob, mi, rbw, breaking_percentage);
					}
				}

				validateShard(rbw, is_empty ? NULL : mi, ob, do_rebuild, fmd->fracture_mode == MOD_FRACTURE_DYNAMIC);
			}

			/* update simulation object... */
			if (fmd->fracture_mode == MOD_FRACTURE_EXTERNAL)
			{
				Shard *s = BLI_findlink(&fmd->frac_mesh->shard_map, mi->id);
				copy_v3_v3(size, s->impact_size);
			}

			rigidbody_update_sim_ob(scene, rbw, ob, mi->rigidbody, mi->centroid, mi, size);
		}

		if (fmd->use_mass_dependent_thresholds) {
			max_con_mass = BKE_rigidbody_calc_max_con_mass(ob);
		}

		frame = BKE_scene_frame_get(scene);

		for (rbsc = fmd->meshConstraints.first; rbsc; rbsc = rbsc->next) {

			if (rebuild)
			{
				rbsc->start_angle = 0.0f;
				rbsc->start_dist = 0.0f;
			}

			if (rbsc->physics_constraint && !(RB_constraint_is_enabled(rbsc->physics_constraint)))
			{
				brokencount++;
			}

			if (rbsc->type == RBC_TYPE_6DOF_SPRING && (rbsc->flag & RBC_FLAG_PLASTIC_ACTIVE))
			{
				plastic++;
			}

			count++;


			if (rbsc->physics_constraint && rbw && (rbw->flag & RBW_FLAG_REBUILD_CONSTRAINTS) && !rebuild) {
				printf("Rebuilding constraints\n");
				//RB_constraint_set_enabled(rbsc->physics_constraint, rbsc->flag & RBC_FLAG_ENABLED);
				rbsc->flag |= RBC_FLAG_NEEDS_VALIDATE;

				if (fmd->fracture_mode == MOD_FRACTURE_EXTERNAL && rbsc->type == RBC_TYPE_6DOF_SPRING)
				{
					if (rbsc->plastic_angle >= 0.0f || rbsc->plastic_dist >= 0.0f)
					{
						/*reset plastic constraints with immediate activation*/
						if (rbsc->flag & RBC_FLAG_USE_PLASTIC)
						{
							rbsc->flag |= RBC_FLAG_PLASTIC_ACTIVE;
							rigidbody_set_springs_active(rbsc, true);
							RB_constraint_set_enabled(rbsc->physics_constraint, true);
							if (rbsc->physics_constraint)
								RB_constraint_set_equilibrium_6dof_spring(rbsc->physics_constraint);
						}
						else
						{
							rigidbody_set_springs_active(rbsc, false);
							RB_constraint_set_enabled(rbsc->physics_constraint, false);
							rbsc->flag &= ~RBC_FLAG_PLASTIC_ACTIVE;
						}
					}
				}
			}

			if (rebuild || rbsc->mi1->rigidbody->flag & RBO_FLAG_KINEMATIC_REBUILD ||
				rbsc->mi2->rigidbody->flag & RBO_FLAG_KINEMATIC_REBUILD) {
				/* World has been rebuilt so rebuild constraint */
				BKE_rigidbody_validate_sim_shard_constraint(rbw, fmd,  ob,  rbsc, true);
				BKE_rigidbody_start_dist_angle(rbsc, fmd->fracture_mode == MOD_FRACTURE_EXTERNAL);
				//TODO ensure evaluation on transform change too
			}

			else if (rbsc->flag & RBC_FLAG_NEEDS_VALIDATE) {
				BKE_rigidbody_validate_sim_shard_constraint(rbw, fmd, ob, rbsc, false);
				//if (fmd->fracture_mode == MOD_FRACTURE_EXTERNAL)
				//	BKE_rigidbody_start_dist_angle(rbsc, true);
			}

			if (fmd->fracture_mode != MOD_FRACTURE_EXTERNAL)
			{
				handle_regular_breaking(fmd, ob, rbw, rbsc, max_con_mass, rebuild);
			}

			if (fmd->fracture_mode == MOD_FRACTURE_EXTERNAL && (rbsc->flag & RBC_FLAG_USE_BREAKING) && !rebuild)
			{
				handle_plastic_breaking(rbsc, rbw, laststeps, lastscale);
			}

			rbsc->flag &= ~RBC_FLAG_NEEDS_VALIDATE;
			lastscale = rbw->time_scale;
			laststeps = rbw->steps_per_second;

#if 0
			if (i < 10 && !rebuild)
			{
				print_v3("Con Loc", rbsc->pos);
				print_qt("Con Rot", rbsc->orn);

				print_v3("Mi1 Loc", rbsc->mi1->rigidbody->pos);
				print_qt("Mi1 Rot", rbsc->mi1->rigidbody->orn);

				print_v3("Mi2 Loc", rbsc->mi2->rigidbody->pos);
				print_qt("Mi2 Rot", rbsc->mi2->rigidbody->orn);
			}
#endif

			i++;
		}

		printf("Constraints: Frame %d , Total %d,  Intact %d,  Broken %d, Plastic %d\n", (int)frame, count, count-brokencount, brokencount, plastic);


		return true;
	}
	else
	{
		return false;
	}
}

/* Updates and validates world, bodies and shapes.
 * < rebuild: rebuild entire simulation
 */
static void rigidbody_update_simulation(Scene *scene, RigidBodyWorld *rbw, bool rebuild)
{
	GroupObject *go;
	bool did_modifier = false;
	float centroid[3] = {0, 0, 0};
	float size[3] = {1.0f, 1.0f, 1.0f};

	/* update world */
	if (rebuild) {
		BKE_rigidbody_validate_sim_world(scene, rbw, true);
		rigidbody_update_sim_world(scene, rbw);
	}

	/* update objects */
	for (go = rbw->group->gobject.first; go; go = go->next) {
		Object *ob = go->ob;

		if (ob && (ob->type == OB_MESH || ob->type == OB_CURVE || ob->type == OB_SURF || ob->type == OB_FONT)) {
			did_modifier = do_update_modifier(scene, ob, rbw, rebuild);
		}

		if (!did_modifier) {
			/* validate that we've got valid object set up here... */
			RigidBodyOb *rbo = ob->rigidbody_object;
			/* update transformation matrix of the object so we don't get a frame of lag for simple animations */
			BKE_object_where_is_calc(scene, ob);

			if (rbw->flag & RBW_FLAG_REBUILD_CONSTRAINTS && rbo)
			{
				//reset speeds
				//printf("ZEROIZING speed (object)\n");
				zero_v3(rbo->lin_vel);
				zero_v3(rbo->ang_vel);
			}

			if (rbo == NULL) {
				/* Since this object is included in the sim group but doesn't have
				 * rigid body settings (perhaps it was added manually), add!
				 *	- assume object to be active? That is the default for newly added settings...
				 */
				ob->rigidbody_object = BKE_rigidbody_create_object(scene, ob, RBO_TYPE_ACTIVE, NULL);
				rigidbody_validate_sim_object(rbw, ob, true, true);

				rbo = ob->rigidbody_object;
			}
			else {
				/* perform simulation data updates as tagged */
				/* refresh object... */
				if (rebuild) {
					/* World has been rebuilt so rebuild object */
					rigidbody_validate_sim_object(rbw, ob, true, true);
				}
				else if (rbo->flag & RBO_FLAG_NEEDS_VALIDATE) {
					rigidbody_validate_sim_object(rbw, ob, false, true);
				}
				/* refresh shape... */
				if (rbo->flag & RBO_FLAG_NEEDS_RESHAPE) {
					/* mesh/shape data changed, so force shape refresh */
					rigidbody_validate_sim_shape(ob, true);
					/* now tell RB sim about it */
					// XXX: we assume that this can only get applied for active/passive shapes that will be included as rigidbodies
					RB_body_set_collision_shape(rbo->physics_object, rbo->physics_shape);
				}
				rbo->flag &= ~(RBO_FLAG_NEEDS_VALIDATE | RBO_FLAG_NEEDS_RESHAPE);
			}

			/* update simulation object... */
			rigidbody_update_sim_ob(scene, rbw, ob, rbo, centroid, NULL, size);
		}
	}

	if (rbw->physics_world && rbw->flag & RBW_FLAG_REBUILD_CONSTRAINTS)
	{
		double start = PIL_check_seconds_timer();
		RB_dworld_init_compounds(rbw->physics_world);
		printf("Building compounds done, %g\n", PIL_check_seconds_timer() - start);
	}

	rbw->flag &= ~RBW_FLAG_REFRESH_MODIFIERS;

	/* update constraints */
	if (rbw->constraints == NULL) /* no constraints, move on */
		return;
	for (go = rbw->constraints->gobject.first; go; go = go->next) {
		Object *ob = go->ob;

		if (ob) {
			/* validate that we've got valid object set up here... */
			RigidBodyCon *rbc = ob->rigidbody_constraint;
			/* update transformation matrix of the object so we don't get a frame of lag for simple animations */
			BKE_object_where_is_calc(scene, ob);

			if (rbc == NULL) {
				/* Since this object is included in the group but doesn't have
				 * constraint settings (perhaps it was added manually), add!
				 */
				ob->rigidbody_constraint = BKE_rigidbody_create_constraint(scene, ob, RBC_TYPE_FIXED, NULL);
				rigidbody_validate_sim_constraint(rbw, ob, true);

				rbc = ob->rigidbody_constraint;
			}
			else {
				/* perform simulation data updates as tagged */
				if (rebuild) {
					/* World has been rebuilt so rebuild constraint */
					rigidbody_validate_sim_constraint(rbw, ob, true);
				}
				else if (rbc->flag & RBC_FLAG_NEEDS_VALIDATE) {
					rigidbody_validate_sim_constraint(rbw, ob, false);
				}
				rbc->flag &= ~RBC_FLAG_NEEDS_VALIDATE;
			}
		}
	}
}

static ThreadMutex post_step_lock = BLI_MUTEX_INITIALIZER;
static void rigidbody_update_simulation_post_step(RigidBodyWorld *rbw)
{
	GroupObject *go;
	ModifierData *md;
	FractureModifierData *rmd;
	int modFound = false;
	RigidBodyOb *rbo;
	MeshIsland *mi;

	for (go = rbw->group->gobject.first; go; go = go->next) {

		Object *ob = go->ob;
		//handle fractured rigidbodies, maybe test for psys as well ?
		BLI_mutex_lock(&post_step_lock);
		for (md = ob->modifiers.first; md; md = md->next) {
			if (md->type == eModifierType_Fracture) {
				rmd = (FractureModifierData *)md;
				if (isModifierActive(rmd)) {
					for (mi = rmd->meshIslands.first; mi; mi = mi->next) {
						rbo = mi->rigidbody;
						if (!rbo) continue;
						/* reset kinematic state for transformed objects */
						if (rbo->physics_object && ob->flag & SELECT && G.moving & G_TRANSFORM_OBJ) {
							RB_body_set_kinematic_state(rbo->physics_object, rbo->flag & RBO_FLAG_KINEMATIC || rbo->flag & RBO_FLAG_DISABLED);
							RB_body_set_mass(rbo->physics_object, RBO_GET_MASS(rbo));
							/* deactivate passive objects so they don't interfere with deactivation of active objects */
							if (rbo->type == RBO_TYPE_PASSIVE)
								RB_body_deactivate(rbo->physics_object);
						}

						/* update stored velocities, can be set again after sim rebuild */
						if (rmd->fracture_mode == MOD_FRACTURE_DYNAMIC && rbo->physics_object)
						{
							if (!(rbo->flag & RBO_FLAG_KINEMATIC))
							{
								RB_body_get_linear_velocity(rbo->physics_object, rbo->lin_vel);
								RB_body_get_angular_velocity(rbo->physics_object, rbo->ang_vel);
							}
						}
					}
					modFound = true;
					break;
				}
			}
		}
		BLI_mutex_unlock(&post_step_lock);

		/* handle regular rigidbodies */
		if (ob && !modFound) {
			RigidBodyOb *rbo = ob->rigidbody_object;
			/* reset kinematic state for transformed objects */
			if (rbo && (ob->flag & SELECT) && (G.moving & G_TRANSFORM_OBJ)) {
				RB_body_set_kinematic_state(rbo->physics_object, rbo->flag & RBO_FLAG_KINEMATIC || rbo->flag & RBO_FLAG_DISABLED);
				RB_body_set_mass(rbo->physics_object, RBO_GET_MASS(rbo));
				/* deactivate passive objects so they don't interfere with deactivation of active objects */
				if (rbo->type == RBO_TYPE_PASSIVE)
					RB_body_deactivate(rbo->physics_object);
			}

			if (!(rbo->flag & RBO_FLAG_KINEMATIC))
			{
				RB_body_get_linear_velocity(rbo->physics_object, rbo->lin_vel);
				RB_body_get_angular_velocity(rbo->physics_object, rbo->ang_vel);
			}
		}
		modFound = false;
	}
}

bool BKE_rigidbody_check_sim_running(RigidBodyWorld *rbw, float ctime)
{
	return (rbw && (rbw->flag & RBW_FLAG_MUTED) == 0 && ctime > rbw->pointcache->startframe);
}

static void rigidbody_passive_hook(FractureModifierData *fmd, MeshIsland *mi, Object* ob)
{
	RigidBodyOb *rbo = mi->rigidbody;
	Scene *scene = fmd->modifier.scene;

	if (rbo->type == RBO_TYPE_PASSIVE && !(rbo->flag & RBO_FLAG_KINEMATIC))
	{
		DerivedMesh *dm = fmd->visible_mesh_cached;
		ModifierData *md;
		bool found = false;

		if (dm)
		{
			int totvert = dm->getNumVerts(dm);
			float acc[3];
			dm->getVertCo(dm, mi->vertex_indices[0], acc);

			for (md = ob->modifiers.first; md; md = md->next)
			{
				if (md->type == eModifierType_Fracture)
				{
					if ((FractureModifierData*)md == fmd)
					{
						found = true;
					}
				}

				//only eval following hookmodifiers, based on our derivedmesh
				if (md->type == eModifierType_Hook && found)
				{
					float (*vertexCos)[3], old[3], diff[3];
					const ModifierTypeInfo *mti = modifierType_getInfo(md->type);
					HookModifierData *hmd = (HookModifierData*)md;

					//skip hook modifiers which were just added and arent valid yet
					if (!hmd->object)
						continue;

					BKE_object_where_is_calc(scene, hmd->object);

					vertexCos = MEM_callocN(sizeof(float) * 3 * totvert, "Vertex Cos");
					dm->getVertCos(dm, vertexCos);
					copy_v3_v3(old, vertexCos[mi->vertex_indices[0]]);

					mti->deformVerts(md, ob, dm, vertexCos, totvert, 0);

					sub_v3_v3v3(diff, vertexCos[mi->vertex_indices[0]], old);
					add_v3_v3(acc, diff);
					MEM_freeN(vertexCos);
				}
			}

			rigidbody_passive_fake_hook(mi, acc);
		}
	}
}

static bool do_sync_modifier(ModifierData *md, Object *ob, RigidBodyWorld *rbw, float ctime)
{
	bool modFound = false;
	FractureModifierData *fmd = NULL;
	MeshIsland *mi;
	bool exploOK = false;
	RigidBodyOb *rbo;
	float size[3] = {1, 1, 1};
	float centr[3];
	

	if (md->type == eModifierType_Fracture) {
		fmd = (FractureModifierData *)md;
		bool mode = fmd->fracture_mode == MOD_FRACTURE_EXTERNAL;

		exploOK = !fmd->explo_shared || (fmd->explo_shared && fmd->frac_mesh && fmd->dm) || mode;

		if (isModifierActive(fmd) && exploOK) {
			modFound = true;

			if (fmd->fracture_mode == MOD_FRACTURE_DYNAMIC && !(ob->flag & SELECT && G.moving & G_TRANSFORM_OBJ))
			{
				int frame = (int)ctime;

				if (BKE_lookup_mesh_state(fmd, frame, true));
				{
					BKE_rigidbody_update_ob_array(rbw);
				}
			}

			for (mi = fmd->meshIslands.first; mi; mi = mi->next) {

				rbo = mi->rigidbody;
				if (!rbo) {
					continue;
				}

				rigidbody_passive_fake_parenting(fmd, ob, rbo);

				/* use rigid body transform after cache start frame if objects is not being transformed */
				if (BKE_rigidbody_check_sim_running(rbw, ctime) && !(ob->flag & SELECT && G.moving & G_TRANSFORM_OBJ)) {

					/* keep original transform when the simulation is muted */
					if (rbw->flag & RBW_FLAG_MUTED)
						return true;
				}
				/* otherwise set rigid body transform to current obmat*/
				else {

					mat4_to_loc_quat(rbo->pos, rbo->orn, ob->obmat);
					mat4_to_size(size, ob->obmat);
					copy_v3_v3(centr, mi->centroid);
					mul_v3_v3(centr, size);
					mul_qt_v3(rbo->orn, centr);
					add_v3_v3(rbo->pos, centr);
				}

				//frame = (int)BKE_scene_frame_get(md->scene);
				//print_v3("RBO POS:", rbo->pos);
#if 0
				if (mode)
				{
					float rot[4];
					copy_qt_qt(rot, mi->rot);
					mul_qt_qtqt(rot, rot, rbo->orn);
					BKE_rigidbody_update_cell(mi, ob, rbo->pos, rbo->orn, fmd, (int)ctime);
				}
				else
				{
					BKE_rigidbody_update_cell(mi, ob, rbo->pos, rbo->orn, fmd, (int)ctime);
				}
#endif
				BKE_rigidbody_update_cell(mi, ob, rbo->pos, rbo->orn, fmd, (int)ctime);
			}

			copy_m4_m4(fmd->passive_parent_mat, ob->obmat);

			if ((ob->flag & SELECT && G.moving & G_TRANSFORM_OBJ) /* || (mode && rbw) */||
				((ob->rigidbody_object) && (ob->rigidbody_object->flag & RBO_FLAG_KINEMATIC)))
			{
				/* update "original" matrix */
				copy_m4_m4(fmd->origmat, ob->obmat);
				if (ob->flag & SELECT && G.moving & G_TRANSFORM_OBJ && rbw) {
					RigidBodyShardCon *con;

					rbw->flag |= RBW_FLAG_OBJECT_CHANGED;
					BKE_rigidbody_cache_reset(rbw);
					/* re-enable all constraints as well */
					for (con = fmd->meshConstraints.first; con; con = con->next) {
						//con->flag |= RBC_FLAG_ENABLED;
						//con->flag |= RBC_FLAG_NEEDS_VALIDATE;
						if (con->physics_constraint)
							RB_constraint_set_enabled(con->physics_constraint, con->flag & RBC_FLAG_ENABLED);
					}
				}
			}

			if (!is_zero_m4(fmd->origmat) && rbw && !(rbw->flag & RBW_FLAG_OBJECT_CHANGED))
			{
				if (fmd->fracture_mode != MOD_FRACTURE_EXTERNAL)
				{
					copy_m4_m4(ob->obmat, fmd->origmat);
				}
			}

			return modFound;
		}
	}

	return modFound;
}

/* Sync rigid body and object transformations */
static ThreadMutex modifier_lock = BLI_MUTEX_INITIALIZER;
void BKE_rigidbody_sync_transforms(RigidBodyWorld *rbw, Object *ob, float ctime)
{
	RigidBodyOb *rbo = NULL;
	ModifierData *md;
	int modFound = false;

	if (rbw == NULL)
		return;

	BLI_mutex_lock(&modifier_lock);
	for (md = ob->modifiers.first; md; md = md->next) {
		modFound = do_sync_modifier(md, ob, rbw, ctime);
		if (modFound)
			break;
	}
	BLI_mutex_unlock(&modifier_lock);

	if (!modFound)
	{
		rbo = ob->rigidbody_object;

		/* keep original transform for kinematic and passive objects */
		if (ELEM(NULL, rbw, rbo) || rbo->flag & RBO_FLAG_KINEMATIC || rbo->type == RBO_TYPE_PASSIVE)
			return;

		/* use rigid body transform after cache start frame if objects is not being transformed */
		if (BKE_rigidbody_check_sim_running(rbw, ctime) && !(ob->flag & SELECT && G.moving & G_TRANSFORM_OBJ)) {
			float mat[4][4], size_mat[4][4], size[3];

			normalize_qt(rbo->orn); // RB_TODO investigate why quaternion isn't normalized at this point
			quat_to_mat4(mat, rbo->orn);
			copy_v3_v3(mat[3], rbo->pos);

			/* keep original transform when the simulation is muted */
			if (rbw->flag & RBW_FLAG_MUTED)
				return;

			mat4_to_size(size, ob->obmat);
			size_to_mat4(size_mat, size);
			mul_m4_m4m4(mat, mat, size_mat);

			copy_m4_m4(ob->obmat, mat);
		}
		/* otherwise set rigid body transform to current obmat */
		else {
			if (ob->flag & SELECT && G.moving & G_TRANSFORM_OBJ)
				rbw->flag |= RBW_FLAG_OBJECT_CHANGED;

			mat4_to_loc_quat(rbo->pos, rbo->orn, ob->obmat);
		}
	}
}

static void do_reset_rigidbody(RigidBodyOb *rbo, Object *ob, MeshIsland* mi, float loc[3],
                              float rot[3], float quat[4], float rotAxis[3], float rotAngle)
{
	/* return rigid body and object to their initial states */
	copy_v3_v3(rbo->pos, ob->loc);
	if (mi)
		add_v3_v3(rbo->pos, mi->centroid);
	copy_v3_v3(ob->loc, loc);

	if (ob->rotmode > 0) {
		eulO_to_quat(rbo->orn, ob->rot, ob->rotmode);

		if (mi)
			mul_qt_qtqt(rbo->orn, rbo->orn, mi->rot);

		copy_v3_v3(ob->rot, rot);
	}
	else if (ob->rotmode == ROT_MODE_AXISANGLE) {
		axis_angle_to_quat(rbo->orn, ob->rotAxis, ob->rotAngle);

		if (mi)
			mul_qt_qtqt(rbo->orn, rbo->orn, mi->rot);

		copy_v3_v3(ob->rotAxis, rotAxis);
		ob->rotAngle = rotAngle;
	}
	else {
		copy_qt_qt(rbo->orn, ob->quat);

		if (mi)
			mul_qt_qtqt(rbo->orn, rbo->orn, mi->rot);

		copy_qt_qt(ob->quat, quat);
	}

	if (rbo->physics_object) {
		/* allow passive objects to return to original transform */
		if (rbo->type == RBO_TYPE_PASSIVE)
			RB_body_set_kinematic_state(rbo->physics_object, true);
		RB_body_set_loc_rot(rbo->physics_object, rbo->pos, rbo->orn);
	}
}

void rigidbody_passive_fake_parenting(FractureModifierData *fmd, Object *ob, RigidBodyOb *rbo)
{
	if (rbo->type == RBO_TYPE_PASSIVE && rbo->physics_object)
	{
		//fake parenting, move all passive rbos together with original object in FM case
		float quat[4];
		float imat[4][4];

		//first get rid of old obmat (=passive_parent_mat)
		invert_m4_m4(imat, fmd->passive_parent_mat);
		mat4_to_quat(quat, imat);
		mul_m4_v3(imat, rbo->pos);
		mul_qt_qtqt(rbo->orn, quat, rbo->orn);

		//then apply new obmat
		mat4_to_quat(quat, ob->obmat);
		mul_m4_v3(ob->obmat, rbo->pos);
		mul_qt_qtqt(rbo->orn, quat, rbo->orn);

		RB_body_set_kinematic_state(rbo->physics_object, true);
		RB_body_set_loc_rot(rbo->physics_object, rbo->pos, rbo->orn);
	}
}

/* Used when cancelling transforms - return rigidbody and object to initial states */
void BKE_rigidbody_aftertrans_update(Object *ob, float loc[3], float rot[3], float quat[4], float rotAxis[3], float rotAngle)
{
	RigidBodyOb *rbo;
	ModifierData *md;
	FractureModifierData *rmd;
	
	md = modifiers_findByType(ob, eModifierType_Fracture);
	if (md != NULL)
	{
		MeshIsland *mi;
		rmd = (FractureModifierData *)md;
		for (mi = rmd->meshIslands.first; mi; mi = mi->next)
		{
			rbo = mi->rigidbody;
			do_reset_rigidbody(rbo, ob, mi, loc, rot, quat, rotAxis, rotAngle);
			if (rbo->flag & RBO_FLAG_KINEMATIC)
			{
				rigidbody_passive_fake_parenting(rmd, ob, rbo);
			}
			else
			{
				rigidbody_passive_hook(rmd, mi, ob);
			}
		}

		//then update origmat
		copy_m4_m4(rmd->origmat, ob->obmat);
	}
	else {
		rbo = ob->rigidbody_object;
		do_reset_rigidbody(rbo, ob, NULL, loc, rot, quat, rotAxis, rotAngle);

		// RB_TODO update rigid body physics object's loc/rot for dynamic objects here as well (needs to be done outside bullet's update loop)
	}

	// RB_TODO update rigid body physics object's loc/rot for dynamic objects here as well (needs to be done outside bullet's update loop)
}

static bool restoreKinematic(RigidBodyWorld *rbw)
{
	GroupObject *go;
	bool did_it = false;

	/*restore kinematic state of shards if object is kinematic*/
	for (go = rbw->group->gobject.first; go; go = go->next)	{
		if ((go->ob) && (go->ob->rigidbody_object) && (go->ob->rigidbody_object->flag & (RBO_FLAG_KINEMATIC | RBO_FLAG_USE_KINEMATIC_DEACTIVATION)))
		{
			FractureModifierData *fmd = (FractureModifierData*)modifiers_findByType(go->ob, eModifierType_Fracture);
			if (fmd && fmd->fracture_mode != MOD_FRACTURE_EXTERNAL && go->ob->rigidbody_object->flag & RBO_FLAG_KINEMATIC)
			{
				MeshIsland* mi;
				for (mi = fmd->meshIslands.first; mi; mi = mi->next)
				{
					if (mi->rigidbody)
					{
						mi->rigidbody->flag |= RBO_FLAG_KINEMATIC;
						mi->rigidbody->flag |= RBO_FLAG_NEEDS_VALIDATE;
						did_it = true;
					}
				}
			}
			else if (go->ob->rigidbody_object->flag & RBO_FLAG_USE_KINEMATIC_DEACTIVATION)
			{	/* restore regular triggered objects back to kinematic at all, they very likely were kinematic before...
				 * user has to disable triggered if behavior is not desired */
				go->ob->rigidbody_object->flag |= RBO_FLAG_KINEMATIC;
				go->ob->rigidbody_object->flag |= RBO_FLAG_NEEDS_VALIDATE;
				did_it = true;
			}
		}
	}

	return did_it;
}

#if 0
static void resetPrefractured(RigidBodyWorld *rbw)
{
	GroupObject *go;
	if (!rbw->group)
		return;

	for (go = rbw->group->gobject.first; go; go = go->next)
	{
		Object *ob = go->ob;
		FractureModifierData *fmd = (FractureModifierData*)modifiers_findByType(ob, eModifierType_Fracture);

		if (fmd && (fmd->fracture_mode == MOD_FRACTURE_PREFRACTURED || fmd->fracture_mode == MOD_FRACTURE_EXTERNAL))
		{
			MeshIsland* mi;
			RigidBodyShardCon *con;
			Scene *scene = fmd->modifier.scene;

			for (con = fmd->meshConstraints.first; con; con = con->next)
			{
				BKE_rigidbody_remove_shard_con(scene, con);
				con->flag |= RBC_FLAG_NEEDS_VALIDATE;
				//BKE_rigidbody_validate_sim_shard_constraint(rbw, fmd, ob, con, false);
			}

			for (mi = fmd->meshIslands.first; mi; mi = mi->next)
			{
				BKE_rigidbody_remove_shard(scene, mi);
				if (mi->rigidbody)
				{
					mi->rigidbody->flag |= RBO_FLAG_NEEDS_VALIDATE;
					//validateShard(rbw, mi, ob, false, false);
				}
			}

			//BKE_rigidbody_update_ob_array(rbw);
		}
	}
}

static void resetExternal(RigidBodyWorld *rbw)
{
	GroupObject *go;

	for (go = rbw->group->gobject.first; go; go = go->next)
	{
		Object *ob = go->ob;
		FractureModifierData *fmd = (FractureModifierData*)modifiers_findByType(ob, eModifierType_Fracture);

		if (fmd && fmd->fracture_mode == MOD_FRACTURE_EXTERNAL)
		{
			RigidBodyShardCon *rbsc;
			MeshIsland *mi;
			Scene *scene = fmd->modifier.scene;
			float frame = BKE_scene_frame_get(scene);

			for (mi = fmd->meshIslands.first; mi; mi = mi->next)
			{
				float loc[3], rot[4], quat[4] = {1.0f, 0.0f, 0.0f, 0.0f};

				copy_v3_v3(loc, mi->centroid);
				copy_qt_qt(rot, mi->rot);

				if (mi->rigidbody)
				{
					int i;
					float loc2[3] = {0.0f, 0.0f, 0.0f};
					float size[3] = {1.0f, 1.0f, 1.0};
					float mat[4][4], imat[4][4];
					loc_quat_size_to_mat4(mat, loc2, mi->rot, size);
					invert_m4_m4(imat, mat);

					copy_v3_v3(mi->rigidbody->pos, loc);
					copy_qt_qt(mi->rigidbody->orn, rot);
					BKE_rigidbody_remove_shard(scene, mi);
					validateShard(rbw, mi, ob, false, false);
					//BKE_rigidbody_update_cell(mi, ob, mi->centroid, quat, fmd, (int)frame);

					for (i = 0; i < mi->vertex_count; i++)
					{
						MVert *v = mi->vertices_cached[i];
						if (v)
						{
							//dont change initial meshislands
							sub_v3_v3(v->co, mi->centroid);
							mul_m4_v3(imat, v->co);
							add_v3_v3(v->co, mi->centroid);
						}
					}
				}
			}

			//BKE_object_where_is_calc(scene, ob);

			for (rbsc = fmd->meshConstraints.first; rbsc; rbsc = rbsc->next)
			{
				if (rbsc->type == RBC_TYPE_6DOF_SPRING)
				{
					if (rbsc->plastic_angle >= 0.0f || rbsc->plastic_dist >= 0.0f)
					{
						/*reset plastic constraints with immediate activation*/
						if (rbsc->flag & RBC_FLAG_USE_PLASTIC)
						{
							rbsc->flag |= RBC_FLAG_PLASTIC_ACTIVE;
							rigidbody_set_springs_active(rbsc, true);
							if (rbsc->physics_constraint)
							{
								RB_constraint_set_enabled(rbsc->physics_constraint, true);
								RB_constraint_set_equilibrium_6dof_spring(rbsc->physics_constraint);
							}
						}
						else
						{
							rigidbody_set_springs_active(rbsc, false);
							rbsc->flag &= ~RBC_FLAG_PLASTIC_ACTIVE;
							if (rbsc->physics_constraint)
								RB_constraint_set_enabled(rbsc->physics_constraint, false);
						}
					}
				}
				else
				{
					if (rbsc->physics_constraint)
						RB_constraint_set_enabled(rbsc->physics_constraint, rbsc->flag & RBC_FLAG_ENABLED);
				}

				rbsc->flag |= RBC_FLAG_NEEDS_VALIDATE;
			}
		}
	}
}
#endif

static ThreadMutex reset_lock = BLI_MUTEX_INITIALIZER;
static void resetDynamic(RigidBodyWorld *rbw, bool do_reset_always)
{
	GroupObject *go;
	if (!rbw->group)
		return;

	for (go = rbw->group->gobject.first; go; go = go->next)
	{
		Object *ob = go->ob;
		FractureModifierData *fmd = (FractureModifierData*)modifiers_findByType(ob, eModifierType_Fracture);

		if (fmd && fmd->fracture_mode == MOD_FRACTURE_DYNAMIC)
		{
			//Scene *scene = fmd->modifier.scene;
			MeshIsland *mi;

			if (do_reset_always)
			{
				ModifierData *md;
				DerivedMesh *dm = NULL;
				bool found = false;

				if (ob->type == OB_MESH)
				{
					dm = CDDM_from_mesh((Mesh*)ob->data);
				}
				else if (ELEM(ob->type, OB_CURVE, OB_SURF, OB_FONT))
				{
					dm = CDDM_from_curve(ob);
				}

				if (!dm)
				{
					return;
				}

				BLI_mutex_lock(&reset_lock);
				fmd->refresh = true;
				fmd->reset_shards = true;
				fmd->last_frame = INT_MAX;

				//sigh, apply all modifiers before fracture
				for (md = ob->modifiers.first; md; md = md->next)
				{
					const ModifierTypeInfo *mti = modifierType_getInfo(md->type);

					if (!found)
					{
						if (mti->deformVerts)
						{
							float (*vertexCos)[3];
							int totvert = dm->getNumVerts(dm);
							dm->getVertCos(dm, vertexCos);
							vertexCos = MEM_callocN(sizeof(float) * 3 * totvert, "Vertex Cos");
							mti->deformVerts(md, ob, dm, vertexCos, totvert, 0);
							CDDM_apply_vert_coords(dm, vertexCos);
							MEM_freeN(vertexCos);
						}

						if (mti->applyModifier)
						{
							DerivedMesh *ndm;
							ndm = mti->applyModifier(md, ob, dm, 0);
							if (ndm != dm)
							{
								dm->needsFree = 1;
								dm->release(dm);
							}
							dm = ndm;
						}
					}

					if (md == (ModifierData*)fmd)
					{
						found = true;
						break;
					}
				}
				BLI_mutex_unlock(&reset_lock);

				//DAG_id_tag_update(go->ob, OB_RECALC_ALL);
				//WM_main_add_notifier(NC_OBJECT | ND_MODIFIER, go->ob);
				//WM_main_add_notifier(NC_OBJECT | ND_TRANSFORM, go->ob);
			}

			for (mi = fmd->meshIslands.first; mi; mi = mi->next)
			{
				zero_v3(mi->rigidbody->lin_vel);
				zero_v3(mi->rigidbody->ang_vel);
			}
		}
	}
}

void BKE_rigidbody_cache_reset(RigidBodyWorld *rbw)
{
	if (rbw) {
		rbw->pointcache->flag |= PTCACHE_OUTDATED;
		//restoreKinematic(rbw);
		//if (!(rbw->pointcache->flag & PTCACHE_BAKED))
		resetDynamic(rbw, true);
		//resetPrefractured(rbw);
	}
}

/* ------------------ */

/* Rebuild rigid body world */
/* NOTE: this needs to be called before frame update to work correctly */
void BKE_rigidbody_rebuild_world(Scene *scene, float ctime)
{
	RigidBodyWorld *rbw = scene->rigidbody_world;
	PointCache *cache;
	PTCacheID pid;
	int startframe, endframe;
	int shards = 0, objects = 0;

	if (ctime == -1)
	{
		rigidbody_update_simulation(scene, rbw, true);
		return;
	}

	BKE_ptcache_id_from_rigidbody(&pid, NULL, rbw);
	BKE_ptcache_id_time(&pid, scene, ctime, &startframe, &endframe, NULL);
	cache = rbw->pointcache;

	/* flag cache as outdated if we don't have a world or number of objects in the simulation has changed */
	rigidbody_group_count_items(&rbw->group->gobject, &shards, &objects);
	if (rbw->physics_world == NULL /*|| rbw->numbodies != (shards + objects)*/) {
		cache->flag |= PTCACHE_OUTDATED;
	}

	if (ctime == startframe + 1 && rbw->ltime == startframe) {
		if (cache->flag & PTCACHE_OUTDATED) {

			//if we destroy the cache, also reset dynamic data (if not baked)
			if (!(cache->flag & PTCACHE_BAKED))
			{
				resetDynamic(rbw, true);
				//resetExternal(rbw);
				//resetPrefractured(rbw);
			}

			BKE_ptcache_id_reset(scene, &pid, PTCACHE_RESET_OUTDATED);
			rigidbody_update_simulation(scene, rbw, true);
			BKE_ptcache_validate(cache, (int)ctime);
			cache->last_exact = 0;
			cache->flag &= ~PTCACHE_REDO_NEEDED;
		}
	}
}

/* Run RigidBody simulation for the specified physics world */
void BKE_rigidbody_do_simulation(Scene *scene, float ctime)
{
	float timestep;
	RigidBodyWorld *rbw = scene->rigidbody_world;
	PointCache *cache;
	PTCacheID pid;
	int startframe, endframe;

	BKE_ptcache_id_from_rigidbody(&pid, NULL, rbw);
	BKE_ptcache_id_time(&pid, scene, ctime, &startframe, &endframe, NULL);
	cache = rbw->pointcache;

	/*trigger dynamic update*/
	if ((rbw->flag & RBW_FLAG_OBJECT_CHANGED))
	{
		rbw->flag &= ~RBW_FLAG_OBJECT_CHANGED;
		//if (!(cache->flag & PTCACHE_BAKED))
		{
			bool baked = cache->flag & PTCACHE_BAKED;
			bool from_cache = cache->last_exact > cache->simframe;
			if ((from_cache || baked) && ctime > startframe + 1)
			{
				/* dont mess with baked data */
				rigidbody_update_simulation(scene, rbw, true);
			}
		}
		rbw->flag &= ~RBW_FLAG_REFRESH_MODIFIERS;
	}

	if (ctime <= startframe) {
		/* rebuild constraints */
		rbw->flag |= RBW_FLAG_REBUILD_CONSTRAINTS;

		rbw->ltime = startframe;
		if (rbw->flag & RBW_FLAG_OBJECT_CHANGED)
		{       /* flag modifier refresh at their next execution XXX TODO -> still used ? */
			rbw->flag |= RBW_FLAG_REFRESH_MODIFIERS;
			rbw->flag &= ~RBW_FLAG_OBJECT_CHANGED;
			rigidbody_update_simulation(scene, rbw, true);
		}
		return;
	}
	/* make sure we don't go out of cache frame range */
	else if (ctime > endframe) {
		ctime = endframe;
	}

	/* don't try to run the simulation if we don't have a world yet but allow reading baked cache */
	if (rbw->physics_world == NULL && !(cache->flag & PTCACHE_BAKED))
		return;
	else if ((rbw->objects == NULL) || (rbw->cache_index_map == NULL))
		BKE_rigidbody_update_ob_array(rbw);

	/* try to read from cache */
	// RB_TODO deal with interpolated, old and baked results
	if (BKE_ptcache_read(&pid, ctime)) {
		printf("Cache read:  %d\n", (int)ctime);
		BKE_ptcache_validate(cache, (int)ctime);

		rbw->ltime = ctime;
		return;
	}
	else if (rbw->ltime == startframe)
	{
		bool did_it = restoreKinematic(rbw);
		if (did_it)
			rigidbody_update_simulation(scene, rbw, true);
	}

	/* advance simulation, we can only step one frame forward */
	if (ctime == rbw->ltime + 1 && !(cache->flag & PTCACHE_BAKED)) {
		/* write cache for first frame when on second frame */
		if (rbw->ltime == startframe && (cache->flag & PTCACHE_OUTDATED || cache->last_exact == 0)) {
			BKE_ptcache_write(&pid, startframe);
		}

		if (ctime >= startframe) {
			rbw->flag &= ~RBW_FLAG_REBUILD_CONSTRAINTS;
		}

		/* update and validate simulation */
		rigidbody_update_simulation(scene, rbw, false);

		/* calculate how much time elapsed since last step in seconds */
		timestep = 1.0f / (float)FPS * (ctime - rbw->ltime) * rbw->time_scale;
		/* step simulation by the requested timestep, steps per second are adjusted to take time scale into account */
		RB_dworld_step_simulation(rbw->physics_world, timestep, INT_MAX, 1.0f / (float)rbw->steps_per_second * min_ff(rbw->time_scale, 1.0f));

		rigidbody_update_simulation_post_step(rbw);

		/* write cache for current frame */
		BKE_ptcache_validate(cache, (int)ctime);
		BKE_ptcache_write(&pid, (unsigned int)ctime);

		rbw->ltime = ctime;
	}
}
/* ************************************** */

#else  /* WITH_BULLET */

/* stubs */
#ifdef __GNUC__
#  pragma GCC diagnostic push
#  pragma GCC diagnostic ignored "-Wunused-parameter"
#endif

void BKE_rigidbody_free_world(RigidBodyWorld *rbw) {}
void BKE_rigidbody_free_object(Object *ob) {}
void BKE_rigidbody_free_constraint(Object *ob) {}
struct RigidBodyOb *BKE_rigidbody_copy_object(Object *ob) { return NULL; }
struct RigidBodyCon *BKE_rigidbody_copy_constraint(Object *ob) { return NULL; }
void BKE_rigidbody_relink_constraint(RigidBodyCon *rbc) {}
void BKE_rigidbody_validate_sim_world(Scene *scene, RigidBodyWorld *rbw, bool rebuild) {}
void BKE_rigidbody_calc_volume(Object *ob, float *r_vol) { if (r_vol) *r_vol = 0.0f; }
void BKE_rigidbody_calc_center_of_mass(Object *ob, float r_center[3]) { zero_v3(r_center); }
struct RigidBodyWorld *BKE_rigidbody_create_world(Scene *scene) { return NULL; }
struct RigidBodyWorld *BKE_rigidbody_world_copy(RigidBodyWorld *rbw) { return NULL; }
void BKE_rigidbody_world_groups_relink(struct RigidBodyWorld *rbw) {}
void BKE_rigidbody_world_id_loop(struct RigidBodyWorld *rbw, RigidbodyWorldIDFunc func, void *userdata) {}
struct RigidBodyOb *BKE_rigidbody_create_object(Scene *scene, Object *ob, short type) { return NULL; }
struct RigidBodyCon *BKE_rigidbody_create_constraint(Scene *scene, Object *ob, short type) { return NULL; }
struct RigidBodyWorld *BKE_rigidbody_get_world(Scene *scene) { return NULL; }
void BKE_rigidbody_remove_object(Scene *scene, Object *ob) {}
void BKE_rigidbody_remove_constraint(Scene *scene, Object *ob) {}
void BKE_rigidbody_sync_transforms(RigidBodyWorld *rbw, Object *ob, float ctime) {}
void BKE_rigidbody_aftertrans_update(Object *ob, float loc[3], float rot[3], float quat[4], float rotAxis[3], float rotAngle) {}
bool BKE_rigidbody_check_sim_running(RigidBodyWorld *rbw, float ctime) { return false; }
void BKE_rigidbody_cache_reset(RigidBodyWorld *rbw) {}
void BKE_rigidbody_rebuild_world(Scene *scene, float ctime) {}
void BKE_rigidbody_do_simulation(Scene *scene, float ctime) {}

#ifdef __GNUC__
#  pragma GCC diagnostic pop
#endif

#endif  /* WITH_BULLET */

/* -------------------- */
/* Depsgraph evaluation */

void BKE_rigidbody_rebuild_sim(EvaluationContext *UNUSED(eval_ctx),
                               Scene *scene)
{
	float ctime = BKE_scene_frame_get(scene);

	if (G.debug & G_DEBUG_DEPSGRAPH) {
		printf("%s at %f\n", __func__, ctime);
	}

	/* rebuild sim data (i.e. after resetting to start of timeline) */
	if (BKE_scene_check_rigidbody_active(scene)) {
		BKE_rigidbody_rebuild_world(scene, ctime);
	}
}

void BKE_rigidbody_eval_simulation(EvaluationContext *UNUSED(eval_ctx),
                                   Scene *scene)
{
	float ctime = BKE_scene_frame_get(scene);

	if (G.debug & G_DEBUG_DEPSGRAPH) {
		printf("%s at %f\n", __func__, ctime);
	}

	/* evaluate rigidbody sim */
	if (BKE_scene_check_rigidbody_active(scene)) {
		BKE_rigidbody_do_simulation(scene, ctime);
	}
}

void BKE_rigidbody_object_sync_transforms(EvaluationContext *UNUSED(eval_ctx),
                                          Scene *scene,
                                          Object *ob)
{
	RigidBodyWorld *rbw = scene->rigidbody_world;
	float ctime = BKE_scene_frame_get(scene);

	if (G.debug & G_DEBUG_DEPSGRAPH) {
		printf("%s on %s\n", __func__, ob->id.name);
	}

	/* read values pushed into RBO from sim/cache... */
	BKE_rigidbody_sync_transforms(rbw, ob, ctime);
}<|MERGE_RESOLUTION|>--- conflicted
+++ resolved
@@ -1799,29 +1799,10 @@
 	}
 }
 
-<<<<<<< HEAD
 /* Create physics sim representation of constraint given rigid body constraint settings
  * < rebuild: even if an instance already exists, replace it
  */
 void BKE_rigidbody_validate_sim_shard_constraint(RigidBodyWorld *rbw, FractureModifierData *fmd, Object* ob, RigidBodyShardCon *rbc, short rebuild)
-=======
-void BKE_rigidbody_world_id_loop(RigidBodyWorld *rbw, RigidbodyWorldIDFunc func, void *userdata)
-{
-	func(rbw, (ID **)&rbw->group, userdata, IDWALK_NOP);
-	func(rbw, (ID **)&rbw->constraints, userdata, IDWALK_NOP);
-	func(rbw, (ID **)&rbw->effector_weights->group, userdata, IDWALK_NOP);
-
-	if (rbw->objects) {
-		int i;
-		for (i = 0; i < rbw->numbodies; i++) {
-			func(rbw, (ID **)&rbw->objects[i], userdata, IDWALK_NOP);
-		}
-	}
-}
-
-/* Add rigid body settings to the specified object */
-RigidBodyOb *BKE_rigidbody_create_object(Scene *scene, Object *ob, short type)
->>>>>>> f6c11062
 {
 	/* sanity checks:
 	 *	- object should have a rigid body constraint
@@ -2363,6 +2344,20 @@
 		rbw->constraints = (Group *)rbw->constraints->id.newid;
 	if (rbw->effector_weights->group && rbw->effector_weights->group->id.newid)
 		rbw->effector_weights->group = (Group *)rbw->effector_weights->group->id.newid;
+}
+
+void BKE_rigidbody_world_id_loop(RigidBodyWorld *rbw, RigidbodyWorldIDFunc func, void *userdata)
+{
+	func(rbw, (ID **)&rbw->group, userdata, IDWALK_NOP);
+	func(rbw, (ID **)&rbw->constraints, userdata, IDWALK_NOP);
+	func(rbw, (ID **)&rbw->effector_weights->group, userdata, IDWALK_NOP);
+
+	if (rbw->objects) {
+		int i;
+		for (i = 0; i < rbw->numbodies; i++) {
+			func(rbw, (ID **)&rbw->objects[i], userdata, IDWALK_NOP);
+		}
+	}
 }
 
 /* Add rigid body settings to the specified object */
