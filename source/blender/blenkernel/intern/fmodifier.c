--- conflicted
+++ resolved
@@ -1134,11 +1134,7 @@
   /* add modifier itself */
   fcm = MEM_callocN(sizeof(FModifier), "F-Curve Modifier");
   fcm->type = type;
-<<<<<<< HEAD
-  fcm->ui_expand_flag = UI_PANEL_DATA_EXPAND_ROOT; /* Expand the main panel, not the subpanels. */
-=======
   fcm->ui_expand_flag = UI_PANEL_DATA_EXPAND_ROOT; /* Expand the main panel, not the sub-panels. */
->>>>>>> 5dced2a0
   fcm->curve = owner_fcu;
   fcm->influence = 1.0f;
   BLI_addtail(modifiers, fcm);
