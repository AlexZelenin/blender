/*
 * This program is free software; you can redistribute it and/or
 * modify it under the terms of the GNU General Public License
 * as published by the Free Software Foundation; either version 2
 * of the License, or (at your option) any later version.
 *
 * This program is distributed in the hope that it will be useful,
 * but WITHOUT ANY WARRANTY; without even the implied warranty of
 * MERCHANTABILITY or FITNESS FOR A PARTICULAR PURPOSE.  See the
 * GNU General Public License for more details.
 *
 * You should have received a copy of the GNU General Public License
 * along with this program; if not, write to the Free Software Foundation,
 * Inc., 51 Franklin Street, Fifth Floor, Boston, MA 02110-1301, USA.
 *
 * The Original Code is Copyright (C) 2008, Blender Foundation
 * This is a new part of Blender
 */

/** \file
 * \ingroup bke
 */

#include <math.h>
#include <stddef.h>
#include <stdio.h>
#include <stdlib.h>
#include <string.h>

#include "CLG_log.h"

#include "MEM_guardedalloc.h"

#include "BLI_blenlib.h"
#include "BLI_math_vector.h"
#include "BLI_string_utils.h"

#include "BLT_translation.h"

#include "IMB_imbuf.h"
#include "IMB_imbuf_types.h"

#include "DNA_gpencil_types.h"
#include "DNA_material_types.h"
#include "DNA_meshdata_types.h"
#include "DNA_space_types.h"

#include "BKE_action.h"
#include "BKE_collection.h"
#include "BKE_colortools.h"
#include "BKE_deform.h"
#include "BKE_gpencil.h"
#include "BKE_gpencil_geom.h"
#include "BKE_icons.h"
#include "BKE_idtype.h"
#include "BKE_image.h"
#include "BKE_lib_id.h"
#include "BKE_lib_query.h"
#include "BKE_main.h"
#include "BKE_material.h"
#include "BKE_paint.h"

#include "BLI_math_color.h"

#include "DEG_depsgraph_query.h"

static CLG_LogRef LOG = {"bke.gpencil"};

static void greasepencil_copy_data(Main *UNUSED(bmain),
                                   ID *id_dst,
                                   const ID *id_src,
                                   const int UNUSED(flag))
{
  bGPdata *gpd_dst = (bGPdata *)id_dst;
  const bGPdata *gpd_src = (const bGPdata *)id_src;

  /* duplicate material array */
  if (gpd_src->mat) {
    gpd_dst->mat = MEM_dupallocN(gpd_src->mat);
  }

  /* copy layers */
  BLI_listbase_clear(&gpd_dst->layers);
  LISTBASE_FOREACH (bGPDlayer *, gpl_src, &gpd_src->layers) {
    /* make a copy of source layer and its data */

    /* TODO here too could add unused flags... */
    bGPDlayer *gpl_dst = BKE_gpencil_layer_duplicate(gpl_src);

    BLI_addtail(&gpd_dst->layers, gpl_dst);
  }
}

static void greasepencil_free_data(ID *id)
{
  /* Really not ideal, but for now will do... In theory custom behaviors like not freeing cache
   * should be handled through specific API, and not be part of the generic one. */
  BKE_gpencil_free((bGPdata *)id, true);
}

static void greasepencil_foreach_id(ID *id, LibraryForeachIDData *data)
{
  bGPdata *gpencil = (bGPdata *)id;
  /* materials */
  for (int i = 0; i < gpencil->totcol; i++) {
    BKE_LIB_FOREACHID_PROCESS(data, gpencil->mat[i], IDWALK_CB_USER);
  }

  LISTBASE_FOREACH (bGPDlayer *, gplayer, &gpencil->layers) {
    BKE_LIB_FOREACHID_PROCESS(data, gplayer->parent, IDWALK_CB_NOP);
  }
}

IDTypeInfo IDType_ID_GD = {
    .id_code = ID_GD,
    .id_filter = FILTER_ID_GD,
    .main_listbase_index = INDEX_ID_GD,
    .struct_size = sizeof(bGPdata),
    .name = "GPencil",
    .name_plural = "grease_pencils",
    .translation_context = BLT_I18NCONTEXT_ID_GPENCIL,
    .flags = 0,

    .init_data = NULL,
    .copy_data = greasepencil_copy_data,
    .free_data = greasepencil_free_data,
    .make_local = NULL,
    .foreach_id = greasepencil_foreach_id,
};

/* ************************************************** */
/* Draw Engine */

void (*BKE_gpencil_batch_cache_dirty_tag_cb)(bGPdata *gpd) = NULL;
void (*BKE_gpencil_batch_cache_free_cb)(bGPdata *gpd) = NULL;

void BKE_gpencil_batch_cache_dirty_tag(bGPdata *gpd)
{
  if (gpd) {
    DEG_id_tag_update(&gpd->id, ID_RECALC_GEOMETRY);
    BKE_gpencil_batch_cache_dirty_tag_cb(gpd);
  }
}

void BKE_gpencil_batch_cache_free(bGPdata *gpd)
{
  if (gpd) {
    BKE_gpencil_batch_cache_free_cb(gpd);
  }
}

/* ************************************************** */
/* Memory Management */

/* clean vertex groups weights */
void BKE_gpencil_free_point_weights(MDeformVert *dvert)
{
  if (dvert == NULL) {
    return;
  }
  MEM_SAFE_FREE(dvert->dw);
}

void BKE_gpencil_free_stroke_weights(bGPDstroke *gps)
{
  if (gps == NULL) {
    return;
  }

  if (gps->dvert == NULL) {
    return;
  }

  for (int i = 0; i < gps->totpoints; i++) {
    MDeformVert *dvert = &gps->dvert[i];
    BKE_gpencil_free_point_weights(dvert);
  }
}

void BKE_gpencil_free_stroke_editcurve(bGPDstroke *gps)
{
  if (gps == NULL) {
    return;
  }
  bGPDcurve *editcurve = gps->editcurve;
  if (editcurve == NULL) {
    return;
  }
  MEM_freeN(editcurve->curve_points);
  MEM_freeN(editcurve);
  gps->editcurve = NULL;
}

/* free stroke, doesn't unlink from any listbase */
void BKE_gpencil_free_stroke(bGPDstroke *gps)
{
  if (gps == NULL) {
    return;
  }
  /* free stroke memory arrays, then stroke itself */
  if (gps->points) {
    MEM_freeN(gps->points);
  }
  if (gps->dvert) {
    BKE_gpencil_free_stroke_weights(gps);
    MEM_freeN(gps->dvert);
  }
  if (gps->triangles) {
    MEM_freeN(gps->triangles);
  }
  if (gps->editcurve != NULL) {
    BKE_gpencil_free_stroke_editcurve(gps);
  }

  MEM_freeN(gps);
}

/* Free strokes belonging to a gp-frame */
bool BKE_gpencil_free_strokes(bGPDframe *gpf)
{
  bool changed = (BLI_listbase_is_empty(&gpf->strokes) == false);

  /* free strokes */
  LISTBASE_FOREACH_MUTABLE (bGPDstroke *, gps, &gpf->strokes) {
    BKE_gpencil_free_stroke(gps);
  }
  BLI_listbase_clear(&gpf->strokes);

  return changed;
}

/* Free all of a gp-layer's frames */
void BKE_gpencil_free_frames(bGPDlayer *gpl)
{
  bGPDframe *gpf_next;

  /* error checking */
  if (gpl == NULL) {
    return;
  }

  /* free frames */
  for (bGPDframe *gpf = gpl->frames.first; gpf; gpf = gpf_next) {
    gpf_next = gpf->next;

    /* free strokes and their associated memory */
    BKE_gpencil_free_strokes(gpf);
    BLI_freelinkN(&gpl->frames, gpf);
  }
  gpl->actframe = NULL;
}

void BKE_gpencil_free_layer_masks(bGPDlayer *gpl)
{
  /* Free masks.*/
  bGPDlayer_Mask *mask_next = NULL;
  for (bGPDlayer_Mask *mask = gpl->mask_layers.first; mask; mask = mask_next) {
    mask_next = mask->next;
    BLI_freelinkN(&gpl->mask_layers, mask);
  }
}
/* Free all of the gp-layers for a viewport (list should be &gpd->layers or so) */
void BKE_gpencil_free_layers(ListBase *list)
{
  bGPDlayer *gpl_next;

  /* error checking */
  if (list == NULL) {
    return;
  }

  /* delete layers */
  for (bGPDlayer *gpl = list->first; gpl; gpl = gpl_next) {
    gpl_next = gpl->next;

    /* free layers and their data */
    BKE_gpencil_free_frames(gpl);

    /* Free masks.*/
    BKE_gpencil_free_layer_masks(gpl);

    BLI_freelinkN(list, gpl);
  }
}

/** Free (or release) any data used by this grease pencil (does not free the gpencil itself). */
void BKE_gpencil_free(bGPdata *gpd, bool free_all)
{
  /* free layers */
  BKE_gpencil_free_layers(&gpd->layers);

  /* materials */
  MEM_SAFE_FREE(gpd->mat);

  /* free all data */
  if (free_all) {
    /* clear cache */
    BKE_gpencil_batch_cache_free(gpd);
  }
}

/**
 * Delete grease pencil evaluated data
 * \param gpd_eval: Grease pencil data-block
 */
void BKE_gpencil_eval_delete(bGPdata *gpd_eval)
{
  BKE_gpencil_free(gpd_eval, true);
  BKE_libblock_free_data(&gpd_eval->id, false);
  MEM_freeN(gpd_eval);
}

/**
 * Tag data-block for depsgraph update.
 * Wrapper to avoid include Depsgraph tag functions in other modules.
 * \param gpd: Grease pencil data-block.
 */
void BKE_gpencil_tag(bGPdata *gpd)
{
  DEG_id_tag_update(&gpd->id, ID_RECALC_TRANSFORM | ID_RECALC_GEOMETRY);
}

/* ************************************************** */
/* Container Creation */

/**
 * Add a new gp-frame to the given layer.
 * \param gpl: Grease pencil layer
 * \param cframe: Frame number
 * \return Pointer to new frame
 */
bGPDframe *BKE_gpencil_frame_addnew(bGPDlayer *gpl, int cframe)
{
  bGPDframe *gpf = NULL, *gf = NULL;
  short state = 0;

  /* error checking */
  if (gpl == NULL) {
    return NULL;
  }

  /* allocate memory for this frame */
  gpf = MEM_callocN(sizeof(bGPDframe), "bGPDframe");
  gpf->framenum = cframe;

  /* find appropriate place to add frame */
  if (gpl->frames.first) {
    for (gf = gpl->frames.first; gf; gf = gf->next) {
      /* check if frame matches one that is supposed to be added */
      if (gf->framenum == cframe) {
        state = -1;
        break;
      }

      /* if current frame has already exceeded the frame to add, add before */
      if (gf->framenum > cframe) {
        BLI_insertlinkbefore(&gpl->frames, gf, gpf);
        state = 1;
        break;
      }
    }
  }

  /* check whether frame was added successfully */
  if (state == -1) {
    CLOG_ERROR(
        &LOG, "Frame (%d) existed already for this layer_active. Using existing frame", cframe);

    /* free the newly created one, and use the old one instead */
    MEM_freeN(gpf);

    /* return existing frame instead... */
    BLI_assert(gf != NULL);
    gpf = gf;
  }
  else if (state == 0) {
    /* add to end then! */
    BLI_addtail(&gpl->frames, gpf);
  }

  /* return frame */
  return gpf;
}

/**
 * Add a copy of the active gp-frame to the given layer.
 * \param gpl: Grease pencil layer
 * \param cframe: Frame number
 * \return Pointer to new frame
 */
bGPDframe *BKE_gpencil_frame_addcopy(bGPDlayer *gpl, int cframe)
{
  bGPDframe *new_frame;
  bool found = false;

  /* Error checking/handling */
  if (gpl == NULL) {
    /* no layer */
    return NULL;
  }
  else if (gpl->actframe == NULL) {
    /* no active frame, so just create a new one from scratch */
    return BKE_gpencil_frame_addnew(gpl, cframe);
  }

  /* Create a copy of the frame */
  new_frame = BKE_gpencil_frame_duplicate(gpl->actframe);

  /* Find frame to insert it before */
  LISTBASE_FOREACH (bGPDframe *, gpf, &gpl->frames) {
    if (gpf->framenum > cframe) {
      /* Add it here */
      BLI_insertlinkbefore(&gpl->frames, gpf, new_frame);

      found = true;
      break;
    }
    else if (gpf->framenum == cframe) {
      /* This only happens when we're editing with framelock on...
       * - Delete the new frame and don't do anything else here...
       */
      BKE_gpencil_free_strokes(new_frame);
      MEM_freeN(new_frame);
      new_frame = NULL;

      found = true;
      break;
    }
  }

  if (found == false) {
    /* Add new frame to the end */
    BLI_addtail(&gpl->frames, new_frame);
  }

  /* Ensure that frame is set up correctly, and return it */
  if (new_frame) {
    new_frame->framenum = cframe;
    gpl->actframe = new_frame;
  }

  return new_frame;
}

/**
 * Add a new gp-layer and make it the active layer.
 * \param gpd: Grease pencil data-block
 * \param name: Name of the layer
 * \param setactive: Set as active
 * \return Pointer to new layer
 */
bGPDlayer *BKE_gpencil_layer_addnew(bGPdata *gpd, const char *name, bool setactive)
{
  bGPDlayer *gpl = NULL;
  bGPDlayer *gpl_active = NULL;

  /* check that list is ok */
  if (gpd == NULL) {
    return NULL;
  }

  /* allocate memory for frame and add to end of list */
  gpl = MEM_callocN(sizeof(bGPDlayer), "bGPDlayer");

  gpl_active = BKE_gpencil_layer_active_get(gpd);

  /* Add to data-block. */
  if (gpl_active == NULL) {
    BLI_addtail(&gpd->layers, gpl);
  }
  else {
    /* if active layer, add after that layer */
    BLI_insertlinkafter(&gpd->layers, gpl_active, gpl);
  }

  /* annotation vs GP Object behavior is slightly different */
  if (gpd->flag & GP_DATA_ANNOTATIONS) {
    /* set default color of new strokes for this layer */
    copy_v4_v4(gpl->color, U.gpencil_new_layer_col);
    gpl->opacity = 1.0f;

    /* set default thickness of new strokes for this layer */
    gpl->thickness = 3;

    /* Onion colors */
    ARRAY_SET_ITEMS(gpl->gcolor_prev, 0.302f, 0.851f, 0.302f);
    ARRAY_SET_ITEMS(gpl->gcolor_next, 0.250f, 0.1f, 1.0f);
  }
  else {
    /* thickness parameter represents "thickness change", not absolute thickness */
    gpl->thickness = 0;
    gpl->opacity = 1.0f;
    /* default channel color */
    ARRAY_SET_ITEMS(gpl->color, 0.2f, 0.2f, 0.2f);
    /* Default vertex mix. */
    gpl->vertex_paint_opacity = 1.0f;
  }

  /* auto-name */
  BLI_strncpy(gpl->info, name, sizeof(gpl->info));
  BLI_uniquename(&gpd->layers,
                 gpl,
                 (gpd->flag & GP_DATA_ANNOTATIONS) ? DATA_("Note") : DATA_("GP_Layer"),
                 '.',
                 offsetof(bGPDlayer, info),
                 sizeof(gpl->info));

  /* Enable always affected by scene lights. */
  gpl->flag |= GP_LAYER_USE_LIGHTS;
  /* make this one the active one */
  if (setactive) {
    BKE_gpencil_layer_active_set(gpd, gpl);
  }

  /* return layer */
  return gpl;
}

/**
 * Add a new grease pencil data-block.
 * \param bmain: Main pointer
 * \param name: Name of the datablock
 * \return Pointer to new data-block
 */
bGPdata *BKE_gpencil_data_addnew(Main *bmain, const char name[])
{
  bGPdata *gpd;

  /* allocate memory for a new block */
  gpd = BKE_libblock_alloc(bmain, ID_GD, name, 0);

  /* initial settings */
  gpd->flag = (GP_DATA_DISPINFO | GP_DATA_EXPAND);

  /* general flags */
  gpd->flag |= GP_DATA_VIEWALIGN;
  /* always enable object onion skin switch */
  gpd->flag |= GP_DATA_SHOW_ONIONSKINS;
<<<<<<< HEAD
  
=======

>>>>>>> b9267f60
  /* GP object specific settings */
  ARRAY_SET_ITEMS(gpd->line_color, 0.6f, 0.6f, 0.6f, 0.5f);

  gpd->pixfactor = GP_DEFAULT_PIX_FACTOR;

  gpd->editcurve_resolution = GP_DEFAULT_CURVE_RESOLUTION;
  gpd->curve_edit_threshold = GP_DEFAULT_CURVE_ERROR;
  /* use adaptive curve resolution by default */
  gpd->flag |= GP_DATA_CURVE_ADAPTIVE_RESOLUTION;

  gpd->zdepth_offset = 0.150f;

  /* grid settings */
  ARRAY_SET_ITEMS(gpd->grid.color, 0.5f, 0.5f, 0.5f); /* Color */
  ARRAY_SET_ITEMS(gpd->grid.scale, 1.0f, 1.0f);       /* Scale */
  gpd->grid.lines = GP_DEFAULT_GRID_LINES;            /* Number of lines */

  /* Onion-skinning settings (data-block level) */
  gpd->onion_flag |= (GP_ONION_GHOST_PREVCOL | GP_ONION_GHOST_NEXTCOL);
  gpd->onion_flag |= GP_ONION_FADE;
  gpd->onion_mode = GP_ONION_MODE_RELATIVE;
  gpd->onion_factor = 0.5f;
  ARRAY_SET_ITEMS(gpd->gcolor_prev, 0.145098f, 0.419608f, 0.137255f); /* green */
  ARRAY_SET_ITEMS(gpd->gcolor_next, 0.125490f, 0.082353f, 0.529412f); /* blue */
  gpd->gstep = 1;
  gpd->gstep_next = 1;

  return gpd;
}

/* ************************************************** */
/* Primitive Creation */
/* Utilities for easier bulk-creation of geometry */

/**
 * Populate stroke with point data from data buffers.
 * \param gps: Grease pencil stroke
 * \param array: Flat array of point data values. Each entry has #GP_PRIM_DATABUF_SIZE values.
 * \param totpoints: Total of points
 * \param mat: 4x4 transform matrix to transform points into the right coordinate space.
 */
void BKE_gpencil_stroke_add_points(bGPDstroke *gps,
                                   const float *array,
                                   const int totpoints,
                                   const float mat[4][4])
{
  for (int i = 0; i < totpoints; i++) {
    bGPDspoint *pt = &gps->points[i];
    const int x = GP_PRIM_DATABUF_SIZE * i;

    pt->x = array[x];
    pt->y = array[x + 1];
    pt->z = array[x + 2];
    mul_m4_v3(mat, &pt->x);

    pt->pressure = array[x + 3];
    pt->strength = array[x + 4];
  }
}

/**
 * Create a new stroke, with pre-allocated data buffers.
 * \param mat_idx: Index of the material
 * \param totpoints: Total points
 * \param thickness: Stroke thickness
 * \return Pointer to new stroke
 */
bGPDstroke *BKE_gpencil_stroke_new(int mat_idx, int totpoints, short thickness)
{
  /* allocate memory for a new stroke */
  bGPDstroke *gps = MEM_callocN(sizeof(bGPDstroke), "gp_stroke");

  gps->thickness = thickness;
  gps->fill_opacity_fac = 1.0f;
  gps->hardeness = 1.0f;
  copy_v2_fl(gps->aspect_ratio, 1.0f);

  gps->uv_scale = 1.0f;

  gps->inittime = 0;

  gps->flag = GP_STROKE_3DSPACE;

  gps->totpoints = totpoints;
  if (gps->totpoints > 0) {
    gps->points = MEM_callocN(sizeof(bGPDspoint) * gps->totpoints, "gp_stroke_points");
  }
  else {
    gps->points = NULL;
  }

  /* initialize triangle memory to dummy data */
  gps->triangles = NULL;
  gps->tot_triangles = 0;

  gps->mat_nr = mat_idx;

  gps->editcurve = NULL;

  return gps;
}

/**
 * Create a new stroke and add to frame.
 * \param gpf: Grease pencil frame
 * \param mat_idx: Material index
 * \param totpoints: Total points
 * \param thickness: Stroke thickness
 * \param insert_at_head: Add to the head of the strokes list
 * \return Pointer to new stroke
 */
bGPDstroke *BKE_gpencil_stroke_add(
    bGPDframe *gpf, int mat_idx, int totpoints, short thickness, const bool insert_at_head)
{
  bGPDstroke *gps = BKE_gpencil_stroke_new(mat_idx, totpoints, thickness);

  /* Add to frame. */
  if ((gps != NULL) && (gpf != NULL)) {
    if (!insert_at_head) {
      BLI_addtail(&gpf->strokes, gps);
    }
    else {
      BLI_addhead(&gpf->strokes, gps);
    }
  }

  return gps;
}

/**
 * Add a stroke and copy the temporary drawing color value
 * from one of the existing stroke.
 * \param gpf: Grease pencil frame
 * \param existing: Stroke with the style to copy
 * \param mat_idx: Material index
 * \param totpoints: Total points
 * \param thickness: Stroke thickness
 * \return Pointer to new stroke
 */
bGPDstroke *BKE_gpencil_stroke_add_existing_style(
    bGPDframe *gpf, bGPDstroke *existing, int mat_idx, int totpoints, short thickness)
{
  bGPDstroke *gps = BKE_gpencil_stroke_add(gpf, mat_idx, totpoints, thickness, false);
  /* Copy run-time color data so that strokes added in the modifier has the style.
   * There are depsgraph reference pointers inside,
   * change the copy function if interfere with future drawing implementation. */
  memcpy(&gps->runtime, &existing->runtime, sizeof(bGPDstroke_Runtime));
  return gps;
}

bGPDcurve *BKE_gpencil_stroke_editcurve_new(int tot_curve_points)
{
  bGPDcurve *new_gp_curve = (bGPDcurve *)MEM_callocN(sizeof(bGPDcurve), __func__);
  new_gp_curve->tot_curve_points = tot_curve_points;
  new_gp_curve->curve_points = (bGPDcurve_point *)MEM_callocN(
      sizeof(bGPDcurve_point) * tot_curve_points, __func__);

  return new_gp_curve;
}

/* ************************************************** */
/* Data Duplication */

/**
 * Make a copy of a given gpencil weights.
 * \param gps_src: Source grease pencil stroke
 * \param gps_dst: Destination grease pencil stroke
 */
void BKE_gpencil_stroke_weights_duplicate(bGPDstroke *gps_src, bGPDstroke *gps_dst)
{
  if (gps_src == NULL) {
    return;
  }
  BLI_assert(gps_src->totpoints == gps_dst->totpoints);

  BKE_defvert_array_copy(gps_dst->dvert, gps_src->dvert, gps_src->totpoints);
}

/* Make a copy of a given gpencil stroke editcurve */
bGPDcurve *BKE_gpencil_stroke_curve_duplicate(bGPDcurve *gpc_src)
{
  bGPDcurve *gpc_dst = MEM_dupallocN(gpc_src);

  if (gpc_src->curve_points != NULL) {
    gpc_dst->curve_points = MEM_dupallocN(gpc_src->curve_points);
  }

  return gpc_dst;
}

/**
 * Make a copy of a given grease-pencil stroke.
 * \param gps_src: Source grease pencil strokes.
 * \param dup_points: Duplicate points data.
 * \param dup_curve: Duplicate curve data.
 * \return Pointer to new stroke.
 */
bGPDstroke *BKE_gpencil_stroke_duplicate(bGPDstroke *gps_src, const bool dup_points, const bool dup_curve)
{
  bGPDstroke *gps_dst = NULL;

  gps_dst = MEM_dupallocN(gps_src);
  gps_dst->prev = gps_dst->next = NULL;
  gps_dst->triangles = MEM_dupallocN(gps_src->triangles);

  if (dup_points) {
    gps_dst->points = MEM_dupallocN(gps_src->points);

    if (gps_src->dvert != NULL) {
      gps_dst->dvert = MEM_dupallocN(gps_src->dvert);
      BKE_gpencil_stroke_weights_duplicate(gps_src, gps_dst);
    }
    else {
      gps_dst->dvert = NULL;
    }
  }

  if (dup_curve && gps_src->editcurve != NULL) {
    gps_dst->editcurve = BKE_gpencil_stroke_curve_duplicate(gps_src->editcurve);
  }

  /* return new stroke */
  return gps_dst;
}

/**
 * Make a copy of a given gpencil frame.
 * \param gpf_src: Source grease pencil frame
 * \return Pointer to new frame
 */
bGPDframe *BKE_gpencil_frame_duplicate(const bGPDframe *gpf_src)
{
  bGPDstroke *gps_dst = NULL;
  bGPDframe *gpf_dst;

  /* error checking */
  if (gpf_src == NULL) {
    return NULL;
  }

  /* make a copy of the source frame */
  gpf_dst = MEM_dupallocN(gpf_src);
  gpf_dst->prev = gpf_dst->next = NULL;

  /* copy strokes */
  BLI_listbase_clear(&gpf_dst->strokes);
  LISTBASE_FOREACH (bGPDstroke *, gps_src, &gpf_src->strokes) {
    /* make copy of source stroke */
    gps_dst = BKE_gpencil_stroke_duplicate(gps_src, true, true);
    BLI_addtail(&gpf_dst->strokes, gps_dst);
  }

  /* return new frame */
  return gpf_dst;
}

/**
 * Make a copy of strokes between gpencil frames.
 * \param gpf_src: Source grease pencil frame
 * \param gpf_dst: Destination grease pencil frame
 */
void BKE_gpencil_frame_copy_strokes(bGPDframe *gpf_src, struct bGPDframe *gpf_dst)
{
  bGPDstroke *gps_dst = NULL;
  /* error checking */
  if ((gpf_src == NULL) || (gpf_dst == NULL)) {
    return;
  }

  /* copy strokes */
  BLI_listbase_clear(&gpf_dst->strokes);
  LISTBASE_FOREACH (bGPDstroke *, gps_src, &gpf_src->strokes) {
    /* make copy of source stroke */
    gps_dst = BKE_gpencil_stroke_duplicate(gps_src, true, true);
    BLI_addtail(&gpf_dst->strokes, gps_dst);
  }
}

/**
 * Make a copy of a given gpencil layer.
 * \param gpl_src: Source grease pencil layer
 * \return Pointer to new layer
 */
bGPDlayer *BKE_gpencil_layer_duplicate(const bGPDlayer *gpl_src)
{
  const bGPDframe *gpf_src;
  bGPDframe *gpf_dst;
  bGPDlayer *gpl_dst;

  /* error checking */
  if (gpl_src == NULL) {
    return NULL;
  }

  /* make a copy of source layer */
  gpl_dst = MEM_dupallocN(gpl_src);
  gpl_dst->prev = gpl_dst->next = NULL;

  /* Copy masks. */
  BLI_listbase_clear(&gpl_dst->mask_layers);
  LISTBASE_FOREACH (bGPDlayer_Mask *, mask_src, &gpl_src->mask_layers) {
    bGPDlayer_Mask *mask_dst = MEM_dupallocN(mask_src);
    mask_dst->prev = mask_dst->next = NULL;
    BLI_addtail(&gpl_dst->mask_layers, mask_dst);
  }

  /* copy frames */
  BLI_listbase_clear(&gpl_dst->frames);
  for (gpf_src = gpl_src->frames.first; gpf_src; gpf_src = gpf_src->next) {
    /* make a copy of source frame */
    gpf_dst = BKE_gpencil_frame_duplicate(gpf_src);
    BLI_addtail(&gpl_dst->frames, gpf_dst);

    /* if source frame was the current layer's 'active' frame, reassign that too */
    if (gpf_src == gpl_dst->actframe) {
      gpl_dst->actframe = gpf_dst;
    }
  }

  /* return new layer */
  return gpl_dst;
}

/**
 * Standard API to make a copy of GP data-block, separate from copying its data.
 *
 * \param bmain: Main pointer
 * \param gpd: Grease pencil data-block
 * \return Pointer to new data-block
 */
bGPdata *BKE_gpencil_copy(Main *bmain, const bGPdata *gpd)
{
  bGPdata *gpd_copy;
  BKE_id_copy(bmain, &gpd->id, (ID **)&gpd_copy);
  return gpd_copy;
}

/**
 * Make a copy of a given gpencil data-block.
 *
 * XXX: Should this be deprecated?
 */
bGPdata *BKE_gpencil_data_duplicate(Main *bmain, const bGPdata *gpd_src, bool internal_copy)
{
  bGPdata *gpd_dst;

  /* Yuck and super-uber-hyper yuck!!!
   * Should be replaceable with a no-main copy (LIB_ID_COPY_NO_MAIN etc.), but not sure about it,
   * so for now keep old code for that one. */

  /* error checking */
  if (gpd_src == NULL) {
    return NULL;
  }

  if (internal_copy) {
    /* make a straight copy for undo buffers used during stroke drawing */
    gpd_dst = MEM_dupallocN(gpd_src);
  }
  else {
    BLI_assert(bmain != NULL);
    BKE_id_copy(bmain, &gpd_src->id, (ID **)&gpd_dst);
  }

  /* Copy internal data (layers, etc.) */
  greasepencil_copy_data(bmain, &gpd_dst->id, &gpd_src->id, 0);

  /* return new */
  return gpd_dst;
}

/* ************************************************** */
/* GP Stroke API */

/**
 * Ensure selection status of stroke is in sync with its points.
 * \param gps: Grease pencil stroke
 */
void BKE_gpencil_stroke_sync_selection(bGPDstroke *gps)
{
  bGPDspoint *pt;
  int i;

  /* error checking */
  if (gps == NULL) {
    return;
  }

  /* we'll stop when we find the first selected point,
   * so initially, we must deselect
   */
  gps->flag &= ~GP_STROKE_SELECT;

  for (i = 0, pt = gps->points; i < gps->totpoints; i++, pt++) {
    if (pt->flag & GP_SPOINT_SELECT) {
      gps->flag |= GP_STROKE_SELECT;
      break;
    }
  }
}

void BKE_gpencil_curve_sync_selection(bGPDstroke *gps)
{
  bGPDcurve *gpc = gps->editcurve;
  if (gpc == NULL) {
    return;
  }

  gps->flag &= ~GP_STROKE_SELECT;
  gpc->flag &= ~GP_CURVE_SELECT;

  bool is_selected = false;
  for (int i = 0; i < gpc->tot_curve_points; i++) {
    bGPDcurve_point *gpc_pt = &gpc->curve_points[i];
    BezTriple *bezt = &gpc_pt->bezt;

    if (BEZT_ISSEL_ANY(bezt)) {
      gpc_pt->flag |= GP_SPOINT_SELECT;
    }
    else {
      gpc_pt->flag &= ~GP_SPOINT_SELECT;
    }

    if (gpc_pt->flag & GP_SPOINT_SELECT) {
      is_selected = true;
    }
  }

  if (is_selected) {
    gpc->flag |= GP_CURVE_SELECT;
    gps->flag |= GP_STROKE_SELECT;
  }
}

/* ************************************************** */
/* GP Frame API */

/**
 * Delete the last stroke of the given frame.
 * \param gpl: Grease pencil layer
 * \param gpf: Grease pencil frame
 */
void BKE_gpencil_frame_delete_laststroke(bGPDlayer *gpl, bGPDframe *gpf)
{
  bGPDstroke *gps = (gpf) ? gpf->strokes.last : NULL;
  int cfra = (gpf) ? gpf->framenum : 0; /* assume that the current frame was not locked */

  /* error checking */
  if (ELEM(NULL, gpf, gps)) {
    return;
  }

  /* free the stroke and its data */
  if (gps->points) {
    MEM_freeN(gps->points);
  }
  if (gps->dvert) {
    BKE_gpencil_free_stroke_weights(gps);
    MEM_freeN(gps->dvert);
  }
  MEM_freeN(gps->triangles);
  BLI_freelinkN(&gpf->strokes, gps);

  /* if frame has no strokes after this, delete it */
  if (BLI_listbase_is_empty(&gpf->strokes)) {
    BKE_gpencil_layer_frame_delete(gpl, gpf);
    BKE_gpencil_layer_frame_get(gpl, cfra, GP_GETFRAME_USE_PREV);
  }
}

/* ************************************************** */
/* GP Layer API */

/**
 * Check if the given layer is able to be edited or not.
 * \param gpl: Grease pencil layer
 * \return True if layer is editable
 */
bool BKE_gpencil_layer_is_editable(const bGPDlayer *gpl)
{
  /* Sanity check */
  if (gpl == NULL) {
    return false;
  }

  /* Layer must be: Visible + Editable */
  if ((gpl->flag & (GP_LAYER_HIDE | GP_LAYER_LOCKED)) == 0) {
    return true;
  }

  /* Something failed */
  return false;
}

/**
 * Look up the gp-frame on the requested frame number, but don't add a new one.
 * \param gpl: Grease pencil layer
 * \param cframe: Frame number
 * \return Pointer to frame
 */
bGPDframe *BKE_gpencil_layer_frame_find(bGPDlayer *gpl, int cframe)
{
  bGPDframe *gpf;

  /* Search in reverse order, since this is often used for playback/adding,
   * where it's less likely that we're interested in the earlier frames
   */
  for (gpf = gpl->frames.last; gpf; gpf = gpf->prev) {
    if (gpf->framenum == cframe) {
      return gpf;
    }
  }

  return NULL;
}

/** Get the appropriate gp-frame from a given layer
 * - this sets the layer's actframe var (if allowed to)
 * - extension beyond range (if first gp-frame is after all frame in interest and cannot add)
 *
 * \param gpl: Grease pencil layer
 * \param cframe: Frame number
 * \param addnew: Add option
 * \return Pointer to new frame
 */
bGPDframe *BKE_gpencil_layer_frame_get(bGPDlayer *gpl, int cframe, eGP_GetFrame_Mode addnew)
{
  bGPDframe *gpf = NULL;
  bool found = false;

  /* error checking */
  if (gpl == NULL) {
    return NULL;
  }

  /* check if there is already an active frame */
  if (gpl->actframe) {
    gpf = gpl->actframe;

    /* do not allow any changes to layer's active frame if layer is locked from changes
     * or if the layer has been set to stay on the current frame
     */
    if (gpl->flag & GP_LAYER_FRAMELOCK) {
      return gpf;
    }
    /* do not allow any changes to actframe if frame has painting tag attached to it */
    if (gpf->flag & GP_FRAME_PAINT) {
      return gpf;
    }

    /* try to find matching frame */
    if (gpf->framenum < cframe) {
      for (; gpf; gpf = gpf->next) {
        if (gpf->framenum == cframe) {
          found = true;
          break;
        }
        else if ((gpf->next) && (gpf->next->framenum > cframe)) {
          found = true;
          break;
        }
      }

      /* set the appropriate frame */
      if (addnew) {
        if ((found) && (gpf->framenum == cframe)) {
          gpl->actframe = gpf;
        }
        else if (addnew == GP_GETFRAME_ADD_COPY) {
          gpl->actframe = BKE_gpencil_frame_addcopy(gpl, cframe);
        }
        else {
          gpl->actframe = BKE_gpencil_frame_addnew(gpl, cframe);
        }
      }
      else if (found) {
        gpl->actframe = gpf;
      }
      else {
        gpl->actframe = gpl->frames.last;
      }
    }
    else {
      for (; gpf; gpf = gpf->prev) {
        if (gpf->framenum <= cframe) {
          found = true;
          break;
        }
      }

      /* set the appropriate frame */
      if (addnew) {
        if ((found) && (gpf->framenum == cframe)) {
          gpl->actframe = gpf;
        }
        else if (addnew == GP_GETFRAME_ADD_COPY) {
          gpl->actframe = BKE_gpencil_frame_addcopy(gpl, cframe);
        }
        else {
          gpl->actframe = BKE_gpencil_frame_addnew(gpl, cframe);
        }
      }
      else if (found) {
        gpl->actframe = gpf;
      }
      else {
        gpl->actframe = gpl->frames.first;
      }
    }
  }
  else if (gpl->frames.first) {
    /* check which of the ends to start checking from */
    const int first = ((bGPDframe *)(gpl->frames.first))->framenum;
    const int last = ((bGPDframe *)(gpl->frames.last))->framenum;

    if (abs(cframe - first) > abs(cframe - last)) {
      /* find gp-frame which is less than or equal to cframe */
      for (gpf = gpl->frames.last; gpf; gpf = gpf->prev) {
        if (gpf->framenum <= cframe) {
          found = true;
          break;
        }
      }
    }
    else {
      /* find gp-frame which is less than or equal to cframe */
      for (gpf = gpl->frames.first; gpf; gpf = gpf->next) {
        if (gpf->framenum <= cframe) {
          found = true;
          break;
        }
      }
    }

    /* set the appropriate frame */
    if (addnew) {
      if ((found) && (gpf->framenum == cframe)) {
        gpl->actframe = gpf;
      }
      else {
        gpl->actframe = BKE_gpencil_frame_addnew(gpl, cframe);
      }
    }
    else if (found) {
      gpl->actframe = gpf;
    }
    else {
      /* If delete first frame, need to find one. */
      if (gpl->frames.first != NULL) {
        gpl->actframe = gpl->frames.first;
      }
      else {
        /* unresolved errogenous situation! */
        CLOG_STR_ERROR(&LOG, "cannot find appropriate gp-frame");
        /* gpl->actframe should still be NULL */
      }
    }
  }
  else {
    /* currently no frames (add if allowed to) */
    if (addnew) {
      gpl->actframe = BKE_gpencil_frame_addnew(gpl, cframe);
    }
    else {
      /* don't do anything... this may be when no frames yet! */
      /* gpl->actframe should still be NULL */
    }
  }

  /* Don't select first frame if greater than current frame. */
  if ((gpl->actframe != NULL) && (gpl->actframe == gpl->frames.first) &&
      (gpl->actframe->framenum > cframe)) {
    gpl->actframe = NULL;
  }

  /* return */
  return gpl->actframe;
}

/**
 * Delete the given frame from a layer.
 * \param gpl: Grease pencil layer
 * \param gpf: Grease pencil frame
 * \return True if delete was done
 */
bool BKE_gpencil_layer_frame_delete(bGPDlayer *gpl, bGPDframe *gpf)
{
  bool changed = false;

  /* error checking */
  if (ELEM(NULL, gpl, gpf)) {
    return false;
  }

  /* if this frame was active, make the previous frame active instead
   * since it's tricky to set active frame otherwise
   */
  if (gpl->actframe == gpf) {
    gpl->actframe = gpf->prev;
  }

  /* free the frame and its data */
  changed = BKE_gpencil_free_strokes(gpf);
  BLI_freelinkN(&gpl->frames, gpf);

  return changed;
}

/**
 * Get layer by name
 * \param gpd: Grease pencil data-block
 * \param name: Layer name
 * \return Pointer to layer
 */
bGPDlayer *BKE_gpencil_layer_named_get(bGPdata *gpd, const char *name)
{
  if (name[0] == '\0') {
    return NULL;
  }
  return BLI_findstring(&gpd->layers, name, offsetof(bGPDlayer, info));
}

/**
 * Get mask layer by name.
 * \param gpl: Grease pencil layer
 * \param name: Mask name
 * \return Pointer to mask layer
 */
bGPDlayer_Mask *BKE_gpencil_layer_mask_named_get(bGPDlayer *gpl, const char *name)
{
  if (name[0] == '\0') {
    return NULL;
  }
  return BLI_findstring(&gpl->mask_layers, name, offsetof(bGPDlayer_Mask, name));
}

/**
 * Add grease pencil mask layer.
 * \param gpl: Grease pencil layer
 * \param name: Name of the mask
 * \return Pointer to new mask layer
 */
bGPDlayer_Mask *BKE_gpencil_layer_mask_add(bGPDlayer *gpl, const char *name)
{

  bGPDlayer_Mask *mask = MEM_callocN(sizeof(bGPDlayer_Mask), "bGPDlayer_Mask");
  BLI_addtail(&gpl->mask_layers, mask);
  BLI_strncpy(mask->name, name, sizeof(mask->name));
  gpl->act_mask++;

  return mask;
}

/**
 * Remove grease pencil mask layer.
 * \param gpl: Grease pencil layer
 * \param mask: Grease pencil mask layer
 */
void BKE_gpencil_layer_mask_remove(bGPDlayer *gpl, bGPDlayer_Mask *mask)
{
  BLI_freelinkN(&gpl->mask_layers, mask);
  gpl->act_mask--;
  CLAMP_MIN(gpl->act_mask, 0);
}

/**
 * Remove any reference to mask layer.
 * \param gpd: Grease pencil data-block
 * \param name: Name of the mask layer
 */
void BKE_gpencil_layer_mask_remove_ref(bGPdata *gpd, const char *name)
{
  bGPDlayer_Mask *mask_next;

  LISTBASE_FOREACH (bGPDlayer *, gpl, &gpd->layers) {
    for (bGPDlayer_Mask *mask = gpl->mask_layers.first; mask; mask = mask_next) {
      mask_next = mask->next;
      if (STREQ(mask->name, name)) {
        BKE_gpencil_layer_mask_remove(gpl, mask);
      }
    }
  }
}

static int gpencil_cb_sort_masks(const void *arg1, const void *arg2)
{
  /* sort is inverted as layer list. */
  const struct bGPDlayer_Mask *mask1 = arg1;
  const struct bGPDlayer_Mask *mask2 = arg2;
  int val = 0;

  if (mask1->sort_index < mask2->sort_index) {
    val = 1;
  }
  else if (mask1->sort_index > mask2->sort_index) {
    val = -1;
  }

  return val;
}

/**
 * Sort grease pencil mask layers.
 * \param gpd: Grease pencil data-block
 * \param gpl: Grease pencil layer
 */
void BKE_gpencil_layer_mask_sort(bGPdata *gpd, bGPDlayer *gpl)
{
  /* Update sort index. */
  LISTBASE_FOREACH (bGPDlayer_Mask *, mask, &gpl->mask_layers) {
    bGPDlayer *gpl_mask = BKE_gpencil_layer_named_get(gpd, mask->name);
    if (gpl_mask != NULL) {
      mask->sort_index = BLI_findindex(&gpd->layers, gpl_mask);
    }
    else {
      mask->sort_index = 0;
    }
  }
  BLI_listbase_sort(&gpl->mask_layers, gpencil_cb_sort_masks);
}

/**
 * Sort all grease pencil mask layer.
 * \param gpd: Grease pencil data-block
 */
void BKE_gpencil_layer_mask_sort_all(bGPdata *gpd)
{
  LISTBASE_FOREACH (bGPDlayer *, gpl, &gpd->layers) {
    BKE_gpencil_layer_mask_sort(gpd, gpl);
  }
}

static int gpencil_cb_cmp_frame(void *thunk, const void *a, const void *b)
{
  const bGPDframe *frame_a = a;
  const bGPDframe *frame_b = b;

  if (frame_a->framenum < frame_b->framenum) {
    return -1;
  }
  if (frame_a->framenum > frame_b->framenum) {
    return 1;
  }
  if (thunk != NULL) {
    *((bool *)thunk) = true;
  }
  /* Sort selected last. */
  if ((frame_a->flag & GP_FRAME_SELECT) && ((frame_b->flag & GP_FRAME_SELECT) == 0)) {
    return 1;
  }
  return 0;
}

/**
 * Sort grease pencil frames.
 * \param gpl: Grease pencil layer
 * \param r_has_duplicate_frames: Duplicated frames flag
 */
void BKE_gpencil_layer_frames_sort(struct bGPDlayer *gpl, bool *r_has_duplicate_frames)
{
  BLI_listbase_sort_r(&gpl->frames, gpencil_cb_cmp_frame, r_has_duplicate_frames);
}

/**
 * Get the active grease pencil layer for editing.
 * \param gpd: Grease pencil data-block
 * \return Pointer to layer
 */
bGPDlayer *BKE_gpencil_layer_active_get(bGPdata *gpd)
{
  /* error checking */
  if (ELEM(NULL, gpd, gpd->layers.first)) {
    return NULL;
  }

  /* loop over layers until found (assume only one active) */
  LISTBASE_FOREACH (bGPDlayer *, gpl, &gpd->layers) {
    if (gpl->flag & GP_LAYER_ACTIVE) {
      return gpl;
    }
  }

  /* no active layer found */
  return NULL;
}

/**
 * Set active grease pencil layer.
 * \param gpd: Grease pencil data-block
 * \param active: Grease pencil layer to set as active
 */
void BKE_gpencil_layer_active_set(bGPdata *gpd, bGPDlayer *active)
{
  /* error checking */
  if (ELEM(NULL, gpd, gpd->layers.first, active)) {
    return;
  }

  /* loop over layers deactivating all */
  LISTBASE_FOREACH (bGPDlayer *, gpl, &gpd->layers) {
    gpl->flag &= ~GP_LAYER_ACTIVE;
    if (gpd->flag & GP_DATA_AUTOLOCK_LAYERS) {
      gpl->flag |= GP_LAYER_LOCKED;
    }
  }

  /* set as active one */
  active->flag |= GP_LAYER_ACTIVE;
  if (gpd->flag & GP_DATA_AUTOLOCK_LAYERS) {
    active->flag &= ~GP_LAYER_LOCKED;
  }
}

/**
 * Set locked layers for autolock mode.
 * \param gpd: Grease pencil data-block
 * \param unlock: Unlock flag
 */
void BKE_gpencil_layer_autolock_set(bGPdata *gpd, const bool unlock)
{
  BLI_assert(gpd != NULL);

  if (gpd->flag & GP_DATA_AUTOLOCK_LAYERS) {
    bGPDlayer *layer_active = BKE_gpencil_layer_active_get(gpd);

    /* Lock all other layers */
    LISTBASE_FOREACH (bGPDlayer *, gpl, &gpd->layers) {
      /* unlock active layer */
      if (gpl == layer_active) {
        gpl->flag &= ~GP_LAYER_LOCKED;
      }
      else {
        gpl->flag |= GP_LAYER_LOCKED;
      }
    }
  }
  else {
    /* If disable is better unlock all layers by default or it looks there is
     * a problem in the UI because the user expects all layers will be unlocked
     */
    if (unlock) {
      LISTBASE_FOREACH (bGPDlayer *, gpl, &gpd->layers) {
        gpl->flag &= ~GP_LAYER_LOCKED;
      }
    }
  }
}

/**
 * Delete grease pencil layer.
 * \param gpd: Grease pencil data-block
 * \param gpl: Grease pencil layer
 */
void BKE_gpencil_layer_delete(bGPdata *gpd, bGPDlayer *gpl)
{
  /* error checking */
  if (ELEM(NULL, gpd, gpl)) {
    return;
  }

  /* free layer */
  BKE_gpencil_free_frames(gpl);

  /* Free Masks. */
  BKE_gpencil_free_layer_masks(gpl);

  /* Remove any reference to that layer in masking lists. */
  BKE_gpencil_layer_mask_remove_ref(gpd, gpl->info);

  /* free icon providing preview of icon color */
  BKE_icon_delete(gpl->runtime.icon_id);

  BLI_freelinkN(&gpd->layers, gpl);
}

/**
 * Get grease pencil material from brush.
 * \param brush: Brush
 * \return Pointer to material
 */
Material *BKE_gpencil_brush_material_get(Brush *brush)
{
  Material *ma = NULL;

  if ((brush != NULL) && (brush->gpencil_settings != NULL) &&
      (brush->gpencil_settings->material != NULL)) {
    ma = brush->gpencil_settings->material;
  }

  return ma;
}

/**
 * Set grease pencil brush material.
 * \param brush: Brush
 * \param ma: Material
 */
void BKE_gpencil_brush_material_set(Brush *brush, Material *ma)
{
  BLI_assert(brush);
  BLI_assert(brush->gpencil_settings);
  if (brush->gpencil_settings->material != ma) {
    if (brush->gpencil_settings->material) {
      id_us_min(&brush->gpencil_settings->material->id);
    }
    if (ma) {
      id_us_plus(&ma->id);
    }
    brush->gpencil_settings->material = ma;
  }
}

/**
 * Adds the pinned material to the object if necessary.
 * \param bmain: Main pointer
 * \param ob: Grease pencil object
 * \param brush: Brush
 * \return Pointer to material
 */
Material *BKE_gpencil_object_material_ensure_from_brush(Main *bmain, Object *ob, Brush *brush)
{
  if (brush->gpencil_settings->flag & GP_BRUSH_MATERIAL_PINNED) {
    Material *ma = BKE_gpencil_brush_material_get(brush);

    /* check if the material is already on object material slots and add it if missing */
    if (ma && BKE_gpencil_object_material_index_get(ob, ma) < 0) {
      BKE_object_material_slot_add(bmain, ob);
      BKE_object_material_assign(bmain, ob, ma, ob->totcol, BKE_MAT_ASSIGN_USERPREF);
    }

    return ma;
  }
  else {
    /* using active material instead */
    return BKE_object_material_get(ob, ob->actcol);
  }
}

/**
 * Assigns the material to object (if not already present) and returns its index (mat_nr).
 * \param bmain: Main pointer
 * \param ob: Grease pencil object
 * \param material: Material
 * \return Index of the material
 */
int BKE_gpencil_object_material_ensure(Main *bmain, Object *ob, Material *material)
{
  if (!material) {
    return -1;
  }
  int index = BKE_gpencil_object_material_index_get(ob, material);
  if (index < 0) {
    BKE_object_material_slot_add(bmain, ob);
    BKE_object_material_assign(bmain, ob, material, ob->totcol, BKE_MAT_ASSIGN_USERPREF);
    return ob->totcol - 1;
  }
  return index;
}

/**
 * Creates a new grease-pencil material and assigns it to object.
 * \param bmain: Main pointer
 * \param ob: Grease pencil object
 * \param name: Material name
 * \param r_index: value is set to zero based index of the new material if \a r_index is not NULL.
 * \return Material pointer.
 */
Material *BKE_gpencil_object_material_new(Main *bmain, Object *ob, const char *name, int *r_index)
{
  Material *ma = BKE_gpencil_material_add(bmain, name);
  id_us_min(&ma->id); /* no users yet */

  BKE_object_material_slot_add(bmain, ob);
  BKE_object_material_assign(bmain, ob, ma, ob->totcol, BKE_MAT_ASSIGN_USERPREF);

  if (r_index) {
    *r_index = ob->actcol - 1;
  }
  return ma;
}

/**
 * Returns the material for a brush with respect to its pinned state.
 * \param ob: Grease pencil object
 * \param brush: Brush
 * \return Material pointer
 */
Material *BKE_gpencil_object_material_from_brush_get(Object *ob, Brush *brush)
{
  if ((brush) && (brush->gpencil_settings) &&
      (brush->gpencil_settings->flag & GP_BRUSH_MATERIAL_PINNED)) {
    Material *ma = BKE_gpencil_brush_material_get(brush);
    return ma;
  }
  else {
    return BKE_object_material_get(ob, ob->actcol);
  }
}

/**
 * Returns the material index for a brush with respect to its pinned state.
 * \param ob: Grease pencil object
 * \param brush: Brush
 * \return Material index.
 */
int BKE_gpencil_object_material_get_index_from_brush(Object *ob, Brush *brush)
{
  if ((brush) && (brush->gpencil_settings->flag & GP_BRUSH_MATERIAL_PINNED)) {
    return BKE_gpencil_object_material_index_get(ob, brush->gpencil_settings->material);
  }
  else {
    return ob->actcol - 1;
  }
}

/**
 * Guaranteed to return a material assigned to object. Returns never NULL.
 * \param bmain: Main pointer
 * \param ob: Grease pencil object
 * \return Material pointer.
 */
Material *BKE_gpencil_object_material_ensure_from_active_input_toolsettings(Main *bmain,
                                                                            Object *ob,
                                                                            ToolSettings *ts)
{
  if (ts && ts->gp_paint && ts->gp_paint->paint.brush) {
    return BKE_gpencil_object_material_ensure_from_active_input_brush(
        bmain, ob, ts->gp_paint->paint.brush);
  }
  else {
    return BKE_gpencil_object_material_ensure_from_active_input_brush(bmain, ob, NULL);
  }
}

/**
 * Guaranteed to return a material assigned to object. Returns never NULL.
 * \param bmain: Main pointer
 * \param ob: Grease pencil object.
 * \param brush: Brush
 * \return Material pointer
 */
Material *BKE_gpencil_object_material_ensure_from_active_input_brush(Main *bmain,
                                                                     Object *ob,
                                                                     Brush *brush)
{
  if (brush) {
    Material *ma = BKE_gpencil_object_material_ensure_from_brush(bmain, ob, brush);
    if (ma) {
      return ma;
    }
    else if (brush->gpencil_settings->flag & GP_BRUSH_MATERIAL_PINNED) {
      /* it is easier to just unpin a NULL material, instead of setting a new one */
      brush->gpencil_settings->flag &= ~GP_BRUSH_MATERIAL_PINNED;
    }
  }
  return BKE_gpencil_object_material_ensure_from_active_input_material(ob);
}

/**
 * Guaranteed to return a material assigned to object. Returns never NULL.
 * Only use this for materials unrelated to user input.
 * \param ob: Grease pencil object
 * \return Material pointer
 */
Material *BKE_gpencil_object_material_ensure_from_active_input_material(Object *ob)
{
  Material *ma = BKE_object_material_get(ob, ob->actcol);
  if (ma) {
    return ma;
  }

  return BKE_material_default_gpencil();
}

/**
 * Get active color, and add all default settings if we don't find anything.
 * \param ob: Grease pencil object
 * \return Material pointer
 */
Material *BKE_gpencil_object_material_ensure_active(Object *ob)
{
  Material *ma = NULL;

  /* sanity checks */
  if (ob == NULL) {
    return NULL;
  }

  ma = BKE_gpencil_object_material_ensure_from_active_input_material(ob);
  if (ma->gp_style == NULL) {
    BKE_gpencil_material_attr_init(ma);
  }

  return ma;
}

/* ************************************************** */
/**
 * Check if stroke has any point selected
 * \param gps: Grease pencil stroke
 * \return True if selected
 */
bool BKE_gpencil_stroke_select_check(const bGPDstroke *gps)
{
  const bGPDspoint *pt;
  int i;
  for (i = 0, pt = gps->points; i < gps->totpoints; i++, pt++) {
    if (pt->flag & GP_SPOINT_SELECT) {
      return true;
    }
  }
  return false;
}

/* ************************************************** */
/* GP Object - Vertex Groups */

/**
 * Remove a vertex group.
 * \param ob: Grease pencil object
 * \param defgroup: deform group
 */
void BKE_gpencil_vgroup_remove(Object *ob, bDeformGroup *defgroup)
{
  bGPdata *gpd = ob->data;
  MDeformVert *dvert = NULL;
  const int def_nr = BLI_findindex(&ob->defbase, defgroup);
  const int totgrp = BLI_listbase_count(&ob->defbase);

  /* Remove points data */
  if (gpd) {
    LISTBASE_FOREACH (bGPDlayer *, gpl, &gpd->layers) {
      LISTBASE_FOREACH (bGPDframe *, gpf, &gpl->frames) {
        LISTBASE_FOREACH (bGPDstroke *, gps, &gpf->strokes) {
          if (gps->dvert != NULL) {
            for (int i = 0; i < gps->totpoints; i++) {
              dvert = &gps->dvert[i];
              MDeformWeight *dw = BKE_defvert_find_index(dvert, def_nr);
              if (dw != NULL) {
                BKE_defvert_remove_group(dvert, dw);
              }
              /* Reorganize weights for other groups after deleted one. */
              for (int g = 0; g < totgrp; g++) {
                dw = BKE_defvert_find_index(dvert, g);
                if ((dw != NULL) && (dw->def_nr > def_nr)) {
                  dw->def_nr--;
                }
              }
            }
          }
        }
      }
    }
  }

  /* Remove the group */
  BLI_freelinkN(&ob->defbase, defgroup);
  DEG_id_tag_update(&gpd->id, ID_RECALC_TRANSFORM | ID_RECALC_GEOMETRY);
}

/**
 * Ensure stroke has vertex group.
 * \param gps: Grease pencil stroke
 */
void BKE_gpencil_dvert_ensure(bGPDstroke *gps)
{
  if (gps->dvert == NULL) {
    gps->dvert = MEM_callocN(sizeof(MDeformVert) * gps->totpoints, "gp_stroke_weights");
  }
}

/* ************************************************** */

/**
 * Get range of selected frames in layer.
 * Always the active frame is considered as selected, so if no more selected the range
 * will be equal to the current active frame.
 * \param gpl: Layer.
 * \param r_initframe: Number of first selected frame.
 * \param r_endframe: Number of last selected frame.
 */
void BKE_gpencil_frame_range_selected(bGPDlayer *gpl, int *r_initframe, int *r_endframe)
{
  *r_initframe = gpl->actframe->framenum;
  *r_endframe = gpl->actframe->framenum;

  LISTBASE_FOREACH (bGPDframe *, gpf, &gpl->frames) {
    if (gpf->flag & GP_FRAME_SELECT) {
      if (gpf->framenum < *r_initframe) {
        *r_initframe = gpf->framenum;
      }
      if (gpf->framenum > *r_endframe) {
        *r_endframe = gpf->framenum;
      }
    }
  }
}

/**
 * Get Falloff factor base on frame range
 * \param gpf: Frame.
 * \param actnum: Number of active frame in layer.
 * \param f_init: Number of first selected frame.
 * \param f_end: Number of last selected frame.
 * \param cur_falloff: Curve with falloff factors.
 */
float BKE_gpencil_multiframe_falloff_calc(
    bGPDframe *gpf, int actnum, int f_init, int f_end, CurveMapping *cur_falloff)
{
  float fnum = 0.5f; /* default mid curve */
  float value;

  /* check curve is available */
  if (cur_falloff == NULL) {
    return 1.0f;
  }

  /* frames to the right of the active frame */
  if (gpf->framenum < actnum) {
    fnum = (float)(gpf->framenum - f_init) / (actnum - f_init);
    fnum *= 0.5f;
    value = BKE_curvemapping_evaluateF(cur_falloff, 0, fnum);
  }
  /* frames to the left of the active frame */
  else if (gpf->framenum > actnum) {
    fnum = (float)(gpf->framenum - actnum) / (f_end - actnum);
    fnum *= 0.5f;
    value = BKE_curvemapping_evaluateF(cur_falloff, 0, fnum + 0.5f);
  }
  else {
    /* Center of the curve. */
    value = BKE_curvemapping_evaluateF(cur_falloff, 0, 0.5f);
  }

  return value;
}

/**
 * Reassign strokes using a material.
 * \param gpd: Grease pencil data-block
 * \param totcol: Total materials
 * \param index: Index of the material
 */
void BKE_gpencil_material_index_reassign(bGPdata *gpd, int totcol, int index)
{
  LISTBASE_FOREACH (bGPDlayer *, gpl, &gpd->layers) {
    LISTBASE_FOREACH (bGPDframe *, gpf, &gpl->frames) {
      LISTBASE_FOREACH (bGPDstroke *, gps, &gpf->strokes) {
        /* reassign strokes */
        if ((gps->mat_nr > index) || (gps->mat_nr > totcol - 1)) {
          gps->mat_nr--;
          CLAMP_MIN(gps->mat_nr, 0);
        }
      }
    }
  }
}

/**
 * Remove strokes using a material.
 * \param gpd: Grease pencil data-block
 * \param index: Index of the material
 * \return True if removed
 */
bool BKE_gpencil_material_index_used(bGPdata *gpd, int index)
{
  LISTBASE_FOREACH (bGPDlayer *, gpl, &gpd->layers) {
    LISTBASE_FOREACH (bGPDframe *, gpf, &gpl->frames) {
      LISTBASE_FOREACH (bGPDstroke *, gps, &gpf->strokes) {
        if (gps->mat_nr == index) {
          return true;
        }
      }
    }
  }

  return false;
}

/**
 * Remap material
 * \param gpd: Grease pencil data-block
 * \param remap: Remap index
 * \param remap_len: Remap length
 */
void BKE_gpencil_material_remap(struct bGPdata *gpd,
                                const unsigned int *remap,
                                unsigned int remap_len)
{
  const short remap_len_short = (short)remap_len;

#define MAT_NR_REMAP(n) \
  if (n < remap_len_short) { \
    BLI_assert(n >= 0 && remap[n] < remap_len_short); \
    n = remap[n]; \
  } \
  ((void)0)

  LISTBASE_FOREACH (bGPDlayer *, gpl, &gpd->layers) {
    LISTBASE_FOREACH (bGPDframe *, gpf, &gpl->frames) {
      LISTBASE_FOREACH (bGPDstroke *, gps, &gpf->strokes) {
        /* reassign strokes */
        MAT_NR_REMAP(gps->mat_nr);
      }
    }
  }

#undef MAT_NR_REMAP
}

/**
 * Load a table with material conversion index for merged materials.
 * \param ob: Grease pencil object
 * \param hue_threshold: Threshold for Hue
 * \param sat_threshold: Threshold for Saturation
 * \param val_threshold: Threshold for Value
 * \param r_mat_table : return material table
 * \return True if done
 */
bool BKE_gpencil_merge_materials_table_get(Object *ob,
                                           const float hue_threshold,
                                           const float sat_threshold,
                                           const float val_threshold,
                                           GHash *r_mat_table)
{
  bool changed = false;

  Material *ma_primary = NULL;
  Material *ma_secondary = NULL;
  MaterialGPencilStyle *gp_style_primary = NULL;
  MaterialGPencilStyle *gp_style_secondary = NULL;

  short *totcol = BKE_object_material_len_p(ob);
  if (totcol == 0) {
    return changed;
  }

  for (int idx_primary = 0; idx_primary < *totcol; idx_primary++) {
    /* Read primary material to compare. */
    ma_primary = BKE_gpencil_material(ob, idx_primary + 1);
    if (ma_primary == NULL) {
      continue;
    }

    for (int idx_secondary = idx_primary + 1; idx_secondary < *totcol; idx_secondary++) {
      /* Read secondary material to compare with primary material. */
      ma_secondary = BKE_gpencil_material(ob, idx_secondary + 1);
      if ((ma_secondary == NULL) ||
          (BLI_ghash_haskey(r_mat_table, POINTER_FROM_INT(idx_secondary)))) {
        continue;
      }
      gp_style_primary = ma_primary->gp_style;
      gp_style_secondary = ma_secondary->gp_style;

      if ((gp_style_primary == NULL) || (gp_style_secondary == NULL) ||
          (gp_style_secondary->flag & GP_MATERIAL_LOCKED)) {
        continue;
      }

      /* Check materials have the same mode. */
      if (gp_style_primary->mode != gp_style_secondary->mode) {
        continue;
      }

      /* Check materials have same stroke and fill attributes. */
      if ((gp_style_primary->flag & GP_MATERIAL_STROKE_SHOW) !=
          (gp_style_secondary->flag & GP_MATERIAL_STROKE_SHOW)) {
        continue;
      }

      if ((gp_style_primary->flag & GP_MATERIAL_FILL_SHOW) !=
          (gp_style_secondary->flag & GP_MATERIAL_FILL_SHOW)) {
        continue;
      }

      /* Check materials have the same type. */
      if ((gp_style_primary->stroke_style != gp_style_secondary->stroke_style) ||
          (gp_style_primary->fill_style != gp_style_secondary->fill_style)) {
        continue;
      }

      float s_hsv_a[3], s_hsv_b[3], f_hsv_a[3], f_hsv_b[3], col[3];
      copy_v3_v3(col, gp_style_primary->stroke_rgba);
      rgb_to_hsv_compat_v(col, s_hsv_a);
      copy_v3_v3(col, gp_style_secondary->stroke_rgba);
      rgb_to_hsv_compat_v(col, s_hsv_b);

      copy_v3_v3(col, gp_style_primary->fill_rgba);
      rgb_to_hsv_compat_v(col, f_hsv_a);
      copy_v3_v3(col, gp_style_secondary->fill_rgba);
      rgb_to_hsv_compat_v(col, f_hsv_b);

      /* Check stroke and fill color (only Hue and Saturation). */
      if ((!compare_ff(s_hsv_a[0], s_hsv_b[0], hue_threshold)) ||
          (!compare_ff(s_hsv_a[1], s_hsv_b[1], sat_threshold)) ||
          (!compare_ff(f_hsv_a[0], f_hsv_b[0], hue_threshold)) ||
          (!compare_ff(f_hsv_a[1], f_hsv_b[1], sat_threshold)) ||
          (!compare_ff(s_hsv_a[2], s_hsv_b[2], val_threshold)) ||
          (!compare_ff(s_hsv_a[2], s_hsv_b[2], val_threshold)) ||
          (!compare_ff(s_hsv_a[2], s_hsv_b[2], val_threshold)) ||
          (!compare_ff(s_hsv_a[2], s_hsv_b[2], val_threshold))) {
        continue;
      }

      /* Save conversion indexes. */
      BLI_ghash_insert(
          r_mat_table, POINTER_FROM_INT(idx_secondary), POINTER_FROM_INT(idx_primary));
      changed = true;
    }
  }

  return changed;
}

/**
 * Calc grease pencil statistics functions.
 * \param gpd: Grease pencil data-block
 */
void BKE_gpencil_stats_update(bGPdata *gpd)
{
  gpd->totlayer = 0;
  gpd->totframe = 0;
  gpd->totstroke = 0;
  gpd->totpoint = 0;

  LISTBASE_FOREACH (bGPDlayer *, gpl, &gpd->layers) {
    gpd->totlayer++;
    LISTBASE_FOREACH (bGPDframe *, gpf, &gpl->frames) {
      gpd->totframe++;
      LISTBASE_FOREACH (bGPDstroke *, gps, &gpf->strokes) {
        gpd->totstroke++;
        gpd->totpoint += gps->totpoints;
      }
    }
  }
}

/**
 * Get material index (0-based like mat_nr not actcol).
 * \param ob: Grease pencil object
 * \param ma: Material
 * \return Index of the material
 */
int BKE_gpencil_object_material_index_get(Object *ob, Material *ma)
{
  short *totcol = BKE_object_material_len_p(ob);
  Material *read_ma = NULL;
  for (short i = 0; i < *totcol; i++) {
    read_ma = BKE_object_material_get(ob, i + 1);
    if (ma == read_ma) {
      return i;
    }
  }

  return -1;
}

/**
 * Create a default palette.
 * \param bmain: Main pointer
 * \param scene: Scene
 */
void BKE_gpencil_palette_ensure(Main *bmain, Scene *scene)
{
  const int totcol = 120;
  const char *hexcol[] = {
      "FFFFFF", "F2F2F2", "E6E6E6", "D9D9D9", "CCCCCC", "BFBFBF", "B2B2B2", "A6A6A6", "999999",
      "8C8C8C", "808080", "737373", "666666", "595959", "4C4C4C", "404040", "333333", "262626",
      "1A1A1A", "000000", "F2FC24", "FFEA00", "FEA711", "FE8B68", "FB3B02", "FE3521", "D00000",
      "A81F3D", "780422", "2B0000", "F1E2C5", "FEE4B3", "FEDABB", "FEC28E", "D88F57", "BD6340",
      "A2402B", "63352D", "6B2833", "34120C", "E7CB8F", "D1B38B", "C1B17F", "D7980B", "FFB100",
      "FE8B00", "FF6A00", "B74100", "5F3E1D", "3B2300", "FECADA", "FE65CB", "FE1392", "DD3062",
      "C04A6D", "891688", "4D2689", "441521", "2C1139", "241422", "FFFF7D", "FFFF00", "FF7F00",
      "FF7D7D", "FF7DFF", "FF00FE", "FF007F", "FF0000", "7F0000", "0A0A00", "F6FDFF", "E9F7FF",
      "CFE6FE", "AAC7FE", "77B3FE", "1E74FD", "0046AA", "2F4476", "003052", "0E0E25", "EEF5F0",
      "D6E5DE", "ACD8B9", "6CADC6", "42A9AF", "007F7F", "49675C", "2E4E4E", "1D3239", "0F1C21",
      "D8FFF4", "B8F4F5", "AECCB5", "76C578", "358757", "409B68", "468768", "1F512B", "2A3C37",
      "122E1D", "EFFFC9", "E6F385", "BCF51C", "D4DC18", "82D322", "5C7F00", "59932B", "297F00",
      "004320", "1C3322", "00FF7F", "00FF00", "7DFF7D", "7DFFFF", "00FFFF", "7D7DFF", "7F00FF",
      "0000FF", "3F007F", "00007F"};

  ToolSettings *ts = scene->toolsettings;
  GpPaint *gp_paint = ts->gp_paint;
  Paint *paint = &gp_paint->paint;

  if (paint->palette != NULL) {
    return;
  }

  paint->palette = BLI_findstring(&bmain->palettes, "Palette", offsetof(ID, name) + 2);
  /* Try with first palette. */
  if (bmain->palettes.first != NULL) {
    paint->palette = bmain->palettes.first;
    ts->gp_vertexpaint->paint.palette = paint->palette;
    return;
  }

  if (paint->palette == NULL) {
    paint->palette = BKE_palette_add(bmain, "Palette");
    ts->gp_vertexpaint->paint.palette = paint->palette;

    /* Create Colors. */
    for (int i = 0; i < totcol; i++) {
      PaletteColor *palcol = BKE_palette_color_add(paint->palette);
      if (palcol) {
        hex_to_rgb((char *)hexcol[i], palcol->rgb, palcol->rgb + 1, palcol->rgb + 2);
      }
    }
  }
}

/**
 * Create grease pencil strokes from image
 * \param sima: Image
 * \param gpd: Grease pencil data-block
 * \param gpf: Grease pencil frame
 * \param size: Size
 * \param mask: Mask
 * \return  True if done
 */
bool BKE_gpencil_from_image(
    SpaceImage *sima, bGPdata *gpd, bGPDframe *gpf, const float size, const bool mask)
{
  Image *image = sima->image;
  bool done = false;

  if (image == NULL) {
    return false;
  }

  ImageUser iuser = sima->iuser;
  void *lock;
  ImBuf *ibuf;

  ibuf = BKE_image_acquire_ibuf(image, &iuser, &lock);

  if (ibuf && ibuf->rect) {
    int img_x = ibuf->x;
    int img_y = ibuf->y;

    float color[4];
    bGPDspoint *pt;
    for (int row = 0; row < img_y; row++) {
      /* Create new stroke */
      bGPDstroke *gps = BKE_gpencil_stroke_add(gpf, 0, img_x, size * 1000, false);
      done = true;
      for (int col = 0; col < img_x; col++) {
        IMB_sampleImageAtLocation(ibuf, col, row, true, color);
        pt = &gps->points[col];
        pt->pressure = 1.0f;
        pt->x = col * size;
        pt->z = row * size;
        if (!mask) {
          copy_v3_v3(pt->vert_color, color);
          pt->vert_color[3] = 1.0f;
          pt->strength = color[3];
        }
        else {
          zero_v3(pt->vert_color);
          pt->vert_color[3] = 1.0f;
          pt->strength = 1.0f - color[3];
        }

        /* Selet Alpha points. */
        if (pt->strength < 0.03f) {
          gps->flag |= GP_STROKE_SELECT;
          pt->flag |= GP_SPOINT_SELECT;
        }
      }
      BKE_gpencil_stroke_geometry_update(gpd, gps);
    }
  }

  /* Free memory. */
  BKE_image_release_ibuf(image, ibuf, lock);

  return done;
}

/**
 * Helper to check if a layers is used as mask
 * \param view_layer: Actual view layer.
 * \param gpd: Grease pencil data-block.
 * \param gpl_mask: Actual Layer.
 * \return True if the layer is used as mask.
 */
static bool gpencil_is_layer_mask(ViewLayer *view_layer, bGPdata *gpd, bGPDlayer *gpl_mask)
{
  LISTBASE_FOREACH (bGPDlayer *, gpl, &gpd->layers) {
    if ((gpl->viewlayername[0] != '\0') && (!STREQ(view_layer->name, gpl->viewlayername))) {
      continue;
    }

    LISTBASE_FOREACH (bGPDlayer_Mask *, mask, &gpl->mask_layers) {
      if (STREQ(gpl_mask->info, mask->name)) {
        return true;
      }
    }
  }

  return false;
}

/* -------------------------------------------------------------------- */
/** \name Iterators
 *
 * Iterate over all visible stroke of all visible layers inside a gpObject.
 * Also take into account onion-skinning.
 * \{ */

void BKE_gpencil_visible_stroke_iter(ViewLayer *view_layer,
                                     Object *ob,
                                     gpIterCb layer_cb,
                                     gpIterCb stroke_cb,
                                     void *thunk,
                                     bool do_onion,
                                     int cfra)
{
  bGPdata *gpd = (bGPdata *)ob->data;
  const bool is_multiedit = GPENCIL_MULTIEDIT_SESSIONS_ON(gpd);
  const bool is_onion = do_onion && ((gpd->flag & GP_DATA_STROKE_WEIGHTMODE) == 0);
  const bool is_drawing = (gpd->runtime.sbuffer_used > 0);

  /* Onion skinning. */
  const bool onion_mode_abs = (gpd->onion_mode == GP_ONION_MODE_ABSOLUTE);
  const bool onion_mode_sel = (gpd->onion_mode == GP_ONION_MODE_SELECTED);
  const bool onion_loop = (gpd->onion_flag & GP_ONION_LOOP) != 0;
  const short onion_keytype = gpd->onion_keytype;

  LISTBASE_FOREACH (bGPDlayer *, gpl, &gpd->layers) {
    /* Reset by layer. */
    bool is_before_first = false;

    bGPDframe *act_gpf = gpl->actframe;
    bGPDframe *sta_gpf = act_gpf;
    bGPDframe *end_gpf = act_gpf ? act_gpf->next : NULL;

    if (gpl->flag & GP_LAYER_HIDE) {
      continue;
    }

    /* Hide the layer if it's defined a view layer filter. This is used to
     * generate renders, putting only selected GP layers for each View Layer.
     * This is used only in final render and never in Viewport. */
    if ((view_layer != NULL) && (gpl->viewlayername[0] != '\0') &&
        (!STREQ(view_layer->name, gpl->viewlayername))) {
      /* If the layer is used as mask, cannot be filtered or the masking system
       * will crash because needs the mask layer in the draw pipeline. */
      if (!gpencil_is_layer_mask(view_layer, gpd, gpl)) {
        continue;
      }
    }

    if (is_multiedit) {
      sta_gpf = end_gpf = NULL;
      /* Check the whole range and tag the editable frames. */
      LISTBASE_FOREACH (bGPDframe *, gpf, &gpl->frames) {
        if (gpf == act_gpf || (gpf->flag & GP_FRAME_SELECT)) {
          gpf->runtime.onion_id = 0;
          if (sta_gpf == NULL) {
            sta_gpf = gpf;
          }
          end_gpf = gpf->next;
        }
        else {
          gpf->runtime.onion_id = INT_MAX;
        }
      }
    }
    else if (is_onion && (gpl->onion_flag & GP_LAYER_ONIONSKIN)) {
      /* Special cases when cframe is before first frame. */
      bGPDframe *gpf_first = gpl->frames.first;
      if ((gpf_first != NULL) && (act_gpf != NULL) && (gpf_first->framenum > act_gpf->framenum)) {
        is_before_first = true;
      }
      if ((gpf_first != NULL) && (act_gpf == NULL)) {
        act_gpf = gpf_first;
        is_before_first = true;
      }

      if (act_gpf) {
        bGPDframe *last_gpf = gpl->frames.last;

        int frame_len = 0;
        LISTBASE_FOREACH (bGPDframe *, gpf, &gpl->frames) {
          gpf->runtime.frameid = frame_len++;
        }

        LISTBASE_FOREACH (bGPDframe *, gpf, &gpl->frames) {
          bool is_wrong_keytype = (onion_keytype > -1) && (gpf->key_type != onion_keytype);
          bool is_in_range;
          int delta = (onion_mode_abs) ? (gpf->framenum - cfra) :
                                         (gpf->runtime.frameid - act_gpf->runtime.frameid);

          if (is_before_first) {
            delta++;
          }

          if (onion_mode_sel) {
            is_in_range = (gpf->flag & GP_FRAME_SELECT) != 0;
          }
          else {
            is_in_range = (-delta <= gpd->gstep) && (delta <= gpd->gstep_next);

            if (onion_loop && !is_in_range) {
              /* We wrap the value using the last frame and 0 as reference. */
              /* FIXME: This might not be good for animations not starting at 0. */
              int shift = (onion_mode_abs) ? last_gpf->framenum : last_gpf->runtime.frameid;
              delta += (delta < 0) ? (shift + 1) : -(shift + 1);
              /* Test again with wrapped value. */
              is_in_range = (-delta <= gpd->gstep) && (delta <= gpd->gstep_next);
            }
          }
          /* Mask frames that have wrong keytype of are not in range. */
          gpf->runtime.onion_id = (is_wrong_keytype || !is_in_range) ? INT_MAX : delta;
        }
        /* Active frame is always shown. */
        if (!is_before_first || is_drawing) {
          act_gpf->runtime.onion_id = 0;
        }
      }

      sta_gpf = gpl->frames.first;
      end_gpf = NULL;
    }
    else {
      /* Bypass multiedit/onion skinning. */
      end_gpf = sta_gpf = NULL;
    }

    if (sta_gpf == NULL && act_gpf == NULL) {
      if (layer_cb) {
        layer_cb(gpl, act_gpf, NULL, thunk);
      }
      continue;
    }

    /* Draw multiedit/onion skinning first */
    for (bGPDframe *gpf = sta_gpf; gpf && gpf != end_gpf; gpf = gpf->next) {
      if ((gpf->runtime.onion_id == INT_MAX || gpf == act_gpf) && (!is_before_first)) {
        continue;
      }

      /* Only do once for frame before first. */
      if (is_before_first && gpf == act_gpf) {
        is_before_first = false;
      }

      if (layer_cb) {
        layer_cb(gpl, gpf, NULL, thunk);
      }

      LISTBASE_FOREACH (bGPDstroke *, gps, &gpf->strokes) {
        if (gps->totpoints == 0) {
          continue;
        }
        stroke_cb(gpl, gpf, gps, thunk);
      }
    }
    /* Draw Active frame on top. */
    /* Use evaluated frame (with modifiers for active stroke)/ */
    act_gpf = gpl->actframe;
    if (act_gpf) {
      act_gpf->runtime.onion_id = 0;
      if (layer_cb) {
        layer_cb(gpl, act_gpf, NULL, thunk);
      }

      LISTBASE_FOREACH (bGPDstroke *, gps, &act_gpf->strokes) {
        if (gps->totpoints == 0) {
          continue;
        }
        stroke_cb(gpl, act_gpf, gps, thunk);
      }
    }
  }
}

/**
 * Update original pointers in evaluated frame.
 * \param gpf_orig: Original grease-pencil frame.
 * \param gpf_eval: Evaluated grease pencil frame.
 */
void BKE_gpencil_frame_original_pointers_update(const struct bGPDframe *gpf_orig,
                                                const struct bGPDframe *gpf_eval)
{
  bGPDstroke *gps_eval = gpf_eval->strokes.first;
  LISTBASE_FOREACH (bGPDstroke *, gps_orig, &gpf_orig->strokes) {

    /* Assign original stroke pointer. */
    if (gps_eval != NULL) {
      gps_eval->runtime.gps_orig = gps_orig;

      /* Assign original point pointer. */
      for (int i = 0; i < gps_orig->totpoints; i++) {
        if (i > gps_eval->totpoints - 1) {
          break;
        }
        bGPDspoint *pt_orig = &gps_orig->points[i];
        bGPDspoint *pt_eval = &gps_eval->points[i];
        pt_orig->runtime.pt_orig = NULL;
        pt_orig->runtime.idx_orig = i;
        pt_eval->runtime.pt_orig = pt_orig;
        pt_eval->runtime.idx_orig = i;
      }
      /* Increase pointer. */
      gps_eval = gps_eval->next;
    }
  }
}

/**
 * Update pointers of eval data to original data to keep references.
 * \param ob_orig: Original grease pencil object
 * \param ob_eval: Evaluated grease pencil object
 */
void BKE_gpencil_update_orig_pointers(const Object *ob_orig, const Object *ob_eval)
{
  bGPdata *gpd_eval = (bGPdata *)ob_eval->data;
  bGPdata *gpd_orig = (bGPdata *)ob_orig->data;

  /* Assign pointers to the original stroke and points to the evaluated data. This must
   * be done before applying any modifier because at this moment the structure is equals,
   * so we can assume the layer index is the same in both data-blocks.
   * This data will be used by operators. */

  bGPDlayer *gpl_eval = gpd_eval->layers.first;
  LISTBASE_FOREACH (bGPDlayer *, gpl, &gpd_orig->layers) {
    if (gpl_eval != NULL) {
      /* Update layer reference pointers. */
      gpl_eval->runtime.gpl_orig = (bGPDlayer *)gpl;

      bGPDframe *gpf_eval = gpl_eval->frames.first;
      LISTBASE_FOREACH (bGPDframe *, gpf_orig, &gpl->frames) {
        if (gpf_eval != NULL) {
          /* Update frame reference pointers. */
          gpf_eval->runtime.gpf_orig = (bGPDframe *)gpf_orig;
          BKE_gpencil_frame_original_pointers_update(gpf_orig, gpf_eval);
          gpf_eval = gpf_eval->next;
        }
      }
      gpl_eval = gpl_eval->next;
    }
  }
}

/**
 * Get parent matrix, including layer parenting.
 * \param depsgraph: Depsgraph
 * \param obact: Grease pencil object
 * \param gpl: Grease pencil layer
 * \param diff_mat: Result parent matrix
 */
void BKE_gpencil_parent_matrix_get(const Depsgraph *depsgraph,
                                   Object *obact,
                                   bGPDlayer *gpl,
                                   float diff_mat[4][4])
{
  Object *ob_eval = depsgraph != NULL ? DEG_get_evaluated_object(depsgraph, obact) : obact;
  Object *obparent = gpl->parent;
  Object *obparent_eval = depsgraph != NULL ? DEG_get_evaluated_object(depsgraph, obparent) :
                                              obparent;

  /* if not layer parented, try with object parented */
  if (obparent_eval == NULL) {
    if (ob_eval != NULL) {
      if (ob_eval->type == OB_GPENCIL) {
        copy_m4_m4(diff_mat, ob_eval->obmat);
        return;
      }
    }
    /* not gpencil object */
    unit_m4(diff_mat);
    return;
  }
  else {
    if ((gpl->partype == PAROBJECT) || (gpl->partype == PARSKEL)) {
      mul_m4_m4m4(diff_mat, obparent_eval->obmat, gpl->inverse);
      add_v3_v3(diff_mat[3], ob_eval->obmat[3]);
      return;
    }
    else if (gpl->partype == PARBONE) {
      bPoseChannel *pchan = BKE_pose_channel_find_name(obparent_eval->pose, gpl->parsubstr);
      if (pchan) {
        float tmp_mat[4][4];
        mul_m4_m4m4(tmp_mat, obparent_eval->obmat, pchan->pose_mat);
        mul_m4_m4m4(diff_mat, tmp_mat, gpl->inverse);
        add_v3_v3(diff_mat[3], ob_eval->obmat[3]);
      }
      else {
        /* if bone not found use object (armature) */
        mul_m4_m4m4(diff_mat, obparent_eval->obmat, gpl->inverse);
        add_v3_v3(diff_mat[3], ob_eval->obmat[3]);
      }
      return;
    }
    else {
      unit_m4(diff_mat); /* not defined type */
    }
  }
}

/**
 * Update parent matrix.
 * \param depsgraph: Depsgraph
 * \param ob: Grease pencil object
 */
void BKE_gpencil_update_layer_parent(const Depsgraph *depsgraph, Object *ob)
{
  if (ob->type != OB_GPENCIL) {
    return;
  }

  bGPdata *gpd = (bGPdata *)ob->data;
  float cur_mat[4][4];

  LISTBASE_FOREACH (bGPDlayer *, gpl, &gpd->layers) {
    if ((gpl->parent != NULL) && (gpl->actframe != NULL)) {
      Object *ob_parent = DEG_get_evaluated_object(depsgraph, gpl->parent);
      /* calculate new matrix */
      if ((gpl->partype == PAROBJECT) || (gpl->partype == PARSKEL)) {
        copy_m4_m4(cur_mat, ob_parent->obmat);
      }
      else if (gpl->partype == PARBONE) {
        bPoseChannel *pchan = BKE_pose_channel_find_name(ob_parent->pose, gpl->parsubstr);
        if (pchan != NULL) {
          copy_m4_m4(cur_mat, ob->imat);
          mul_m4_m4m4(cur_mat, ob_parent->obmat, pchan->pose_mat);
        }
        else {
          unit_m4(cur_mat);
        }
      }
      /* only redo if any change */
      if (!equals_m4m4(gpl->inverse, cur_mat)) {
        LISTBASE_FOREACH (bGPDstroke *, gps, &gpl->actframe->strokes) {
          bGPDspoint *pt;
          int i;
          for (i = 0, pt = gps->points; i < gps->totpoints; i++, pt++) {
            mul_m4_v3(gpl->inverse, &pt->x);
            mul_m4_v3(cur_mat, &pt->x);
          }
        }
      }
    }
  }
}
/** \} */<|MERGE_RESOLUTION|>--- conflicted
+++ resolved
@@ -536,11 +536,6 @@
   gpd->flag |= GP_DATA_VIEWALIGN;
   /* always enable object onion skin switch */
   gpd->flag |= GP_DATA_SHOW_ONIONSKINS;
-<<<<<<< HEAD
-  
-=======
-
->>>>>>> b9267f60
   /* GP object specific settings */
   ARRAY_SET_ITEMS(gpd->line_color, 0.6f, 0.6f, 0.6f, 0.5f);
 
