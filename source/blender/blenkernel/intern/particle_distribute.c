/*
 * ***** BEGIN GPL LICENSE BLOCK *****
 *
 * This program is free software; you can redistribute it and/or
 * modify it under the terms of the GNU General Public License
 * as published by the Free Software Foundation; either version 2
 * of the License, or (at your option) any later version.
 *
 * This program is distributed in the hope that it will be useful,
 * but WITHOUT ANY WARRANTY; without even the implied warranty of
 * MERCHANTABILITY or FITNESS FOR A PARTICULAR PURPOSE.  See the
 * GNU General Public License for more details.
 *
 * You should have received a copy of the GNU General Public License
 * along with this program; if not, write to the Free Software Foundation,
 * Inc., 51 Franklin Street, Fifth Floor, Boston, MA 02110-1301, USA.
 *
 * The Original Code is Copyright (C) 2007 by Janne Karhu.
 * All rights reserved.
 *
 * The Original Code is: all of this file.
 *
 * Contributor(s): Raul Fernandez Hernandez (Farsthary),
 *                 Stephen Swhitehorn,
 *                 Lukas Toenne
 *
 * ***** END GPL LICENSE BLOCK *****
 */

/** \file blender/blenkernel/intern/particle_distribute.c
 *  \ingroup bke
 */

#include <string.h>

#include "MEM_guardedalloc.h"

#include "BLI_utildefines.h"
#include "BLI_jitter.h"
#include "BLI_kdtree.h"
#include "BLI_math.h"
#include "BLI_rand.h"
#include "BLI_sort.h"
#include "BLI_task.h"

#include "DNA_mesh_types.h"
#include "DNA_meshdata_types.h"
#include "DNA_modifier_types.h"
#include "DNA_particle_types.h"
#include "DNA_scene_types.h"

#include "BKE_cdderivedmesh.h"
#include "BKE_DerivedMesh.h"
#include "BKE_global.h"
#include "BKE_mesh.h"
#include "BKE_object.h"
#include "BKE_particle.h"

static int psys_render_simplify_distribution(ParticleThreadContext *ctx, int tot);

static void alloc_child_particles(ParticleSystem *psys, int tot)
{
	if (psys->child) {
		/* only re-allocate if we have to */
		if (psys->part->childtype && psys->totchild == tot) {
			memset(psys->child, 0, tot*sizeof(ChildParticle));
			return;
		}

		MEM_freeN(psys->child);
		psys->child=NULL;
		psys->totchild=0;
	}

	if (psys->part->childtype) {
		psys->totchild= tot;
		if (psys->totchild)
			psys->child= MEM_callocN(psys->totchild*sizeof(ChildParticle), "child_particles");
	}
}

static void distribute_simple_children(Scene *scene, Object *ob, DerivedMesh *finaldm, DerivedMesh *deformdm, ParticleSystem *psys)
{
	ChildParticle *cpa = NULL;
	int i, p;
	int child_nbr= psys_get_child_number(scene, psys);
	int totpart= psys_get_tot_child(scene, psys);

	alloc_child_particles(psys, totpart);

	cpa = psys->child;
	for (i=0; i<child_nbr; i++) {
		for (p=0; p<psys->totpart; p++,cpa++) {
			float length=2.0;
			cpa->parent=p;
					
			/* create even spherical distribution inside unit sphere */
			while (length>=1.0f) {
				cpa->fuv[0]=2.0f*BLI_frand()-1.0f;
				cpa->fuv[1]=2.0f*BLI_frand()-1.0f;
				cpa->fuv[2]=2.0f*BLI_frand()-1.0f;
				length=len_v3(cpa->fuv);
			}

			cpa->num=-1;
		}
	}
	/* dmcache must be updated for parent particles if children from faces is used */
	psys_calc_dmcache(ob, finaldm, deformdm, psys);
}
static void distribute_grid(DerivedMesh *dm, ParticleSystem *psys)
{
	ParticleData *pa=NULL;
	float min[3], max[3], delta[3], d;
	MVert *mv, *mvert = dm->getVertDataArray(dm,0);
	int totvert=dm->getNumVerts(dm), from=psys->part->from;
	int i, j, k, p, res=psys->part->grid_res, size[3], axis;

	/* find bounding box of dm */
	if (totvert > 0) {
		mv=mvert;
		copy_v3_v3(min, mv->co);
		copy_v3_v3(max, mv->co);
		mv++;
		for (i = 1; i < totvert; i++, mv++) {
			minmax_v3v3_v3(min, max, mv->co);
		}
	}
	else {
		zero_v3(min);
		zero_v3(max);
	}

	sub_v3_v3v3(delta, max, min);

	/* determine major axis */
	axis = axis_dominant_v3_single(delta);
	 
	d = delta[axis]/(float)res;

	size[axis] = res;
	size[(axis+1)%3] = (int)ceil(delta[(axis+1)%3]/d);
	size[(axis+2)%3] = (int)ceil(delta[(axis+2)%3]/d);

	/* float errors grrr.. */
	size[(axis+1)%3] = MIN2(size[(axis+1)%3],res);
	size[(axis+2)%3] = MIN2(size[(axis+2)%3],res);

	size[0] = MAX2(size[0], 1);
	size[1] = MAX2(size[1], 1);
	size[2] = MAX2(size[2], 1);

	/* no full offset for flat/thin objects */
	min[0]+= d < delta[0] ? d/2.f : delta[0]/2.f;
	min[1]+= d < delta[1] ? d/2.f : delta[1]/2.f;
	min[2]+= d < delta[2] ? d/2.f : delta[2]/2.f;

	for (i=0,p=0,pa=psys->particles; i<res; i++) {
		for (j=0; j<res; j++) {
			for (k=0; k<res; k++,p++,pa++) {
				pa->fuv[0] = min[0] + (float)i*d;
				pa->fuv[1] = min[1] + (float)j*d;
				pa->fuv[2] = min[2] + (float)k*d;
				pa->flag |= PARS_UNEXIST;
				pa->hair_index = 0; /* abused in volume calculation */
			}
		}
	}

	/* enable particles near verts/edges/faces/inside surface */
	if (from==PART_FROM_VERT) {
		float vec[3];

		pa=psys->particles;

		min[0] -= d/2.0f;
		min[1] -= d/2.0f;
		min[2] -= d/2.0f;

		for (i=0,mv=mvert; i<totvert; i++,mv++) {
			sub_v3_v3v3(vec,mv->co,min);
			vec[0]/=delta[0];
			vec[1]/=delta[1];
			vec[2]/=delta[2];
			pa[((int)(vec[0] * (size[0] - 1))  * res +
			    (int)(vec[1] * (size[1] - 1))) * res +
			    (int)(vec[2] * (size[2] - 1))].flag &= ~PARS_UNEXIST;
		}
	}
	else if (ELEM(from,PART_FROM_FACE,PART_FROM_VOLUME)) {
		float co1[3], co2[3];

		MFace *mface= NULL, *mface_array;
		float v1[3], v2[3], v3[3], v4[4], lambda;
		int a, a1, a2, a0mul, a1mul, a2mul, totface;
		int amax= from==PART_FROM_FACE ? 3 : 1;

		totface=dm->getNumTessFaces(dm);
		mface=mface_array=dm->getTessFaceDataArray(dm,CD_MFACE);
		
		for (a=0; a<amax; a++) {
			if (a==0) { a0mul=res*res; a1mul=res; a2mul=1; }
			else if (a==1) { a0mul=res; a1mul=1; a2mul=res*res; }
			else { a0mul=1; a1mul=res*res; a2mul=res; }

			for (a1=0; a1<size[(a+1)%3]; a1++) {
				for (a2=0; a2<size[(a+2)%3]; a2++) {
					mface= mface_array;

					pa = psys->particles + a1*a1mul + a2*a2mul;
					copy_v3_v3(co1, pa->fuv);
					co1[a] -= d < delta[a] ? d/2.f : delta[a]/2.f;
					copy_v3_v3(co2, co1);
					co2[a] += delta[a] + 0.001f*d;
					co1[a] -= 0.001f*d;
					
					/* lets intersect the faces */
					for (i=0; i<totface; i++,mface++) {
						copy_v3_v3(v1, mvert[mface->v1].co);
						copy_v3_v3(v2, mvert[mface->v2].co);
						copy_v3_v3(v3, mvert[mface->v3].co);

						bool intersects_tri = isect_axial_line_segment_tri_v3(a, co1, co2, v2, v3, v1, &lambda);
						if (intersects_tri) {
							if (from==PART_FROM_FACE)
								(pa+(int)(lambda*size[a])*a0mul)->flag &= ~PARS_UNEXIST;
							else /* store number of intersections */
								(pa+(int)(lambda*size[a])*a0mul)->hair_index++;
						}

						if (mface->v4 && (!intersects_tri || from==PART_FROM_VOLUME)) {
							copy_v3_v3(v4, mvert[mface->v4].co);

							if (isect_axial_line_segment_tri_v3(a, co1, co2, v4, v1, v3, &lambda)) {
								if (from==PART_FROM_FACE)
									(pa+(int)(lambda*size[a])*a0mul)->flag &= ~PARS_UNEXIST;
								else
									(pa+(int)(lambda*size[a])*a0mul)->hair_index++;
							}
						}
					}

					if (from==PART_FROM_VOLUME) {
						int in=pa->hair_index%2;
						if (in) pa->hair_index++;
						for (i=0; i<size[0]; i++) {
							if (in || (pa+i*a0mul)->hair_index%2)
								(pa+i*a0mul)->flag &= ~PARS_UNEXIST;
							/* odd intersections == in->out / out->in */
							/* even intersections -> in stays same */
							in=(in + (pa+i*a0mul)->hair_index) % 2;
						}
					}
				}
			}
		}
	}

	if (psys->part->flag & PART_GRID_HEXAGONAL) {
		for (i=0,p=0,pa=psys->particles; i<res; i++) {
			for (j=0; j<res; j++) {
				for (k=0; k<res; k++,p++,pa++) {
					if (j%2)
						pa->fuv[0] += d/2.f;

					if (k%2) {
						pa->fuv[0] += d/2.f;
						pa->fuv[1] += d/2.f;
					}
				}
			}
		}
	}

	if (psys->part->flag & PART_GRID_INVERT) {
		for (i=0; i<size[0]; i++) {
			for (j=0; j<size[1]; j++) {
				pa=psys->particles + res*(i*res + j);
				for (k=0; k<size[2]; k++, pa++) {
					pa->flag ^= PARS_UNEXIST;
				}
			}
		}
	}

	if (psys->part->grid_rand > 0.f) {
		float rfac = d * psys->part->grid_rand;
		for (p=0,pa=psys->particles; p<psys->totpart; p++,pa++) {
			if (pa->flag & PARS_UNEXIST)
				continue;

			pa->fuv[0] += rfac * (psys_frand(psys, p + 31) - 0.5f);
			pa->fuv[1] += rfac * (psys_frand(psys, p + 32) - 0.5f);
			pa->fuv[2] += rfac * (psys_frand(psys, p + 33) - 0.5f);
		}
	}
}

/* modified copy from rayshade.c */
static void hammersley_create(float *out, int n, int seed, float amount)
{
	RNG *rng;
	double p, t, offs[2];
	int k, kk;

	rng = BLI_rng_new(31415926 + n + seed);
	offs[0] = BLI_rng_get_double(rng) + (double)amount;
	offs[1] = BLI_rng_get_double(rng) + (double)amount;
	BLI_rng_free(rng);

	for (k = 0; k < n; k++) {
		t = 0;
		for (p = 0.5, kk = k; kk; p *= 0.5, kk >>= 1)
			if (kk & 1) /* kk mod 2 = 1 */
				t += p;

		out[2*k + 0] = fmod((double)k/(double)n + offs[0], 1.0);
		out[2*k + 1] = fmod(t + offs[1], 1.0);
	}
}

/* almost exact copy of BLI_jitter_init */
static void init_mv_jit(float *jit, int num, int seed2, float amount)
{
	RNG *rng;
	float *jit2, x, rad1, rad2, rad3;
	int i, num2;

	if (num==0) return;

	rad1= (float)(1.0f/sqrtf((float)num));
	rad2= (float)(1.0f/((float)num));
	rad3= (float)sqrtf((float)num)/((float)num);

	rng = BLI_rng_new(31415926 + num + seed2);
	x= 0;
	num2 = 2 * num;
	for (i=0; i<num2; i+=2) {
	
		jit[i] = x + amount*rad1*(0.5f - BLI_rng_get_float(rng));
		jit[i+1] = i/(2.0f*num) + amount*rad1*(0.5f - BLI_rng_get_float(rng));
		
		jit[i]-= (float)floor(jit[i]);
		jit[i+1]-= (float)floor(jit[i+1]);
		
		x+= rad3;
		x -= (float)floor(x);
	}

	jit2= MEM_mallocN(12 + 2*sizeof(float)*num, "initjit");

	for (i=0 ; i<4 ; i++) {
		BLI_jitterate1((float (*)[2])jit, (float (*)[2])jit2, num, rad1);
		BLI_jitterate1((float (*)[2])jit, (float (*)[2])jit2, num, rad1);
		BLI_jitterate2((float (*)[2])jit, (float (*)[2])jit2, num, rad2);
	}
	MEM_freeN(jit2);
	BLI_rng_free(rng);
}

static void psys_uv_to_w(float u, float v, int quad, float *w)
{
	float vert[4][3], co[3];

	if (!quad) {
		if (u+v > 1.0f)
			v= 1.0f-v;
		else
			u= 1.0f-u;
	}

	vert[0][0] = 0.0f; vert[0][1] = 0.0f; vert[0][2] = 0.0f;
	vert[1][0] = 1.0f; vert[1][1] = 0.0f; vert[1][2] = 0.0f;
	vert[2][0] = 1.0f; vert[2][1] = 1.0f; vert[2][2] = 0.0f;

	co[0] = u;
	co[1] = v;
	co[2] = 0.0f;

	if (quad) {
		vert[3][0] = 0.0f; vert[3][1] = 1.0f; vert[3][2] = 0.0f;
		interp_weights_poly_v3( w,vert, 4, co);
	}
	else {
		interp_weights_poly_v3( w,vert, 3, co);
		w[3] = 0.0f;
	}
}

/* Find the index in "sum" array before "value" is crossed. */
static int distribute_binary_search(float *sum, int n, float value)
{
	int mid, low = 0, high = n - 1;

	if (high == low)
		return low;

	if (sum[low] >= value)
		return low;

	if (sum[high - 1] < value)
		return high;

	while (low < high) {
		mid = (low + high) / 2;
		
		if ((sum[mid] >= value) && (sum[mid - 1] < value))
			return mid;
		
		if (sum[mid] > value) {
			high = mid - 1;
		}
		else {
			low = mid + 1;
		}
	}

	return low;
}

/* the max number if calls to rng_* funcs within psys_thread_distribute_particle
 * be sure to keep up to date if this changes */
#define PSYS_RND_DIST_SKIP 2

/* note: this function must be thread safe, for from == PART_FROM_CHILD */
#define ONLY_WORKING_WITH_PA_VERTS 0
static void distribute_from_verts_exec(ParticleTask *thread, ParticleData *pa, int p)
{
	ParticleThreadContext *ctx= thread->ctx;
	int rng_skip_tot= PSYS_RND_DIST_SKIP; /* count how many rng_* calls wont need skipping */

	/* TODO_PARTICLE - use original index */
	pa->num= ctx->index[p];
	pa->fuv[0] = 1.0f;
	pa->fuv[1] = pa->fuv[2] = pa->fuv[3] = 0.0;
	
#if ONLY_WORKING_WITH_PA_VERTS
	if (ctx->tree) {
		KDTreeNearest ptn[3];
		int w, maxw;
		
		psys_particle_on_dm(ctx->dm,from,pa->num,pa->num_dmcache,pa->fuv,pa->foffset,co1,0,0,0,orco1,0);
		BKE_mesh_orco_verts_transform((Mesh*)ob->data, &orco1, 1, 1);
		maxw = BLI_kdtree_find_nearest_n(ctx->tree,orco1,ptn,3);
		
		for (w=0; w<maxw; w++) {
			pa->verts[w]=ptn->num;
		}
	}
#endif
	
	if (rng_skip_tot > 0) /* should never be below zero */
		BLI_rng_skip(thread->rng, rng_skip_tot);
}

static void distribute_from_faces_exec(ParticleTask *thread, ParticleData *pa, int p) {
	ParticleThreadContext *ctx= thread->ctx;
	DerivedMesh *dm= ctx->dm;
	float randu, randv;
	int distr= ctx->distr;
	int i;
	int rng_skip_tot= PSYS_RND_DIST_SKIP; /* count how many rng_* calls wont need skipping */

	MFace *mface;
	
	pa->num = i = ctx->index[p];
	mface = dm->getTessFaceData(dm,i,CD_MFACE);
	
	switch (distr) {
		case PART_DISTR_JIT:
			if (ctx->jitlevel == 1) {
				if (mface->v4)
					psys_uv_to_w(0.5f, 0.5f, mface->v4, pa->fuv);
				else
					psys_uv_to_w(1.0f / 3.0f, 1.0f / 3.0f, mface->v4, pa->fuv);
			}
			else {
				float offset = fmod(ctx->jitoff[i] + (float)p, (float)ctx->jitlevel);
				if (!isnan(offset)) {
					psys_uv_to_w(ctx->jit[2*(int)offset], ctx->jit[2*(int)offset+1], mface->v4, pa->fuv);
				}
			}
			break;
		case PART_DISTR_RAND:
			randu= BLI_rng_get_float(thread->rng);
			randv= BLI_rng_get_float(thread->rng);
			rng_skip_tot -= 2;
			
			psys_uv_to_w(randu, randv, mface->v4, pa->fuv);
			break;
	}
	pa->foffset= 0.0f;
	
	if (rng_skip_tot > 0) /* should never be below zero */
		BLI_rng_skip(thread->rng, rng_skip_tot);
}

static void distribute_from_volume_exec(ParticleTask *thread, ParticleData *pa, int p) {
	ParticleThreadContext *ctx= thread->ctx;
	DerivedMesh *dm= ctx->dm;
	float *v1, *v2, *v3, *v4, nor[3], co[3];
	float cur_d, min_d, randu, randv;
	int distr= ctx->distr;
	int i, intersect, tot;
	int rng_skip_tot= PSYS_RND_DIST_SKIP; /* count how many rng_* calls wont need skipping */
	
	MFace *mface;
	MVert *mvert=dm->getVertDataArray(dm,CD_MVERT);
	
	pa->num = i = ctx->index[p];
	mface = dm->getTessFaceData(dm,i,CD_MFACE);
	
	switch (distr) {
		case PART_DISTR_JIT:
			if (ctx->jitlevel == 1) {
				if (mface->v4)
					psys_uv_to_w(0.5f, 0.5f, mface->v4, pa->fuv);
				else
					psys_uv_to_w(1.0f / 3.0f, 1.0f / 3.0f, mface->v4, pa->fuv);
			}
			else {
				float offset = fmod(ctx->jitoff[i] + (float)p, (float)ctx->jitlevel);
				if (!isnan(offset)) {
					psys_uv_to_w(ctx->jit[2*(int)offset], ctx->jit[2*(int)offset+1], mface->v4, pa->fuv);
				}
			}
			break;
		case PART_DISTR_RAND:
			randu= BLI_rng_get_float(thread->rng);
			randv= BLI_rng_get_float(thread->rng);
			rng_skip_tot -= 2;
			
			psys_uv_to_w(randu, randv, mface->v4, pa->fuv);
			break;
	}
	pa->foffset= 0.0f;
	
	/* experimental */
	tot=dm->getNumTessFaces(dm);
	
	psys_interpolate_face(mvert,mface,0,0,pa->fuv,co,nor,0,0,0,0);
	
	normalize_v3(nor);
	negate_v3(nor);
	
	min_d=FLT_MAX;
	intersect=0;
	
	for (i=0,mface=dm->getTessFaceDataArray(dm,CD_MFACE); i<tot; i++,mface++) {
		if (i==pa->num) continue;
		
		v1=mvert[mface->v1].co;
		v2=mvert[mface->v2].co;
		v3=mvert[mface->v3].co;
		
		if (isect_ray_tri_v3(co, nor, v2, v3, v1, &cur_d, NULL)) {
			if (cur_d<min_d) {
				min_d=cur_d;
				pa->foffset=cur_d*0.5f; /* to the middle of volume */
				intersect=1;
			}
		}
		if (mface->v4) {
			v4=mvert[mface->v4].co;
			
			if (isect_ray_tri_v3(co, nor, v4, v1, v3, &cur_d, NULL)) {
				if (cur_d<min_d) {
					min_d=cur_d;
					pa->foffset=cur_d*0.5f; /* to the middle of volume */
					intersect=1;
				}
			}
		}
	}
	if (intersect==0)
		pa->foffset=0.0;
	else {
		switch (distr) {
			case PART_DISTR_JIT:
				pa->foffset *= ctx->jit[p % (2 * ctx->jitlevel)];
				break;
			case PART_DISTR_RAND:
				pa->foffset *= BLI_frand();
				break;
		}
	}
	
	if (rng_skip_tot > 0) /* should never be below zero */
		BLI_rng_skip(thread->rng, rng_skip_tot);
}

static void distribute_children_exec(ParticleTask *thread, ChildParticle *cpa, int p) {
	ParticleThreadContext *ctx= thread->ctx;
	Object *ob= ctx->sim.ob;
	DerivedMesh *dm= ctx->dm;
	float orco1[3], co1[3], nor1[3];
	float randu, randv;
	int cfrom= ctx->cfrom;
	int i;
	int rng_skip_tot= PSYS_RND_DIST_SKIP; /* count how many rng_* calls wont need skipping */
	
	MFace *mf;
	
	if (ctx->index[p] < 0) {
		cpa->num=0;
		cpa->fuv[0]=cpa->fuv[1]=cpa->fuv[2]=cpa->fuv[3]=0.0f;
		cpa->pa[0]=cpa->pa[1]=cpa->pa[2]=cpa->pa[3]=0;
		return;
	}
	
	mf= dm->getTessFaceData(dm, ctx->index[p], CD_MFACE);
	
	randu= BLI_rng_get_float(thread->rng);
	randv= BLI_rng_get_float(thread->rng);
	rng_skip_tot -= 2;
	
	psys_uv_to_w(randu, randv, mf->v4, cpa->fuv);
	
	cpa->num = ctx->index[p];
	
	if (ctx->tree) {
		KDTreeNearest ptn[10];
		int w,maxw;//, do_seams;
		float maxd /*, mind,dd */, totw= 0.0f;
		int parent[10];
		float pweight[10];
		
		psys_particle_on_dm(dm,cfrom,cpa->num,DMCACHE_ISCHILD,cpa->fuv,cpa->foffset,co1,nor1,NULL,NULL,orco1,NULL);
		BKE_mesh_orco_verts_transform((Mesh*)ob->data, &orco1, 1, 1);
		maxw = BLI_kdtree_find_nearest_n(ctx->tree,orco1,ptn,3);
		
		maxd=ptn[maxw-1].dist;
		/* mind=ptn[0].dist; */ /* UNUSED */
		
		/* the weights here could be done better */
		for (w=0; w<maxw; w++) {
			parent[w]=ptn[w].index;
			pweight[w]=(float)pow(2.0,(double)(-6.0f*ptn[w].dist/maxd));
		}
		for (;w<10; w++) {
			parent[w]=-1;
			pweight[w]=0.0f;
		}
		
		for (w=0,i=0; w<maxw && i<4; w++) {
			if (parent[w]>=0) {
				cpa->pa[i]=parent[w];
				cpa->w[i]=pweight[w];
				totw+=pweight[w];
				i++;
			}
		}
		for (;i<4; i++) {
			cpa->pa[i]=-1;
			cpa->w[i]=0.0f;
		}
		
		if (totw > 0.0f) {
			for (w = 0; w < 4; w++) {
				cpa->w[w] /= totw;
			}
		}
		
		cpa->parent=cpa->pa[0];
	}

	if (rng_skip_tot > 0) /* should never be below zero */
		BLI_rng_skip(thread->rng, rng_skip_tot);
}

static void exec_distribute_parent(TaskPool * __restrict UNUSED(pool), void *taskdata, int UNUSED(threadid))
{
	ParticleTask *task = taskdata;
	ParticleSystem *psys= task->ctx->sim.psys;
	ParticleData *pa;
	int p;

	BLI_rng_skip(task->rng, PSYS_RND_DIST_SKIP * task->begin);
	
	pa= psys->particles + task->begin;
	switch (psys->part->from) {
		case PART_FROM_FACE:
			for (p = task->begin; p < task->end; ++p, ++pa)
				distribute_from_faces_exec(task, pa, p);
			break;
		case PART_FROM_VOLUME:
			for (p = task->begin; p < task->end; ++p, ++pa)
				distribute_from_volume_exec(task, pa, p);
			break;
		case PART_FROM_VERT:
			for (p = task->begin; p < task->end; ++p, ++pa)
				distribute_from_verts_exec(task, pa, p);
			break;
	}
}

static void exec_distribute_child(TaskPool * __restrict UNUSED(pool), void *taskdata, int UNUSED(threadid))
{
	ParticleTask *task = taskdata;
	ParticleSystem *psys = task->ctx->sim.psys;
	ChildParticle *cpa;
	int p;
	
	/* RNG skipping at the beginning */
	cpa = psys->child;
	for (p = 0; p < task->begin; ++p, ++cpa) {
		if (task->ctx->skip) /* simplification skip */
			BLI_rng_skip(task->rng, PSYS_RND_DIST_SKIP * task->ctx->skip[p]);
		
		BLI_rng_skip(task->rng, PSYS_RND_DIST_SKIP);
	}
		
	for (; p < task->end; ++p, ++cpa) {
		if (task->ctx->skip) /* simplification skip */
			BLI_rng_skip(task->rng, PSYS_RND_DIST_SKIP * task->ctx->skip[p]);
		
		distribute_children_exec(task, cpa, p);
	}
}

static int distribute_compare_orig_index(const void *p1, const void *p2, void *user_data)
{
	int *orig_index = (int *) user_data;
	int index1 = orig_index[*(const int *)p1];
	int index2 = orig_index[*(const int *)p2];

	if (index1 < index2)
		return -1;
	else if (index1 == index2) {
		/* this pointer comparison appears to make qsort stable for glibc,
		 * and apparently on solaris too, makes the renders reproducible */
		if (p1 < p2)
			return -1;
		else if (p1 == p2)
			return 0;
		else
			return 1;
	}
	else
		return 1;
}

static void distribute_invalid(Scene *scene, ParticleSystem *psys, int from)
{
	if (from == PART_FROM_CHILD) {
		ChildParticle *cpa;
		int p, totchild = psys_get_tot_child(scene, psys);

		if (psys->child && totchild) {
			for (p=0,cpa=psys->child; p<totchild; p++,cpa++) {
				cpa->fuv[0]=cpa->fuv[1]=cpa->fuv[2]=cpa->fuv[3] = 0.0;
				cpa->foffset= 0.0f;
				cpa->parent=0;
				cpa->pa[0]=cpa->pa[1]=cpa->pa[2]=cpa->pa[3]=0;
				cpa->num= -1;
			}
		}
	}
	else {
		PARTICLE_P;
		LOOP_PARTICLES {
			pa->fuv[0] = pa->fuv[1] = pa->fuv[2] = pa->fuv[3] = 0.0;
			pa->foffset= 0.0f;
			pa->num= -1;
		}
	}
}

/* Creates a distribution of coordinates on a DerivedMesh	*/
/* This is to denote functionality that does not yet work with mesh - only derived mesh */
static int psys_thread_context_init_distribute(ParticleThreadContext *ctx, ParticleSimulationData *sim, int from)
{
	Scene *scene = sim->scene;
	DerivedMesh *finaldm = sim->psmd->dm_final;
	Object *ob = sim->ob;
	ParticleSystem *psys= sim->psys;
	ParticleData *pa=0, *tpars= 0;
	ParticleSettings *part;
	ParticleSeam *seams= 0;
	KDTree *tree=0;
	DerivedMesh *dm= NULL;
	float *jit= NULL;
	int i, p=0;
	int cfrom=0;
	int totelem=0, totpart, *particle_element=0, children=0, totseam=0;
	int jitlevel= 1, distr;
	float *element_weight=NULL,*jitter_offset=NULL, *vweight=NULL;
	float cur, maxweight=0.0, tweight, totweight, inv_totweight, co[3], nor[3], orco[3];
	
	if (ELEM(NULL, ob, psys, psys->part))
		return 0;
	
	part=psys->part;
	totpart=psys->totpart;
	if (totpart==0)
		return 0;
	
	if (!finaldm->deformedOnly && !finaldm->getTessFaceDataArray(finaldm, CD_ORIGINDEX)) {
		printf("Can't create particles with the current modifier stack, disable destructive modifiers\n");
// XXX		error("Can't paint with the current modifier stack, disable destructive modifiers");
		return 0;
	}
	
	/* XXX This distribution code is totally broken in case from == PART_FROM_CHILD, it's always using finaldm
	 *     even if use_modifier_stack is unset... But making things consistent here break all existing edited
	 *     hair systems, so better wait for complete rewrite.
	 */

	psys_thread_context_init(ctx, sim);
	
	/* First handle special cases */
	if (from == PART_FROM_CHILD) {
		/* Simple children */
		if (part->childtype != PART_CHILD_FACES) {
			BLI_srandom(31415926 + psys->seed + psys->child_seed);
			distribute_simple_children(scene, ob, finaldm, sim->psmd->dm_deformed, psys);
			return 0;
		}
	}
	else {
		/* Grid distribution */
		if (part->distr==PART_DISTR_GRID && from != PART_FROM_VERT) {
			BLI_srandom(31415926 + psys->seed);

			if (psys->part->use_modifier_stack) {
				dm = finaldm;
			}
			else {
				dm = CDDM_from_mesh((Mesh*)ob->data);
			}
			DM_ensure_tessface(dm);

			distribute_grid(dm,psys);

			if (dm != finaldm) {
				dm->release(dm);
			}

			return 0;
		}
	}
	
	/* Create trees and original coordinates if needed */
	if (from == PART_FROM_CHILD) {
		distr=PART_DISTR_RAND;
		BLI_srandom(31415926 + psys->seed + psys->child_seed);
		dm= finaldm;

		/* BMESH ONLY */
		DM_ensure_tessface(dm);

		children=1;

		tree=BLI_kdtree_new(totpart);

		for (p=0,pa=psys->particles; p<totpart; p++,pa++) {
			psys_particle_on_dm(dm,part->from,pa->num,pa->num_dmcache,pa->fuv,pa->foffset,co,nor,0,0,orco,NULL);
			BKE_mesh_orco_verts_transform((Mesh*)ob->data, &orco, 1, 1);
			BLI_kdtree_insert(tree, p, orco);
		}

		BLI_kdtree_balance(tree);

		totpart = psys_get_tot_child(scene, psys);
		cfrom = from = PART_FROM_FACE;
	}
	else {
		distr = part->distr;
		BLI_srandom(31415926 + psys->seed);
		
		if (psys->part->use_modifier_stack)
			dm = finaldm;
		else
			dm= CDDM_from_mesh((Mesh*)ob->data);

		/* BMESH ONLY, for verts we don't care about tessfaces */
		if (from != PART_FROM_VERT) {
			DM_ensure_tessface(dm);
		}

		/* we need orco for consistent distributions */
		if (!CustomData_has_layer(&dm->vertData, CD_ORCO))
			DM_add_vert_layer(dm, CD_ORCO, CD_ASSIGN, BKE_mesh_orco_verts_get(ob));

		if (from == PART_FROM_VERT) {
			MVert *mv= dm->getVertDataArray(dm, CD_MVERT);
			float (*orcodata)[3] = dm->getVertDataArray(dm, CD_ORCO);
			int totvert = dm->getNumVerts(dm);

			tree=BLI_kdtree_new(totvert);

			for (p=0; p<totvert; p++) {
				if (orcodata) {
					copy_v3_v3(co,orcodata[p]);
					BKE_mesh_orco_verts_transform((Mesh*)ob->data, &co, 1, 1);
				}
				else
					copy_v3_v3(co,mv[p].co);
				BLI_kdtree_insert(tree, p, co);
			}

			BLI_kdtree_balance(tree);
		}
	}

	/* Get total number of emission elements and allocate needed arrays */
	totelem = (from == PART_FROM_VERT) ? dm->getNumVerts(dm) : dm->getNumTessFaces(dm);

	if (totelem == 0) {
		distribute_invalid(scene, psys, children ? PART_FROM_CHILD : 0);

		if (G.debug & G_DEBUG)
			fprintf(stderr,"Particle distribution error: Nothing to emit from!\n");

		if (dm != finaldm) dm->release(dm);

		BLI_kdtree_free(tree);

		return 0;
	}

	element_weight	= MEM_callocN(sizeof(float)*totelem, "particle_distribution_weights");
	particle_element= MEM_callocN(sizeof(int)*totpart, "particle_distribution_indexes");
	jitter_offset	= MEM_callocN(sizeof(float)*totelem, "particle_distribution_jitoff");

	/* Calculate weights from face areas */
	if ((part->flag&PART_EDISTR || children) && from != PART_FROM_VERT) {
		MVert *v1, *v2, *v3, *v4;
		float totarea=0.f, co1[3], co2[3], co3[3], co4[3];
		float (*orcodata)[3];
		
		orcodata= dm->getVertDataArray(dm, CD_ORCO);

		for (i=0; i<totelem; i++) {
			MFace *mf=dm->getTessFaceData(dm,i,CD_MFACE);

			if (orcodata) {
				copy_v3_v3(co1, orcodata[mf->v1]);
				copy_v3_v3(co2, orcodata[mf->v2]);
				copy_v3_v3(co3, orcodata[mf->v3]);
				BKE_mesh_orco_verts_transform((Mesh*)ob->data, &co1, 1, 1);
				BKE_mesh_orco_verts_transform((Mesh*)ob->data, &co2, 1, 1);
				BKE_mesh_orco_verts_transform((Mesh*)ob->data, &co3, 1, 1);
				if (mf->v4) {
					copy_v3_v3(co4, orcodata[mf->v4]);
					BKE_mesh_orco_verts_transform((Mesh*)ob->data, &co4, 1, 1);
				}
			}
			else {
				v1= (MVert*)dm->getVertData(dm,mf->v1,CD_MVERT);
				v2= (MVert*)dm->getVertData(dm,mf->v2,CD_MVERT);
				v3= (MVert*)dm->getVertData(dm,mf->v3,CD_MVERT);
				copy_v3_v3(co1, v1->co);
				copy_v3_v3(co2, v2->co);
				copy_v3_v3(co3, v3->co);
				if (mf->v4) {
					v4= (MVert*)dm->getVertData(dm,mf->v4,CD_MVERT);
					copy_v3_v3(co4, v4->co);
				}
			}

			cur = mf->v4 ? area_quad_v3(co1, co2, co3, co4) : area_tri_v3(co1, co2, co3);
			
			if (cur > maxweight)
				maxweight = cur;

			element_weight[i] = cur;
			totarea += cur;
		}

		for (i=0; i<totelem; i++)
			element_weight[i] /= totarea;

		maxweight /= totarea;
	}
	else {
		float min=1.0f/(float)(MIN2(totelem,totpart));
		for (i=0; i<totelem; i++)
			element_weight[i]=min;
		maxweight=min;
	}

	/* Calculate weights from vgroup */
	vweight = psys_cache_vgroup(dm,psys,PSYS_VG_DENSITY);

	if (vweight) {
		if (from==PART_FROM_VERT) {
			for (i=0;i<totelem; i++)
				element_weight[i]*=vweight[i];
		}
		else { /* PART_FROM_FACE / PART_FROM_VOLUME */
			for (i=0;i<totelem; i++) {
				MFace *mf=dm->getTessFaceData(dm,i,CD_MFACE);
				tweight = vweight[mf->v1] + vweight[mf->v2] + vweight[mf->v3];
				
				if (mf->v4) {
					tweight += vweight[mf->v4];
					tweight /= 4.0f;
				}
				else {
					tweight /= 3.0f;
				}

				element_weight[i]*=tweight;
			}
		}
		MEM_freeN(vweight);
	}

	/* Calculate total weight of all elements */
	int totmapped = 0;
	totweight = 0.0f;
	for (i = 0; i < totelem; i++) {
		if (element_weight[i] > 0.0f) {
			totmapped++;
			totweight += element_weight[i];
		}
	}

	if (totmapped == 0) {
		/* We are not allowed to distribute particles anywhere... */
		return 0;
	}

	inv_totweight = 1.0f / totweight;

	/* Calculate cumulative weights.
	 * We remove all null-weighted elements from element_sum, and create a new mapping
	 * 'activ'_elem_index -> orig_elem_index.
	 * This simplifies greatly the filtering of zero-weighted items - and can be much more efficient
	 * especially in random case (reducing a lot the size of binary-searched array)...
	 */
	float *element_sum = MEM_mallocN(sizeof(*element_sum) * totmapped, __func__);
	int *element_map = MEM_mallocN(sizeof(*element_map) * totmapped, __func__);
	int i_mapped = 0;

	for (i = 0; i < totelem && element_weight[i] == 0.0f; i++);
	element_sum[i_mapped] = element_weight[i] * inv_totweight;
	element_map[i_mapped] = i;
	i_mapped++;
	for (i++; i < totelem; i++) {
		if (element_weight[i] > 0.0f) {
			element_sum[i_mapped] = element_sum[i_mapped - 1] + element_weight[i] * inv_totweight;
			/* Skip elements which weight is so small that it does not affect the sum. */
			if (element_sum[i_mapped] > element_sum[i_mapped - 1]) {
				element_map[i_mapped] = i;
				i_mapped++;
			}
		}
	}
	totmapped = i_mapped;

	/* Finally assign elements to particles */
	if ((part->flag & PART_TRAND) || (part->simplify_flag & PART_SIMPLIFY_ENABLE)) {
		for (p = 0; p < totpart; p++) {
			/* In theory element_sum[totmapped - 1] should be 1.0,
			 * but due to float errors this is not necessarily always true, so scale pos accordingly. */
			const float pos = BLI_frand() * element_sum[totmapped - 1];
			const int eidx = distribute_binary_search(element_sum, totmapped, pos);
			particle_element[p] = element_map[eidx];
			BLI_assert(pos <= element_sum[eidx]);
			BLI_assert(eidx ? (pos > element_sum[eidx - 1]) : (pos >= 0.0f));
			jitter_offset[particle_element[p]] = pos;
		}
	}
	else {
		double step, pos;
		
<<<<<<< HEAD
		step= (totpart < 2) ? 0.5 : 1.0/(double)totpart;
		pos = (from == PART_FROM_VERT) ? 0.0 : 1e-6; /* tiny offset to avoid zero weight face */
		i= 0;

		for (p=0; p<totpart; p++, pos+=step) {
			while ((i < totelem) && (pos > (double)element_sum[i + 1]))
				i++;
=======
		step = (totpart < 2) ? 0.5 : 1.0 / (double)totpart;
		/* This is to address tricky issues with vertex-emitting when user tries (and expects) exact 1-1 vert/part
		 * distribution (see T47983 and its two example files). It allows us to consider pos as
		 * 'midpoint between v and v+1' (or 'p and p+1', depending whether we have more vertices than particles or not),
		 * and avoid stumbling over float imprecisions in element_sum. */
		if (from == PART_FROM_VERT) {
			pos = (totpart < totmapped) ? 0.5 / (double)totmapped : step * 0.5;  /* We choose the smaller step. */
		}
		else {
			pos = 0.0;
		}
>>>>>>> 4bb1e224

		for (i = 0, p = 0; p < totpart; p++, pos += step) {
			for ( ; (i < totmapped - 1) && (pos > (double)element_sum[i]); i++);

			particle_element[p] = element_map[i];

			jitter_offset[particle_element[p]] = pos;
		}
	}

	MEM_freeN(element_sum);
	MEM_freeN(element_map);

	/* For hair, sort by origindex (allows optimization's in rendering), */
	/* however with virtual parents the children need to be in random order. */
	if (part->type == PART_HAIR && !(part->childtype==PART_CHILD_FACES && part->parents!=0.0f)) {
		int *orig_index = NULL;

		if (from == PART_FROM_VERT) {
			if (dm->numVertData)
				orig_index = dm->getVertDataArray(dm, CD_ORIGINDEX);
		}
		else {
			if (dm->numTessFaceData)
				orig_index = dm->getTessFaceDataArray(dm, CD_ORIGINDEX);
		}

		if (orig_index) {
			BLI_qsort_r(particle_element, totpart, sizeof(int), distribute_compare_orig_index, orig_index);
		}
	}

	/* Create jittering if needed */
	if (distr==PART_DISTR_JIT && ELEM(from,PART_FROM_FACE,PART_FROM_VOLUME)) {
		jitlevel= part->userjit;
		
		if (jitlevel == 0) {
			jitlevel= totpart/totelem;
			if (part->flag & PART_EDISTR) jitlevel*= 2;	/* looks better in general, not very scietific */
			if (jitlevel<3) jitlevel= 3;
		}
		
		jit= MEM_callocN((2+ jitlevel*2)*sizeof(float), "jit");

		/* for small amounts of particles we use regular jitter since it looks
		 * a bit better, for larger amounts we switch to hammersley sequence 
		 * because it is much faster */
		if (jitlevel < 25)
			init_mv_jit(jit, jitlevel, psys->seed, part->jitfac);
		else
			hammersley_create(jit, jitlevel+1, psys->seed, part->jitfac);
		BLI_array_randomize(jit, 2*sizeof(float), jitlevel, psys->seed); /* for custom jit or even distribution */
	}

	/* Setup things for threaded distribution */
	ctx->tree= tree;
	ctx->seams= seams;
	ctx->totseam= totseam;
	ctx->sim.psys= psys;
	ctx->index= particle_element;
	ctx->jit= jit;
	ctx->jitlevel= jitlevel;
	ctx->jitoff= jitter_offset;
	ctx->weight= element_weight;
	ctx->maxweight= maxweight;
	ctx->cfrom= cfrom;
	ctx->distr= distr;
	ctx->dm= dm;
	ctx->tpars= tpars;

	if (children) {
		totpart= psys_render_simplify_distribution(ctx, totpart);
		alloc_child_particles(psys, totpart);
	}

	return 1;
}

static void psys_task_init_distribute(ParticleTask *task, ParticleSimulationData *sim)
{
	/* init random number generator */
	int seed = 31415926 + sim->psys->seed;
	
	task->rng = BLI_rng_new(seed);
}

static void distribute_particles_on_dm(ParticleSimulationData *sim, int from)
{
	TaskScheduler *task_scheduler;
	TaskPool *task_pool;
	ParticleThreadContext ctx;
	ParticleTask *tasks;
	DerivedMesh *finaldm = sim->psmd->dm_final;
	int i, totpart, numtasks;
	
	/* create a task pool for distribution tasks */
	if (!psys_thread_context_init_distribute(&ctx, sim, from))
		return;
	
	task_scheduler = BLI_task_scheduler_get();
	task_pool = BLI_task_pool_create(task_scheduler, &ctx);
	
	totpart = (from == PART_FROM_CHILD ? sim->psys->totchild : sim->psys->totpart);
	psys_tasks_create(&ctx, 0, totpart, &tasks, &numtasks);
	for (i = 0; i < numtasks; ++i) {
		ParticleTask *task = &tasks[i];
		
		psys_task_init_distribute(task, sim);
		if (from == PART_FROM_CHILD)
			BLI_task_pool_push(task_pool, exec_distribute_child, task, false, TASK_PRIORITY_LOW);
		else
			BLI_task_pool_push(task_pool, exec_distribute_parent, task, false, TASK_PRIORITY_LOW);
	}
	BLI_task_pool_work_and_wait(task_pool);
	
	BLI_task_pool_free(task_pool);
	
	psys_calc_dmcache(sim->ob, finaldm, sim->psmd->dm_deformed, sim->psys);
	
	if (ctx.dm != finaldm)
		ctx.dm->release(ctx.dm);
	
	psys_tasks_free(tasks, numtasks);
	
	psys_thread_context_free(&ctx);
}

/* ready for future use, to emit particles without geometry */
static void distribute_particles_on_shape(ParticleSimulationData *sim, int UNUSED(from))
{
	distribute_invalid(sim->scene, sim->psys, 0);

	fprintf(stderr,"Shape emission not yet possible!\n");
}

void distribute_particles(ParticleSimulationData *sim, int from)
{
	PARTICLE_PSMD;
	int distr_error=0;

	if (psmd) {
		if (psmd->dm_final)
			distribute_particles_on_dm(sim, from);
		else
			distr_error=1;
	}
	else
		distribute_particles_on_shape(sim, from);

	if (distr_error) {
		distribute_invalid(sim->scene, sim->psys, from);

		fprintf(stderr,"Particle distribution error!\n");
	}
}

/* ======== Simplify ======== */

static float psys_render_viewport_falloff(double rate, float dist, float width)
{
	return pow(rate, dist / width);
}

static float psys_render_projected_area(ParticleSystem *psys, const float center[3], float area, double vprate, float *viewport)
{
	ParticleRenderData *data = psys->renderdata;
	float co[4], view[3], ortho1[3], ortho2[3], w, dx, dy, radius;
	
	/* transform to view space */
	copy_v3_v3(co, center);
	co[3] = 1.0f;
	mul_m4_v4(data->viewmat, co);
	
	/* compute two vectors orthogonal to view vector */
	normalize_v3_v3(view, co);
	ortho_basis_v3v3_v3(ortho1, ortho2, view);

	/* compute on screen minification */
	w = co[2] * data->winmat[2][3] + data->winmat[3][3];
	dx = data->winx * ortho2[0] * data->winmat[0][0];
	dy = data->winy * ortho2[1] * data->winmat[1][1];
	w = sqrtf(dx * dx + dy * dy) / w;

	/* w squared because we are working with area */
	area = area * w * w;

	/* viewport of the screen test */

	/* project point on screen */
	mul_m4_v4(data->winmat, co);
	if (co[3] != 0.0f) {
		co[0] = 0.5f * data->winx * (1.0f + co[0] / co[3]);
		co[1] = 0.5f * data->winy * (1.0f + co[1] / co[3]);
	}

	/* screen space radius */
	radius = sqrtf(area / (float)M_PI);

	/* make smaller using fallof once over screen edge */
	*viewport = 1.0f;

	if (co[0] + radius < 0.0f)
		*viewport *= psys_render_viewport_falloff(vprate, -(co[0] + radius), data->winx);
	else if (co[0] - radius > data->winx)
		*viewport *= psys_render_viewport_falloff(vprate, (co[0] - radius) - data->winx, data->winx);

	if (co[1] + radius < 0.0f)
		*viewport *= psys_render_viewport_falloff(vprate, -(co[1] + radius), data->winy);
	else if (co[1] - radius > data->winy)
		*viewport *= psys_render_viewport_falloff(vprate, (co[1] - radius) - data->winy, data->winy);
	
	return area;
}

/* BMESH_TODO, for orig face data, we need to use MPoly */
static int psys_render_simplify_distribution(ParticleThreadContext *ctx, int tot)
{
	DerivedMesh *dm = ctx->dm;
	Mesh *me = (Mesh *)(ctx->sim.ob->data);
	MFace *mf, *mface;
	MVert *mvert;
	ParticleRenderData *data;
	ParticleRenderElem *elems, *elem;
	ParticleSettings *part = ctx->sim.psys->part;
	float *facearea, (*facecenter)[3], size[3], fac, powrate, scaleclamp;
	float co1[3], co2[3], co3[3], co4[3], lambda, arearatio, t, area, viewport;
	double vprate;
	int *facetotvert;
	int a, b, totorigface, totface, newtot, skipped;

	/* double lookup */
	const int *index_mf_to_mpoly;
	const int *index_mp_to_orig;

	if (part->ren_as != PART_DRAW_PATH || !(part->draw & PART_DRAW_REN_STRAND))
		return tot;
	if (!ctx->sim.psys->renderdata)
		return tot;

	data = ctx->sim.psys->renderdata;
	if (data->timeoffset)
		return 0;
	if (!(part->simplify_flag & PART_SIMPLIFY_ENABLE))
		return tot;

	mvert = dm->getVertArray(dm);
	mface = dm->getTessFaceArray(dm);
	totface = dm->getNumTessFaces(dm);
	totorigface = me->totpoly;

	if (totface == 0 || totorigface == 0)
		return tot;

	index_mf_to_mpoly = dm->getTessFaceDataArray(dm, CD_ORIGINDEX);
	index_mp_to_orig  = dm->getPolyDataArray(dm, CD_ORIGINDEX);
	if (index_mf_to_mpoly == NULL) {
		index_mp_to_orig = NULL;
	}

	facearea = MEM_callocN(sizeof(float) * totorigface, "SimplifyFaceArea");
	facecenter = MEM_callocN(sizeof(float[3]) * totorigface, "SimplifyFaceCenter");
	facetotvert = MEM_callocN(sizeof(int) * totorigface, "SimplifyFaceArea");
	elems = MEM_callocN(sizeof(ParticleRenderElem) * totorigface, "SimplifyFaceElem");

	if (data->elems)
		MEM_freeN(data->elems);

	data->do_simplify = true;
	data->elems = elems;
	data->index_mf_to_mpoly = index_mf_to_mpoly;
	data->index_mp_to_orig  = index_mp_to_orig;

	/* compute number of children per original face */
	for (a = 0; a < tot; a++) {
		b = (index_mf_to_mpoly) ? DM_origindex_mface_mpoly(index_mf_to_mpoly, index_mp_to_orig, ctx->index[a]) : ctx->index[a];
		if (b != ORIGINDEX_NONE) {
			elems[b].totchild++;
		}
	}

	/* compute areas and centers of original faces */
	for (mf = mface, a = 0; a < totface; a++, mf++) {
		b = (index_mf_to_mpoly) ? DM_origindex_mface_mpoly(index_mf_to_mpoly, index_mp_to_orig, a) : a;

		if (b != ORIGINDEX_NONE) {
			copy_v3_v3(co1, mvert[mf->v1].co);
			copy_v3_v3(co2, mvert[mf->v2].co);
			copy_v3_v3(co3, mvert[mf->v3].co);

			add_v3_v3(facecenter[b], co1);
			add_v3_v3(facecenter[b], co2);
			add_v3_v3(facecenter[b], co3);

			if (mf->v4) {
				copy_v3_v3(co4, mvert[mf->v4].co);
				add_v3_v3(facecenter[b], co4);
				facearea[b] += area_quad_v3(co1, co2, co3, co4);
				facetotvert[b] += 4;
			}
			else {
				facearea[b] += area_tri_v3(co1, co2, co3);
				facetotvert[b] += 3;
			}
		}
	}

	for (a = 0; a < totorigface; a++)
		if (facetotvert[a] > 0)
			mul_v3_fl(facecenter[a], 1.0f / facetotvert[a]);

	/* for conversion from BU area / pixel area to reference screen size */
	BKE_mesh_texspace_get(me, 0, 0, size);
	fac = ((size[0] + size[1] + size[2]) / 3.0f) / part->simplify_refsize;
	fac = fac * fac;

	powrate = log(0.5f) / log(part->simplify_rate * 0.5f);
	if (part->simplify_flag & PART_SIMPLIFY_VIEWPORT)
		vprate = pow(1.0f - part->simplify_viewport, 5.0);
	else
		vprate = 1.0;

	/* set simplification parameters per original face */
	for (a = 0, elem = elems; a < totorigface; a++, elem++) {
		area = psys_render_projected_area(ctx->sim.psys, facecenter[a], facearea[a], vprate, &viewport);
		arearatio = fac * area / facearea[a];

		if ((arearatio < 1.0f || viewport < 1.0f) && elem->totchild) {
			/* lambda is percentage of elements to keep */
			lambda = (arearatio < 1.0f) ? powf(arearatio, powrate) : 1.0f;
			lambda *= viewport;

			lambda = MAX2(lambda, 1.0f / elem->totchild);

			/* compute transition region */
			t = part->simplify_transition;
			elem->t = (lambda - t < 0.0f) ? lambda : (lambda + t > 1.0f) ? 1.0f - lambda : t;
			elem->reduce = 1;

			/* scale at end and beginning of the transition region */
			elem->scalemax = (lambda + t < 1.0f) ? 1.0f / lambda : 1.0f / (1.0f - elem->t * elem->t / t);
			elem->scalemin = (lambda + t < 1.0f) ? 0.0f : elem->scalemax * (1.0f - elem->t / t);

			elem->scalemin = sqrtf(elem->scalemin);
			elem->scalemax = sqrtf(elem->scalemax);

			/* clamp scaling */
			scaleclamp = (float)min_ii(elem->totchild, 10);
			elem->scalemin = MIN2(scaleclamp, elem->scalemin);
			elem->scalemax = MIN2(scaleclamp, elem->scalemax);

			/* extend lambda to include transition */
			lambda = lambda + elem->t;
			if (lambda > 1.0f)
				lambda = 1.0f;
		}
		else {
			lambda = arearatio;

			elem->scalemax = 1.0f; //sqrt(lambda);
			elem->scalemin = 1.0f; //sqrt(lambda);
			elem->reduce = 0;
		}

		elem->lambda = lambda;
		elem->scalemin = sqrtf(elem->scalemin);
		elem->scalemax = sqrtf(elem->scalemax);
		elem->curchild = 0;
	}

	MEM_freeN(facearea);
	MEM_freeN(facecenter);
	MEM_freeN(facetotvert);

	/* move indices and set random number skipping */
	ctx->skip = MEM_callocN(sizeof(int) * tot, "SimplificationSkip");

	skipped = 0;
	for (a = 0, newtot = 0; a < tot; a++) {
		b = (index_mf_to_mpoly) ? DM_origindex_mface_mpoly(index_mf_to_mpoly, index_mp_to_orig, ctx->index[a]) : ctx->index[a];

		if (b != ORIGINDEX_NONE) {
			if (elems[b].curchild++ < ceil(elems[b].lambda * elems[b].totchild)) {
				ctx->index[newtot] = ctx->index[a];
				ctx->skip[newtot] = skipped;
				skipped = 0;
				newtot++;
			}
			else skipped++;
		}
		else skipped++;
	}

	for (a = 0, elem = elems; a < totorigface; a++, elem++)
		elem->curchild = 0;

	return newtot;
}<|MERGE_RESOLUTION|>--- conflicted
+++ resolved
@@ -1066,15 +1066,6 @@
 	else {
 		double step, pos;
 		
-<<<<<<< HEAD
-		step= (totpart < 2) ? 0.5 : 1.0/(double)totpart;
-		pos = (from == PART_FROM_VERT) ? 0.0 : 1e-6; /* tiny offset to avoid zero weight face */
-		i= 0;
-
-		for (p=0; p<totpart; p++, pos+=step) {
-			while ((i < totelem) && (pos > (double)element_sum[i + 1]))
-				i++;
-=======
 		step = (totpart < 2) ? 0.5 : 1.0 / (double)totpart;
 		/* This is to address tricky issues with vertex-emitting when user tries (and expects) exact 1-1 vert/part
 		 * distribution (see T47983 and its two example files). It allows us to consider pos as
@@ -1086,7 +1077,6 @@
 		else {
 			pos = 0.0;
 		}
->>>>>>> 4bb1e224
 
 		for (i = 0, p = 0; p < totpart; p++, pos += step) {
 			for ( ; (i < totmapped - 1) && (pos > (double)element_sum[i]); i++);
