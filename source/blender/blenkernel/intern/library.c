--- conflicted
+++ resolved
@@ -907,90 +907,6 @@
 	id->tag |= LIB_TAG_NO_USER_REFCOUNT;
 }
 
-<<<<<<< HEAD
-ListBase *which_libbase(Main *mainlib, short type)
-{
-	switch ((ID_Type)type) {
-		case ID_SCE:
-			return &(mainlib->scene);
-		case ID_LI:
-			return &(mainlib->library);
-		case ID_OB:
-			return &(mainlib->object);
-		case ID_ME:
-			return &(mainlib->mesh);
-		case ID_CU:
-			return &(mainlib->curve);
-		case ID_MB:
-			return &(mainlib->mball);
-		case ID_MA:
-			return &(mainlib->mat);
-		case ID_TE:
-			return &(mainlib->tex);
-		case ID_IM:
-			return &(mainlib->image);
-		case ID_LT:
-			return &(mainlib->latt);
-		case ID_LA:
-			return &(mainlib->lamp);
-		case ID_CA:
-			return &(mainlib->camera);
-		case ID_IP:
-			return &(mainlib->ipo);
-		case ID_KE:
-			return &(mainlib->key);
-		case ID_WO:
-			return &(mainlib->world);
-		case ID_SCR:
-			return &(mainlib->screen);
-		case ID_VF:
-			return &(mainlib->vfont);
-		case ID_TXT:
-			return &(mainlib->text);
-		case ID_SPK:
-			return &(mainlib->speaker);
-		case ID_LP:
-			return &(mainlib->lightprobe);
-		case ID_SO:
-			return &(mainlib->sound);
-		case ID_GR:
-			return &(mainlib->collection);
-		case ID_AR:
-			return &(mainlib->armature);
-		case ID_AC:
-			return &(mainlib->action);
-		case ID_NT:
-			return &(mainlib->nodetree);
-		case ID_BR:
-			return &(mainlib->brush);
-		case ID_PA:
-			return &(mainlib->particle);
-		case ID_WM:
-			return &(mainlib->wm);
-		case ID_GD:
-			return &(mainlib->gpencil);
-		case ID_MC:
-			return &(mainlib->movieclip);
-		case ID_MSK:
-			return &(mainlib->mask);
-		case ID_LS:
-			return &(mainlib->linestyle);
-		case ID_PAL:
-			return &(mainlib->palettes);
-		case ID_PC:
-			return &(mainlib->paintcurves);
-		case ID_CF:
-			return &(mainlib->cachefiles);
-		case ID_WS:
-			return &(mainlib->workspaces);
-		case ID_HA:
-			return &(mainlib->hair);
-	}
-	return NULL;
-}
-
-=======
->>>>>>> e60c49ec
 /**
  * Clear or set given tags for all ids in listbase (runtime tags).
  */
@@ -1079,76 +995,8 @@
 	DEG_id_type_tag(bmain, ID_OB);
 }
 
-<<<<<<< HEAD
 BLI_STATIC_ASSERT(MAX_LIBARRAY == INDEX_ID_NULL + 1, "MAX_LIBARRAY must be large enough for all ID types")
 
-/**
- * puts into array *lb pointers to all the ListBase structs in main,
- * and returns the number of them as the function result. This is useful for
- * generic traversal of all the blocks in a Main (by traversing all the
- * lists in turn), without worrying about block types.
- *
- * \note MAX_LIBARRAY define should match this code */
-int set_listbasepointers(Main *main, ListBase **lb)
-{
-	/* BACKWARDS! also watch order of free-ing! (mesh<->mat), first items freed last.
-	 * This is important because freeing data decreases usercounts of other datablocks,
-	 * if this data is its self freed it can crash. */
-	lb[INDEX_ID_LI] = &(main->library);  /* Libraries may be accessed from pretty much any other ID... */
-	lb[INDEX_ID_IP] = &(main->ipo);
-	lb[INDEX_ID_AC] = &(main->action); /* moved here to avoid problems when freeing with animato (aligorith) */
-	lb[INDEX_ID_KE] = &(main->key);
-	lb[INDEX_ID_PAL] = &(main->palettes); /* referenced by gpencil, so needs to be before that to avoid crashes */
-	lb[INDEX_ID_GD] = &(main->gpencil); /* referenced by nodes, objects, view, scene etc, before to free after. */
-	lb[INDEX_ID_NT] = &(main->nodetree);
-	lb[INDEX_ID_IM] = &(main->image);
-	lb[INDEX_ID_TE] = &(main->tex);
-	lb[INDEX_ID_MA] = &(main->mat);
-	lb[INDEX_ID_VF] = &(main->vfont);
-
-	/* Important!: When adding a new object type,
-	 * the specific data should be inserted here
-	 */
-
-	lb[INDEX_ID_AR] = &(main->armature);
-
-	lb[INDEX_ID_CF] = &(main->cachefiles);
-	lb[INDEX_ID_ME] = &(main->mesh);
-	lb[INDEX_ID_CU] = &(main->curve);
-	lb[INDEX_ID_MB] = &(main->mball);
-	lb[INDEX_ID_HA] = &(main->hair);
-
-	lb[INDEX_ID_LT] = &(main->latt);
-	lb[INDEX_ID_LA] = &(main->lamp);
-	lb[INDEX_ID_CA] = &(main->camera);
-
-	lb[INDEX_ID_TXT] = &(main->text);
-	lb[INDEX_ID_SO]  = &(main->sound);
-	lb[INDEX_ID_GR]  = &(main->collection);
-	lb[INDEX_ID_PAL] = &(main->palettes);
-	lb[INDEX_ID_PC]  = &(main->paintcurves);
-	lb[INDEX_ID_BR]  = &(main->brush);
-	lb[INDEX_ID_PA]  = &(main->particle);
-	lb[INDEX_ID_SPK] = &(main->speaker);
-	lb[INDEX_ID_LP]  = &(main->lightprobe);
-
-	lb[INDEX_ID_WO]  = &(main->world);
-	lb[INDEX_ID_MC]  = &(main->movieclip);
-	lb[INDEX_ID_SCR] = &(main->screen);
-	lb[INDEX_ID_OB]  = &(main->object);
-	lb[INDEX_ID_LS]  = &(main->linestyle); /* referenced by scenes */
-	lb[INDEX_ID_SCE] = &(main->scene);
-	lb[INDEX_ID_WS]  = &(main->workspaces); /* before wm, so it's freed after it! */
-	lb[INDEX_ID_WM]  = &(main->wm);
-	lb[INDEX_ID_MSK] = &(main->mask);
-
-	lb[INDEX_ID_NULL] = NULL;
-
-	return (MAX_LIBARRAY - 1);
-}
-
-=======
->>>>>>> e60c49ec
 /* *********** ALLOC AND FREE *****************
  *
  * BKE_libblock_free(ListBase *lb, ID *id )
