/*
 * ***** BEGIN GPL LICENSE BLOCK *****
 *
 * This program is free software; you can redistribute it and/or
 * modify it under the terms of the GNU General Public License
 * as published by the Free Software Foundation; either version 2
 * of the License, or (at your option) any later version.
 *
 * This program is distributed in the hope that it will be useful,
 * but WITHOUT ANY WARRANTY; without even the implied warranty of
 * MERCHANTABILITY or FITNESS FOR A PARTICULAR PURPOSE.  See the
 * GNU General Public License for more details.
 *
 * You should have received a copy of the GNU General Public License
 * along with this program; if not, write to the Free Software  Foundation,
 * Inc., 51 Franklin Street, Fifth Floor, Boston, MA 02110-1301, USA.
 *
 * The Original Code is Copyright (C) 2006 Blender Foundation.
 * All rights reserved.
 *
 * The Original Code is: all of this file.
 *
 * Contributor(s): Ben Batt <benbatt@gmail.com>
 *
 * ***** END GPL LICENSE BLOCK *****
 *
 * Implementation of CDDerivedMesh.
 *
 * BKE_cdderivedmesh.h contains the function prototypes for this file.
 *
 */

/** \file blender/blenkernel/intern/cdderivedmesh.c
 *  \ingroup bke
 */

<<<<<<< HEAD
/* my interface */
#include "BKE_cdderivedmesh.h"
=======
#include "GL/glew.h"

#include "BLI_math.h"
#include "BLI_blenlib.h"
#include "BLI_edgehash.h"
#include "BLI_utildefines.h"
>>>>>>> 146a1c77

/* my library */
#include "BKE_pbvh.h"
#include "BKE_global.h"
#include "BKE_mesh.h"
#include "BKE_paint.h"
#include "BKE_editmesh.h"
#include "BKE_curve.h"

/* external */

#include "BLI_math.h"
#include "BLI_blenlib.h"
#include "BLI_edgehash.h"
#include "BLI_utildefines.h"
#include "BLI_scanfill.h"

#include "BKE_mesh_mapping.h"
#include "DNA_mesh_types.h"
#include "DNA_meshdata_types.h"
#include "DNA_object_types.h"
#include "DNA_curve_types.h" /* for Curve */

#include "MEM_guardedalloc.h"

#include "GPU_basic.h"
#include "GPU_blender_aspect.h"
#include "GPU_buffers.h"
#include "GPU_draw.h"
#include "GPU_extensions.h"
#include "GPU_immediate.h"
#include "GPU_material.h"
#include "GPU_matrix.h"
#include "GPU_raster.h"

/* standard */
#include <string.h>
#include <limits.h>
#include <math.h>



typedef struct {
	DerivedMesh dm;

	/* these point to data in the DerivedMesh custom data layers,
	 * they are only here for efficiency and convenience **/
	MVert *mvert;
	MEdge *medge;
	MFace *mface;
	MLoop *mloop;
	MPoly *mpoly;

	/* Cached */
	struct PBVH *pbvh;
	bool pbvh_draw;

	/* Mesh connectivity */
	MeshElemMap *pmap;
	int *pmap_mem;
} CDDerivedMesh;

/**************** DerivedMesh interface functions ****************/
static int cdDM_getNumVerts(DerivedMesh *dm)
{
	return dm->numVertData;
}

static int cdDM_getNumEdges(DerivedMesh *dm)
{
	return dm->numEdgeData;
}

static int cdDM_getNumTessFaces(DerivedMesh *dm)
{
	/* uncomment and add a breakpoint on the printf()
	 * to help debug tessfaces issues since BMESH merge. */
#if 0
	if (dm->numTessFaceData == 0 && dm->numPolyData != 0) {
		printf("%s: has no faces!, call DM_ensure_tessface() if you need them\n");
	}
#endif
	return dm->numTessFaceData;
}

static int cdDM_getNumLoops(DerivedMesh *dm)
{
	return dm->numLoopData;
}

static int cdDM_getNumPolys(DerivedMesh *dm)
{
	return dm->numPolyData;
}

static void cdDM_getVert(DerivedMesh *dm, int index, MVert *r_vert)
{
	CDDerivedMesh *cddm = (CDDerivedMesh *)dm;
	*r_vert = cddm->mvert[index];
}

static void cdDM_getEdge(DerivedMesh *dm, int index, MEdge *r_edge)
{
	CDDerivedMesh *cddm = (CDDerivedMesh *)dm;
	*r_edge = cddm->medge[index];
}

static void cdDM_getTessFace(DerivedMesh *dm, int index, MFace *r_face)
{
	CDDerivedMesh *cddm = (CDDerivedMesh *)dm;
	*r_face = cddm->mface[index];
}

static void cdDM_copyVertArray(DerivedMesh *dm, MVert *r_vert)
{
	CDDerivedMesh *cddm = (CDDerivedMesh *)dm;
	memcpy(r_vert, cddm->mvert, sizeof(*r_vert) * dm->numVertData);
}

static void cdDM_copyEdgeArray(DerivedMesh *dm, MEdge *r_edge)
{
	CDDerivedMesh *cddm = (CDDerivedMesh *)dm;
	memcpy(r_edge, cddm->medge, sizeof(*r_edge) * dm->numEdgeData);
}

static void cdDM_copyTessFaceArray(DerivedMesh *dm, MFace *r_face)
{
	CDDerivedMesh *cddm = (CDDerivedMesh *)dm;
	memcpy(r_face, cddm->mface, sizeof(*r_face) * dm->numTessFaceData);
}

static void cdDM_copyLoopArray(DerivedMesh *dm, MLoop *r_loop)
{
	CDDerivedMesh *cddm = (CDDerivedMesh *)dm;
	memcpy(r_loop, cddm->mloop, sizeof(*r_loop) * dm->numLoopData);
}

static void cdDM_copyPolyArray(DerivedMesh *dm, MPoly *r_poly)
{
	CDDerivedMesh *cddm = (CDDerivedMesh *)dm;
	memcpy(r_poly, cddm->mpoly, sizeof(*r_poly) * dm->numPolyData);
}

static void cdDM_getMinMax(DerivedMesh *dm, float r_min[3], float r_max[3])
{
	CDDerivedMesh *cddm = (CDDerivedMesh *) dm;
	int i;

	if (dm->numVertData) {
		for (i = 0; i < dm->numVertData; i++) {
			minmax_v3v3_v3(r_min, r_max, cddm->mvert[i].co);
		}
	}
	else {
		zero_v3(r_min);
		zero_v3(r_max);
	}
}

static void cdDM_getVertCo(DerivedMesh *dm, int index, float r_co[3])
{
	CDDerivedMesh *cddm = (CDDerivedMesh *) dm;

	copy_v3_v3(r_co, cddm->mvert[index].co);
}

static void cdDM_getVertCos(DerivedMesh *dm, float (*r_cos)[3])
{
	MVert *mv = CDDM_get_verts(dm);
	int i;

	for (i = 0; i < dm->numVertData; i++, mv++)
		copy_v3_v3(r_cos[i], mv->co);
}

static void cdDM_getVertNo(DerivedMesh *dm, int index, float r_no[3])
{
	CDDerivedMesh *cddm = (CDDerivedMesh *) dm;
	normal_short_to_float_v3(r_no, cddm->mvert[index].no);
}

static const MeshElemMap *cdDM_getPolyMap(Object *ob, DerivedMesh *dm)
{
	CDDerivedMesh *cddm = (CDDerivedMesh *) dm;

	if (!cddm->pmap && ob->type == OB_MESH) {
		Mesh *me = ob->data;

		BKE_mesh_vert_poly_map_create(&cddm->pmap, &cddm->pmap_mem,
		                     me->mpoly, me->mloop,
		                     me->totvert, me->totpoly, me->totloop);
	}

	return cddm->pmap;
}

static bool check_sculpt_object_deformed(Object *object, bool for_construction)
{
	bool deformed = false;

	/* Active modifiers means extra deformation, which can't be handled correct
	 * on birth of PBVH and sculpt "layer" levels, so use PBVH only for internal brush
	 * stuff and show final DerivedMesh so user would see actual object shape.
	 */
	deformed |= object->sculpt->modifiers_active;

	if (for_construction) {
		deformed |= object->sculpt->kb != NULL;
	}
	else {
		/* As in case with modifiers, we can't synchronize deformation made against
		 * PBVH and non-locked keyblock, so also use PBVH only for brushes and
		 * final DM to give final result to user.
		 */
		deformed |= object->sculpt->kb && (object->shapeflag & OB_SHAPE_LOCK) == 0;
	}

	return deformed;
}

static bool can_pbvh_draw(Object *ob, DerivedMesh *dm)
{
	CDDerivedMesh *cddm = (CDDerivedMesh *) dm;
	Mesh *me = ob->data;
	bool deformed = check_sculpt_object_deformed(ob, false);

	if (deformed) {
		return false;
	}

	return cddm->mvert == me->mvert || ob->sculpt->kb;
}

static PBVH *cdDM_getPBVH(Object *ob, DerivedMesh *dm)
{
	CDDerivedMesh *cddm = (CDDerivedMesh *) dm;

	if (!ob) {
		cddm->pbvh = NULL;
		return NULL;
	}

	if (!ob->sculpt)
		return NULL;

	if (ob->sculpt->pbvh) {
		cddm->pbvh = ob->sculpt->pbvh;
		cddm->pbvh_draw = can_pbvh_draw(ob, dm);
	}

	/* Sculpting on a BMesh (dynamic-topology) gets a special PBVH */
	if (!cddm->pbvh && ob->sculpt->bm) {
		cddm->pbvh = BKE_pbvh_new();
		cddm->pbvh_draw = true;

		BKE_pbvh_build_bmesh(cddm->pbvh, ob->sculpt->bm,
		                     ob->sculpt->bm_smooth_shading,
		                     ob->sculpt->bm_log, ob->sculpt->cd_vert_node_offset,
		                     ob->sculpt->cd_face_node_offset);

		pbvh_show_diffuse_color_set(cddm->pbvh, ob->sculpt->show_diffuse_color);
	}
		

	/* always build pbvh from original mesh, and only use it for drawing if
	 * this derivedmesh is just original mesh. it's the multires subsurf dm
	 * that this is actually for, to support a pbvh on a modified mesh */
	if (!cddm->pbvh && ob->type == OB_MESH) {
		Mesh *me = ob->data;
		bool deformed;

		cddm->pbvh = BKE_pbvh_new();
		cddm->pbvh_draw = can_pbvh_draw(ob, dm);

		BKE_mesh_tessface_ensure(me);
		
		BKE_pbvh_build_mesh(cddm->pbvh, me->mface, me->mvert,
		                    me->totface, me->totvert, &me->vdata);

		pbvh_show_diffuse_color_set(cddm->pbvh, ob->sculpt->show_diffuse_color);

		deformed = check_sculpt_object_deformed(ob, true);

		if (deformed && ob->derivedDeform) {
			DerivedMesh *deformdm = ob->derivedDeform;
			float (*vertCos)[3];
			int totvert;

			totvert = deformdm->getNumVerts(deformdm);
			vertCos = MEM_mallocN(totvert * sizeof(float[3]), "cdDM_getPBVH vertCos");
			deformdm->getVertCos(deformdm, vertCos);
			BKE_pbvh_apply_vertCos(cddm->pbvh, vertCos);
			MEM_freeN(vertCos);
		}
	}

	return cddm->pbvh;
}

/* update vertex normals so that drawing smooth faces works during sculpt
 * TODO: proper fix is to support the pbvh in all drawing modes */
static void cdDM_update_normals_from_pbvh(DerivedMesh *dm)
{
	CDDerivedMesh *cddm = (CDDerivedMesh *) dm;
	float (*face_nors)[3];

	if (!cddm->pbvh || !cddm->pbvh_draw || !dm->numTessFaceData)
		return;

	face_nors = CustomData_get_layer(&dm->faceData, CD_NORMAL);

	BKE_pbvh_update(cddm->pbvh, PBVH_UpdateNormals, face_nors);
}

static void cdDM_drawVerts(DerivedMesh *dm)
{
	CDDerivedMesh *cddm = (CDDerivedMesh *) dm;
	MVert *mv = cddm->mvert;
	int i;

	if (GPU_buffer_legacy(dm)) {
		gpuImmediateFormat_V3();
		gpuBegin(GL_POINTS);
		for (i = 0; i < dm->numVertData; i++, mv++)
			gpuVertex3fv(mv->co);
		gpuEnd();
		gpuImmediateUnformat();
	}
	else {  /* use OpenGL VBOs or Vertex Arrays instead for better, faster rendering */
		GPU_vertex_setup(dm);

		if (GPU_commit_aspect()) {
			if (!GPU_buffer_legacy(dm)) {
				if (dm->drawObject->tot_triangle_point)
					glDrawArrays(GL_POINTS, 0, dm->drawObject->tot_triangle_point);
				else
					glDrawArrays(GL_POINTS, 0, dm->drawObject->tot_loose_point);
			}
		}

		GPU_buffer_unbind();
	}
}

static void cdDM_drawUVEdges(DerivedMesh *dm)
{
	CDDerivedMesh *cddm = (CDDerivedMesh *) dm;
	MFace *mf = cddm->mface;
	MTFace *tf = DM_get_tessface_data_layer(dm, CD_MTFACE);
	int i;

	if (mf) {
		if (GPU_buffer_legacy(dm)) {
			gpuBegin(GL_LINES);
			for (i = 0; i < dm->numTessFaceData; i++, mf++, tf++) {
				if (!(mf->flag & ME_HIDE)) {
					gpuVertex2fv(tf->uv[0]);
					gpuVertex2fv(tf->uv[1]);

					gpuVertex2fv(tf->uv[1]);
					gpuVertex2fv(tf->uv[2]);

					if (!mf->v4) {
						gpuVertex2fv(tf->uv[2]);
						gpuVertex2fv(tf->uv[0]);
					}
					else {
						gpuVertex2fv(tf->uv[2]);
						gpuVertex2fv(tf->uv[3]);

						gpuVertex2fv(tf->uv[3]);
						gpuVertex2fv(tf->uv[0]);
					}
				}
			}
			gpuEnd();
		}
		else {
			int prevstart = 0;
			int prevdraw = 1;
			int draw = 1;
			int curpos = 0;

			GPU_uvedge_setup(dm);

			if (GPU_commit_aspect()) {
				if (!GPU_buffer_legacy(dm)) {
					for (i = 0; i < dm->numTessFaceData; i++, mf++) {
						if (!(mf->flag & ME_HIDE)) {
							draw = 1;
						}
						else {
							draw = 0;
						}
						if (prevdraw != draw) {
							if (prevdraw > 0 && (curpos - prevstart) > 0) {
								glDrawArrays(GL_LINES, prevstart, curpos - prevstart);
							}
							prevstart = curpos;
						}
						if (mf->v4) {
							curpos += 8;
						}
						else {
							curpos += 6;
						}
						prevdraw = draw;
					}
					if (prevdraw > 0 && (curpos - prevstart) > 0) {
						glDrawArrays(GL_LINES, prevstart, curpos - prevstart);
					}
				}
				GPU_buffer_unbind();
			}
		}
	}
}

static void cdDM_drawEdges(DerivedMesh *dm, bool drawLooseEdges, bool drawAllEdges)
{
	CDDerivedMesh *cddm = (CDDerivedMesh *) dm;
	MVert *mvert = cddm->mvert;
	MEdge *medge = cddm->medge;
	int i;

	if (cddm->pbvh && cddm->pbvh_draw &&
	    BKE_pbvh_type(cddm->pbvh) == PBVH_BMESH)
	{
<<<<<<< HEAD
		GPU_raster_begin();

		gpuPolygonMode(GL_LINE);

		BKE_pbvh_draw(cddm->pbvh, NULL, NULL, NULL, true);

		gpuPolygonMode(GL_FILL);

		GPU_raster_end();
=======
		BKE_pbvh_draw(cddm->pbvh, NULL, NULL, NULL, true);
>>>>>>> 146a1c77

		return;
	}

	if (GPU_buffer_legacy(dm)) {
		DEBUG_VBO("Using legacy code. cdDM_drawEdges\n");
		gpuImmediateFormat_V3();
		gpuBegin(GL_LINES);
		for (i = 0; i < dm->numEdgeData; i++, medge++) {
			#define is_visible     (drawAllEdges   ||  (medge->flag & ME_EDGEDRAW))
			#define is_not_loose   (drawLooseEdges || !(medge->flag & ME_LOOSEEDGE))
			#define is_interesting (medge->flag & (ME_SEAM|ME_SHARP))

			if ((is_visible && is_not_loose) || is_interesting) {
				gpuVertex3fv(mvert[medge->v1].co);
				gpuVertex3fv(mvert[medge->v2].co);
			}

			#undef is_visible
			#undef is_not_loose
			#undef is_interesting
		}
		gpuEnd();
		gpuImmediateUnformat();
	}
	else {  /* use OpenGL VBOs or Vertex Arrays instead for better, faster rendering */
		int prevstart = 0;
		int prevdraw = 1;
		bool draw = true;

		GPU_edge_setup(dm);
		if (!GPU_buffer_legacy(dm)) {
			for (i = 0; i < dm->numEdgeData; i++, medge++) {
				if ((drawAllEdges || (medge->flag & ME_EDGEDRAW)) &&
				    (drawLooseEdges || !(medge->flag & ME_LOOSEEDGE)))
				{
					draw = true;
				}
				else {
					draw = false;
				}
				if (prevdraw != draw) {
					if (prevdraw > 0 && (i - prevstart) > 0) {
						GPU_buffer_draw_elements(dm->drawObject->edges, GL_LINES, prevstart * 2, (i - prevstart) * 2);
					}
					prevstart = i;
				}
				prevdraw = draw;
			}
			if (prevdraw > 0 && (i - prevstart) > 0) {
				GPU_buffer_draw_elements(dm->drawObject->edges, GL_LINES, prevstart * 2, (i - prevstart) * 2);
			}
		}
		GPU_buffer_unbind();
	}
}

static void cdDM_drawLooseEdges(DerivedMesh *dm)
{
	CDDerivedMesh *cddm = (CDDerivedMesh *) dm;
	MVert *mvert = cddm->mvert;
	MEdge *medge = cddm->medge;
	int i;

	if (GPU_buffer_legacy(dm)) {
		DEBUG_VBO("Using legacy code. cdDM_drawLooseEdges\n");
		gpuImmediateFormat_V3();
		gpuBegin(GL_LINES);
		for (i = 0; i < dm->numEdgeData; i++, medge++) {
			if (medge->flag & ME_LOOSEEDGE) {
				gpuVertex3fv(mvert[medge->v1].co);
				gpuVertex3fv(mvert[medge->v2].co);
			}
		}
		gpuEnd();
		gpuImmediateUnformat();
	}
	else {  /* use OpenGL VBOs or Vertex Arrays instead for better, faster rendering */
		int prevstart = 0;
		int prevdraw = 1;
		int draw = 1;

		GPU_edge_setup(dm);
		if (!GPU_buffer_legacy(dm)) {
			for (i = 0; i < dm->numEdgeData; i++, medge++) {
				if (medge->flag & ME_LOOSEEDGE) {
					draw = 1;
				}
				else {
					draw = 0;
				}
				if (prevdraw != draw) {
					if (prevdraw > 0 && (i - prevstart) > 0) {
						GPU_buffer_draw_elements(dm->drawObject->edges, GL_LINES, prevstart * 2, (i - prevstart) * 2);
					}
					prevstart = i;
				}
				prevdraw = draw;
			}
			if (prevdraw > 0 && (i - prevstart) > 0) {
				GPU_buffer_draw_elements(dm->drawObject->edges, GL_LINES, prevstart * 2, (i - prevstart) * 2);
			}
		}
		GPU_buffer_unbind();
	}
}

static void cdDM_drawFacesSolid(DerivedMesh *dm,
                                float (*partial_redraw_planes)[4],
                                bool UNUSED(fast), DMSetMaterial setMaterial)
{
	CDDerivedMesh *cddm = (CDDerivedMesh *) dm;
	MVert *mvert = cddm->mvert;
	MFace *mface = cddm->mface;
	const float *nors = dm->getTessFaceDataArray(dm, CD_NORMAL);
	short (*lnors)[4][3] = dm->getTessFaceDataArray(dm, CD_TESSLOOPNORMAL);
	int a, glmode = -1, shademodel = -1, matnr = -1, drawCurrentMat = 1;

<<<<<<< HEAD
#define PASSVERT(index) {						\
	if (shademodel == GL_SMOOTH) {				\
		short *no = mvert[index].no;			\
		gpuNormal3sv(no);						\
	}											\
	gpuVertex3fv(mvert[index].co);				\
} (void)0

=======
>>>>>>> 146a1c77
	if (cddm->pbvh && cddm->pbvh_draw) {
		if (dm->numTessFaceData) {
			float (*face_nors)[3] = (float(*)[3])CustomData_get_layer(&dm->faceData, CD_NORMAL);

<<<<<<< HEAD
			BKE_pbvh_draw(cddm->pbvh, partial_redraw_planes, face_nors, setMaterial, false);
=======
			BKE_pbvh_draw(cddm->pbvh, partial_redraw_planes, face_nors,
			              setMaterial, false);
			glShadeModel(GL_FLAT);
>>>>>>> 146a1c77
		}

		return;
	}

	if (GPU_buffer_legacy(dm)) {
		DEBUG_VBO("Using legacy code. cdDM_drawFacesSolid\n");
		gpuImmediateFormat_N3_V3();
		gpuBegin(glmode = GL_QUADS);
		for (a = 0; a < dm->numTessFaceData; a++, mface++) {
			int new_glmode, new_matnr, new_shademodel;

			new_glmode = mface->v4 ? GL_QUADS : GL_TRIANGLES;
			new_matnr = mface->mat_nr + 1;
<<<<<<< HEAD
			new_shademodel = (mface->flag & ME_SMOOTH) ? GL_SMOOTH : GL_FLAT;

=======
			new_shademodel = (lnors || (mface->flag & ME_SMOOTH)) ? GL_SMOOTH : GL_FLAT;
			
>>>>>>> 146a1c77
			if (new_glmode != glmode || new_matnr != matnr || new_shademodel != shademodel) {
				gpuEnd();

				drawCurrentMat = setMaterial(matnr = new_matnr, NULL);

				shademodel = new_shademodel;

				if (shademodel == GL_SMOOTH)
					GPU_aspect_enable(GPU_ASPECT_BASIC, GPU_BASIC_SMOOTH);
				else
					GPU_aspect_disable(GPU_ASPECT_BASIC, GPU_BASIC_SMOOTH);

				gpuBegin(glmode = new_glmode);
			}
			
			if (drawCurrentMat) {
				if (lnors) {
					glNormal3sv((const GLshort *)lnors[0][0]);
					glVertex3fv(mvert[mface->v1].co);
					glNormal3sv((const GLshort *)lnors[0][1]);
					glVertex3fv(mvert[mface->v2].co);
					glNormal3sv((const GLshort *)lnors[0][2]);
					glVertex3fv(mvert[mface->v3].co);
					if (mface->v4) {
						glNormal3sv((const GLshort *)lnors[0][3]);
						glVertex3fv(mvert[mface->v4].co);
					}
					lnors++;
				}
				else if (shademodel == GL_FLAT) {
					if (nors) {
						gpuNormal3fv(nors);
					}
					else {
						/* TODO make this better (cache facenormals as layer?) */
						float nor[3];
						if (mface->v4) {
							normal_quad_v3(nor, mvert[mface->v1].co, mvert[mface->v2].co, mvert[mface->v3].co, mvert[mface->v4].co);
						}
						else {
							normal_tri_v3(nor, mvert[mface->v1].co, mvert[mface->v2].co, mvert[mface->v3].co);
						}
						gpuNormal3fv(nor);
					}
					glVertex3fv(mvert[mface->v1].co);
					glVertex3fv(mvert[mface->v2].co);
					glVertex3fv(mvert[mface->v3].co);
					if (mface->v4) {
						glVertex3fv(mvert[mface->v4].co);
					}
				}
				else {  /* shademodel == GL_SMOOTH */
					glNormal3sv(mvert[mface->v1].no);
					glVertex3fv(mvert[mface->v1].co);
					glNormal3sv(mvert[mface->v2].no);
					glVertex3fv(mvert[mface->v2].co);
					glNormal3sv(mvert[mface->v3].no);
					glVertex3fv(mvert[mface->v3].co);
					if (mface->v4) {
						glNormal3sv(mvert[mface->v4].no);
						glVertex3fv(mvert[mface->v4].co);
					}
				}
			}

			if (nors) nors += 3;
		}

		if (shademodel == GL_SMOOTH)
			GPU_aspect_disable(GPU_ASPECT_BASIC, GPU_BASIC_SMOOTH);

		gpuEnd();
		gpuImmediateUnformat();
	}
	else {  /* use OpenGL VBOs or Vertex Arrays instead for better, faster rendering */
		GPU_vertex_setup(dm);
		GPU_normal_setup(dm);
		if (!GPU_buffer_legacy(dm)) {

			// SSS Enable Smooth
			GPU_aspect_enable(GPU_ASPECT_BASIC, GPU_BASIC_SMOOTH);

			for (a = 0; a < dm->drawObject->totmaterial; a++) {
				if (!setMaterial || setMaterial(dm->drawObject->materials[a].mat_nr + 1, NULL)) {
					glDrawArrays(GL_TRIANGLES, dm->drawObject->materials[a].start,
					             dm->drawObject->materials[a].totpoint);
				}
			}

			// SSS Disable Smooth
			GPU_aspect_disable(GPU_ASPECT_BASIC, GPU_BASIC_SMOOTH);
		}
		GPU_buffer_unbind();
	}

<<<<<<< HEAD
#undef PASSVERT
=======
	glShadeModel(GL_FLAT);
>>>>>>> 146a1c77
}

static void cdDM_drawFacesTex_common(DerivedMesh *dm,
                                     DMSetDrawOptionsTex drawParams,
                                     DMSetDrawOptions drawParamsMapped,
                                     DMCompareDrawOptions compareDrawOptions,
                                     void *userData)
{
	CDDerivedMesh *cddm = (CDDerivedMesh *) dm;
	MVert *mv = cddm->mvert;
	MFace *mf = DM_get_tessface_data_layer(dm, CD_MFACE);
	const float *nors = dm->getTessFaceDataArray(dm, CD_NORMAL);
	short (*lnors)[4][3] = dm->getTessFaceDataArray(dm, CD_TESSLOOPNORMAL);
	MTFace *tf = DM_get_tessface_data_layer(dm, CD_MTFACE);
	MCol *mcol;
	int i, orig;
	int colType, startFace = 0;

	/* double lookup */
	const int *index_mf_to_mpoly = dm->getTessFaceDataArray(dm, CD_ORIGINDEX);
	const int *index_mp_to_orig  = dm->getPolyDataArray(dm, CD_ORIGINDEX);
	if (index_mf_to_mpoly == NULL) {
		index_mp_to_orig = NULL;
	}

	/* TODO: not entirely correct, but currently dynamic topology will
	 *       destroy UVs anyway, so textured display wouldn't work anyway
	 *
	 *       this will do more like solid view with lights set up for
	 *       textured view, but object itself will be displayed gray
	 *       (the same as it'll display without UV maps in textured view)
	 */
	if (cddm->pbvh && cddm->pbvh_draw && BKE_pbvh_type(cddm->pbvh) == PBVH_BMESH) {
		if (dm->numTessFaceData) {
			GPU_set_tpage(NULL, false, false);
			BKE_pbvh_draw(cddm->pbvh, NULL, NULL, NULL, false);
		}

		return;
	}

	colType = CD_TEXTURE_MCOL;
	mcol = dm->getTessFaceDataArray(dm, colType);
	if (!mcol) {
		colType = CD_PREVIEW_MCOL;
		mcol = dm->getTessFaceDataArray(dm, colType);
	}
	if (!mcol) {
		colType = CD_MCOL;
		mcol = dm->getTessFaceDataArray(dm, colType);
	}

	cdDM_update_normals_from_pbvh(dm);

	// SSS Enable Texturing
	GPU_aspect_enable(GPU_ASPECT_BASIC, GPU_BASIC_TEXTURE_2D);

	// SSS Disable Smooth
	GPU_aspect_disable(GPU_ASPECT_BASIC, GPU_BASIC_SMOOTH);

	if (GPU_buffer_legacy(dm)) {
		DEBUG_VBO("Using legacy code. cdDM_drawFacesTex_common\n");
		gpuImmediateFormat_T2_C4_N3_V3();
		for (i = 0; i < dm->numTessFaceData; i++, mf++) {
			MVert *mvert;
			DMDrawOption draw_option;
			unsigned char *cp = NULL;

			if (drawParams) {
				draw_option = drawParams(tf ? &tf[i] : NULL, (mcol != NULL), mf->mat_nr);
			}
			else {
				if (index_mf_to_mpoly) {
					orig = DM_origindex_mface_mpoly(index_mf_to_mpoly, index_mp_to_orig, i);
					if (orig == ORIGINDEX_NONE) {
						/* XXX, this is not really correct
						 * it will draw the previous faces context for this one when we don't know its settings.
						 * but better then skipping it altogether. - campbell */
						draw_option = DM_DRAW_OPTION_NORMALLY;
					}
					else if (drawParamsMapped) {
						draw_option = drawParamsMapped(userData, orig);
					}
					else {
						if (nors) {
							nors += 3;
						}
						continue;
					}
				}
				else if (drawParamsMapped) {
					draw_option = drawParamsMapped(userData, i);
				}
				else {
					if (nors) {
						nors += 3;
					}
					continue;
				}
			}
			
			if (draw_option != DM_DRAW_OPTION_SKIP) {
				if (draw_option != DM_DRAW_OPTION_NO_MCOL && mcol)
					cp = (unsigned char *) &mcol[i * 4];

				if (!(lnors || (mf->flag & ME_SMOOTH))) {
					if (nors) {
						gpuNormal3fv(nors);
					}
					else {
						float nor[3];
						if (mf->v4) {
							normal_quad_v3(nor, mv[mf->v1].co, mv[mf->v2].co, mv[mf->v3].co, mv[mf->v4].co);
						}
						else {
							normal_tri_v3(nor, mv[mf->v1].co, mv[mf->v2].co, mv[mf->v3].co);
						}

						gpuNormal3fv(nor);
					}
				}

				gpuBegin(mf->v4 ? GL_QUADS : GL_TRIANGLES);
				if (tf) gpuTexCoord2fv(tf[i].uv[0]);
				if (cp) gpuColor3ub(cp[3], cp[2], cp[1]);
				mvert = &mv[mf->v1];
<<<<<<< HEAD
				if (mf->flag & ME_SMOOTH) gpuNormal3sv(mvert->no);
				gpuVertex3fv(mvert->co);
					
				if (tf) gpuTexCoord2fv(tf[i].uv[1]);
				if (cp) gpuColor3ub(cp[7], cp[6], cp[5]);
				mvert = &mv[mf->v2];
				if (mf->flag & ME_SMOOTH) gpuNormal3sv(mvert->no);
				gpuVertex3fv(mvert->co);
=======
				if (lnors) glNormal3sv((const GLshort *)lnors[0][0]);
				else if (mf->flag & ME_SMOOTH) glNormal3sv(mvert->no);
				glVertex3fv(mvert->co);

				if (tf) glTexCoord2fv(tf[i].uv[1]);
				if (cp) glColor3ub(cp[7], cp[6], cp[5]);
				mvert = &mv[mf->v2];
				if (lnors) glNormal3sv((const GLshort *)lnors[0][1]);
				else if (mf->flag & ME_SMOOTH) glNormal3sv(mvert->no);
				glVertex3fv(mvert->co);
>>>>>>> 146a1c77

				if (tf) gpuTexCoord2fv(tf[i].uv[2]);
				if (cp) gpuColor3ub(cp[11], cp[10], cp[9]);
				mvert = &mv[mf->v3];
<<<<<<< HEAD
				if (mf->flag & ME_SMOOTH) gpuNormal3sv(mvert->no);
				gpuVertex3fv(mvert->co);
=======
				if (lnors) glNormal3sv((const GLshort *)lnors[0][2]);
				else if (mf->flag & ME_SMOOTH) glNormal3sv(mvert->no);
				glVertex3fv(mvert->co);
>>>>>>> 146a1c77

				if (mf->v4) {
					if (tf) gpuTexCoord2fv(tf[i].uv[3]);
					if (cp) gpuColor3ub(cp[15], cp[14], cp[13]);
					mvert = &mv[mf->v4];
<<<<<<< HEAD
					if (mf->flag & ME_SMOOTH) gpuNormal3sv(mvert->no);
					gpuVertex3fv(mvert->co);
				}
				gpuEnd();
=======
					if (lnors) glNormal3sv((const GLshort *)lnors[0][3]);
					else if (mf->flag & ME_SMOOTH) glNormal3sv(mvert->no);
					glVertex3fv(mvert->co);
				}
				if (lnors) lnors++;
				glEnd();
>>>>>>> 146a1c77
			}
			
			if (nors) nors += 3;
		}
		gpuImmediateUnformat();
	}
	else { /* use OpenGL VBOs or Vertex Arrays instead for better, faster rendering */
		GPU_vertex_setup(dm);
		GPU_normal_setup(dm);
		GPU_uv_setup(dm);
		if (mcol) {
			GPU_color_setup(dm, colType);
		}

		if (!GPU_buffer_legacy(dm)) {
			int tottri = dm->drawObject->tot_triangle_point / 3;
			int next_actualFace = dm->drawObject->triangle_to_mface[0];

			// SSS Enable Smooth
			GPU_aspect_enable(GPU_ASPECT_BASIC, GPU_BASIC_SMOOTH);

			/* lastFlag = 0; */ /* UNUSED */
			for (i = 0; i < tottri; i++) {
				int actualFace = next_actualFace;
				DMDrawOption draw_option = DM_DRAW_OPTION_NORMALLY;
				int flush = 0;

				if (i != tottri - 1)
					next_actualFace = dm->drawObject->triangle_to_mface[i + 1];

				if (drawParams) {
					draw_option = drawParams(tf ? &tf[actualFace] : NULL, (mcol != NULL), mf[actualFace].mat_nr);
				}
				else {
					if (index_mf_to_mpoly) {
						orig = DM_origindex_mface_mpoly(index_mf_to_mpoly, index_mp_to_orig, actualFace);
						if (orig == ORIGINDEX_NONE) {
							/* XXX, this is not really correct
							 * it will draw the previous faces context for this one when we don't know its settings.
							 * but better then skipping it altogether. - campbell */
							draw_option = DM_DRAW_OPTION_NORMALLY;
						}
						else if (drawParamsMapped) {
							draw_option = drawParamsMapped(userData, orig);
						}
					}
					else if (drawParamsMapped) {
						draw_option = drawParamsMapped(userData, actualFace);
					}
				}

				/* flush buffer if current triangle isn't drawable or it's last triangle */
				flush = (draw_option == DM_DRAW_OPTION_SKIP) || (i == tottri - 1);

				if (!flush && compareDrawOptions) {
					/* also compare draw options and flush buffer if they're different
					 * need for face selection highlight in edit mode */
					flush |= compareDrawOptions(userData, actualFace, next_actualFace) == 0;
				}

				if (flush) {
					int first = startFace * 3;
					/* Add one to the length if we're drawing at the end of the array */
					int count = (i - startFace + (draw_option != DM_DRAW_OPTION_SKIP ? 1 : 0)) * 3;

					if (count) {
						if (mcol && draw_option != DM_DRAW_OPTION_NO_MCOL)
							GPU_color_switch(1);
						else
							GPU_color_switch(0);

						if (GPU_commit_aspect())
							glDrawArrays(GL_TRIANGLES, first, count);
					}

					startFace = i + 1;
				}
			}
		}

		// SSS Disable Texturing & Smooth
		GPU_aspect_disable(GPU_ASPECT_BASIC, GPU_BASIC_TEXTURE_2D|GPU_BASIC_SMOOTH);

		GPU_buffer_unbind();
	}
}

static void cdDM_drawFacesTex(DerivedMesh *dm,
                              DMSetDrawOptionsTex setDrawOptions,
                              DMCompareDrawOptions compareDrawOptions,
                              void *userData)
{
	cdDM_drawFacesTex_common(dm, setDrawOptions, NULL, compareDrawOptions, userData);
}

static void cdDM_drawMappedFaces(
	DerivedMesh *dm,
	DMSetDrawOptions setDrawOptions,
	DMSetMaterial setMaterial,
	DMCompareDrawOptions compareDrawOptions,
	void *userData, 
	DMDrawFlag flag)
{
	CDDerivedMesh *cddm = (CDDerivedMesh *) dm;
	MVert *mv = cddm->mvert;
	MFace *mf = cddm->mface;
	float *nors;
	MCol *mcol;
<<<<<<< HEAD
	int *index;
    int colType;
	int useColors = flag & DM_DRAW_USE_COLORS;
	int i;
    int orig;
	int *index_mf_to_mpoly;
	int *index_mp_to_orig;
=======
	const float *nors = DM_get_tessface_data_layer(dm, CD_NORMAL);
	short (*lnors)[4][3] = dm->getTessFaceDataArray(dm, CD_TESSLOOPNORMAL);
	int colType, useColors = flag & DM_DRAW_USE_COLORS;
	int i, orig;

>>>>>>> 146a1c77

    
	/* double lookup */
	index_mf_to_mpoly = dm->getTessFaceDataArray(dm, CD_ORIGINDEX);
	index_mp_to_orig = dm->getPolyDataArray(dm, CD_ORIGINDEX);
	if (index_mf_to_mpoly == NULL) {
		index_mp_to_orig = NULL;
	}

 
	if (flag & DM_DRAW_USE_COLORS) {
        colType = CD_ID_MCOL;
        mcol = DM_get_tessface_data_layer(dm, colType);

        if (!mcol) {
            colType = CD_PREVIEW_MCOL;
            mcol = DM_get_tessface_data_layer(dm, colType);

            if (!mcol) {
                colType = CD_MCOL;
                mcol = DM_get_tessface_data_layer(dm, colType);
           }
        }
	}
    else {
        mcol = NULL;
    }
    

	if (flag & DM_DRAW_USE_NORMALS) {
		nors = DM_get_tessface_data_layer(dm, CD_NORMAL);

		cdDM_update_normals_from_pbvh(dm);
	}
	else {
		nors = NULL;
	}

    
	index = DM_get_tessface_data_layer(dm, CD_ORIGINDEX);

    
	/* back-buffer always uses legacy since VBO's would need the
	 * color array temporarily overwritten for drawing, then reset. */
	if (GPU_buffer_legacy(dm) || G.f & G_BACKBUFSEL) {
		DEBUG_VBO("Using legacy code. cdDM_drawMappedFaces\n");

		/*  normals are used to change shading, so choose smooth so smooth shading will work (XXX jwilkins: rewrote to say what I think was meant */

		// SSS Enable Smooth
		GPU_aspect_enable(GPU_ASPECT_BASIC, GPU_BASIC_SMOOTH);

		for (i = 0; i < dm->numTessFaceData; i++, mf++) {
<<<<<<< HEAD
			int drawSmooth = (flag & DM_DRAW_ALWAYS_SMOOTH) ? 1 : (mf->flag & ME_SMOOTH);
			DMDrawOption draw_option;
=======
			int drawSmooth = ((flag & DM_DRAW_ALWAYS_SMOOTH) || lnors) ? 1 : (mf->flag & ME_SMOOTH);
			DMDrawOption draw_option = DM_DRAW_OPTION_NORMAL;
>>>>>>> 146a1c77

			orig = (index_mf_to_mpoly) ? DM_origindex_mface_mpoly(index_mf_to_mpoly, index_mp_to_orig, i) : i;
			
			if (orig == ORIGINDEX_NONE)
				draw_option = setMaterial(mf->mat_nr + 1, NULL);
			else if (setDrawOptions != NULL)
				draw_option = setDrawOptions(userData, orig);
			else
				draw_option = DM_DRAW_OPTION_NORMALLY;

			if (draw_option != DM_DRAW_OPTION_SKIP) {
				unsigned char *cp = NULL;

				if (draw_option == DM_DRAW_OPTION_STIPPLE) {
					GPU_raster_begin();

					GPU_aspect_enable(GPU_ASPECT_RASTER, GPU_RASTER_POLYGON|GPU_RASTER_STIPPLE);

					gpuPolygonStipple(GPU_stipple_quarttone);
				}
				else {
					// SSS Enable Smooth
					GPU_aspect_enable(GPU_ASPECT_BASIC, GPU_BASIC_SMOOTH);
				}

				if (useColors && mcol)
					cp = (unsigned char *)&mcol[i * 4];

				/* normals are used to change shading, so choose smooth so smooth shading will work (XXX jwilkins: rewrote to say what I think was meant */

<<<<<<< HEAD
				gpuBegin(mf->v4 ? GL_QUADS : GL_TRIANGLES);
				if (!drawSmooth) {
=======
				if (lnors) {
					if (cp) glColor3ub(cp[3], cp[2], cp[1]);
					glNormal3sv((const GLshort *)lnors[0][0]);
					glVertex3fv(mv[mf->v1].co);
					if (cp) glColor3ub(cp[7], cp[6], cp[5]);
					glNormal3sv((const GLshort *)lnors[0][1]);
					glVertex3fv(mv[mf->v2].co);
					if (cp) glColor3ub(cp[11], cp[10], cp[9]);
					glNormal3sv((const GLshort *)lnors[0][2]);
					glVertex3fv(mv[mf->v3].co);
					if (mf->v4) {
						if (cp) glColor3ub(cp[15], cp[14], cp[13]);
						glNormal3sv((const GLshort *)lnors[0][3]);
						glVertex3fv(mv[mf->v4].co);
					}
					lnors++;
				}
				else if (!drawSmooth) {
>>>>>>> 146a1c77
					if (nors) {
						gpuNormal3fv(nors);
					}
					else {
						float nor[3];
						if (mf->v4) {
							normal_quad_v3(nor, mv[mf->v1].co, mv[mf->v2].co, mv[mf->v3].co, mv[mf->v4].co);
						}
						else {
							normal_tri_v3(nor, mv[mf->v1].co, mv[mf->v2].co, mv[mf->v3].co);
						}
						gpuNormal3fv(nor);
					}

					if (cp) gpuColor3ub(cp[3], cp[2], cp[1]);
					gpuVertex3fv(mv[mf->v1].co);
					if (cp) gpuColor3ub(cp[7], cp[6], cp[5]);
					gpuVertex3fv(mv[mf->v2].co);
					if (cp) gpuColor3ub(cp[11], cp[10], cp[9]);
					gpuVertex3fv(mv[mf->v3].co);
					if (mf->v4) {
						if (cp) gpuColor3ub(cp[15], cp[14], cp[13]);
						gpuVertex3fv(mv[mf->v4].co);
					}
				}
				else {
					if (cp) gpuColor3ub(cp[3], cp[2], cp[1]);
					if (nors) gpuNormal3sv(mv[mf->v1].no);
					gpuVertex3fv(mv[mf->v1].co);
					if (cp) gpuColor3ub(cp[7], cp[6], cp[5]);
					if (nors) gpuNormal3sv(mv[mf->v2].no);
					gpuVertex3fv(mv[mf->v2].co);
					if (cp) gpuColor3ub(cp[11], cp[10], cp[9]);
					if (nors) gpuNormal3sv(mv[mf->v3].no);
					gpuVertex3fv(mv[mf->v3].co);
					if (mf->v4) {
						if (cp) gpuColor3ub(cp[15], cp[14], cp[13]);
						if (nors) gpuNormal3sv(mv[mf->v4].no);
						gpuVertex3fv(mv[mf->v4].co);
					}
				}

				gpuEnd();

				if (draw_option == DM_DRAW_OPTION_STIPPLE) {
					GPU_aspect_disable(GPU_ASPECT_RASTER, GPU_RASTER_POLYGON|GPU_RASTER_STIPPLE);

					GPU_raster_end();
				}
				else {
					// SSS Disable Smooth
					GPU_aspect_disable(GPU_ASPECT_BASIC, GPU_BASIC_SMOOTH);
				}
			}
			
			if (nors) nors += 3;
		}
	}
	else { /* use OpenGL VBOs or Vertex Arrays instead for better, faster rendering */
		int prevstart = 0;

		GPU_vertex_setup(dm);

		if (nors) {
			GPU_normal_setup(dm);
		}

		if (mcol) {
			GPU_color_setup(dm, colType);
		}

		if (!GPU_buffer_legacy(dm)) {
			int tottri = dm->drawObject->tot_triangle_point / 3;

			// SSS Enable Smooth
			GPU_aspect_enable(GPU_ASPECT_BASIC, GPU_BASIC_SMOOTH);

			if (tottri == 0) {
				/* avoid buffer problems in following code */
			}
			if (setDrawOptions == NULL) {
				/* just draw the entire face array */

				if (GPU_commit_aspect())
					glDrawArrays(GL_TRIANGLES, 0, (tottri) * 3);
			}
			else {
				/* we need to check if the next material changes */
				int next_actualFace = dm->drawObject->triangle_to_mface[0];
				
				for (i = 0; i < tottri; i++) {
					//int actualFace = dm->drawObject->triangle_to_mface[i];
					int actualFace = next_actualFace;
					MFace *mface = mf + actualFace;
					/*int drawSmooth = (flag & DM_DRAW_ALWAYS_SMOOTH) ? 1 : (mface->flag & ME_SMOOTH);*/ /* UNUSED */
					DMDrawOption draw_option = DM_DRAW_OPTION_NORMALLY;
					int flush = 0;

					if (i != tottri - 1)
						next_actualFace = dm->drawObject->triangle_to_mface[i + 1];

					orig = (index_mf_to_mpoly) ? DM_origindex_mface_mpoly(index_mf_to_mpoly, index_mp_to_orig, actualFace) : actualFace;

					if (orig == ORIGINDEX_NONE)
						draw_option = setMaterial(mface->mat_nr + 1, NULL);
					else if (setDrawOptions != NULL)
						draw_option = setDrawOptions(userData, orig);

					if (draw_option == DM_DRAW_OPTION_STIPPLE) {
						GPU_raster_begin();

						GPU_aspect_enable(GPU_ASPECT_RASTER, GPU_RASTER_POLYGON|GPU_RASTER_STIPPLE);

						gpuPolygonStipple(GPU_stipple_quarttone);
					}
	
					/* Goal is to draw as long of a contiguous triangle
					 * array as possible, so draw when we hit either an
					 * invisible triangle or at the end of the array */

					/* flush buffer if current triangle isn't drawable or it's last triangle... */
					flush = (ELEM(draw_option, DM_DRAW_OPTION_SKIP, DM_DRAW_OPTION_STIPPLE)) || (i == tottri - 1);

					/* ... or when material setting is dissferent  */
					flush |= mf[actualFace].mat_nr != mf[next_actualFace].mat_nr;

					if (!flush && compareDrawOptions) {
						flush |= compareDrawOptions(userData, actualFace, next_actualFace) == 0;
					}

					if (flush) {
						int first = prevstart * 3;
						/* Add one to the length if we're drawing at the end of the array */
						int count = (i - prevstart + (draw_option != DM_DRAW_OPTION_SKIP ? 1 : 0)) * 3;

						if (count)
						{
							if (GPU_commit_aspect())
								glDrawArrays(GL_TRIANGLES, first, count);
						}

						prevstart = i + 1;

						if (draw_option == DM_DRAW_OPTION_STIPPLE) {
							GPU_aspect_disable(GPU_ASPECT_RASTER, GPU_RASTER_POLYGON|GPU_RASTER_STIPPLE);

							GPU_raster_end();
						}
					}
				}
			}

			// SSS Disable Smooth
			GPU_aspect_disable(GPU_ASPECT_BASIC, GPU_BASIC_SMOOTH);
		}
		GPU_buffer_unbind();
	}
}

static void cdDM_drawMappedFacesTex(DerivedMesh *dm,
                                    DMSetDrawOptions setDrawOptions,
                                    DMCompareDrawOptions compareDrawOptions,
                                    void *userData)
{
	cdDM_drawFacesTex_common(dm, NULL, setDrawOptions, compareDrawOptions, userData);
}

<<<<<<< HEAD
static void cddm_format_attrib_vertex(DMVertexAttribs *attribs)
{
	int b;

	GLboolean texco = GL_FALSE;
	GLint texSize[1];

	GLint attribMap_f[16];
	GLint attribSize_f[16];
	GLint attrib_f = 0;

	GLint attribMap_ub[16];
	GLint attribSize_ub[16];
	GLint attrib_ub = 0;

	/* orco texture coordinates */
	if (attribs->totorco) {
		if (attribs->orco.gl_texco) {
			texco = GL_TRUE;
			texSize[0] = 3;
		}
		else {
			attribMap_f[attrib_f] = attribs->orco.gl_index;
			attribSize_f[attrib_f] = 3;
			attrib_f++;
		}
	}

	/* uv texture coordinates */
	for (b = 0; b < attribs->tottface; b++) {
		if (attribs->tface[b].gl_texco) {
			texco = GL_TRUE;
			texSize[0] = 2;
		}
		else {
			attribMap_f[attrib_f] = attribs->tface[b].gl_index;
			attribSize_f[attrib_f] = 2;
			attrib_f++;
		}
	}

	/* vertex colors */
	for (b = 0; b < attribs->totmcol; b++) {
		attribMap_ub[attrib_ub] = attribs->mcol[b].gl_index;
		attribSize_ub[attrib_ub] = 4;
		attrib_ub++;
	}

	/* tangent for normal mapping */
	if (attribs->tottang) {
		attribMap_f[attrib_f] = attribs->tang.gl_index;
		attribSize_f[attrib_f] = 4;
		attrib_f++;
	}

	gpuImmediateFormatReset();

	gpuImmediateElementSizes(3, 3, 0);

	if (texco) {
		static const GLenum texmap[1] = { GL_TEXTURE0 };
		gpuImmediateTexCoordCount(1);
		gpuImmediateTexCoordSizes(texSize);

		gpuImmediateSamplerCount(1);
		gpuImmediateSamplerMap(texmap);
	}

	gpuImmediateFloatAttribCount(attrib_f);
	gpuImmediateFloatAttribIndexMap(attribMap_f);
	gpuImmediateFloatAttribSizes(attribSize_f);

	gpuImmediateUbyteAttribCount(attrib_ub);
	gpuImmediateUbyteAttribIndexMap(attribMap_ub);
	gpuImmediateUbyteAttribSizes(attribSize_ub);

	gpuImmediateLock();
}

static void cddm_unformat_attrib_vertex(void)
{
	gpuImmediateUnlock();
}

static void cddm_draw_attrib_vertex(DMVertexAttribs *attribs, MVert *mvert, int a, int index, int vert, int smoothnormal)
=======
static void cddm_draw_attrib_vertex(DMVertexAttribs *attribs, MVert *mvert, int a, int index, int vert,
                                    short (*lnor)[3], int smoothnormal)
>>>>>>> 146a1c77
{
	const float zero[4] = {0.0f, 0.0f, 0.0f, 0.0f};
	int b;
	GLint attrib_f = 0;
	GLint attrib_ub = 0;

	/* orco texture coordinates */
	if (attribs->totorco) {
		/*const*/ float (*array)[3] = attribs->orco.array;
		const float *orco = (array) ? array[index] : zero;

		if (attribs->orco.gl_texco)
			gpuTexCoord3fv(orco);
		else
			gpuVertexAttrib3fv(attribs->orco.gl_index, orco);
	}

	/* uv texture coordinates */
	for (b = 0; b < attribs->tottface; b++) {
		const float *uv;

		if (attribs->tface[b].array) {
			MTFace *tf = &attribs->tface[b].array[a];
			uv = tf->uv[vert];
		}
		else {
			uv = zero;
		}

		if (attribs->tface[b].gl_texco)
			gpuTexCoord2fv(uv);
		else
			gpuVertexAttrib2fv(attribs->tface[b].gl_index, uv);
	}

	/* vertex colors */
	for (b = 0; b < attribs->totmcol; b++) {
		GLubyte col[4];

		if (attribs->mcol[b].array) {
			MCol *cp = &attribs->mcol[b].array[a * 4 + vert];
			col[0] = cp->b; col[1] = cp->g; col[2] = cp->r; col[3] = cp->a;
		}
		else {
			col[0] = 0; col[1] = 0; col[2] = 0; col[3] = 0;
		}

		gpuVertexAttrib4ubv(attribs->mcol[b].gl_index, col);
	}

	/* tangent for normal mapping */
	if (attribs->tottang) {
		/*const*/ float (*array)[4] = attribs->tang.array;
		const float *tang = (array) ? array[a * 4 + vert] : zero;
		gpuVertexAttrib4fv(attribs->tang.gl_index, tang);
	}

	/* vertex normal */
<<<<<<< HEAD
	if (smoothnormal)
		gpuNormal3sv(mvert[index].no);
	
=======
	if (lnor) {
		glNormal3sv((const GLshort *)lnor);
	}
	else if (smoothnormal) {
		glNormal3sv(mvert[index].no);
	}

>>>>>>> 146a1c77
	/* vertex coordinate */
	gpuVertex3fv(mvert[index].co);
}

static void cdDM_drawMappedFacesGLSL(DerivedMesh *dm,
                                     DMSetMaterial setMaterial,
                                     DMSetDrawOptions setDrawOptions,
                                     void *userData)
{
	CDDerivedMesh *cddm = (CDDerivedMesh *) dm;
	GPUVertexAttribs gattribs;
	DMVertexAttribs attribs;
	MVert *mvert = cddm->mvert;
	MFace *mface = cddm->mface;
	/* MTFace *tf = dm->getTessFaceDataArray(dm, CD_MTFACE); */ /* UNUSED */
	float (*nors)[3] = dm->getTessFaceDataArray(dm, CD_NORMAL);
	short (*lnors)[4][3] = dm->getTessFaceDataArray(dm, CD_TESSLOOPNORMAL);
	int a, b, matnr, new_matnr;
	bool do_draw;
	int orig;

	/* double lookup */
	const int *index_mf_to_mpoly = dm->getTessFaceDataArray(dm, CD_ORIGINDEX);
	const int *index_mp_to_orig  = dm->getPolyDataArray(dm, CD_ORIGINDEX);
	if (index_mf_to_mpoly == NULL) {
		index_mp_to_orig = NULL;
	}

	/* TODO: same as for solid draw, not entirely correct, but works fine for now,
	 *       will skip using textures (dyntopo currently destroys UV anyway) and
	 *       works fine for matcap
	 */
	if (cddm->pbvh && cddm->pbvh_draw && BKE_pbvh_type(cddm->pbvh) == PBVH_BMESH) {
		if (dm->numTessFaceData) {
			setMaterial(1, &gattribs);
			BKE_pbvh_draw(cddm->pbvh, NULL, NULL, NULL, false);
		}

		return;
	}

	cdDM_update_normals_from_pbvh(dm);

	matnr = -1;
	do_draw = false;

	// SSS Enable Smooth
	GPU_aspect_enable(GPU_ASPECT_BASIC, GPU_BASIC_SMOOTH);

	if (GPU_buffer_legacy(dm) || setDrawOptions != NULL) {
		DEBUG_VBO("Using legacy code. cdDM_drawMappedFacesGLSL\n");
		memset(&attribs, 0, sizeof(attribs));

		cddm_format_attrib_vertex(&attribs); /* XXX: jwilkins, just to make this simple to write for now */
		gpuBegin(GL_QUADS);

		for (a = 0; a < dm->numTessFaceData; a++, mface++) {
			const int smoothnormal = lnors || (mface->flag & ME_SMOOTH);
			short (*ln1)[3] = NULL, (*ln2)[3] = NULL, (*ln3)[3] = NULL, (*ln4)[3] = NULL;
			new_matnr = mface->mat_nr + 1;

			if (new_matnr != matnr) {
				gpuEnd();
				cddm_unformat_attrib_vertex();

				do_draw = setMaterial(matnr = new_matnr, &gattribs);
				if (do_draw)
					DM_vertex_attributes_from_gpu(dm, &gattribs, &attribs);

				cddm_format_attrib_vertex(&attribs);
				gpuBegin(GL_QUADS);
			}

			if (!do_draw) {
				continue;
			}
			else if (setDrawOptions) {
				orig = (index_mf_to_mpoly) ? DM_origindex_mface_mpoly(index_mf_to_mpoly, index_mp_to_orig, a) : a;

				if (orig == ORIGINDEX_NONE) {
					/* since the material is set by setMaterial(), faces with no
					 * origin can be assumed to be generated by a modifier */ 
					
					/* continue */
				}
				else if (setDrawOptions(userData, orig) == DM_DRAW_OPTION_SKIP)
					continue;
			}

			if (!smoothnormal) {
				if (nors) {
					gpuNormal3fv(nors[a]);
				}
				else {
					/* TODO ideally a normal layer should always be available */
					float nor[3];
					if (mface->v4) {
						normal_quad_v3(nor, mvert[mface->v1].co, mvert[mface->v2].co, mvert[mface->v3].co, mvert[mface->v4].co);
					}
					else {
						normal_tri_v3(nor, mvert[mface->v1].co, mvert[mface->v2].co, mvert[mface->v3].co);
					}
					gpuNormal3fv(nor);
				}
			}

			if (lnors) {
				ln1 = &lnors[0][0];
				ln2 = &lnors[0][1];
				ln3 = &lnors[0][2];
				ln4 = &lnors[0][3];
				lnors++;
			}

			cddm_draw_attrib_vertex(&attribs, mvert, a, mface->v1, 0, ln1, smoothnormal);
			cddm_draw_attrib_vertex(&attribs, mvert, a, mface->v2, 1, ln2, smoothnormal);
			cddm_draw_attrib_vertex(&attribs, mvert, a, mface->v3, 2, ln3, smoothnormal);

			if (mface->v4)
				cddm_draw_attrib_vertex(&attribs, mvert, a, mface->v4, 3, ln4, smoothnormal);
			else
				cddm_draw_attrib_vertex(&attribs, mvert, a, mface->v3, 2, ln3, smoothnormal);
		}
		gpuEnd();
		cddm_unformat_attrib_vertex();
	}
	else {
		GPUBuffer *buffer = NULL;
		const char *varray = NULL;
		int numdata = 0, elementsize = 0, offset;
		int start = 0, numfaces = 0 /* , prevdraw = 0 */ /* UNUSED */, curface = 0;
		int i;

		MFace *mf = mface;
		GPUAttrib datatypes[GPU_MAX_ATTRIB]; /* TODO, messing up when switching materials many times - [#21056]*/
		memset(&attribs, 0, sizeof(attribs));

		GPU_vertex_setup(dm);
		GPU_normal_setup(dm);

		if (!GPU_buffer_legacy(dm)) {
			if (GPU_commit_aspect()) {
				for (i = 0; i < dm->drawObject->tot_triangle_point / 3; i++) {

					a = dm->drawObject->triangle_to_mface[i];

					mface = mf + a;
					new_matnr = mface->mat_nr + 1;

					if (new_matnr != matnr) {
						numfaces = curface - start;
						if (numfaces > 0) {

							if (do_draw) {

								if (numdata != 0) {

									GPU_buffer_unlock(buffer);

									GPU_interleaved_attrib_setup(buffer, datatypes, numdata);
								}

								glDrawArrays(GL_TRIANGLES, start * 3, numfaces * 3);

								if (numdata != 0) {

									GPU_buffer_free(buffer);

									buffer = NULL;
								}

							}
						}
						numdata = 0;
						start = curface;
						/* prevdraw = do_draw; */ /* UNUSED */
						do_draw = setMaterial(matnr = new_matnr, &gattribs);
						if (do_draw) {
							DM_vertex_attributes_from_gpu(dm, &gattribs, &attribs);

							if (attribs.totorco && attribs.orco.array) {
								datatypes[numdata].index = attribs.orco.gl_index;
								datatypes[numdata].size = 3;
								datatypes[numdata].type = GL_FLOAT;
								numdata++;
							}
							for (b = 0; b < attribs.tottface; b++) {
								if (attribs.tface[b].array) {
									datatypes[numdata].index = attribs.tface[b].gl_index;
									datatypes[numdata].size = 2;
									datatypes[numdata].type = GL_FLOAT;
									numdata++;
								}
							}
							for (b = 0; b < attribs.totmcol; b++) {
								if (attribs.mcol[b].array) {
									datatypes[numdata].index = attribs.mcol[b].gl_index;
									datatypes[numdata].size = 4;
									datatypes[numdata].type = GL_UNSIGNED_BYTE;
									numdata++;
								}
							}
							if (attribs.tottang && attribs.tang.array) {
								datatypes[numdata].index = attribs.tang.gl_index;
								datatypes[numdata].size = 4;
								datatypes[numdata].type = GL_FLOAT;
								numdata++;
							}
							if (numdata != 0) {
								elementsize = GPU_attrib_element_size(datatypes, numdata);
								buffer = GPU_buffer_alloc(elementsize * dm->drawObject->tot_triangle_point);
								if (buffer == NULL) {
									GPU_buffer_unbind();
									dm->drawObject->legacy = 1;
									return;
								}
								varray = GPU_buffer_lock_stream(buffer);
								if (varray == NULL) {
									GPU_buffer_unbind();
									GPU_buffer_free(buffer);
									dm->drawObject->legacy = 1;
									return;
								}
							}
							else {
								/* if the buffer was set, don't use it again.
								 * prevdraw was assumed true but didnt run so set to false - [#21036] */
								/* prevdraw = 0; */ /* UNUSED */
								buffer = NULL;
							}
						}
					}

<<<<<<< HEAD
=======
				if (do_draw && numdata != 0) {
					offset = 0;
					if (attribs.totorco && attribs.orco.array) {
						copy_v3_v3((float *)&varray[elementsize * curface * 3], (float *)attribs.orco.array[mface->v1]);
						copy_v3_v3((float *)&varray[elementsize * curface * 3 + elementsize], (float *)attribs.orco.array[mface->v2]);
						copy_v3_v3((float *)&varray[elementsize * curface * 3 + elementsize * 2], (float *)attribs.orco.array[mface->v3]);
						offset += sizeof(float) * 3;
					}
					for (b = 0; b < attribs.tottface; b++) {
						if (attribs.tface[b].array) {
							MTFace *tf = &attribs.tface[b].array[a];
							copy_v2_v2((float *)&varray[elementsize * curface * 3 + offset], tf->uv[0]);
							copy_v2_v2((float *)&varray[elementsize * curface * 3 + offset + elementsize], tf->uv[1]);

							copy_v2_v2((float *)&varray[elementsize * curface * 3 + offset + elementsize * 2], tf->uv[2]);
							offset += sizeof(float) * 2;
						}
					}
					for (b = 0; b < attribs.totmcol; b++) {
						if (attribs.mcol[b].array) {
							MCol *cp = &attribs.mcol[b].array[a * 4 + 0];
							GLubyte col[4];
							col[0] = cp->b; col[1] = cp->g; col[2] = cp->r; col[3] = cp->a;
							copy_v4_v4_char((char *)&varray[elementsize * curface * 3 + offset], (char *)col);
							cp = &attribs.mcol[b].array[a * 4 + 1];
							col[0] = cp->b; col[1] = cp->g; col[2] = cp->r; col[3] = cp->a;
							copy_v4_v4_char((char *)&varray[elementsize * curface * 3 + offset + elementsize], (char *)col);
							cp = &attribs.mcol[b].array[a * 4 + 2];
							col[0] = cp->b; col[1] = cp->g; col[2] = cp->r; col[3] = cp->a;
							copy_v4_v4_char((char *)&varray[elementsize * curface * 3 + offset + elementsize * 2], (char *)col);
							offset += sizeof(unsigned char) * 4;
						}
					}
					if (attribs.tottang && attribs.tang.array) {
						const float *tang = attribs.tang.array[a * 4 + 0];
						copy_v4_v4((float *)&varray[elementsize * curface * 3 + offset], tang);
						tang = attribs.tang.array[a * 4 + 1];
						copy_v4_v4((float *)&varray[elementsize * curface * 3 + offset + elementsize], tang);
						tang = attribs.tang.array[a * 4 + 2];
						copy_v4_v4((float *)&varray[elementsize * curface * 3 + offset + elementsize * 2], tang);
						offset += sizeof(float) * 4;
					}
					(void)offset;
				}
				curface++;
				if (mface->v4) {
>>>>>>> 146a1c77
					if (do_draw && numdata != 0) {
						offset = 0;
						if (attribs.totorco && attribs.orco.array) {
							copy_v3_v3((float *)&varray[elementsize * curface * 3], (float *)attribs.orco.array[mface->v1]);
							copy_v3_v3((float *)&varray[elementsize * curface * 3 + elementsize], (float *)attribs.orco.array[mface->v2]);
							copy_v3_v3((float *)&varray[elementsize * curface * 3 + elementsize * 2], (float *)attribs.orco.array[mface->v3]);
							offset += sizeof(float) * 3;
						}
						for (b = 0; b < attribs.tottface; b++) {
							if (attribs.tface[b].array) {
								MTFace *tf = &attribs.tface[b].array[a];
								copy_v2_v2((float *)&varray[elementsize * curface * 3 + offset], tf->uv[0]);
								copy_v2_v2((float *)&varray[elementsize * curface * 3 + offset + elementsize], tf->uv[1]);

								copy_v2_v2((float *)&varray[elementsize * curface * 3 + offset + elementsize * 2], tf->uv[2]);
								offset += sizeof(float) * 2;
							}
						}
						for (b = 0; b < attribs.totmcol; b++) {
							if (attribs.mcol[b].array) {
								MCol *cp = &attribs.mcol[b].array[a * 4 + 0];
								GLubyte col[4];
								col[0] = cp->b; col[1] = cp->g; col[2] = cp->r; col[3] = cp->a;
								copy_v4_v4_char((char *)&varray[elementsize * curface * 3 + offset], (char *)col);
								cp = &attribs.mcol[b].array[a * 4 + 1];
								col[0] = cp->b; col[1] = cp->g; col[2] = cp->r; col[3] = cp->a;
								copy_v4_v4_char((char *)&varray[elementsize * curface * 3 + offset + elementsize], (char *)col);
								cp = &attribs.mcol[b].array[a * 4 + 2];
								col[0] = cp->b; col[1] = cp->g; col[2] = cp->r; col[3] = cp->a;
								copy_v4_v4_char((char *)&varray[elementsize * curface * 3 + offset + elementsize * 2], (char *)col);
								offset += sizeof(unsigned char) * 4;
							}
						}
						if (attribs.tottang && attribs.tang.array) {
<<<<<<< HEAD
							float *tang = attribs.tang.array[a * 4 + 0];
=======
							const float *tang = attribs.tang.array[a * 4 + 2];
>>>>>>> 146a1c77
							copy_v4_v4((float *)&varray[elementsize * curface * 3 + offset], tang);
							tang = attribs.tang.array[a * 4 + 1];
							copy_v4_v4((float *)&varray[elementsize * curface * 3 + offset + elementsize], tang);
							tang = attribs.tang.array[a * 4 + 2];
							copy_v4_v4((float *)&varray[elementsize * curface * 3 + offset + elementsize * 2], tang);
							offset += sizeof(float) * 4;
						}
						(void)offset;
					}
					curface++;
					if (mface->v4) {
						if (do_draw && numdata != 0) {
							offset = 0;
							if (attribs.totorco && attribs.orco.array) {
								copy_v3_v3((float *)&varray[elementsize * curface * 3], (float *)attribs.orco.array[mface->v3]);
								copy_v3_v3((float *)&varray[elementsize * curface * 3 + elementsize], (float *)attribs.orco.array[mface->v4]);
								copy_v3_v3((float *)&varray[elementsize * curface * 3 + elementsize * 2], (float *)attribs.orco.array[mface->v1]);
								offset += sizeof(float) * 3;
							}
							for (b = 0; b < attribs.tottface; b++) {
								if (attribs.tface[b].array) {
									MTFace *tf = &attribs.tface[b].array[a];
									copy_v2_v2((float *)&varray[elementsize * curface * 3 + offset], tf->uv[2]);
									copy_v2_v2((float *)&varray[elementsize * curface * 3 + offset + elementsize], tf->uv[3]);
									copy_v2_v2((float *)&varray[elementsize * curface * 3 + offset + elementsize * 2], tf->uv[0]);
									offset += sizeof(float) * 2;
								}
							}
							for (b = 0; b < attribs.totmcol; b++) {
								if (attribs.mcol[b].array) {
									MCol *cp = &attribs.mcol[b].array[a * 4 + 2];
									GLubyte col[4];
									col[0] = cp->b; col[1] = cp->g; col[2] = cp->r; col[3] = cp->a;
									copy_v4_v4_char((char *)&varray[elementsize * curface * 3 + offset], (char *)col);
									cp = &attribs.mcol[b].array[a * 4 + 3];
									col[0] = cp->b; col[1] = cp->g; col[2] = cp->r; col[3] = cp->a;
									copy_v4_v4_char((char *)&varray[elementsize * curface * 3 + offset + elementsize], (char *)col);
									cp = &attribs.mcol[b].array[a * 4 + 0];
									col[0] = cp->b; col[1] = cp->g; col[2] = cp->r; col[3] = cp->a;
									copy_v4_v4_char((char *)&varray[elementsize * curface * 3 + offset + elementsize * 2], (char *)col);
									offset += sizeof(unsigned char) * 4;
								}
							}
							if (attribs.tottang && attribs.tang.array) {
								float *tang = attribs.tang.array[a * 4 + 2];
								copy_v4_v4((float *)&varray[elementsize * curface * 3 + offset], tang);
								tang = attribs.tang.array[a * 4 + 3];
								copy_v4_v4((float *)&varray[elementsize * curface * 3 + offset + elementsize], tang);
								tang = attribs.tang.array[a * 4 + 0];
								copy_v4_v4((float *)&varray[elementsize * curface * 3 + offset + elementsize * 2], tang);
								offset += sizeof(float) * 4;
							}
							(void)offset;
						}
						curface++;
						i++;
					}
				}
			}
			numfaces = curface - start;
			if (numfaces > 0) {
				if (do_draw) {
					if (numdata != 0) {
						GPU_buffer_unlock(buffer);
						GPU_interleaved_attrib_setup(buffer, datatypes, numdata);
					}

					if (GPU_commit_aspect())
						glDrawArrays(GL_TRIANGLES, start * 3, (curface - start) * 3);
				}
			}
			GPU_buffer_unbind();
		}
		GPU_buffer_free(buffer);
	}

	// SSS Disable Smooth
	GPU_aspect_disable(GPU_ASPECT_BASIC, GPU_BASIC_SMOOTH);
}

static void cdDM_drawFacesGLSL(DerivedMesh *dm, DMSetMaterial setMaterial)
{
	dm->drawMappedFacesGLSL(dm, setMaterial, NULL, NULL);
}

static void cdDM_drawMappedFacesMat(DerivedMesh *dm,
                                    void (*setMaterial)(void *userData, int matnr, void *attribs),
                                    bool (*setFace)(void *userData, int index), void *userData)
{
	CDDerivedMesh *cddm = (CDDerivedMesh *) dm;
	GPUVertexAttribs gattribs;
	DMVertexAttribs attribs;
	MVert *mvert = cddm->mvert;
	MFace *mf = cddm->mface;
	float (*nors)[3] = dm->getTessFaceDataArray(dm, CD_NORMAL);
	short (*lnors)[4][3] = dm->getTessFaceDataArray(dm, CD_TESSLOOPNORMAL);
	int a, matnr, new_matnr;
	int orig;

	/* double lookup */
	const int *index_mf_to_mpoly = dm->getTessFaceDataArray(dm, CD_ORIGINDEX);
	const int *index_mp_to_orig  = dm->getPolyDataArray(dm, CD_ORIGINDEX);
	if (index_mf_to_mpoly == NULL) {
		index_mp_to_orig = NULL;
	}

	/* TODO: same as for solid draw, not entirely correct, but works fine for now,
	 *       will skip using textures (dyntopo currently destroys UV anyway) and
	 *       works fine for matcap
	 */
	if (cddm->pbvh && cddm->pbvh_draw && BKE_pbvh_type(cddm->pbvh) == PBVH_BMESH) {
		if (dm->numTessFaceData) {
			setMaterial(userData, 1, &gattribs);
			BKE_pbvh_draw(cddm->pbvh, NULL, NULL, NULL, false);
		}

		return;
	}

	cdDM_update_normals_from_pbvh(dm);

	matnr = -1;

	// SSS Enable Smooth
	GPU_aspect_enable(GPU_ASPECT_BASIC, GPU_BASIC_SMOOTH);

	memset(&attribs, 0, sizeof(attribs));

	cddm_format_attrib_vertex(&attribs); /* XXX: jwilkins, just to make this simple to write for now */
	gpuBegin(GL_QUADS);

	for (a = 0; a < dm->numTessFaceData; a++, mf++) {
		const int smoothnormal = lnors || (mf->flag & ME_SMOOTH);
		short (*ln1)[3] = NULL, (*ln2)[3] = NULL, (*ln3)[3] = NULL, (*ln4)[3] = NULL;

		/* material */
		new_matnr = mf->mat_nr + 1;

		if (new_matnr != matnr) {
			gpuEnd();
			cddm_unformat_attrib_vertex();

			setMaterial(userData, matnr = new_matnr, &gattribs);
			DM_vertex_attributes_from_gpu(dm, &gattribs, &attribs);

			cddm_format_attrib_vertex(&attribs);
			gpuBegin(GL_QUADS);
		}

		/* skipping faces */
		if (setFace) {
			orig = (index_mf_to_mpoly) ? DM_origindex_mface_mpoly(index_mf_to_mpoly, index_mp_to_orig, a) : a;

			if (orig != ORIGINDEX_NONE && !setFace(userData, orig))
				continue;
		}

		/* smooth normal */
		if (!smoothnormal) {
			if (nors) {
				gpuNormal3fv(nors[a]);
			}
			else {
				/* TODO ideally a normal layer should always be available */
				float nor[3];

				if (mf->v4)
					normal_quad_v3(nor, mvert[mf->v1].co, mvert[mf->v2].co, mvert[mf->v3].co, mvert[mf->v4].co);
				else
					normal_tri_v3(nor, mvert[mf->v1].co, mvert[mf->v2].co, mvert[mf->v3].co);

				gpuNormal3fv(nor);
			}
		}

		if (lnors) {
			ln1 = &lnors[0][0];
			ln2 = &lnors[0][1];
			ln3 = &lnors[0][2];
			ln4 = &lnors[0][3];
			lnors++;
		}

		/* vertices */
		cddm_draw_attrib_vertex(&attribs, mvert, a, mf->v1, 0, ln1, smoothnormal);
		cddm_draw_attrib_vertex(&attribs, mvert, a, mf->v2, 1, ln2, smoothnormal);
		cddm_draw_attrib_vertex(&attribs, mvert, a, mf->v3, 2, ln3, smoothnormal);

		if (mf->v4)
			cddm_draw_attrib_vertex(&attribs, mvert, a, mf->v4, 3, ln4, smoothnormal);
		else
			cddm_draw_attrib_vertex(&attribs, mvert, a, mf->v3, 2, ln3, smoothnormal);
	}
	gpuEnd();
	cddm_unformat_attrib_vertex();

	// SSS Disable Smooth
	GPU_aspect_disable(GPU_ASPECT_BASIC, GPU_BASIC_SMOOTH);
}

static void cdDM_drawMappedEdges(DerivedMesh *dm, DMSetDrawOptions setDrawOptions, void *userData)
{
	CDDerivedMesh *cddm = (CDDerivedMesh *) dm;
	MVert *vert = cddm->mvert;
	MEdge *edge = cddm->medge;
	int i, orig, *index = (int*)DM_get_edge_data_layer(dm, CD_ORIGINDEX);

	gpuBegin(GL_LINES);
	for (i = 0; i < dm->numEdgeData; i++, edge++) {
		if (index) {
			orig = *index++;

			if (setDrawOptions && orig == ORIGINDEX_NONE) {
				continue;
			}
		}
		else {
			orig = i;
		}

		if (!setDrawOptions || (setDrawOptions(userData, orig) != DM_DRAW_OPTION_SKIP)) {
			gpuVertex3fv(vert[edge->v1].co);
			gpuVertex3fv(vert[edge->v2].co);
		}
	}
	gpuEnd();
}

static void cdDM_foreachMappedVert(
        DerivedMesh *dm,
        void (*func)(void *userData, int index, const float co[3], const float no_f[3], const short no_s[3]),
        void *userData,
        DMForeachFlag flag)
{
	MVert *mv = CDDM_get_verts(dm);
	const int *index = DM_get_vert_data_layer(dm, CD_ORIGINDEX);
	int i;

	if (index) {
		for (i = 0; i < dm->numVertData; i++, mv++) {
			const short *no = (flag & DM_FOREACH_USE_NORMAL) ? mv->no : NULL;
			const int orig = *index++;
			if (orig == ORIGINDEX_NONE) continue;
			func(userData, orig, mv->co, NULL, no);
		}
	}
	else {
		for (i = 0; i < dm->numVertData; i++, mv++) {
			const short *no = (flag & DM_FOREACH_USE_NORMAL) ? mv->no : NULL;
			func(userData, i, mv->co, NULL, no);
		}
	}
}

static void cdDM_foreachMappedEdge(
        DerivedMesh *dm,
        void (*func)(void *userData, int index, const float v0co[3], const float v1co[3]),
        void *userData)
{
	CDDerivedMesh *cddm = (CDDerivedMesh *) dm;
	MVert *mv = cddm->mvert;
	MEdge *med = cddm->medge;
	int i, orig, *index = DM_get_edge_data_layer(dm, CD_ORIGINDEX);

	for (i = 0; i < dm->numEdgeData; i++, med++) {
		if (index) {
			orig = *index++;
			if (orig == ORIGINDEX_NONE) continue;
			func(userData, orig, mv[med->v1].co, mv[med->v2].co);
		}
		else
			func(userData, i, mv[med->v1].co, mv[med->v2].co);
	}
}

static void cdDM_foreachMappedLoop(
        DerivedMesh *dm,
        void (*func)(void *userData, int vertex_index, int face_index, const float co[3], const float no[3]),
        void *userData,
        DMForeachFlag flag)
{
	/* We can't use dm->getLoopDataLayout(dm) here, we want to always access dm->loopData, EditDerivedBMesh would
	 * return loop data from bmesh itself. */
	const float (*lnors)[3] = (flag & DM_FOREACH_USE_NORMAL) ? DM_get_loop_data_layer(dm, CD_NORMAL) : NULL;

	const MVert *mv = CDDM_get_verts(dm);
	const MLoop *ml = CDDM_get_loops(dm);
	const MPoly *mp = CDDM_get_polys(dm);
	const int *v_index = DM_get_vert_data_layer(dm, CD_ORIGINDEX);
	const int *f_index = DM_get_poly_data_layer(dm, CD_ORIGINDEX);
	int p_idx, i;

	for (p_idx = 0; p_idx < dm->numPolyData; ++p_idx, ++mp) {
		for (i = 0; i < mp->totloop; ++i, ++ml) {
			const int v_idx = v_index ? v_index[ml->v] : ml->v;
			const int f_idx = f_index ? f_index[p_idx] : p_idx;
			const float *no = lnors ? *lnors++ : NULL;
			if (!ELEM(ORIGINDEX_NONE, v_idx, f_idx)) {
				func(userData, v_idx, f_idx, mv[ml->v].co, no);
			}
		}
	}
}

static void cdDM_foreachMappedFaceCenter(
        DerivedMesh *dm,
        void (*func)(void *userData, int index, const float cent[3], const float no[3]),
        void *userData,
        DMForeachFlag flag)
{
	CDDerivedMesh *cddm = (CDDerivedMesh *)dm;
	MVert *mvert = cddm->mvert;
	MPoly *mp;
	MLoop *ml;
	int i, orig, *index;

	index = CustomData_get_layer(&dm->polyData, CD_ORIGINDEX);
	mp = cddm->mpoly;
	for (i = 0; i < dm->numPolyData; i++, mp++) {
		float cent[3];
		float *no, _no[3];

		if (index) {
			orig = *index++;
			if (orig == ORIGINDEX_NONE) continue;
		}
		else {
			orig = i;
		}
		
		ml = &cddm->mloop[mp->loopstart];
		BKE_mesh_calc_poly_center(mp, ml, mvert, cent);

		if (flag & DM_FOREACH_USE_NORMAL) {
			BKE_mesh_calc_poly_normal(mp, ml, mvert, (no = _no));
		}
		else {
			no = NULL;
		}

		func(userData, orig, cent, no);
	}

}

void CDDM_recalc_tessellation_ex(DerivedMesh *dm, const bool do_face_nor_cpy)
{
	CDDerivedMesh *cddm = (CDDerivedMesh *)dm;

	dm->numTessFaceData = BKE_mesh_recalc_tessellation(&dm->faceData, &dm->loopData, &dm->polyData,
	                                                   cddm->mvert,
	                                                   dm->numTessFaceData, dm->numLoopData, dm->numPolyData,
	                                                   do_face_nor_cpy);

	cddm->mface = CustomData_get_layer(&dm->faceData, CD_MFACE);

	/* Tessellation recreated faceData, and the active layer indices need to get re-propagated
	 * from loops and polys to faces */
	CustomData_bmesh_update_active_layers(&dm->faceData, &dm->polyData, &dm->loopData);
}

void CDDM_recalc_tessellation(DerivedMesh *dm)
{
	CDDM_recalc_tessellation_ex(dm, true);
}

static void cdDM_free_internal(CDDerivedMesh *cddm)
{
	if (cddm->pmap) MEM_freeN(cddm->pmap);
	if (cddm->pmap_mem) MEM_freeN(cddm->pmap_mem);
}

static void cdDM_release(DerivedMesh *dm)
{
	CDDerivedMesh *cddm = (CDDerivedMesh *)dm;

	if (DM_release(dm)) {
		cdDM_free_internal(cddm);
		MEM_freeN(cddm);
	}
}

/**************** CDDM interface functions ****************/
static CDDerivedMesh *cdDM_create(const char *desc)
{
	CDDerivedMesh *cddm;
	DerivedMesh *dm;

	cddm = MEM_callocN(sizeof(*cddm), desc);
	dm = &cddm->dm;

	dm->getMinMax = cdDM_getMinMax;

	dm->getNumVerts = cdDM_getNumVerts;
	dm->getNumEdges = cdDM_getNumEdges;
	dm->getNumTessFaces = cdDM_getNumTessFaces;
	dm->getNumLoops = cdDM_getNumLoops;
	dm->getNumPolys = cdDM_getNumPolys;

	dm->getVert = cdDM_getVert;
	dm->getEdge = cdDM_getEdge;
	dm->getTessFace = cdDM_getTessFace;

	dm->copyVertArray = cdDM_copyVertArray;
	dm->copyEdgeArray = cdDM_copyEdgeArray;
	dm->copyTessFaceArray = cdDM_copyTessFaceArray;
	dm->copyLoopArray = cdDM_copyLoopArray;
	dm->copyPolyArray = cdDM_copyPolyArray;

	dm->getVertData = DM_get_vert_data;
	dm->getEdgeData = DM_get_edge_data;
	dm->getTessFaceData = DM_get_tessface_data;
	dm->getVertDataArray = DM_get_vert_data_layer;
	dm->getEdgeDataArray = DM_get_edge_data_layer;
	dm->getTessFaceDataArray = DM_get_tessface_data_layer;

	dm->calcNormals = CDDM_calc_normals;
	dm->calcLoopNormals = CDDM_calc_loop_normals;
	dm->recalcTessellation = CDDM_recalc_tessellation;

	dm->getVertCos = cdDM_getVertCos;
	dm->getVertCo = cdDM_getVertCo;
	dm->getVertNo = cdDM_getVertNo;

	dm->getPBVH = cdDM_getPBVH;
	dm->getPolyMap = cdDM_getPolyMap;

	dm->drawVerts = cdDM_drawVerts;

	dm->drawUVEdges = cdDM_drawUVEdges;
	dm->drawEdges = cdDM_drawEdges;
	dm->drawLooseEdges = cdDM_drawLooseEdges;
	dm->drawMappedEdges = cdDM_drawMappedEdges;

	dm->drawFacesSolid = cdDM_drawFacesSolid;
	dm->drawFacesTex = cdDM_drawFacesTex;
	dm->drawFacesGLSL = cdDM_drawFacesGLSL;
	dm->drawMappedFaces = cdDM_drawMappedFaces;
	dm->drawMappedFacesTex = cdDM_drawMappedFacesTex;
	dm->drawMappedFacesGLSL = cdDM_drawMappedFacesGLSL;
	dm->drawMappedFacesMat = cdDM_drawMappedFacesMat;

	dm->foreachMappedVert = cdDM_foreachMappedVert;
	dm->foreachMappedEdge = cdDM_foreachMappedEdge;
	dm->foreachMappedLoop = cdDM_foreachMappedLoop;
	dm->foreachMappedFaceCenter = cdDM_foreachMappedFaceCenter;

	dm->release = cdDM_release;

	return cddm;
}

DerivedMesh *CDDM_new(int numVerts, int numEdges, int numTessFaces, int numLoops, int numPolys)
{
	CDDerivedMesh *cddm = cdDM_create("CDDM_new dm");
	DerivedMesh *dm = &cddm->dm;

	DM_init(dm, DM_TYPE_CDDM, numVerts, numEdges, numTessFaces, numLoops, numPolys);

	CustomData_add_layer(&dm->vertData, CD_ORIGINDEX, CD_CALLOC, NULL, numVerts);
	CustomData_add_layer(&dm->edgeData, CD_ORIGINDEX, CD_CALLOC, NULL, numEdges);
	CustomData_add_layer(&dm->faceData, CD_ORIGINDEX, CD_CALLOC, NULL, numTessFaces);
	CustomData_add_layer(&dm->polyData, CD_ORIGINDEX, CD_CALLOC, NULL, numPolys);

	CustomData_add_layer(&dm->vertData, CD_MVERT, CD_CALLOC, NULL, numVerts);
	CustomData_add_layer(&dm->edgeData, CD_MEDGE, CD_CALLOC, NULL, numEdges);
	CustomData_add_layer(&dm->faceData, CD_MFACE, CD_CALLOC, NULL, numTessFaces);
	CustomData_add_layer(&dm->loopData, CD_MLOOP, CD_CALLOC, NULL, numLoops);
	CustomData_add_layer(&dm->polyData, CD_MPOLY, CD_CALLOC, NULL, numPolys);

	cddm->mvert = CustomData_get_layer(&dm->vertData, CD_MVERT);
	cddm->medge = CustomData_get_layer(&dm->edgeData, CD_MEDGE);
	cddm->mface = CustomData_get_layer(&dm->faceData, CD_MFACE);
	cddm->mloop = CustomData_get_layer(&dm->loopData, CD_MLOOP);
	cddm->mpoly = CustomData_get_layer(&dm->polyData, CD_MPOLY);

	return dm;
}

DerivedMesh *CDDM_from_mesh(Mesh *mesh)
{
	CDDerivedMesh *cddm = cdDM_create(__func__);
	DerivedMesh *dm = &cddm->dm;
	CustomDataMask mask = CD_MASK_MESH & (~CD_MASK_MDISPS);
	int alloctype;

	/* this does a referenced copy, with an exception for fluidsim */

	DM_init(dm, DM_TYPE_CDDM, mesh->totvert, mesh->totedge, mesh->totface,
	        mesh->totloop, mesh->totpoly);

	dm->deformedOnly = 1;
	dm->cd_flag = mesh->cd_flag;

	alloctype = CD_REFERENCE;

	CustomData_merge(&mesh->vdata, &dm->vertData, mask, alloctype,
	                 mesh->totvert);
	CustomData_merge(&mesh->edata, &dm->edgeData, mask, alloctype,
	                 mesh->totedge);
	CustomData_merge(&mesh->fdata, &dm->faceData, mask | CD_MASK_ORIGINDEX, alloctype,
	                 mesh->totface);
	CustomData_merge(&mesh->ldata, &dm->loopData, mask, alloctype,
	                 mesh->totloop);
	CustomData_merge(&mesh->pdata, &dm->polyData, mask, alloctype,
	                 mesh->totpoly);

	cddm->mvert = CustomData_get_layer(&dm->vertData, CD_MVERT);
	cddm->medge = CustomData_get_layer(&dm->edgeData, CD_MEDGE);
	cddm->mloop = CustomData_get_layer(&dm->loopData, CD_MLOOP);
	cddm->mpoly = CustomData_get_layer(&dm->polyData, CD_MPOLY);
	cddm->mface = CustomData_get_layer(&dm->faceData, CD_MFACE);

	/* commented since even when CD_ORIGINDEX was first added this line fails
	 * on the default cube, (after editmode toggle too) - campbell */
#if 0
	BLI_assert(CustomData_has_layer(&cddm->dm.faceData, CD_ORIGINDEX));
#endif

	return dm;
}

DerivedMesh *CDDM_from_curve(Object *ob)
{
	ListBase disp = {NULL, NULL};

	if (ob->curve_cache) {
		disp = ob->curve_cache->disp;
	}

	return CDDM_from_curve_displist(ob, &disp);
}

DerivedMesh *CDDM_from_curve_displist(Object *ob, ListBase *dispbase)
{
	Curve *cu = (Curve *) ob->data;
	DerivedMesh *dm;
	CDDerivedMesh *cddm;
	MVert *allvert;
	MEdge *alledge;
	MLoop *allloop;
	MPoly *allpoly;
	MLoopUV *alluv = NULL;
	int totvert, totedge, totloop, totpoly;
	bool use_orco_uv = (cu->flag & CU_UV_ORCO) != 0;

	if (BKE_mesh_nurbs_displist_to_mdata(ob, dispbase, &allvert, &totvert, &alledge,
	                                     &totedge, &allloop, &allpoly, (use_orco_uv) ? &alluv : NULL,
	                                     &totloop, &totpoly) != 0)
	{
		/* Error initializing mdata. This often happens when curve is empty */
		return CDDM_new(0, 0, 0, 0, 0);
	}

	dm = CDDM_new(totvert, totedge, 0, totloop, totpoly);
	dm->deformedOnly = 1;
	dm->dirty |= DM_DIRTY_NORMALS;

	cddm = (CDDerivedMesh *)dm;

	memcpy(cddm->mvert, allvert, totvert * sizeof(MVert));
	memcpy(cddm->medge, alledge, totedge * sizeof(MEdge));
	memcpy(cddm->mloop, allloop, totloop * sizeof(MLoop));
	memcpy(cddm->mpoly, allpoly, totpoly * sizeof(MPoly));

	if (alluv) {
		const char *uvname = "Orco";
		CustomData_add_layer_named(&cddm->dm.polyData, CD_MTEXPOLY, CD_DEFAULT, NULL, totpoly, uvname);
		CustomData_add_layer_named(&cddm->dm.loopData, CD_MLOOPUV, CD_ASSIGN, alluv, totloop, uvname);
	}

	MEM_freeN(allvert);
	MEM_freeN(alledge);
	MEM_freeN(allloop);
	MEM_freeN(allpoly);

	return dm;
}

static void loops_to_customdata_corners(BMesh *bm, CustomData *facedata,
                                        int cdindex, const BMLoop *l3[3],
                                        int numCol, int numTex)
{
	const BMLoop *l;
	BMFace *f = l3[0]->f;
	MTFace *texface;
	MTexPoly *texpoly;
	MCol *mcol;
	MLoopCol *mloopcol;
	MLoopUV *mloopuv;
	int i, j, hasPCol = CustomData_has_layer(&bm->ldata, CD_PREVIEW_MLOOPCOL);

	for (i = 0; i < numTex; i++) {
		texface = CustomData_get_n(facedata, CD_MTFACE, cdindex, i);
		texpoly = CustomData_bmesh_get_n(&bm->pdata, f->head.data, CD_MTEXPOLY, i);
		
		ME_MTEXFACE_CPY(texface, texpoly);
	
		for (j = 0; j < 3; j++) {
			l = l3[j];
			mloopuv = CustomData_bmesh_get_n(&bm->ldata, l->head.data, CD_MLOOPUV, i);
			copy_v2_v2(texface->uv[j], mloopuv->uv);
		}
	}

	for (i = 0; i < numCol; i++) {
		mcol = CustomData_get_n(facedata, CD_MCOL, cdindex, i);
		
		for (j = 0; j < 3; j++) {
			l = l3[j];
			mloopcol = CustomData_bmesh_get_n(&bm->ldata, l->head.data, CD_MLOOPCOL, i);
			MESH_MLOOPCOL_TO_MCOL(mloopcol, &mcol[j]);
		}
	}

	if (hasPCol) {
		mcol = CustomData_get(facedata, cdindex, CD_PREVIEW_MCOL);

		for (j = 0; j < 3; j++) {
			l = l3[j];
			mloopcol = CustomData_bmesh_get(&bm->ldata, l->head.data, CD_PREVIEW_MLOOPCOL);
			MESH_MLOOPCOL_TO_MCOL(mloopcol, &mcol[j]);
		}
	}
}

/* used for both editbmesh and bmesh */
static DerivedMesh *cddm_from_bmesh_ex(struct BMesh *bm, const bool use_mdisps,
                                       /* EditBMesh vars for use_tessface */
                                       const bool use_tessface,
                                       const int em_tottri, const BMLoop *(*em_looptris)[3]
                                       )
{
	DerivedMesh *dm = CDDM_new(bm->totvert,
	                           bm->totedge,
	                           use_tessface ? em_tottri : 0,
	                           bm->totloop,
	                           bm->totface);

	CDDerivedMesh *cddm = (CDDerivedMesh *)dm;
	BMIter iter;
	BMVert *eve;
	BMEdge *eed;
	BMFace *efa;
	MVert *mvert = cddm->mvert;
	MEdge *medge = cddm->medge;
	MFace *mface = cddm->mface;
	MLoop *mloop = cddm->mloop;
	MPoly *mpoly = cddm->mpoly;
	int numCol = CustomData_number_of_layers(&bm->ldata, CD_MLOOPCOL);
	int numTex = CustomData_number_of_layers(&bm->pdata, CD_MTEXPOLY);
	int *index, add_orig;
	CustomDataMask mask;
	unsigned int i, j;
	
	const int cd_vert_bweight_offset = CustomData_get_offset(&bm->vdata, CD_BWEIGHT);
	const int cd_edge_bweight_offset = CustomData_get_offset(&bm->edata, CD_BWEIGHT);
	const int cd_edge_crease_offset  = CustomData_get_offset(&bm->edata, CD_CREASE);
	
	dm->deformedOnly = 1;
	
	/* don't add origindex layer if one already exists */
	add_orig = !CustomData_has_layer(&bm->pdata, CD_ORIGINDEX);

	mask = use_mdisps ? CD_MASK_DERIVEDMESH | CD_MASK_MDISPS : CD_MASK_DERIVEDMESH;
	
	/* don't process shapekeys, we only feed them through the modifier stack as needed,
	 * e.g. for applying modifiers or the like*/
	mask &= ~CD_MASK_SHAPEKEY;
	CustomData_merge(&bm->vdata, &dm->vertData, mask,
	                 CD_CALLOC, dm->numVertData);
	CustomData_merge(&bm->edata, &dm->edgeData, mask,
	                 CD_CALLOC, dm->numEdgeData);
	CustomData_merge(&bm->ldata, &dm->loopData, mask,
	                 CD_CALLOC, dm->numLoopData);
	CustomData_merge(&bm->pdata, &dm->polyData, mask,
	                 CD_CALLOC, dm->numPolyData);

	/* add tessellation mface layers */
	if (use_tessface) {
		CustomData_from_bmeshpoly(&dm->faceData, &dm->polyData, &dm->loopData, em_tottri);
	}

	index = dm->getVertDataArray(dm, CD_ORIGINDEX);

	BM_ITER_MESH_INDEX (eve, &iter, bm, BM_VERTS_OF_MESH, i) {
		MVert *mv = &mvert[i];

		copy_v3_v3(mv->co, eve->co);

		BM_elem_index_set(eve, i); /* set_inline */

		normal_float_to_short_v3(mv->no, eve->no);

		mv->flag = BM_vert_flag_to_mflag(eve);

		if (cd_vert_bweight_offset != -1) mv->bweight = BM_ELEM_CD_GET_FLOAT_AS_UCHAR(eve, cd_vert_bweight_offset);

		if (add_orig) *index++ = i;

		CustomData_from_bmesh_block(&bm->vdata, &dm->vertData, eve->head.data, i);
	}
	bm->elem_index_dirty &= ~BM_VERT;

	index = dm->getEdgeDataArray(dm, CD_ORIGINDEX);
	BM_ITER_MESH_INDEX (eed, &iter, bm, BM_EDGES_OF_MESH, i) {
		MEdge *med = &medge[i];

		BM_elem_index_set(eed, i); /* set_inline */

		med->v1 = BM_elem_index_get(eed->v1);
		med->v2 = BM_elem_index_get(eed->v2);

		med->flag = BM_edge_flag_to_mflag(eed);

		/* handle this differently to editmode switching,
		 * only enable draw for single user edges rather then calculating angle */
		if ((med->flag & ME_EDGEDRAW) == 0) {
			if (eed->l && eed->l == eed->l->radial_next) {
				med->flag |= ME_EDGEDRAW;
			}
		}

		if (cd_edge_crease_offset  != -1) med->crease  = BM_ELEM_CD_GET_FLOAT_AS_UCHAR(eed, cd_edge_crease_offset);
		if (cd_edge_bweight_offset != -1) med->bweight = BM_ELEM_CD_GET_FLOAT_AS_UCHAR(eed, cd_edge_bweight_offset);

		CustomData_from_bmesh_block(&bm->edata, &dm->edgeData, eed->head.data, i);
		if (add_orig) *index++ = i;
	}
	bm->elem_index_dirty &= ~BM_EDGE;

	/* avoid this where possiblem, takes extra memory */
	if (use_tessface) {

		BM_mesh_elem_index_ensure(bm, BM_FACE);

		index = dm->getTessFaceDataArray(dm, CD_ORIGINDEX);
		for (i = 0; i < dm->numTessFaceData; i++) {
			MFace *mf = &mface[i];
			const BMLoop **l = em_looptris[i];
			efa = l[0]->f;

			mf->v1 = BM_elem_index_get(l[0]->v);
			mf->v2 = BM_elem_index_get(l[1]->v);
			mf->v3 = BM_elem_index_get(l[2]->v);
			mf->v4 = 0;
			mf->mat_nr = efa->mat_nr;
			mf->flag = BM_face_flag_to_mflag(efa);

			/* map mfaces to polygons in the same cddm intentionally */
			*index++ = BM_elem_index_get(efa);

			loops_to_customdata_corners(bm, &dm->faceData, i, l, numCol, numTex);
			test_index_face(mf, &dm->faceData, i, 3);
		}
	}
	
	index = CustomData_get_layer(&dm->polyData, CD_ORIGINDEX);
	j = 0;
	BM_ITER_MESH_INDEX (efa, &iter, bm, BM_FACES_OF_MESH, i) {
		BMLoop *l_iter;
		BMLoop *l_first;
		MPoly *mp = &mpoly[i];

		BM_elem_index_set(efa, i); /* set_inline */

		mp->totloop = efa->len;
		mp->flag = BM_face_flag_to_mflag(efa);
		mp->loopstart = j;
		mp->mat_nr = efa->mat_nr;

		l_iter = l_first = BM_FACE_FIRST_LOOP(efa);
		do {
			mloop->v = BM_elem_index_get(l_iter->v);
			mloop->e = BM_elem_index_get(l_iter->e);
			CustomData_from_bmesh_block(&bm->ldata, &dm->loopData, l_iter->head.data, j);

			BM_elem_index_set(l_iter, j); /* set_inline */

			j++;
			mloop++;
		} while ((l_iter = l_iter->next) != l_first);

		CustomData_from_bmesh_block(&bm->pdata, &dm->polyData, efa->head.data, i);

		if (add_orig) *index++ = i;
	}
	bm->elem_index_dirty &= ~(BM_FACE | BM_LOOP);

	dm->cd_flag = BM_mesh_cd_flag_from_bmesh(bm);

	return dm;
}

struct DerivedMesh *CDDM_from_bmesh(struct BMesh *bm, const bool use_mdisps)
{
	return cddm_from_bmesh_ex(bm, use_mdisps, false,
	                          /* these vars are for editmesh only */
	                          0, NULL);
}

DerivedMesh *CDDM_from_editbmesh(BMEditMesh *em, const bool use_mdisps, const bool use_tessface)
{
	return cddm_from_bmesh_ex(em->bm, use_mdisps,
	                          /* editmesh */
	                          use_tessface, em->tottri, (const BMLoop *(*)[3])em->looptris);
}

static DerivedMesh *cddm_copy_ex(DerivedMesh *source, int faces_from_tessfaces)
{
	CDDerivedMesh *cddm = cdDM_create("CDDM_copy cddm");
	DerivedMesh *dm = &cddm->dm;
	int numVerts = source->numVertData;
	int numEdges = source->numEdgeData;
	int numTessFaces = source->numTessFaceData;
	int numLoops = source->numLoopData;
	int numPolys = source->numPolyData;

	/* ensure these are created if they are made on demand */
	source->getVertDataArray(source, CD_ORIGINDEX);
	source->getEdgeDataArray(source, CD_ORIGINDEX);
	source->getTessFaceDataArray(source, CD_ORIGINDEX);
	source->getPolyDataArray(source, CD_ORIGINDEX);

	/* this initializes dm, and copies all non mvert/medge/mface layers */
	DM_from_template(dm, source, DM_TYPE_CDDM, numVerts, numEdges, numTessFaces,
	                 numLoops, numPolys);
	dm->deformedOnly = source->deformedOnly;
	dm->cd_flag = source->cd_flag;
	dm->dirty = source->dirty;

	CustomData_copy_data(&source->vertData, &dm->vertData, 0, 0, numVerts);
	CustomData_copy_data(&source->edgeData, &dm->edgeData, 0, 0, numEdges);
	CustomData_copy_data(&source->faceData, &dm->faceData, 0, 0, numTessFaces);

	/* now add mvert/medge/mface layers */
	cddm->mvert = source->dupVertArray(source);
	cddm->medge = source->dupEdgeArray(source);
	cddm->mface = source->dupTessFaceArray(source);

	CustomData_add_layer(&dm->vertData, CD_MVERT, CD_ASSIGN, cddm->mvert, numVerts);
	CustomData_add_layer(&dm->edgeData, CD_MEDGE, CD_ASSIGN, cddm->medge, numEdges);
	CustomData_add_layer(&dm->faceData, CD_MFACE, CD_ASSIGN, cddm->mface, numTessFaces);
	
	if (!faces_from_tessfaces)
		DM_DupPolys(source, dm);
	else
		CDDM_tessfaces_to_faces(dm);

	cddm->mloop = CustomData_get_layer(&dm->loopData, CD_MLOOP);
	cddm->mpoly = CustomData_get_layer(&dm->polyData, CD_MPOLY);

	return dm;
}

DerivedMesh *CDDM_copy(DerivedMesh *source)
{
	return cddm_copy_ex(source, 0);
}

DerivedMesh *CDDM_copy_from_tessface(DerivedMesh *source)
{
	return cddm_copy_ex(source, 1);
}

/* note, the CD_ORIGINDEX layers are all 0, so if there is a direct
 * relationship between mesh data this needs to be set by the caller. */
DerivedMesh *CDDM_from_template(DerivedMesh *source,
                                int numVerts, int numEdges, int numTessFaces,
                                int numLoops, int numPolys)
{
	CDDerivedMesh *cddm = cdDM_create("CDDM_from_template dest");
	DerivedMesh *dm = &cddm->dm;

	/* ensure these are created if they are made on demand */
	source->getVertDataArray(source, CD_ORIGINDEX);
	source->getEdgeDataArray(source, CD_ORIGINDEX);
	source->getTessFaceDataArray(source, CD_ORIGINDEX);
	source->getPolyDataArray(source, CD_ORIGINDEX);

	/* this does a copy of all non mvert/medge/mface layers */
	DM_from_template(dm, source, DM_TYPE_CDDM, numVerts, numEdges, numTessFaces, numLoops, numPolys);

	/* now add mvert/medge/mface layers */
	CustomData_add_layer(&dm->vertData, CD_MVERT, CD_CALLOC, NULL, numVerts);
	CustomData_add_layer(&dm->edgeData, CD_MEDGE, CD_CALLOC, NULL, numEdges);
	CustomData_add_layer(&dm->faceData, CD_MFACE, CD_CALLOC, NULL, numTessFaces);
	CustomData_add_layer(&dm->loopData, CD_MLOOP, CD_CALLOC, NULL, numLoops);
	CustomData_add_layer(&dm->polyData, CD_MPOLY, CD_CALLOC, NULL, numPolys);

	if (!CustomData_get_layer(&dm->vertData, CD_ORIGINDEX))
		CustomData_add_layer(&dm->vertData, CD_ORIGINDEX, CD_CALLOC, NULL, numVerts);
	if (!CustomData_get_layer(&dm->edgeData, CD_ORIGINDEX))
		CustomData_add_layer(&dm->edgeData, CD_ORIGINDEX, CD_CALLOC, NULL, numEdges);
	if (!CustomData_get_layer(&dm->faceData, CD_ORIGINDEX))
		CustomData_add_layer(&dm->faceData, CD_ORIGINDEX, CD_CALLOC, NULL, numTessFaces);

	cddm->mvert = CustomData_get_layer(&dm->vertData, CD_MVERT);
	cddm->medge = CustomData_get_layer(&dm->edgeData, CD_MEDGE);
	cddm->mface = CustomData_get_layer(&dm->faceData, CD_MFACE);
	cddm->mloop = CustomData_get_layer(&dm->loopData, CD_MLOOP);
	cddm->mpoly = CustomData_get_layer(&dm->polyData, CD_MPOLY);

	return dm;
}

void CDDM_apply_vert_coords(DerivedMesh *dm, float (*vertCoords)[3])
{
	CDDerivedMesh *cddm = (CDDerivedMesh *)dm;
	MVert *vert;
	int i;

	/* this will just return the pointer if it wasn't a referenced layer */
	vert = CustomData_duplicate_referenced_layer(&dm->vertData, CD_MVERT, dm->numVertData);
	cddm->mvert = vert;

	for (i = 0; i < dm->numVertData; ++i, ++vert)
		copy_v3_v3(vert->co, vertCoords[i]);

	cddm->dm.dirty |= DM_DIRTY_NORMALS;
}

void CDDM_apply_vert_normals(DerivedMesh *dm, short (*vertNormals)[3])
{
	CDDerivedMesh *cddm = (CDDerivedMesh *)dm;
	MVert *vert;
	int i;

	/* this will just return the pointer if it wasn't a referenced layer */
	vert = CustomData_duplicate_referenced_layer(&dm->vertData, CD_MVERT, dm->numVertData);
	cddm->mvert = vert;

	for (i = 0; i < dm->numVertData; ++i, ++vert)
		copy_v3_v3_short(vert->no, vertNormals[i]);

	cddm->dm.dirty &= ~DM_DIRTY_NORMALS;
}

void CDDM_calc_normals_mapping_ex(DerivedMesh *dm, const bool only_face_normals)
{
	CDDerivedMesh *cddm = (CDDerivedMesh *)dm;
	float (*face_nors)[3] = NULL;

	if (dm->numVertData == 0) {
		cddm->dm.dirty &= ~DM_DIRTY_NORMALS;
		return;
	}

	/* now we skip calculating vertex normals for referenced layer,
	 * no need to duplicate verts.
	 * WATCH THIS, bmesh only change!,
	 * need to take care of the side effects here - campbell */
#if 0
	/* we don't want to overwrite any referenced layers */
	cddm->mvert = CustomData_duplicate_referenced_layer(&dm->vertData, CD_MVERT, dm->numVertData);
#endif


	if (dm->numTessFaceData == 0) {
		/* No tessellation on this mesh yet, need to calculate one.
		 *
		 * Important not to update face normals from polys since it
		 * interferes with assigning the new normal layer in the following code.
		 */
		CDDM_recalc_tessellation_ex(dm, false);
	}
	else {
		/* A tessellation already exists, it should always have a CD_ORIGINDEX */
		BLI_assert(CustomData_has_layer(&dm->faceData, CD_ORIGINDEX));
		CustomData_free_layers(&dm->faceData, CD_NORMAL, dm->numTessFaceData);
	}

	face_nors = MEM_mallocN(sizeof(*face_nors) * dm->numTessFaceData, "face_nors");

	/* calculate face normals */
	BKE_mesh_calc_normals_mapping_ex(cddm->mvert, dm->numVertData, CDDM_get_loops(dm), CDDM_get_polys(dm),
	                                 dm->numLoopData, dm->numPolyData, NULL, cddm->mface, dm->numTessFaceData,
	                                 CustomData_get_layer(&dm->faceData, CD_ORIGINDEX), face_nors,
	                                 only_face_normals);

	CustomData_add_layer(&dm->faceData, CD_NORMAL, CD_ASSIGN, face_nors, dm->numTessFaceData);

	cddm->dm.dirty &= ~DM_DIRTY_NORMALS;
}

void CDDM_calc_normals_mapping(DerivedMesh *dm)
{
	/* use this to skip calculating normals on original vert's, this may need to be changed */
	const bool only_face_normals = CustomData_is_referenced_layer(&dm->vertData, CD_MVERT);

	CDDM_calc_normals_mapping_ex(dm, only_face_normals);
}

#if 0
/* bmesh note: this matches what we have in trunk */
void CDDM_calc_normals(DerivedMesh *dm)
{
	CDDerivedMesh *cddm = (CDDerivedMesh *)dm;
	float (*poly_nors)[3];

	if (dm->numVertData == 0) return;

	/* we don't want to overwrite any referenced layers */
	cddm->mvert = CustomData_duplicate_referenced_layer(&dm->vertData, CD_MVERT, dm->numVertData);

	/* fill in if it exists */
	poly_nors = CustomData_get_layer(&dm->polyData, CD_NORMAL);
	if (!poly_nors) {
		poly_nors = CustomData_add_layer(&dm->polyData, CD_NORMAL, CD_CALLOC, NULL, dm->numPolyData);
	}

	BKE_mesh_calc_normals_poly(cddm->mvert, dm->numVertData, CDDM_get_loops(dm), CDDM_get_polys(dm),
	                               dm->numLoopData, dm->numPolyData, poly_nors, false);

	cddm->dm.dirty &= ~DM_DIRTY_NORMALS;
}
#else

/* poly normal layer is now only for final display */
void CDDM_calc_normals(DerivedMesh *dm)
{
	CDDerivedMesh *cddm = (CDDerivedMesh *)dm;

	/* we don't want to overwrite any referenced layers */
	cddm->mvert = CustomData_duplicate_referenced_layer(&dm->vertData, CD_MVERT, dm->numVertData);

	BKE_mesh_calc_normals_poly(cddm->mvert, dm->numVertData, CDDM_get_loops(dm), CDDM_get_polys(dm),
	                           dm->numLoopData, dm->numPolyData, NULL, false);

	cddm->dm.dirty &= ~DM_DIRTY_NORMALS;
}

#endif

void CDDM_calc_loop_normals(DerivedMesh *dm, const float split_angle)
{
	MVert *mverts = dm->getVertArray(dm);
	MEdge *medges = dm->getEdgeArray(dm);
	MLoop *mloops = dm->getLoopArray(dm);
	MPoly *mpolys = dm->getPolyArray(dm);

	CustomData *ldata, *pdata;

	float (*lnors)[3];
	float (*pnors)[3];

	const int numVerts = dm->getNumVerts(dm);
	const int numEdges = dm->getNumEdges(dm);
	const int numLoops = dm->getNumLoops(dm);
	const int numPolys = dm->getNumPolys(dm);

	ldata = dm->getLoopDataLayout(dm);
	if (CustomData_has_layer(ldata, CD_NORMAL)) {
		lnors = CustomData_get_layer(ldata, CD_NORMAL);
	}
	else {
		lnors = CustomData_add_layer(ldata, CD_NORMAL, CD_CALLOC, NULL, numLoops);
	}

	/* Compute poly (always needed) and vert normals. */
	/* Note we can't use DM_ensure_normals, since it won't keep computed poly nors... */
	pdata = dm->getPolyDataLayout(dm);
	pnors = CustomData_get_layer(pdata, CD_NORMAL);
	if (!pnors) {
		pnors = CustomData_add_layer(pdata, CD_NORMAL, CD_CALLOC, NULL, numPolys);
	}
	BKE_mesh_calc_normals_poly(mverts, numVerts, mloops, mpolys, numLoops, numPolys, pnors,
	                           (dm->dirty & DM_DIRTY_NORMALS) ? false : true);

	dm->dirty &= ~DM_DIRTY_NORMALS;

	BKE_mesh_normals_loop_split(mverts, numVerts, medges, numEdges, mloops, lnors, numLoops,
	                            mpolys, pnors, numPolys, split_angle);
}


void CDDM_calc_normals_tessface(DerivedMesh *dm)
{
	CDDerivedMesh *cddm = (CDDerivedMesh *)dm;
	float (*face_nors)[3];

	if (dm->numVertData == 0) return;

	/* we don't want to overwrite any referenced layers */
	cddm->mvert = CustomData_duplicate_referenced_layer(&dm->vertData, CD_MVERT, dm->numVertData);

	/* fill in if it exists */
	face_nors = CustomData_get_layer(&dm->faceData, CD_NORMAL);
	if (!face_nors) {
		face_nors = CustomData_add_layer(&dm->faceData, CD_NORMAL, CD_CALLOC, NULL, dm->numTessFaceData);
	}

	BKE_mesh_calc_normals_tessface(cddm->mvert, dm->numVertData,
	                               cddm->mface, dm->numTessFaceData, face_nors);

	cddm->dm.dirty &= ~DM_DIRTY_NORMALS;
}

#if 1

/**
 * Merge Verts
 *
 * \param vtargetmap  The table that maps vertices to target vertices.  a value of -1
 * indicates a vertex is a target, and is to be kept.
 * This array is aligned with 'dm->numVertData'
 *
 * \param tot_vtargetmap  The number of non '-1' values in vtargetmap.
 * (not the size )
 *
 * this frees dm, and returns a new one.
 *
 * note, CDDM_recalc_tessellation has to run on the returned DM if you want to access tessfaces.
 *
 * Note: This function is currently only used by the Mirror modifier, so it
 *       skips any faces that have all vertices merged (to avoid creating pairs
 *       of faces sharing the same set of vertices). If used elsewhere, it may
 *       be necessary to make this functionality optional.
 */
DerivedMesh *CDDM_merge_verts(DerivedMesh *dm, const int *vtargetmap, const int tot_vtargetmap)
{
// #define USE_LOOPS
	CDDerivedMesh *cddm = (CDDerivedMesh *)dm;
	CDDerivedMesh *cddm2 = NULL;

	const int totvert = dm->numVertData;
	const int totedge = dm->numEdgeData;
	const int totloop = dm->numLoopData;
	const int totpoly = dm->numPolyData;

	const int totvert_final = totvert - tot_vtargetmap;

	MVert *mv, *mvert = MEM_mallocN(sizeof(*mvert) * totvert_final, __func__);
	int *oldv         = MEM_mallocN(sizeof(*oldv)  * totvert_final, __func__);
	int *newv         = MEM_mallocN(sizeof(*newv)  * totvert, __func__);
	STACK_DECLARE(mvert);
	STACK_DECLARE(oldv);

	MEdge *med, *medge = MEM_mallocN(sizeof(*medge) * totedge, __func__);
	int *olde          = MEM_mallocN(sizeof(*olde)  * totedge, __func__);
	int *newe          = MEM_mallocN(sizeof(*newe)  * totedge, __func__);
	STACK_DECLARE(medge);
	STACK_DECLARE(olde);

	MLoop *ml, *mloop = MEM_mallocN(sizeof(*mloop) * totloop, __func__);
	int *oldl         = MEM_mallocN(sizeof(*oldl)  * totloop, __func__);
#ifdef USE_LOOPS
	int newl          = MEM_mallocN(sizeof(*newl)  * totloop, __func__);
#endif
	STACK_DECLARE(mloop);
	STACK_DECLARE(oldl);

	MPoly *mp, *mpoly = MEM_mallocN(sizeof(*medge) * totpoly, __func__);
	int *oldp         = MEM_mallocN(sizeof(*oldp)  * totpoly, __func__);
	STACK_DECLARE(mpoly);
	STACK_DECLARE(oldp);

	EdgeHash *ehash = BLI_edgehash_new_ex(__func__, totedge);

	int i, j, c;
	
	STACK_INIT(oldv);
	STACK_INIT(olde);
	STACK_INIT(oldl);
	STACK_INIT(oldp);

	STACK_INIT(mvert);
	STACK_INIT(medge);
	STACK_INIT(mloop);
	STACK_INIT(mpoly);

	/* fill newl with destination vertex indices */
	mv = cddm->mvert;
	c = 0;
	for (i = 0; i < totvert; i++, mv++) {
		if (vtargetmap[i] == -1) {
			STACK_PUSH(oldv, i);
			STACK_PUSH(mvert, *mv);
			newv[i] = c++;
		}
		else {
			/* dummy value */
			newv[i] = 0;
		}
	}
	
	/* now link target vertices to destination indices */
	for (i = 0; i < totvert; i++) {
		if (vtargetmap[i] != -1) {
			newv[i] = newv[vtargetmap[i]];
		}
	}

	/* Don't remap vertices in cddm->mloop, because we need to know the original
	 * indices in order to skip faces with all vertices merged.
	 * The "update loop indices..." section further down remaps vertices in mloop.
	 */

	/* now go through and fix edges and faces */
	med = cddm->medge;
	c = 0;
	for (i = 0; i < totedge; i++, med++) {
		
		if (LIKELY(med->v1 != med->v2)) {
			const unsigned int v1 = (vtargetmap[med->v1] != -1) ? vtargetmap[med->v1] : med->v1;
			const unsigned int v2 = (vtargetmap[med->v2] != -1) ? vtargetmap[med->v2] : med->v2;
			void **eh_p = BLI_edgehash_lookup_p(ehash, v1, v2);

			if (eh_p) {
				newe[i] = GET_INT_FROM_POINTER(*eh_p);
			}
			else {
				STACK_PUSH(olde, i);
				STACK_PUSH(medge, *med);
				newe[i] = c;
				BLI_edgehash_insert(ehash, v1, v2, SET_INT_IN_POINTER(c));
				c++;
			}
		}
		else {
			newe[i] = -1;
		}
	}
	
	mp = cddm->mpoly;
	for (i = 0; i < totpoly; i++, mp++) {
		MPoly *mp_new;
		
		ml = cddm->mloop + mp->loopstart;

		/* skip faces with all vertices merged */
		{
			bool all_vertices_merged = true;

			for (j = 0; j < mp->totloop; j++, ml++) {
				if (vtargetmap[ml->v] == -1) {
					all_vertices_merged = false;
					break;
				}
			}

			if (UNLIKELY(all_vertices_merged)) {
				continue;
			}
		}

		ml = cddm->mloop + mp->loopstart;

		c = 0;
		for (j = 0; j < mp->totloop; j++, ml++) {
			med = cddm->medge + ml->e;
			if (LIKELY(med->v1 != med->v2)) {
#ifdef USE_LOOPS
				newl[j + mp->loopstart] = STACK_SIZE(mloop);
#endif
				STACK_PUSH(oldl, j + mp->loopstart);
				STACK_PUSH(mloop, *ml);
				c++;
			}
		}

		if (UNLIKELY(c == 0)) {
			continue;
		}

		mp_new = STACK_PUSH_RET_PTR(mpoly);
		*mp_new = *mp;
		mp_new->totloop = c;
		mp_new->loopstart = STACK_SIZE(mloop) - c;
		
		STACK_PUSH(oldp, i);
	}
	
	/*create new cddm*/
	cddm2 = (CDDerivedMesh *) CDDM_from_template((DerivedMesh *)cddm, STACK_SIZE(mvert), STACK_SIZE(medge), 0, STACK_SIZE(mloop), STACK_SIZE(mpoly));
	
	/*update edge indices and copy customdata*/
	med = medge;
	for (i = 0; i < cddm2->dm.numEdgeData; i++, med++) {
		if (newv[med->v1] != -1)
			med->v1 = newv[med->v1];
		if (newv[med->v2] != -1)
			med->v2 = newv[med->v2];
		
		CustomData_copy_data(&dm->edgeData, &cddm2->dm.edgeData, olde[i], i, 1);
	}
	
	/*update loop indices and copy customdata*/
	ml = mloop;
	for (i = 0; i < cddm2->dm.numLoopData; i++, ml++) {
		if (newe[ml->e] != -1)
			ml->e = newe[ml->e];
		if (newv[ml->v] != -1)
			ml->v = newv[ml->v];
			
		CustomData_copy_data(&dm->loopData, &cddm2->dm.loopData, oldl[i], i, 1);
	}
	
	/*copy vertex customdata*/
	mv = mvert;
	for (i = 0; i < cddm2->dm.numVertData; i++, mv++) {
		CustomData_copy_data(&dm->vertData, &cddm2->dm.vertData, oldv[i], i, 1);
	}
	
	/*copy poly customdata*/
	mp = mpoly;
	for (i = 0; i < cddm2->dm.numPolyData; i++, mp++) {
		CustomData_copy_data(&dm->polyData, &cddm2->dm.polyData, oldp[i], i, 1);
	}
	
	/*copy over data.  CustomData_add_layer can do this, need to look it up.*/
	memcpy(cddm2->mvert, mvert, sizeof(MVert) * STACK_SIZE(mvert));
	memcpy(cddm2->medge, medge, sizeof(MEdge) * STACK_SIZE(medge));
	memcpy(cddm2->mloop, mloop, sizeof(MLoop) * STACK_SIZE(mloop));
	memcpy(cddm2->mpoly, mpoly, sizeof(MPoly) * STACK_SIZE(mpoly));

	MEM_freeN(mvert);
	MEM_freeN(medge);
	MEM_freeN(mloop);
	MEM_freeN(mpoly);

	MEM_freeN(newv);
	MEM_freeN(newe);
#ifdef USE_LOOPS
	MEM_freeN(newl);
#endif

	MEM_freeN(oldv);
	MEM_freeN(olde);
	MEM_freeN(oldl);
	MEM_freeN(oldp);

	STACK_FREE(oldv);
	STACK_FREE(olde);
	STACK_FREE(oldl);
	STACK_FREE(oldp);

	STACK_FREE(mvert);
	STACK_FREE(medge);
	STACK_FREE(mloop);
	STACK_FREE(mpoly);

	BLI_edgehash_free(ehash, NULL);

	/*free old derivedmesh*/
	dm->needsFree = 1;
	dm->release(dm);
	
	return (DerivedMesh *)cddm2;
}
#endif

void CDDM_calc_edges_tessface(DerivedMesh *dm)
{
	CDDerivedMesh *cddm = (CDDerivedMesh *)dm;
	CustomData edgeData;
	EdgeSetIterator *ehi;
	MFace *mf = cddm->mface;
	MEdge *med;
	EdgeSet *eh;
	int i, *index, numEdges, numFaces = dm->numTessFaceData;

	eh = BLI_edgeset_new_ex(__func__, BLI_EDGEHASH_SIZE_GUESS_FROM_POLYS(numFaces));

	for (i = 0; i < numFaces; i++, mf++) {
		BLI_edgeset_reinsert(eh, mf->v1, mf->v2);
		BLI_edgeset_reinsert(eh, mf->v2, mf->v3);
		
		if (mf->v4) {
			BLI_edgeset_reinsert(eh, mf->v3, mf->v4);
			BLI_edgeset_reinsert(eh, mf->v4, mf->v1);
		}
		else {
			BLI_edgeset_reinsert(eh, mf->v3, mf->v1);
		}
	}

	numEdges = BLI_edgeset_size(eh);

	/* write new edges into a temporary CustomData */
	CustomData_reset(&edgeData);
	CustomData_add_layer(&edgeData, CD_MEDGE, CD_CALLOC, NULL, numEdges);
	CustomData_add_layer(&edgeData, CD_ORIGINDEX, CD_CALLOC, NULL, numEdges);

	med = CustomData_get_layer(&edgeData, CD_MEDGE);
	index = CustomData_get_layer(&edgeData, CD_ORIGINDEX);

	for (ehi = BLI_edgesetIterator_new(eh), i = 0;
	     BLI_edgesetIterator_isDone(ehi) == false;
	     BLI_edgesetIterator_step(ehi), i++, med++, index++)
	{
		BLI_edgesetIterator_getKey(ehi, &med->v1, &med->v2);

		med->flag = ME_EDGEDRAW | ME_EDGERENDER;
		*index = ORIGINDEX_NONE;
	}
	BLI_edgesetIterator_free(ehi);

	/* free old CustomData and assign new one */
	CustomData_free(&dm->edgeData, dm->numEdgeData);
	dm->edgeData = edgeData;
	dm->numEdgeData = numEdges;

	cddm->medge = CustomData_get_layer(&dm->edgeData, CD_MEDGE);

	BLI_edgeset_free(eh);
}

/* warning, this uses existing edges but CDDM_calc_edges_tessface() doesn't */
void CDDM_calc_edges(DerivedMesh *dm)
{
	CDDerivedMesh *cddm = (CDDerivedMesh *)dm;
	CustomData edgeData;
	EdgeHashIterator *ehi;
	MPoly *mp = cddm->mpoly;
	MLoop *ml;
	MEdge *med, *origmed;
	EdgeHash *eh;
	unsigned int eh_reserve;
	int v1, v2;
	const int *eindex;
	int i, j, *index;
	const int numFaces = dm->numPolyData;
	const int numLoops = dm->numLoopData;
	int numEdges = dm->numEdgeData;

	eindex = DM_get_edge_data_layer(dm, CD_ORIGINDEX);
	med = cddm->medge;

	eh_reserve = max_ii(med ? numEdges : 0, BLI_EDGEHASH_SIZE_GUESS_FROM_LOOPS(numLoops));
	eh = BLI_edgehash_new_ex(__func__, eh_reserve);
	if (med) {
		for (i = 0; i < numEdges; i++, med++) {
			BLI_edgehash_insert(eh, med->v1, med->v2, SET_INT_IN_POINTER(i + 1));
		}
	}

	for (i = 0; i < numFaces; i++, mp++) {
		ml = cddm->mloop + mp->loopstart;
		for (j = 0; j < mp->totloop; j++, ml++) {
			v1 = ml->v;
			v2 = ME_POLY_LOOP_NEXT(cddm->mloop, mp, j)->v;
			BLI_edgehash_reinsert(eh, v1, v2, NULL);
		}
	}

	numEdges = BLI_edgehash_size(eh);

	/* write new edges into a temporary CustomData */
	CustomData_reset(&edgeData);
	CustomData_add_layer(&edgeData, CD_MEDGE, CD_CALLOC, NULL, numEdges);
	CustomData_add_layer(&edgeData, CD_ORIGINDEX, CD_CALLOC, NULL, numEdges);

	origmed = cddm->medge;
	med = CustomData_get_layer(&edgeData, CD_MEDGE);
	index = CustomData_get_layer(&edgeData, CD_ORIGINDEX);

	for (ehi = BLI_edgehashIterator_new(eh), i = 0;
	     BLI_edgehashIterator_isDone(ehi) == false;
	     BLI_edgehashIterator_step(ehi), ++i, ++med, ++index)
	{
		BLI_edgehashIterator_getKey(ehi, &med->v1, &med->v2);
		j = GET_INT_FROM_POINTER(BLI_edgehashIterator_getValue(ehi));

		if (j == 0) {
			med->flag = ME_EDGEDRAW | ME_EDGERENDER;
			*index = ORIGINDEX_NONE;
		}
		else {
			med->flag = ME_EDGEDRAW | ME_EDGERENDER | origmed[j - 1].flag;
			*index = eindex[j - 1];
		}

		BLI_edgehashIterator_setValue(ehi, SET_INT_IN_POINTER(i));
	}
	BLI_edgehashIterator_free(ehi);

	/* free old CustomData and assign new one */
	CustomData_free(&dm->edgeData, dm->numEdgeData);
	dm->edgeData = edgeData;
	dm->numEdgeData = numEdges;

	cddm->medge = CustomData_get_layer(&dm->edgeData, CD_MEDGE);

	mp = cddm->mpoly;
	for (i = 0; i < numFaces; i++, mp++) {
		ml = cddm->mloop + mp->loopstart;
		for (j = 0; j < mp->totloop; j++, ml++) {
			v1 = ml->v;
			v2 = ME_POLY_LOOP_NEXT(cddm->mloop, mp, j)->v;
			ml->e = GET_INT_FROM_POINTER(BLI_edgehash_lookup(eh, v1, v2));
		}
	}

	BLI_edgehash_free(eh, NULL);
}

void CDDM_lower_num_verts(DerivedMesh *dm, int numVerts)
{
	BLI_assert(numVerts >= 0);
	if (numVerts < dm->numVertData)
		CustomData_free_elem(&dm->vertData, numVerts, dm->numVertData - numVerts);

	dm->numVertData = numVerts;
}

void CDDM_lower_num_edges(DerivedMesh *dm, int numEdges)
{
	BLI_assert(numEdges >= 0);
	if (numEdges < dm->numEdgeData)
		CustomData_free_elem(&dm->edgeData, numEdges, dm->numEdgeData - numEdges);

	dm->numEdgeData = numEdges;
}

void CDDM_lower_num_tessfaces(DerivedMesh *dm, int numTessFaces)
{
	BLI_assert(numTessFaces >= 0);
	if (numTessFaces < dm->numTessFaceData)
		CustomData_free_elem(&dm->faceData, numTessFaces, dm->numTessFaceData - numTessFaces);

	dm->numTessFaceData = numTessFaces;
}

void CDDM_lower_num_loops(DerivedMesh *dm, int numLoops)
{
	BLI_assert(numLoops >= 0);
	if (numLoops < dm->numLoopData)
		CustomData_free_elem(&dm->loopData, numLoops, dm->numLoopData - numLoops);

	dm->numLoopData = numLoops;
}

void CDDM_lower_num_polys(DerivedMesh *dm, int numPolys)
{
	BLI_assert(numPolys >= 0);
	if (numPolys < dm->numPolyData)
		CustomData_free_elem(&dm->polyData, numPolys, dm->numPolyData - numPolys);

	dm->numPolyData = numPolys;
}

/* mesh element access functions */

MVert *CDDM_get_vert(DerivedMesh *dm, int index)
{
	return &((CDDerivedMesh *)dm)->mvert[index];
}

MEdge *CDDM_get_edge(DerivedMesh *dm, int index)
{
	return &((CDDerivedMesh *)dm)->medge[index];
}

MFace *CDDM_get_tessface(DerivedMesh *dm, int index)
{
	return &((CDDerivedMesh *)dm)->mface[index];
}

MLoop *CDDM_get_loop(DerivedMesh *dm, int index)
{
	return &((CDDerivedMesh *)dm)->mloop[index];
}

MPoly *CDDM_get_poly(DerivedMesh *dm, int index)
{
	return &((CDDerivedMesh *)dm)->mpoly[index];
}

/* array access functions */

MVert *CDDM_get_verts(DerivedMesh *dm)
{
	return ((CDDerivedMesh *)dm)->mvert;
}

MEdge *CDDM_get_edges(DerivedMesh *dm)
{
	return ((CDDerivedMesh *)dm)->medge;
}

MFace *CDDM_get_tessfaces(DerivedMesh *dm)
{
	return ((CDDerivedMesh *)dm)->mface;
}

MLoop *CDDM_get_loops(DerivedMesh *dm)
{
	return ((CDDerivedMesh *)dm)->mloop;
}

MPoly *CDDM_get_polys(DerivedMesh *dm)
{
	return ((CDDerivedMesh *)dm)->mpoly;
}

void CDDM_tessfaces_to_faces(DerivedMesh *dm)
{
	/* converts mfaces to mpolys/mloops */
	CDDerivedMesh *cddm = (CDDerivedMesh *)dm;

	BKE_mesh_convert_mfaces_to_mpolys_ex(NULL, &cddm->dm.faceData, &cddm->dm.loopData, &cddm->dm.polyData,
	                                     cddm->dm.numEdgeData, cddm->dm.numTessFaceData,
	                                     cddm->dm.numLoopData, cddm->dm.numPolyData,
	                                     cddm->medge, cddm->mface,
	                                     &cddm->dm.numLoopData, &cddm->dm.numPolyData,
	                                     &cddm->mloop, &cddm->mpoly);
}

void CDDM_set_mvert(DerivedMesh *dm, MVert *mvert)
{
	CDDerivedMesh *cddm = (CDDerivedMesh *)dm;
	
	if (!CustomData_has_layer(&dm->vertData, CD_MVERT))
		CustomData_add_layer(&dm->vertData, CD_MVERT, CD_ASSIGN, mvert, dm->numVertData);
				
	cddm->mvert = mvert;
}

void CDDM_set_medge(DerivedMesh *dm, MEdge *medge)
{
	CDDerivedMesh *cddm = (CDDerivedMesh *)dm;

	if (!CustomData_has_layer(&dm->edgeData, CD_MEDGE))
		CustomData_add_layer(&dm->edgeData, CD_MEDGE, CD_ASSIGN, medge, dm->numEdgeData);

	cddm->medge = medge;
}

void CDDM_set_mface(DerivedMesh *dm, MFace *mface)
{
	CDDerivedMesh *cddm = (CDDerivedMesh *)dm;

	if (!CustomData_has_layer(&dm->faceData, CD_MFACE))
		CustomData_add_layer(&dm->faceData, CD_MFACE, CD_ASSIGN, mface, dm->numTessFaceData);

	cddm->mface = mface;
}

void CDDM_set_mloop(DerivedMesh *dm, MLoop *mloop)
{
	CDDerivedMesh *cddm = (CDDerivedMesh *)dm;

	if (!CustomData_has_layer(&dm->loopData, CD_MLOOP))
		CustomData_add_layer(&dm->loopData, CD_MLOOP, CD_ASSIGN, mloop, dm->numLoopData);

	cddm->mloop = mloop;
}

void CDDM_set_mpoly(DerivedMesh *dm, MPoly *mpoly)
{
	CDDerivedMesh *cddm = (CDDerivedMesh *)dm;

	if (!CustomData_has_layer(&dm->polyData, CD_MPOLY))
		CustomData_add_layer(&dm->polyData, CD_MPOLY, CD_ASSIGN, mpoly, dm->numPolyData);

	cddm->mpoly = mpoly;
}<|MERGE_RESOLUTION|>--- conflicted
+++ resolved
@@ -34,17 +34,8 @@
  *  \ingroup bke
  */
 
-<<<<<<< HEAD
 /* my interface */
 #include "BKE_cdderivedmesh.h"
-=======
-#include "GL/glew.h"
-
-#include "BLI_math.h"
-#include "BLI_blenlib.h"
-#include "BLI_edgehash.h"
-#include "BLI_utildefines.h"
->>>>>>> 146a1c77
 
 /* my library */
 #include "BKE_pbvh.h"
@@ -473,7 +464,6 @@
 	if (cddm->pbvh && cddm->pbvh_draw &&
 	    BKE_pbvh_type(cddm->pbvh) == PBVH_BMESH)
 	{
-<<<<<<< HEAD
 		GPU_raster_begin();
 
 		gpuPolygonMode(GL_LINE);
@@ -483,9 +473,6 @@
 		gpuPolygonMode(GL_FILL);
 
 		GPU_raster_end();
-=======
-		BKE_pbvh_draw(cddm->pbvh, NULL, NULL, NULL, true);
->>>>>>> 146a1c77
 
 		return;
 	}
@@ -604,28 +591,13 @@
 	short (*lnors)[4][3] = dm->getTessFaceDataArray(dm, CD_TESSLOOPNORMAL);
 	int a, glmode = -1, shademodel = -1, matnr = -1, drawCurrentMat = 1;
 
-<<<<<<< HEAD
-#define PASSVERT(index) {						\
-	if (shademodel == GL_SMOOTH) {				\
-		short *no = mvert[index].no;			\
-		gpuNormal3sv(no);						\
-	}											\
-	gpuVertex3fv(mvert[index].co);				\
-} (void)0
-
-=======
->>>>>>> 146a1c77
 	if (cddm->pbvh && cddm->pbvh_draw) {
 		if (dm->numTessFaceData) {
 			float (*face_nors)[3] = (float(*)[3])CustomData_get_layer(&dm->faceData, CD_NORMAL);
 
-<<<<<<< HEAD
-			BKE_pbvh_draw(cddm->pbvh, partial_redraw_planes, face_nors, setMaterial, false);
-=======
 			BKE_pbvh_draw(cddm->pbvh, partial_redraw_planes, face_nors,
 			              setMaterial, false);
-			glShadeModel(GL_FLAT);
->>>>>>> 146a1c77
+			GPU_aspect_disable(GPU_ASPECT_BASIC, GPU_BASIC_SMOOTH);
 		}
 
 		return;
@@ -640,13 +612,8 @@
 
 			new_glmode = mface->v4 ? GL_QUADS : GL_TRIANGLES;
 			new_matnr = mface->mat_nr + 1;
-<<<<<<< HEAD
-			new_shademodel = (mface->flag & ME_SMOOTH) ? GL_SMOOTH : GL_FLAT;
-
-=======
 			new_shademodel = (lnors || (mface->flag & ME_SMOOTH)) ? GL_SMOOTH : GL_FLAT;
 			
->>>>>>> 146a1c77
 			if (new_glmode != glmode || new_matnr != matnr || new_shademodel != shademodel) {
 				gpuEnd();
 
@@ -664,15 +631,15 @@
 			
 			if (drawCurrentMat) {
 				if (lnors) {
-					glNormal3sv((const GLshort *)lnors[0][0]);
-					glVertex3fv(mvert[mface->v1].co);
-					glNormal3sv((const GLshort *)lnors[0][1]);
-					glVertex3fv(mvert[mface->v2].co);
-					glNormal3sv((const GLshort *)lnors[0][2]);
-					glVertex3fv(mvert[mface->v3].co);
+					gpuNormal3sv((const GLshort *)lnors[0][0]);
+					gpuVertex3fv(mvert[mface->v1].co);
+					gpuNormal3sv((const GLshort *)lnors[0][1]);
+					gpuVertex3fv(mvert[mface->v2].co);
+					gpuNormal3sv((const GLshort *)lnors[0][2]);
+					gpuVertex3fv(mvert[mface->v3].co);
 					if (mface->v4) {
-						glNormal3sv((const GLshort *)lnors[0][3]);
-						glVertex3fv(mvert[mface->v4].co);
+						gpuNormal3sv((const GLshort *)lnors[0][3]);
+						gpuVertex3fv(mvert[mface->v4].co);
 					}
 					lnors++;
 				}
@@ -691,23 +658,23 @@
 						}
 						gpuNormal3fv(nor);
 					}
-					glVertex3fv(mvert[mface->v1].co);
-					glVertex3fv(mvert[mface->v2].co);
-					glVertex3fv(mvert[mface->v3].co);
+					gpuVertex3fv(mvert[mface->v1].co);
+					gpuVertex3fv(mvert[mface->v2].co);
+					gpuVertex3fv(mvert[mface->v3].co);
 					if (mface->v4) {
-						glVertex3fv(mvert[mface->v4].co);
+						gpuVertex3fv(mvert[mface->v4].co);
 					}
 				}
 				else {  /* shademodel == GL_SMOOTH */
-					glNormal3sv(mvert[mface->v1].no);
-					glVertex3fv(mvert[mface->v1].co);
-					glNormal3sv(mvert[mface->v2].no);
-					glVertex3fv(mvert[mface->v2].co);
-					glNormal3sv(mvert[mface->v3].no);
-					glVertex3fv(mvert[mface->v3].co);
+					gpuNormal3sv(mvert[mface->v1].no);
+					gpuVertex3fv(mvert[mface->v1].co);
+					gpuNormal3sv(mvert[mface->v2].no);
+					gpuVertex3fv(mvert[mface->v2].co);
+					gpuNormal3sv(mvert[mface->v3].no);
+					gpuVertex3fv(mvert[mface->v3].co);
 					if (mface->v4) {
-						glNormal3sv(mvert[mface->v4].no);
-						glVertex3fv(mvert[mface->v4].co);
+						gpuNormal3sv(mvert[mface->v4].no);
+						gpuVertex3fv(mvert[mface->v4].co);
 					}
 				}
 			}
@@ -742,11 +709,8 @@
 		GPU_buffer_unbind();
 	}
 
-<<<<<<< HEAD
-#undef PASSVERT
-=======
-	glShadeModel(GL_FLAT);
->>>>>>> 146a1c77
+	// SSS Disable Smooth
+	GPU_aspect_disable(GPU_ASPECT_BASIC, GPU_BASIC_SMOOTH); // XXX jwilkins: why would this be needed?
 }
 
 static void cdDM_drawFacesTex_common(DerivedMesh *dm,
@@ -873,57 +837,34 @@
 				if (tf) gpuTexCoord2fv(tf[i].uv[0]);
 				if (cp) gpuColor3ub(cp[3], cp[2], cp[1]);
 				mvert = &mv[mf->v1];
-<<<<<<< HEAD
-				if (mf->flag & ME_SMOOTH) gpuNormal3sv(mvert->no);
+				if (lnors) gpuNormal3sv((const GLshort *)lnors[0][0]);
+				else if (mf->flag & ME_SMOOTH) gpuNormal3sv(mvert->no);
 				gpuVertex3fv(mvert->co);
-					
+
 				if (tf) gpuTexCoord2fv(tf[i].uv[1]);
 				if (cp) gpuColor3ub(cp[7], cp[6], cp[5]);
 				mvert = &mv[mf->v2];
-				if (mf->flag & ME_SMOOTH) gpuNormal3sv(mvert->no);
+				if (lnors) gpuNormal3sv((const GLshort *)lnors[0][1]);
+				else if (mf->flag & ME_SMOOTH) gpuNormal3sv(mvert->no);
 				gpuVertex3fv(mvert->co);
-=======
-				if (lnors) glNormal3sv((const GLshort *)lnors[0][0]);
-				else if (mf->flag & ME_SMOOTH) glNormal3sv(mvert->no);
-				glVertex3fv(mvert->co);
-
-				if (tf) glTexCoord2fv(tf[i].uv[1]);
-				if (cp) glColor3ub(cp[7], cp[6], cp[5]);
-				mvert = &mv[mf->v2];
-				if (lnors) glNormal3sv((const GLshort *)lnors[0][1]);
-				else if (mf->flag & ME_SMOOTH) glNormal3sv(mvert->no);
-				glVertex3fv(mvert->co);
->>>>>>> 146a1c77
 
 				if (tf) gpuTexCoord2fv(tf[i].uv[2]);
 				if (cp) gpuColor3ub(cp[11], cp[10], cp[9]);
 				mvert = &mv[mf->v3];
-<<<<<<< HEAD
-				if (mf->flag & ME_SMOOTH) gpuNormal3sv(mvert->no);
+				if (lnors) gpuNormal3sv((const GLshort *)lnors[0][2]);
+				else if (mf->flag & ME_SMOOTH) gpuNormal3sv(mvert->no);
 				gpuVertex3fv(mvert->co);
-=======
-				if (lnors) glNormal3sv((const GLshort *)lnors[0][2]);
-				else if (mf->flag & ME_SMOOTH) glNormal3sv(mvert->no);
-				glVertex3fv(mvert->co);
->>>>>>> 146a1c77
 
 				if (mf->v4) {
 					if (tf) gpuTexCoord2fv(tf[i].uv[3]);
 					if (cp) gpuColor3ub(cp[15], cp[14], cp[13]);
 					mvert = &mv[mf->v4];
-<<<<<<< HEAD
-					if (mf->flag & ME_SMOOTH) gpuNormal3sv(mvert->no);
+					if (lnors) gpuNormal3sv((const GLshort *)lnors[0][3]);
+					else if (mf->flag & ME_SMOOTH) gpuNormal3sv(mvert->no);
 					gpuVertex3fv(mvert->co);
 				}
+				if (lnors) lnors++;
 				gpuEnd();
-=======
-					if (lnors) glNormal3sv((const GLshort *)lnors[0][3]);
-					else if (mf->flag & ME_SMOOTH) glNormal3sv(mvert->no);
-					glVertex3fv(mvert->co);
-				}
-				if (lnors) lnors++;
-				glEnd();
->>>>>>> 146a1c77
 			}
 			
 			if (nors) nors += 3;
@@ -1030,9 +971,9 @@
 	CDDerivedMesh *cddm = (CDDerivedMesh *) dm;
 	MVert *mv = cddm->mvert;
 	MFace *mf = cddm->mface;
-	float *nors;
 	MCol *mcol;
-<<<<<<< HEAD
+	const float *nors = DM_get_tessface_data_layer(dm, CD_NORMAL);
+	short (*lnors)[4][3] = dm->getTessFaceDataArray(dm, CD_TESSLOOPNORMAL);
 	int *index;
     int colType;
 	int useColors = flag & DM_DRAW_USE_COLORS;
@@ -1040,13 +981,6 @@
     int orig;
 	int *index_mf_to_mpoly;
 	int *index_mp_to_orig;
-=======
-	const float *nors = DM_get_tessface_data_layer(dm, CD_NORMAL);
-	short (*lnors)[4][3] = dm->getTessFaceDataArray(dm, CD_TESSLOOPNORMAL);
-	int colType, useColors = flag & DM_DRAW_USE_COLORS;
-	int i, orig;
-
->>>>>>> 146a1c77
 
     
 	/* double lookup */
@@ -1099,14 +1033,10 @@
 		// SSS Enable Smooth
 		GPU_aspect_enable(GPU_ASPECT_BASIC, GPU_BASIC_SMOOTH);
 
+		// XXX jwilkins: This look is really bad since it does so many state changes
 		for (i = 0; i < dm->numTessFaceData; i++, mf++) {
-<<<<<<< HEAD
-			int drawSmooth = (flag & DM_DRAW_ALWAYS_SMOOTH) ? 1 : (mf->flag & ME_SMOOTH);
-			DMDrawOption draw_option;
-=======
 			int drawSmooth = ((flag & DM_DRAW_ALWAYS_SMOOTH) || lnors) ? 1 : (mf->flag & ME_SMOOTH);
-			DMDrawOption draw_option = DM_DRAW_OPTION_NORMAL;
->>>>>>> 146a1c77
+			DMDrawOption draw_option = DM_DRAW_OPTION_NORMALLY;
 
 			orig = (index_mf_to_mpoly) ? DM_origindex_mface_mpoly(index_mf_to_mpoly, index_mp_to_orig, i) : i;
 			
@@ -1129,37 +1059,33 @@
 				}
 				else {
 					// SSS Enable Smooth
+					/* normals are used to change shading, so choose smooth so smooth shading will work (XXX jwilkins: rewrote to say what I think was meant */
 					GPU_aspect_enable(GPU_ASPECT_BASIC, GPU_BASIC_SMOOTH);
 				}
 
 				if (useColors && mcol)
 					cp = (unsigned char *)&mcol[i * 4];
 
-				/* normals are used to change shading, so choose smooth so smooth shading will work (XXX jwilkins: rewrote to say what I think was meant */
-
-<<<<<<< HEAD
 				gpuBegin(mf->v4 ? GL_QUADS : GL_TRIANGLES);
-				if (!drawSmooth) {
-=======
+
 				if (lnors) {
-					if (cp) glColor3ub(cp[3], cp[2], cp[1]);
-					glNormal3sv((const GLshort *)lnors[0][0]);
-					glVertex3fv(mv[mf->v1].co);
-					if (cp) glColor3ub(cp[7], cp[6], cp[5]);
-					glNormal3sv((const GLshort *)lnors[0][1]);
-					glVertex3fv(mv[mf->v2].co);
-					if (cp) glColor3ub(cp[11], cp[10], cp[9]);
-					glNormal3sv((const GLshort *)lnors[0][2]);
-					glVertex3fv(mv[mf->v3].co);
+					if (cp) gpuColor3ub(cp[3], cp[2], cp[1]);
+					gpuNormal3sv((const GLshort *)lnors[0][0]);
+					gpuVertex3fv(mv[mf->v1].co);
+					if (cp) gpuColor3ub(cp[7], cp[6], cp[5]);
+					gpuNormal3sv((const GLshort *)lnors[0][1]);
+					gpuVertex3fv(mv[mf->v2].co);
+					if (cp) gpuColor3ub(cp[11], cp[10], cp[9]);
+					gpuNormal3sv((const GLshort *)lnors[0][2]);
+					gpuVertex3fv(mv[mf->v3].co);
 					if (mf->v4) {
-						if (cp) glColor3ub(cp[15], cp[14], cp[13]);
-						glNormal3sv((const GLshort *)lnors[0][3]);
-						glVertex3fv(mv[mf->v4].co);
+						if (cp) gpuColor3ub(cp[15], cp[14], cp[13]);
+						gpuNormal3sv((const GLshort *)lnors[0][3]);
+						gpuVertex3fv(mv[mf->v4].co);
 					}
 					lnors++;
 				}
 				else if (!drawSmooth) {
->>>>>>> 146a1c77
 					if (nors) {
 						gpuNormal3fv(nors);
 					}
@@ -1327,7 +1253,6 @@
 	cdDM_drawFacesTex_common(dm, NULL, setDrawOptions, compareDrawOptions, userData);
 }
 
-<<<<<<< HEAD
 static void cddm_format_attrib_vertex(DMVertexAttribs *attribs)
 {
 	int b;
@@ -1412,11 +1337,8 @@
 	gpuImmediateUnlock();
 }
 
-static void cddm_draw_attrib_vertex(DMVertexAttribs *attribs, MVert *mvert, int a, int index, int vert, int smoothnormal)
-=======
 static void cddm_draw_attrib_vertex(DMVertexAttribs *attribs, MVert *mvert, int a, int index, int vert,
                                     short (*lnor)[3], int smoothnormal)
->>>>>>> 146a1c77
 {
 	const float zero[4] = {0.0f, 0.0f, 0.0f, 0.0f};
 	int b;
@@ -1475,19 +1397,13 @@
 	}
 
 	/* vertex normal */
-<<<<<<< HEAD
-	if (smoothnormal)
+	if (lnor) {
+		gpuNormal3sv((const GLshort *)lnor);
+	}
+	else if (smoothnormal) {
 		gpuNormal3sv(mvert[index].no);
-	
-=======
-	if (lnor) {
-		glNormal3sv((const GLshort *)lnor);
-	}
-	else if (smoothnormal) {
-		glNormal3sv(mvert[index].no);
-	}
-
->>>>>>> 146a1c77
+	}
+
 	/* vertex coordinate */
 	gpuVertex3fv(mvert[index].co);
 }
@@ -1721,8 +1637,6 @@
 						}
 					}
 
-<<<<<<< HEAD
-=======
 				if (do_draw && numdata != 0) {
 					offset = 0;
 					if (attribs.totorco && attribs.orco.array) {
@@ -1769,7 +1683,6 @@
 				}
 				curface++;
 				if (mface->v4) {
->>>>>>> 146a1c77
 					if (do_draw && numdata != 0) {
 						offset = 0;
 						if (attribs.totorco && attribs.orco.array) {
@@ -1804,11 +1717,7 @@
 							}
 						}
 						if (attribs.tottang && attribs.tang.array) {
-<<<<<<< HEAD
-							float *tang = attribs.tang.array[a * 4 + 0];
-=======
 							const float *tang = attribs.tang.array[a * 4 + 2];
->>>>>>> 146a1c77
 							copy_v4_v4((float *)&varray[elementsize * curface * 3 + offset], tang);
 							tang = attribs.tang.array[a * 4 + 1];
 							copy_v4_v4((float *)&varray[elementsize * curface * 3 + offset + elementsize], tang);
