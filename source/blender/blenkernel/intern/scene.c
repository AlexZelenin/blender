--- conflicted
+++ resolved
@@ -1618,28 +1618,14 @@
 		
 		/* keep this first */
 		BLI_callback_exec(bmain, &scene->id, BLI_CB_EVT_SCENE_UPDATE_PRE);
-	
-<<<<<<< HEAD
+
 		/* (re-)build dependency graph if needed */
 		for (sce_iter = scene; sce_iter; sce_iter = sce_iter->set)
 			DAG_scene_relations_update(bmain, sce_iter);
-=======
-	/* keep this first */
-	BLI_callback_exec(bmain, &scene->id, BLI_CB_EVT_SCENE_UPDATE_PRE);
-
-	/* (re-)build dependency graph if needed */
-	for (sce_iter = scene; sce_iter; sce_iter = sce_iter->set)
-		DAG_scene_relations_update(bmain, sce_iter);
-
-	/* flush editing data if needed */
-	prepare_mesh_for_viewport_render(bmain, scene);
-
-	/* flush recalc flags to dependencies */
-	DAG_ids_flush_tagged(bmain);
-
-	/* removed calls to quick_cache, see pointcache.c */
->>>>>>> 0f1c3958
-	
+
+		/* flush editing data if needed */
+		prepare_mesh_for_viewport_render(bmain, scene);
+
 		/* flush recalc flags to dependencies */
 		DAG_ids_flush_tagged(bmain);
 	
@@ -1711,7 +1697,7 @@
 	else {
 		/* new depsgraph */
 		BLI_assert(scene->depsgraph);
-		DEG_evaluate_on_refresh(scene->depsgraph, eval_ctx->for_render ? DEG_EVALUATION_CONTEXT_RENDER : DEG_EVALUATION_CONTEXT_VIEWPORT);
+		DEG_evaluate_on_refresh(scene->depsgraph, eval_ctx->mode == DAG_EVAL_RENDER ? DEG_EVALUATION_CONTEXT_RENDER : DEG_EVALUATION_CONTEXT_VIEWPORT);
 	}
 }
 
@@ -1806,7 +1792,7 @@
 		float ctime = BKE_scene_frame_get(sce);
 		/* new depsgraph */
 		BLI_assert(sce->depsgraph);
-		DEG_evaluate_on_framechange(sce->depsgraph, eval_ctx->for_render ? DEG_EVALUATION_CONTEXT_RENDER : DEG_EVALUATION_CONTEXT_VIEWPORT, ctime);
+		DEG_evaluate_on_framechange(sce->depsgraph, eval_ctx->mode == DAG_EVAL_RENDER ? DEG_EVALUATION_CONTEXT_RENDER : DEG_EVALUATION_CONTEXT_VIEWPORT, ctime);
 	}
 }
 
