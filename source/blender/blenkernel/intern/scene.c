/*
 * ***** BEGIN GPL LICENSE BLOCK *****
 *
 * This program is free software; you can redistribute it and/or
 * modify it under the terms of the GNU General Public License
 * as published by the Free Software Foundation; either version 2
 * of the License, or (at your option) any later version.
 *
 * This program is distributed in the hope that it will be useful,
 * but WITHOUT ANY WARRANTY; without even the implied warranty of
 * MERCHANTABILITY or FITNESS FOR A PARTICULAR PURPOSE.  See the
 * GNU General Public License for more details.
 *
 * You should have received a copy of the GNU General Public License
 * along with this program; if not, write to the Free Software Foundation,
 * Inc., 51 Franklin Street, Fifth Floor, Boston, MA 02110-1301, USA.
 *
 * The Original Code is Copyright (C) 2001-2002 by NaN Holding BV.
 * All rights reserved.
 *
 * The Original Code is: all of this file.
 *
 * Contributor(s): none yet.
 *
 * ***** END GPL LICENSE BLOCK *****
 */

/** \file blender/blenkernel/intern/scene.c
 *  \ingroup bke
 */


#include <stddef.h>
#include <stdio.h>
#include <string.h>

#include "MEM_guardedalloc.h"

#include "DNA_anim_types.h"
#include "DNA_group_types.h"
#include "DNA_linestyle_types.h"
#include "DNA_mesh_types.h"
#include "DNA_node_types.h"
#include "DNA_object_types.h"
#include "DNA_rigidbody_types.h"
#include "DNA_scene_types.h"
#include "DNA_screen_types.h"
#include "DNA_sequence_types.h"
#include "DNA_space_types.h"
#include "DNA_view3d_types.h"
#include "DNA_windowmanager_types.h"

#include "BLI_math.h"
#include "BLI_blenlib.h"
#include "BLI_utildefines.h"
#include "BLI_callbacks.h"
#include "BLI_string.h"
#include "BLI_threads.h"
#include "BLI_task.h"

#include "BLF_translation.h"

#include "BKE_anim.h"
#include "BKE_animsys.h"
#include "BKE_action.h"
#include "BKE_colortools.h"
#include "BKE_depsgraph.h"
#include "BKE_editmesh.h"
#include "BKE_fcurve.h"
#include "BKE_freestyle.h"
#include "BKE_global.h"
#include "BKE_group.h"
#include "BKE_idprop.h"
#include "BKE_image.h"
#include "BKE_library.h"
#include "BKE_main.h"
#include "BKE_mask.h"
#include "BKE_node.h"
#include "BKE_object.h"
#include "BKE_paint.h"
#include "BKE_rigidbody.h"
#include "BKE_scene.h"
#include "BKE_sequencer.h"
#include "BKE_sound.h"
#include "BKE_unit.h"
#include "BKE_world.h"

#include "RE_engine.h"

#include "PIL_time.h"

#include "IMB_colormanagement.h"

#include "bmesh.h"

//XXX #include "BIF_previewrender.h"
//XXX #include "BIF_editseq.h"

#ifdef WIN32
#else
#  include <sys/time.h>
#endif

void free_avicodecdata(AviCodecData *acd)
{
	if (acd) {
		if (acd->lpFormat) {
			MEM_freeN(acd->lpFormat);
			acd->lpFormat = NULL;
			acd->cbFormat = 0;
		}
		if (acd->lpParms) {
			MEM_freeN(acd->lpParms);
			acd->lpParms = NULL;
			acd->cbParms = 0;
		}
	}
}

void free_qtcodecdata(QuicktimeCodecData *qcd)
{
	if (qcd) {
		if (qcd->cdParms) {
			MEM_freeN(qcd->cdParms);
			qcd->cdParms = NULL;
			qcd->cdSize = 0;
		}
	}
}

static void remove_sequencer_fcurves(Scene *sce)
{
	AnimData *adt = BKE_animdata_from_id(&sce->id);

	if (adt && adt->action) {
		FCurve *fcu, *nextfcu;
		
		for (fcu = adt->action->curves.first; fcu; fcu = nextfcu) {
			nextfcu = fcu->next;
			
			if ((fcu->rna_path) && strstr(fcu->rna_path, "sequences_all")) {
				action_groups_remove_channel(adt->action, fcu);
				free_fcurve(fcu);
			}
		}
	}
}

Scene *BKE_scene_copy(Scene *sce, int type)
{
	Scene *scen;
	SceneRenderLayer *srl, *new_srl;
	ToolSettings *ts;
	Base *base, *obase;
	
	if (type == SCE_COPY_EMPTY) {
		ListBase rl, rv;
		/* XXX. main should become an arg */
		scen = BKE_scene_add(G.main, sce->id.name + 2);
		
		rl = scen->r.layers;
		rv = scen->r.views;
		scen->r = sce->r;
		scen->r.layers = rl;
		scen->r.actlay = 0;
		scen->r.views = rv;
		scen->unit = sce->unit;
		scen->physics_settings = sce->physics_settings;
		scen->gm = sce->gm;
		scen->audio = sce->audio;

		if (sce->id.properties)
			scen->id.properties = IDP_CopyProperty(sce->id.properties);

		MEM_freeN(scen->toolsettings);
	}
	else {
		scen = BKE_libblock_copy(&sce->id);
		BLI_duplicatelist(&(scen->base), &(sce->base));
		
		BKE_main_id_clear_newpoins(G.main);
		
		id_us_plus((ID *)scen->world);
		id_us_plus((ID *)scen->set);
		id_us_plus((ID *)scen->gm.dome.warptext);

		scen->ed = NULL;
		scen->theDag = NULL;
		scen->obedit = NULL;
		scen->stats = NULL;
		scen->fps_info = NULL;

		if (sce->rigidbody_world)
			scen->rigidbody_world = BKE_rigidbody_world_copy(sce->rigidbody_world);

		BLI_duplicatelist(&(scen->markers), &(sce->markers));
		BLI_duplicatelist(&(scen->transform_spaces), &(sce->transform_spaces));
		BLI_duplicatelist(&(scen->r.layers), &(sce->r.layers));
		BLI_duplicatelist(&(scen->r.views), &(sce->r.views));
		BKE_keyingsets_copy(&(scen->keyingsets), &(sce->keyingsets));

		if (sce->nodetree) {
			/* ID's are managed on both copy and switch */
			scen->nodetree = ntreeCopyTree(sce->nodetree);
			ntreeSwitchID(scen->nodetree, &sce->id, &scen->id);
		}

		obase = sce->base.first;
		base = scen->base.first;
		while (base) {
			id_us_plus(&base->object->id);
			if (obase == sce->basact) scen->basact = base;
	
			obase = obase->next;
			base = base->next;
		}

		/* copy color management settings */
		BKE_color_managed_display_settings_copy(&scen->display_settings, &sce->display_settings);
		BKE_color_managed_view_settings_copy(&scen->view_settings, &sce->view_settings);
		BKE_color_managed_view_settings_copy(&scen->r.im_format.view_settings, &sce->r.im_format.view_settings);

		BLI_strncpy(scen->sequencer_colorspace_settings.name, sce->sequencer_colorspace_settings.name,
		            sizeof(scen->sequencer_colorspace_settings.name));

		/* copy action and remove animation used by sequencer */
		BKE_copy_animdata_id_action(&scen->id);

		if (type != SCE_COPY_FULL)
			remove_sequencer_fcurves(scen);

		/* copy Freestyle settings */
		new_srl = scen->r.layers.first;
		for (srl = sce->r.layers.first; srl; srl = srl->next) {
			BKE_freestyle_config_copy(&new_srl->freestyleConfig, &srl->freestyleConfig);
			new_srl = new_srl->next;
		}
	}

	/* tool settings */
	scen->toolsettings = MEM_dupallocN(sce->toolsettings);

	ts = scen->toolsettings;
	if (ts) {
		if (ts->vpaint) {
			ts->vpaint = MEM_dupallocN(ts->vpaint);
			ts->vpaint->paintcursor = NULL;
			ts->vpaint->vpaint_prev = NULL;
			ts->vpaint->wpaint_prev = NULL;
			BKE_paint_copy(&ts->vpaint->paint, &ts->vpaint->paint);
		}
		if (ts->wpaint) {
			ts->wpaint = MEM_dupallocN(ts->wpaint);
			ts->wpaint->paintcursor = NULL;
			ts->wpaint->vpaint_prev = NULL;
			ts->wpaint->wpaint_prev = NULL;
			BKE_paint_copy(&ts->wpaint->paint, &ts->wpaint->paint);
		}
		if (ts->sculpt) {
			ts->sculpt = MEM_dupallocN(ts->sculpt);
			BKE_paint_copy(&ts->sculpt->paint, &ts->sculpt->paint);
		}

		BKE_paint_copy(&ts->imapaint.paint, &ts->imapaint.paint);
		ts->imapaint.paintcursor = NULL;
		id_us_plus((ID *)ts->imapaint.stencil);
		ts->particle.paintcursor = NULL;
	}
	
	/* make a private copy of the avicodecdata */
	if (sce->r.avicodecdata) {
		scen->r.avicodecdata = MEM_dupallocN(sce->r.avicodecdata);
		scen->r.avicodecdata->lpFormat = MEM_dupallocN(scen->r.avicodecdata->lpFormat);
		scen->r.avicodecdata->lpParms = MEM_dupallocN(scen->r.avicodecdata->lpParms);
	}
	
	/* make a private copy of the qtcodecdata */
	if (sce->r.qtcodecdata) {
		scen->r.qtcodecdata = MEM_dupallocN(sce->r.qtcodecdata);
		scen->r.qtcodecdata->cdParms = MEM_dupallocN(scen->r.qtcodecdata->cdParms);
	}
	
	if (sce->r.ffcodecdata.properties) { /* intentionally check scen not sce. */
		scen->r.ffcodecdata.properties = IDP_CopyProperty(sce->r.ffcodecdata.properties);
	}

	/* NOTE: part of SCE_COPY_LINK_DATA and SCE_COPY_FULL operations
	 * are done outside of blenkernel with ED_objects_single_users! */

	/*  camera */
	if (type == SCE_COPY_LINK_DATA || type == SCE_COPY_FULL) {
		ID_NEW(scen->camera);
	}
	
	/* before scene copy */
	sound_create_scene(scen);

	/* world */
	if (type == SCE_COPY_FULL) {
		if (scen->world) {
			id_us_plus((ID *)scen->world);
			scen->world = BKE_world_copy(scen->world);
			BKE_copy_animdata_id_action((ID *)scen->world);
		}

		if (sce->ed) {
			scen->ed = MEM_callocN(sizeof(Editing), "addseq");
			scen->ed->seqbasep = &scen->ed->seqbase;
			BKE_sequence_base_dupli_recursive(sce, scen, &scen->ed->seqbase, &sce->ed->seqbase, SEQ_DUPE_ALL);
		}
	}

	return scen;
}

void BKE_scene_groups_relink(Scene *sce)
{
	if (sce->rigidbody_world)
		BKE_rigidbody_world_groups_relink(sce->rigidbody_world);
}

/* do not free scene itself */
void BKE_scene_free(Scene *sce)
{
	Base *base;
	SceneRenderLayer *srl;

	/* check all sequences */
	BKE_sequencer_clear_scene_in_allseqs(G.main, sce);

	base = sce->base.first;
	while (base) {
		base->object->id.us--;
		base = base->next;
	}
	/* do not free objects! */
	
	if (sce->gpd) {
#if 0   /* removed since this can be invalid memory when freeing everything */
		/* since the grease pencil data is freed before the scene.
		 * since grease pencil data is not (yet?), shared between objects
		 * its probably safe not to do this, some save and reload will free this. */
		sce->gpd->id.us--;
#endif
		sce->gpd = NULL;
	}

	BLI_freelistN(&sce->base);
	BKE_sequencer_editing_free(sce);

	BKE_free_animdata((ID *)sce);
	BKE_keyingsets_free(&sce->keyingsets);
	
	if (sce->rigidbody_world)
		BKE_rigidbody_free_world(sce->rigidbody_world);
	
	if (sce->r.avicodecdata) {
		free_avicodecdata(sce->r.avicodecdata);
		MEM_freeN(sce->r.avicodecdata);
		sce->r.avicodecdata = NULL;
	}
	if (sce->r.qtcodecdata) {
		free_qtcodecdata(sce->r.qtcodecdata);
		MEM_freeN(sce->r.qtcodecdata);
		sce->r.qtcodecdata = NULL;
	}
	if (sce->r.ffcodecdata.properties) {
		IDP_FreeProperty(sce->r.ffcodecdata.properties);
		MEM_freeN(sce->r.ffcodecdata.properties);
		sce->r.ffcodecdata.properties = NULL;
	}
	
	for (srl = sce->r.layers.first; srl; srl = srl->next) {
		BKE_freestyle_config_free(&srl->freestyleConfig);
	}
	
	BLI_freelistN(&sce->markers);
	BLI_freelistN(&sce->transform_spaces);
	BLI_freelistN(&sce->r.layers);
	BLI_freelistN(&sce->r.views);
	
	if (sce->toolsettings) {
		if (sce->toolsettings->vpaint) {
			BKE_paint_free(&sce->toolsettings->vpaint->paint);
			MEM_freeN(sce->toolsettings->vpaint);
		}
		if (sce->toolsettings->wpaint) {
			BKE_paint_free(&sce->toolsettings->wpaint->paint);
			MEM_freeN(sce->toolsettings->wpaint);
		}
		if (sce->toolsettings->sculpt) {
			BKE_paint_free(&sce->toolsettings->sculpt->paint);
			MEM_freeN(sce->toolsettings->sculpt);
		}
		if (sce->toolsettings->uvsculpt) {
			BKE_paint_free(&sce->toolsettings->uvsculpt->paint);
			MEM_freeN(sce->toolsettings->uvsculpt);
		}
		BKE_paint_free(&sce->toolsettings->imapaint.paint);

		MEM_freeN(sce->toolsettings);
		sce->toolsettings = NULL;
	}
	
	DAG_scene_free(sce);
	
	if (sce->nodetree) {
		ntreeFreeTree(sce->nodetree);
		MEM_freeN(sce->nodetree);
	}

	if (sce->stats)
		MEM_freeN(sce->stats);
	if (sce->fps_info)
		MEM_freeN(sce->fps_info);

	sound_destroy_scene(sce);

	BKE_color_managed_view_settings_free(&sce->view_settings);
}

Scene *BKE_scene_add(Main *bmain, const char *name)
{
	Scene *sce;
	ParticleEditSettings *pset;
	int a;
	const char *colorspace_name;
	SceneRenderView *srv;

	sce = BKE_libblock_alloc(bmain, ID_SCE, name);
	sce->lay = sce->layact = 1;
	
	sce->r.mode = R_GAMMA | R_OSA | R_SHADOW | R_SSS | R_ENVMAP | R_RAYTRACE;
	sce->r.cfra = 1;
	sce->r.sfra = 1;
	sce->r.efra = 250;
	sce->r.frame_step = 1;
	sce->r.xsch = 1920;
	sce->r.ysch = 1080;
	sce->r.xasp = 1;
	sce->r.yasp = 1;
	sce->r.tilex = 256;
	sce->r.tiley = 256;
	sce->r.mblur_samples = 1;
	sce->r.filtertype = R_FILTER_MITCH;
	sce->r.size = 50;

	sce->r.im_format.planes = R_IMF_PLANES_RGBA;
	sce->r.im_format.imtype = R_IMF_IMTYPE_PNG;
	sce->r.im_format.depth = R_IMF_CHAN_DEPTH_8;
	sce->r.im_format.quality = 90;
	sce->r.im_format.compress = 15;

	sce->r.displaymode = R_OUTPUT_AREA;
	sce->r.framapto = 100;
	sce->r.images = 100;
	sce->r.framelen = 1.0;
	sce->r.blurfac = 0.5;
	sce->r.frs_sec = 24;
	sce->r.frs_sec_base = 1;
	sce->r.edgeint = 10;
	sce->r.ocres = 128;

	/* OCIO_TODO: for forwards compatibility only, so if no tonecurve are used,
	 *            images would look in the same way as in current blender
	 *
	 *            perhaps at some point should be completely deprecated?
	 */
	sce->r.color_mgt_flag |= R_COLOR_MANAGEMENT;

	sce->r.gauss = 1.0;
	
	/* deprecated but keep for upwards compat */
	sce->r.postgamma = 1.0;
	sce->r.posthue = 0.0;
	sce->r.postsat = 1.0;

	sce->r.bake_mode = 1;    /* prevent to include render stuff here */
	sce->r.bake_filter = 16;
	sce->r.bake_osa = 5;
	sce->r.bake_flag = R_BAKE_CLEAR;
	sce->r.bake_normal_space = R_BAKE_SPACE_TANGENT;
	sce->r.bake_samples = 256;
	sce->r.bake_biasdist = 0.001;

	sce->r.bake.flag = R_BAKE_CLEAR;
	sce->r.bake.width = 512;
	sce->r.bake.height = 512;
	sce->r.bake.margin = 16;
	sce->r.bake.normal_space = R_BAKE_SPACE_TANGENT;
	sce->r.bake.normal_swizzle[0] = R_BAKE_POSX;
	sce->r.bake.normal_swizzle[1] = R_BAKE_POSY;
	sce->r.bake.normal_swizzle[2] = R_BAKE_POSZ;
	BLI_strncpy(sce->r.bake.filepath, U.renderdir, sizeof(sce->r.bake.filepath));

	sce->r.bake.im_format.planes = R_IMF_PLANES_RGBA;
	sce->r.bake.im_format.imtype = R_IMF_IMTYPE_PNG;
	sce->r.bake.im_format.depth = R_IMF_CHAN_DEPTH_8;
	sce->r.bake.im_format.quality = 90;
	sce->r.bake.im_format.compress = 15;

	sce->r.scemode = R_DOCOMP | R_DOSEQ | R_EXTENSION;
	sce->r.stamp = R_STAMP_TIME | R_STAMP_FRAME | R_STAMP_DATE | R_STAMP_CAMERA | R_STAMP_SCENE | R_STAMP_FILENAME | R_STAMP_RENDERTIME;
	sce->r.stamp_font_id = 12;
	sce->r.fg_stamp[0] = sce->r.fg_stamp[1] = sce->r.fg_stamp[2] = 0.8f;
	sce->r.fg_stamp[3] = 1.0f;
	sce->r.bg_stamp[0] = sce->r.bg_stamp[1] = sce->r.bg_stamp[2] = 0.0f;
	sce->r.bg_stamp[3] = 0.25f;
	sce->r.raytrace_options = R_RAYTRACE_USE_INSTANCES;

	sce->r.seq_prev_type = OB_SOLID;
	sce->r.seq_rend_type = OB_SOLID;
	sce->r.seq_flag = R_SEQ_GL_PREV;

	sce->r.threads = 1;

	sce->r.simplify_subsurf = 6;
	sce->r.simplify_particles = 1.0f;
	sce->r.simplify_shadowsamples = 16;
	sce->r.simplify_aosss = 1.0f;

	sce->r.border.xmin = 0.0f;
	sce->r.border.ymin = 0.0f;
	sce->r.border.xmax = 1.0f;
	sce->r.border.ymax = 1.0f;

	sce->r.preview_start_resolution = 64;
	
	sce->toolsettings = MEM_callocN(sizeof(struct ToolSettings), "Tool Settings Struct");
	sce->toolsettings->doublimit = 0.001;
	sce->toolsettings->uvcalc_margin = 0.001f;
	sce->toolsettings->unwrapper = 1;
	sce->toolsettings->select_thresh = 0.01f;

	sce->toolsettings->selectmode = SCE_SELECT_VERTEX;
	sce->toolsettings->uv_selectmode = UV_SELECT_VERTEX;
	sce->toolsettings->normalsize = 0.1;
	sce->toolsettings->autokey_mode = U.autokey_mode;

	sce->toolsettings->snap_node_mode = SCE_SNAP_MODE_GRID;

	sce->toolsettings->skgen_resolution = 100;
	sce->toolsettings->skgen_threshold_internal     = 0.01f;
	sce->toolsettings->skgen_threshold_external     = 0.01f;
	sce->toolsettings->skgen_angle_limit            = 45.0f;
	sce->toolsettings->skgen_length_ratio           = 1.3f;
	sce->toolsettings->skgen_length_limit           = 1.5f;
	sce->toolsettings->skgen_correlation_limit      = 0.98f;
	sce->toolsettings->skgen_symmetry_limit         = 0.1f;
	sce->toolsettings->skgen_postpro = SKGEN_SMOOTH;
	sce->toolsettings->skgen_postpro_passes = 1;
	sce->toolsettings->skgen_options = SKGEN_FILTER_INTERNAL | SKGEN_FILTER_EXTERNAL | SKGEN_FILTER_SMART | SKGEN_HARMONIC | SKGEN_SUB_CORRELATION | SKGEN_STICK_TO_EMBEDDING;
	sce->toolsettings->skgen_subdivisions[0] = SKGEN_SUB_CORRELATION;
	sce->toolsettings->skgen_subdivisions[1] = SKGEN_SUB_LENGTH;
	sce->toolsettings->skgen_subdivisions[2] = SKGEN_SUB_ANGLE;

	sce->toolsettings->statvis.overhang_axis = OB_NEGZ;
	sce->toolsettings->statvis.overhang_min = 0;
	sce->toolsettings->statvis.overhang_max = DEG2RADF(45.0f);
	sce->toolsettings->statvis.thickness_max = 0.1f;
	sce->toolsettings->statvis.thickness_samples = 1;
	sce->toolsettings->statvis.distort_min = DEG2RADF(5.0f);
	sce->toolsettings->statvis.distort_max = DEG2RADF(45.0f);

	sce->toolsettings->statvis.sharp_min = DEG2RADF(90.0f);
	sce->toolsettings->statvis.sharp_max = DEG2RADF(180.0f);

	sce->toolsettings->proportional_size = 1.0f;

	sce->toolsettings->imapaint.paint.flags |= PAINT_SHOW_BRUSH;
	sce->toolsettings->imapaint.normal_angle = 80;
	sce->toolsettings->imapaint.seam_bleed = 2;

	sce->physics_settings.gravity[0] = 0.0f;
	sce->physics_settings.gravity[1] = 0.0f;
	sce->physics_settings.gravity[2] = -9.81f;
	sce->physics_settings.flag = PHYS_GLOBAL_GRAVITY;

	sce->unit.scale_length = 1.0f;

	pset = &sce->toolsettings->particle;
	pset->flag = PE_KEEP_LENGTHS | PE_LOCK_FIRST | PE_DEFLECT_EMITTER | PE_AUTO_VELOCITY;
	pset->emitterdist = 0.25f;
	pset->totrekey = 5;
	pset->totaddkey = 5;
	pset->brushtype = PE_BRUSH_NONE;
	pset->draw_step = 2;
	pset->fade_frames = 2;
	pset->selectmode = SCE_SELECT_PATH;
	for (a = 0; a < PE_TOT_BRUSH; a++) {
		pset->brush[a].strength = 0.5;
		pset->brush[a].size = 50;
		pset->brush[a].step = 10;
		pset->brush[a].count = 10;
	}
	pset->brush[PE_BRUSH_CUT].strength = 100;

	sce->r.ffcodecdata.audio_mixrate = 44100;
	sce->r.ffcodecdata.audio_volume = 1.0f;
	sce->r.ffcodecdata.audio_bitrate = 192;
	sce->r.ffcodecdata.audio_channels = 2;

	BLI_strncpy(sce->r.engine, "BLENDER_RENDER", sizeof(sce->r.engine));

	sce->audio.distance_model = 2.0f;
	sce->audio.doppler_factor = 1.0f;
	sce->audio.speed_of_sound = 343.3f;
	sce->audio.volume = 1.0f;

	BLI_strncpy(sce->r.pic, U.renderdir, sizeof(sce->r.pic));

	BLI_rctf_init(&sce->r.safety, 0.1f, 0.9f, 0.1f, 0.9f);
	sce->r.osa = 8;

	/* note; in header_info.c the scene copy happens..., if you add more to renderdata it has to be checked there */
	BKE_scene_add_render_layer(sce, NULL);

	/* multiview - stereo */
	BKE_scene_add_render_view(sce, STEREO_LEFT_NAME);
	srv = (SceneRenderView *)sce->r.views.first;
	BLI_strncpy(srv->suffix, "_L", sizeof(srv->suffix));

	BKE_scene_add_render_view(sce, STEREO_RIGHT_NAME);
	srv = (SceneRenderView *)sce->r.views.last;
	BLI_strncpy(srv->suffix, "_R", sizeof(srv->suffix));

	/* game data */
	sce->gm.stereoflag = STEREO_NOSTEREO;
	sce->gm.stereomode = STEREO_ANAGLYPH;
	sce->gm.eyeseparation = 0.10;

	sce->gm.dome.angle = 180;
	sce->gm.dome.mode = DOME_FISHEYE;
	sce->gm.dome.res = 4;
	sce->gm.dome.resbuf = 1.0f;
	sce->gm.dome.tilt = 0;

	sce->gm.xplay = 640;
	sce->gm.yplay = 480;
	sce->gm.freqplay = 60;
	sce->gm.depth = 32;

	sce->gm.gravity = 9.8f;
	sce->gm.physicsEngine = WOPHY_BULLET;
	sce->gm.mode = 32; //XXX ugly harcoding, still not sure we should drop mode. 32 == 1 << 5 == use_occlusion_culling 
	sce->gm.occlusionRes = 128;
	sce->gm.ticrate = 60;
	sce->gm.maxlogicstep = 5;
	sce->gm.physubstep = 1;
	sce->gm.maxphystep = 5;
	sce->gm.lineardeactthreshold = 0.8f;
	sce->gm.angulardeactthreshold = 1.0f;
	sce->gm.deactivationtime = 0.0f;

	sce->gm.flag = GAME_DISPLAY_LISTS;
	sce->gm.matmode = GAME_MAT_MULTITEX;

	sce->gm.obstacleSimulation = OBSTSIMULATION_NONE;
	sce->gm.levelHeight = 2.f;

	sce->gm.recastData.cellsize = 0.3f;
	sce->gm.recastData.cellheight = 0.2f;
	sce->gm.recastData.agentmaxslope = M_PI / 2;
	sce->gm.recastData.agentmaxclimb = 0.9f;
	sce->gm.recastData.agentheight = 2.0f;
	sce->gm.recastData.agentradius = 0.6f;
	sce->gm.recastData.edgemaxlen = 12.0f;
	sce->gm.recastData.edgemaxerror = 1.3f;
	sce->gm.recastData.regionminsize = 8.f;
	sce->gm.recastData.regionmergesize = 20.f;
	sce->gm.recastData.vertsperpoly = 6;
	sce->gm.recastData.detailsampledist = 6.0f;
	sce->gm.recastData.detailsamplemaxerror = 1.0f;

	sce->gm.exitkey = 218; // Blender key code for ESC

	sound_create_scene(sce);

	/* color management */
	colorspace_name = IMB_colormanagement_role_colorspace_name_get(COLOR_ROLE_DEFAULT_SEQUENCER);

	BKE_color_managed_display_settings_init(&sce->display_settings);
	BKE_color_managed_view_settings_init(&sce->view_settings);
	BLI_strncpy(sce->sequencer_colorspace_settings.name, colorspace_name,
	            sizeof(sce->sequencer_colorspace_settings.name));

	return sce;
}

Base *BKE_scene_base_find(Scene *scene, Object *ob)
{
	return BLI_findptr(&scene->base, ob, offsetof(Base, object));
}

void BKE_scene_set_background(Main *bmain, Scene *scene)
{
	Scene *sce;
	Base *base;
	Object *ob;
	Group *group;
	GroupObject *go;
	int flag;
	
	/* check for cyclic sets, for reading old files but also for definite security (py?) */
	BKE_scene_validate_setscene(bmain, scene);
	
	/* can happen when switching modes in other scenes */
	if (scene->obedit && !(scene->obedit->mode & OB_MODE_EDIT))
		scene->obedit = NULL;

	/* deselect objects (for dataselect) */
	for (ob = bmain->object.first; ob; ob = ob->id.next)
		ob->flag &= ~(SELECT | OB_FROMGROUP);

	/* group flags again */
	for (group = bmain->group.first; group; group = group->id.next) {
		for (go = group->gobject.first; go; go = go->next) {
			if (go->ob) {
				go->ob->flag |= OB_FROMGROUP;
			}
		}
	}

	/* sort baselist for scene and sets */
	for (sce = scene; sce; sce = sce->set)
		DAG_scene_relations_rebuild(bmain, sce);

	/* copy layers and flags from bases to objects */
	for (base = scene->base.first; base; base = base->next) {
		ob = base->object;
		ob->lay = base->lay;
		
		/* group patch... */
		base->flag &= ~(OB_FROMGROUP);
		flag = ob->flag & (OB_FROMGROUP);
		base->flag |= flag;
		
		/* not too nice... for recovering objects with lost data */
		//if (ob->pose == NULL) base->flag &= ~OB_POSEMODE;
		ob->flag = base->flag;
	}
	/* no full animation update, this to enable render code to work (render code calls own animation updates) */
}

/* called from creator.c */
Scene *BKE_scene_set_name(Main *bmain, const char *name)
{
	Scene *sce = (Scene *)BKE_libblock_find_name_ex(bmain, ID_SCE, name);
	if (sce) {
		BKE_scene_set_background(bmain, sce);
		printf("Scene switch: '%s' in file: '%s'\n", name, bmain->name);
		return sce;
	}

	printf("Can't find scene: '%s' in file: '%s'\n", name, bmain->name);
	return NULL;
}

static void scene_unlink_space_node(SpaceNode *snode, Scene *sce)
{
	if (snode->id == &sce->id) {
		/* nasty DNA logic for SpaceNode:
		 * ideally should be handled by editor code, but would be bad level call
		 */
		bNodeTreePath *path, *path_next;
		for (path = snode->treepath.first; path; path = path_next) {
			path_next = path->next;
			MEM_freeN(path);
		}
		BLI_listbase_clear(&snode->treepath);
		
		snode->id = NULL;
		snode->from = NULL;
		snode->nodetree = NULL;
		snode->edittree = NULL;
	}
}

static void scene_unlink_space_buts(SpaceButs *sbuts, Scene *sce)
{
	if (sbuts->pinid == &sce->id) {
		sbuts->pinid = NULL;
	}
}

void BKE_scene_unlink(Main *bmain, Scene *sce, Scene *newsce)
{
	Scene *sce1;
	bScreen *screen;

	/* check all sets */
	for (sce1 = bmain->scene.first; sce1; sce1 = sce1->id.next)
		if (sce1->set == sce)
			sce1->set = NULL;
	
	for (sce1 = bmain->scene.first; sce1; sce1 = sce1->id.next) {
		bNode *node;
		
		if (sce1 == sce || !sce1->nodetree)
			continue;
		
		for (node = sce1->nodetree->nodes.first; node; node = node->next) {
			if (node->id == &sce->id)
				node->id = NULL;
		}
	}
	
	/* all screens */
	for (screen = bmain->screen.first; screen; screen = screen->id.next) {
		ScrArea *area;
		
		if (screen->scene == sce)
			screen->scene = newsce;
		
		for (area = screen->areabase.first; area; area = area->next) {
			SpaceLink *space_link;
			for (space_link = area->spacedata.first; space_link; space_link = space_link->next) {
				switch (space_link->spacetype) {
					case SPACE_NODE:
						scene_unlink_space_node((SpaceNode *)space_link, sce);
						break;
					case SPACE_BUTS:
						scene_unlink_space_buts((SpaceButs *)space_link, sce);
						break;
				}
			}
		}
	}

	BKE_libblock_free(bmain, sce);
}

/* Used by metaballs, return *all* objects (including duplis) existing in the scene (including scene's sets) */
int BKE_scene_base_iter_next(EvaluationContext *eval_ctx, SceneBaseIter *iter,
                             Scene **scene, int val, Base **base, Object **ob)
{
	bool run_again = true;
	
	/* init */
	if (val == 0) {
		iter->phase = F_START;
		iter->dupob = NULL;
		iter->duplilist = NULL;
		iter->dupli_refob = NULL;
	}
	else {
		/* run_again is set when a duplilist has been ended */
		while (run_again) {
			run_again = false;

			/* the first base */
			if (iter->phase == F_START) {
				*base = (*scene)->base.first;
				if (*base) {
					*ob = (*base)->object;
					iter->phase = F_SCENE;
				}
				else {
					/* exception: empty scene */
					while ((*scene)->set) {
						(*scene) = (*scene)->set;
						if ((*scene)->base.first) {
							*base = (*scene)->base.first;
							*ob = (*base)->object;
							iter->phase = F_SCENE;
							break;
						}
					}
				}
			}
			else {
				if (*base && iter->phase != F_DUPLI) {
					*base = (*base)->next;
					if (*base) {
						*ob = (*base)->object;
					}
					else {
						if (iter->phase == F_SCENE) {
							/* (*scene) is finished, now do the set */
							while ((*scene)->set) {
								(*scene) = (*scene)->set;
								if ((*scene)->base.first) {
									*base = (*scene)->base.first;
									*ob = (*base)->object;
									break;
								}
							}
						}
					}
				}
			}
			
			if (*base == NULL) {
				iter->phase = F_START;
			}
			else {
				if (iter->phase != F_DUPLI) {
					if ( (*base)->object->transflag & OB_DUPLI) {
						/* groups cannot be duplicated for mballs yet, 
						 * this enters eternal loop because of 
						 * makeDispListMBall getting called inside of group_duplilist */
						if ((*base)->object->dup_group == NULL) {
							iter->duplilist = object_duplilist_ex(eval_ctx, (*scene), (*base)->object, false);
							
							iter->dupob = iter->duplilist->first;

							if (!iter->dupob) {
								free_object_duplilist(iter->duplilist);
								iter->duplilist = NULL;
							}
							iter->dupli_refob = NULL;
						}
					}
				}
				/* handle dupli's */
				if (iter->dupob) {
					(*base)->flag |= OB_FROMDUPLI;
					*ob = iter->dupob->ob;
					iter->phase = F_DUPLI;

					if (iter->dupli_refob != *ob) {
						if (iter->dupli_refob) {
							/* Restore previous object's real matrix. */
							copy_m4_m4(iter->dupli_refob->obmat, iter->omat);
						}
						/* Backup new object's real matrix. */
						iter->dupli_refob = *ob;
						copy_m4_m4(iter->omat, iter->dupli_refob->obmat);
					}
					copy_m4_m4((*ob)->obmat, iter->dupob->mat);

					iter->dupob = iter->dupob->next;
				}
				else if (iter->phase == F_DUPLI) {
					iter->phase = F_SCENE;
					(*base)->flag &= ~OB_FROMDUPLI;
					
					if (iter->dupli_refob) {
						/* Restore last object's real matrix. */
						copy_m4_m4(iter->dupli_refob->obmat, iter->omat);
						iter->dupli_refob = NULL;
					}
					
					free_object_duplilist(iter->duplilist);
					iter->duplilist = NULL;
					run_again = true;
				}
			}
		}
	}

#if 0
	if (ob && *ob) {
		printf("Scene: '%s', '%s'\n", (*scene)->id.name + 2, (*ob)->id.name + 2);
	}
#endif

	return iter->phase;
}

Object *BKE_scene_camera_find(Scene *sc)
{
	Base *base;
	
	for (base = sc->base.first; base; base = base->next)
		if (base->object->type == OB_CAMERA)
			return base->object;

	return NULL;
}

#ifdef DURIAN_CAMERA_SWITCH
Object *BKE_scene_camera_switch_find(Scene *scene)
{
	TimeMarker *m;
	int cfra = scene->r.cfra;
	int frame = -(MAXFRAME + 1);
	int min_frame = MAXFRAME + 1;
	Object *camera = NULL;
	Object *first_camera = NULL;

	for (m = scene->markers.first; m; m = m->next) {
		if (m->camera && (m->camera->restrictflag & OB_RESTRICT_RENDER) == 0) {
			if ((m->frame <= cfra) && (m->frame > frame)) {
				camera = m->camera;
				frame = m->frame;

				if (frame == cfra)
					break;
			}

			if (m->frame < min_frame) {
				first_camera = m->camera;
				min_frame = m->frame;
			}
		}
	}

	if (camera == NULL) {
		/* If there's no marker to the left of current frame,
		 * use camera from left-most marker to solve all sort
		 * of Schrodinger uncertainties.
		 */
		return first_camera;
	}

	return camera;
}
#endif

int BKE_scene_camera_switch_update(Scene *scene)
{
#ifdef DURIAN_CAMERA_SWITCH
	Object *camera = BKE_scene_camera_switch_find(scene);
	if (camera) {
		scene->camera = camera;
		return 1;
	}
#else
	(void)scene;
#endif
	return 0;
}

char *BKE_scene_find_marker_name(Scene *scene, int frame)
{
	ListBase *markers = &scene->markers;
	TimeMarker *m1, *m2;

	/* search through markers for match */
	for (m1 = markers->first, m2 = markers->last; m1 && m2; m1 = m1->next, m2 = m2->prev) {
		if (m1->frame == frame)
			return m1->name;

		if (m1 == m2)
			break;

		if (m2->frame == frame)
			return m2->name;
	}

	return NULL;
}

/* return the current marker for this frame,
 * we can have more than 1 marker per frame, this just returns the first :/ */
char *BKE_scene_find_last_marker_name(Scene *scene, int frame)
{
	TimeMarker *marker, *best_marker = NULL;
	int best_frame = -MAXFRAME * 2;
	for (marker = scene->markers.first; marker; marker = marker->next) {
		if (marker->frame == frame) {
			return marker->name;
		}

		if (marker->frame > best_frame && marker->frame < frame) {
			best_marker = marker;
			best_frame = marker->frame;
		}
	}

	return best_marker ? best_marker->name : NULL;
}


Base *BKE_scene_base_add(Scene *sce, Object *ob)
{
	Base *b = MEM_callocN(sizeof(*b), "BKE_scene_base_add");
	BLI_addhead(&sce->base, b);

	b->object = ob;
	b->flag = ob->flag;
	b->lay = ob->lay;

	return b;
}

void BKE_scene_base_unlink(Scene *sce, Base *base)
{
	/* remove rigid body constraint from world before removing object */
	if (base->object->rigidbody_constraint)
		BKE_rigidbody_remove_constraint(sce, base->object);
	/* remove rigid body object from world before removing object */
	if (base->object->rigidbody_object)
		BKE_rigidbody_remove_object(sce, base->object);
	
	BLI_remlink(&sce->base, base);
}

void BKE_scene_base_deselect_all(Scene *sce)
{
	Base *b;

	for (b = sce->base.first; b; b = b->next) {
		b->flag &= ~SELECT;
		b->object->flag = b->flag;
	}
}

void BKE_scene_base_select(Scene *sce, Base *selbase)
{
	selbase->flag |= SELECT;
	selbase->object->flag = selbase->flag;

	sce->basact = selbase;
}

/* checks for cycle, returns 1 if it's all OK */
int BKE_scene_validate_setscene(Main *bmain, Scene *sce)
{
	Scene *scene;
	int a, totscene;
	
	if (sce->set == NULL) return 1;
	
	totscene = 0;
	for (scene = bmain->scene.first; scene; scene = scene->id.next)
		totscene++;
	
	for (a = 0, scene = sce; scene->set; scene = scene->set, a++) {
		/* more iterations than scenes means we have a cycle */
		if (a > totscene) {
			/* the tested scene gets zero'ed, that's typically current scene */
			sce->set = NULL;
			return 0;
		}
	}

	return 1;
}

/* This function is needed to cope with fractional frames - including two Blender rendering features
 * mblur (motion blur that renders 'subframes' and blurs them together), and fields rendering. 
 */
float BKE_scene_frame_get(Scene *scene)
{
	return BKE_scene_frame_get_from_ctime(scene, scene->r.cfra);
}

/* This function is used to obtain arbitrary fractional frames */
float BKE_scene_frame_get_from_ctime(Scene *scene, const float frame)
{
	float ctime = frame;
	ctime += scene->r.subframe;
	ctime *= scene->r.framelen;
	
	return ctime;
}

/**
 * Sets the frame int/float components.
 */
void BKE_scene_frame_set(struct Scene *scene, double cfra)
{
	double intpart;
	scene->r.subframe = modf(cfra, &intpart);
	scene->r.cfra = (int)intpart;
}

/* drivers support/hacks 
 *  - this method is called from scene_update_tagged_recursive(), so gets included in viewport + render
 *	- these are always run since the depsgraph can't handle non-object data
 *	- these happen after objects are all done so that we can read in their final transform values,
 *	  though this means that objects can't refer to scene info for guidance...
 */
static void scene_update_drivers(Main *UNUSED(bmain), Scene *scene)
{
	SceneRenderLayer *srl;
	float ctime = BKE_scene_frame_get(scene);
	
	/* scene itself */
	if (scene->adt && scene->adt->drivers.first) {
		BKE_animsys_evaluate_animdata(scene, &scene->id, scene->adt, ctime, ADT_RECALC_DRIVERS);
	}

	/* world */
	/* TODO: what about world textures? but then those have nodes too... */
	if (scene->world) {
		ID *wid = (ID *)scene->world;
		AnimData *adt = BKE_animdata_from_id(wid);
		
		if (adt && adt->drivers.first)
			BKE_animsys_evaluate_animdata(scene, wid, adt, ctime, ADT_RECALC_DRIVERS);
	}
	
	/* nodes */
	if (scene->nodetree) {
		ID *nid = (ID *)scene->nodetree;
		AnimData *adt = BKE_animdata_from_id(nid);
		
		if (adt && adt->drivers.first)
			BKE_animsys_evaluate_animdata(scene, nid, adt, ctime, ADT_RECALC_DRIVERS);
	}

	/* world nodes */
	if (scene->world && scene->world->nodetree) {
		ID *nid = (ID *)scene->world->nodetree;
		AnimData *adt = BKE_animdata_from_id(nid);
		
		if (adt && adt->drivers.first)
			BKE_animsys_evaluate_animdata(scene, nid, adt, ctime, ADT_RECALC_DRIVERS);
	}

	/* freestyle */
	for (srl = scene->r.layers.first; srl; srl = srl->next) {
		FreestyleConfig *config = &srl->freestyleConfig;
		FreestyleLineSet *lineset;

		for (lineset = config->linesets.first; lineset; lineset = lineset->next) {
			if (lineset->linestyle) {
				ID *lid = &lineset->linestyle->id;
				AnimData *adt = BKE_animdata_from_id(lid);

				if (adt && adt->drivers.first)
					BKE_animsys_evaluate_animdata(scene, lid, adt, ctime, ADT_RECALC_DRIVERS);
			}
		}
	}
}

/* deps hack - do extra recalcs at end */
static void scene_depsgraph_hack(EvaluationContext *eval_ctx, Scene *scene, Scene *scene_parent)
{
	Base *base;
		
	scene->customdata_mask = scene_parent->customdata_mask;
	
	/* sets first, we allow per definition current scene to have
	 * dependencies on sets, but not the other way around. */
	if (scene->set)
		scene_depsgraph_hack(eval_ctx, scene->set, scene_parent);
	
	for (base = scene->base.first; base; base = base->next) {
		Object *ob = base->object;
		
		if (ob->depsflag) {
			int recalc = 0;
			// printf("depshack %s\n", ob->id.name + 2);
			
			if (ob->depsflag & OB_DEPS_EXTRA_OB_RECALC)
				recalc |= OB_RECALC_OB;
			if (ob->depsflag & OB_DEPS_EXTRA_DATA_RECALC)
				recalc |= OB_RECALC_DATA;
			
			ob->recalc |= recalc;
			BKE_object_handle_update(eval_ctx, scene_parent, ob);
			
			if (ob->dup_group && (ob->transflag & OB_DUPLIGROUP)) {
				GroupObject *go;
				
				for (go = ob->dup_group->gobject.first; go; go = go->next) {
					if (go->ob)
						go->ob->recalc |= recalc;
				}
				BKE_group_handle_recalc_and_update(eval_ctx, scene_parent, ob, ob->dup_group);
			}
		}
	}

}

static void scene_rebuild_rbw_recursive(Scene *scene, float ctime)
{
	if (scene->set)
		scene_rebuild_rbw_recursive(scene->set, ctime);

	if (BKE_scene_check_rigidbody_active(scene))
		BKE_rigidbody_rebuild_world(scene, ctime);
}

static void scene_do_rb_simulation_recursive(Scene *scene, float ctime)
{
	if (scene->set)
		scene_do_rb_simulation_recursive(scene->set, ctime);

	if (BKE_scene_check_rigidbody_active(scene))
		BKE_rigidbody_do_simulation(scene, ctime);
}

/* Used to visualize CPU threads activity during threaded object update,
 * would pollute STDERR with whole bunch of timing information which then
 * could be parsed and nicely visualized.
 */
#undef DETAILED_ANALYSIS_OUTPUT

/* Mballs evaluation uses BKE_scene_base_iter_next which calls
 * duplilist for all objects in the scene. This leads to conflict
 * accessing and writing same data from multiple threads.
 *
 * Ideally Mballs shouldn't do such an iteration and use DAG
 * queries instead. For the time being we've got new DAG
 * let's keep it simple and update mballs in a ingle thread.
 */
#define MBALL_SINGLETHREAD_HACK

typedef struct StatisicsEntry {
	struct StatisicsEntry *next, *prev;
	Object *object;
	double start_time;
	double duration;
} StatisicsEntry;

typedef struct ThreadedObjectUpdateState {
	/* TODO(sergey): We might want this to be per-thread object. */
	EvaluationContext *eval_ctx;
	Scene *scene;
	Scene *scene_parent;
	double base_time;

	/* Execution statistics */
	ListBase statistics[BLENDER_MAX_THREADS];
	bool has_updated_objects;

#ifdef MBALL_SINGLETHREAD_HACK
	bool has_mballs;
#endif
} ThreadedObjectUpdateState;

static void scene_update_object_add_task(void *node, void *user_data);

static void scene_update_all_bases(EvaluationContext *eval_ctx, Scene *scene, Scene *scene_parent)
{
	Base *base;

	for (base = scene->base.first; base; base = base->next) {
		Object *object = base->object;

		BKE_object_handle_update_ex(eval_ctx, scene_parent, object, scene->rigidbody_world, true);

		if (object->dup_group && (object->transflag & OB_DUPLIGROUP))
			BKE_group_handle_recalc_and_update(eval_ctx, scene_parent, object, object->dup_group);

		/* always update layer, so that animating layers works (joshua july 2010) */
		/* XXX commented out, this has depsgraph issues anyway - and this breaks setting scenes
		 * (on scene-set, the base-lay is copied to ob-lay (ton nov 2012) */
		// base->lay = ob->lay;
	}
}

static void scene_update_object_func(TaskPool *pool, void *taskdata, int threadid)
{
/* Disable print for now in favor of summary statistics at the end of update. */
#define PRINT if (false) printf

	ThreadedObjectUpdateState *state = (ThreadedObjectUpdateState *) BLI_task_pool_userdata(pool);
	void *node = taskdata;
	Object *object = DAG_get_node_object(node);
	EvaluationContext *eval_ctx = state->eval_ctx;
	Scene *scene = state->scene;
	Scene *scene_parent = state->scene_parent;

#ifdef MBALL_SINGLETHREAD_HACK
	if (object && object->type == OB_MBALL) {
		state->has_mballs = true;
	}
	else
#endif
	if (object) {
		double start_time = 0.0;
		bool add_to_stats = false;

		if (G.debug & G_DEBUG_DEPSGRAPH) {
			if (object->recalc & OB_RECALC_ALL) {
				printf("Thread %d: update object %s\n", threadid, object->id.name);
			}

			start_time = PIL_check_seconds_timer();

			if (object->recalc & OB_RECALC_ALL) {
				state->has_updated_objects = true;
				add_to_stats = true;
			}
		}

		/* We only update object itself here, dupli-group will be updated
		 * separately from main thread because of we've got no idea about
		 * dependencies inside the group.
		 */
		BKE_object_handle_update_ex(eval_ctx, scene_parent, object, scene->rigidbody_world, false);

		/* Calculate statistics. */
		if (add_to_stats) {
			StatisicsEntry *entry;

			entry = MEM_mallocN(sizeof(StatisicsEntry), "update thread statistics");
			entry->object = object;
			entry->start_time = start_time;
			entry->duration = PIL_check_seconds_timer() - start_time;

			BLI_addtail(&state->statistics[threadid], entry);
		}
	}
	else {
		PRINT("Threda %d: update node %s\n", threadid,
		      DAG_get_node_name(scene, node));
	}

	/* Update will decrease child's valency and schedule child with zero valency. */
	DAG_threaded_update_handle_node_updated(node, scene_update_object_add_task, pool);

#undef PRINT
}

static void scene_update_object_add_task(void *node, void *user_data)
{
	TaskPool *task_pool = user_data;

	BLI_task_pool_push(task_pool, scene_update_object_func, node, false, TASK_PRIORITY_LOW);
}

static void print_threads_statistics(ThreadedObjectUpdateState *state)
{
	int i, tot_thread;

	if ((G.debug & G_DEBUG_DEPSGRAPH) == 0) {
		return;
	}

#ifdef DETAILED_ANALYSIS_OUTPUT
	if (state->has_updated_objects) {
		tot_thread = BLI_system_thread_count();

		fprintf(stderr, "objects update base time %f\n", state->base_time);

		for (i = 0; i < tot_thread; i++) {
			StatisicsEntry *entry;
			for (entry = state->statistics[i].first;
			     entry;
			     entry = entry->next)
			{
				fprintf(stderr, "thread %d object %s start_time %f duration %f\n",
				        i, entry->object->id.name + 2,
				        entry->start_time, entry->duration);
			}
			BLI_freelistN(&state->statistics[i]);
		}
	}
#else
	tot_thread = BLI_system_thread_count();

	for (i = 0; i < tot_thread; i++) {
		int total_objects = 0;
		double total_time = 0.0;
		StatisicsEntry *entry;

		if (state->has_updated_objects) {
			/* Don't pollute output if no objects were updated. */
			for (entry = state->statistics[i].first;
			     entry;
			     entry = entry->next)
			{
				total_objects++;
				total_time += entry->duration;
			}

			printf("Thread %d: total %d objects in %f sec.\n", i, total_objects, total_time);

			for (entry = state->statistics[i].first;
			     entry;
			     entry = entry->next)
			{
				printf("  %s in %f sec\n", entry->object->id.name + 2, entry->duration);
			}
		}

		BLI_freelistN(&state->statistics[i]);
	}
#endif
}

static bool scene_need_update_objects(Main *bmain)
{
	return
		/* Object datablocks themselves (for OB_RECALC_OB) */
		DAG_id_type_tagged(bmain, ID_OB) ||

		/* Objects data datablocks (for OB_RECALC_DATA) */
		DAG_id_type_tagged(bmain, ID_ME)  ||  /* Mesh */
		DAG_id_type_tagged(bmain, ID_CU)  ||  /* Curve */
		DAG_id_type_tagged(bmain, ID_MB)  ||  /* MetaBall */
		DAG_id_type_tagged(bmain, ID_LA)  ||  /* Lamp */
		DAG_id_type_tagged(bmain, ID_LT)  ||  /* Lattice */
		DAG_id_type_tagged(bmain, ID_CA)  ||  /* Camera */
		DAG_id_type_tagged(bmain, ID_KE)  ||  /* KE */
		DAG_id_type_tagged(bmain, ID_SPK) ||  /* Speaker */
		DAG_id_type_tagged(bmain, ID_AR);     /* Armature */
}

static void scene_update_objects(EvaluationContext *eval_ctx, Main *bmain, Scene *scene, Scene *scene_parent)
{
	TaskScheduler *task_scheduler = BLI_task_scheduler_get();
	TaskPool *task_pool;
	ThreadedObjectUpdateState state;
	bool need_singlethread_pass;

	/* Early check for whether we need to invoke all the task-based
	 * things (spawn new ppol, traverse dependency graph and so on).
	 *
	 * Basically if there's no ID datablocks tagged for update which
	 * corresponds to object->recalc flags (which are checked in
	 * BKE_object_handle_update() then we do nothing here.
	 */
	if (!scene_need_update_objects(bmain)) {
		return;
	}

	state.eval_ctx = eval_ctx;
	state.scene = scene;
	state.scene_parent = scene_parent;

	/* Those are only needed when blender is run with --debug argument. */
	if (G.debug & G_DEBUG_DEPSGRAPH) {
		memset(state.statistics, 0, sizeof(state.statistics));
		state.has_updated_objects = false;
		state.base_time = PIL_check_seconds_timer();
	}

#ifdef MBALL_SINGLETHREAD_HACK
	state.has_mballs = false;
#endif

	task_pool = BLI_task_pool_create(task_scheduler, &state);

	DAG_threaded_update_begin(scene, scene_update_object_add_task, task_pool);
	BLI_task_pool_work_and_wait(task_pool);
	BLI_task_pool_free(task_pool);

	if (G.debug & G_DEBUG_DEPSGRAPH) {
		print_threads_statistics(&state);
	}

	/* We do single thread pass to update all the objects which are in cyclic dependency.
	 * Such objects can not be handled by a generic DAG traverse and it's really tricky
	 * to detect whether cycle could be solved or not.
	 *
	 * In this situation we simply update all remaining objects in a single thread and
	 * it'll happen in the same exact order as it was in single-threaded DAG.
	 *
	 * We couldn't use threaded update for objects which are in cycle because they might
	 * access data of each other which is being re-evaluated.
	 *
	 * Also, as was explained above, for now we also update all the mballs in single thread.
	 *
	 *                                                                   - sergey -
	 */
	need_singlethread_pass = DAG_is_acyclic(scene) == false;
#ifdef MBALL_SINGLETHREAD_HACK
	need_singlethread_pass |= state.has_mballs;
#endif

	if (need_singlethread_pass) {
		scene_update_all_bases(eval_ctx, scene, scene_parent);
	}
}

static void scene_update_tagged_recursive(EvaluationContext *eval_ctx, Main *bmain, Scene *scene, Scene *scene_parent)
{
	scene->customdata_mask = scene_parent->customdata_mask;

	/* sets first, we allow per definition current scene to have
	 * dependencies on sets, but not the other way around. */
	if (scene->set)
		scene_update_tagged_recursive(eval_ctx, bmain, scene->set, scene_parent);

	/* scene objects */
	scene_update_objects(eval_ctx, bmain, scene, scene_parent);

	/* scene drivers... */
	scene_update_drivers(bmain, scene);

	/* update masking curves */
	BKE_mask_update_scene(bmain, scene);
	
}

static bool check_rendered_viewport_visible(Main *bmain)
{
	wmWindowManager *wm = bmain->wm.first;
	wmWindow *window;
	for (window = wm->windows.first; window != NULL; window = window->next) {
		bScreen *screen = window->screen;
		ScrArea *area;
		for (area = screen->areabase.first; area != NULL; area = area->next) {
			View3D *v3d = area->spacedata.first;
			if (area->spacetype != SPACE_VIEW3D) {
				continue;
			}
			if (v3d->drawtype == OB_RENDER) {
				return true;
			}
		}
	}
	return false;
}

static void prepare_mesh_for_viewport_render(Main *bmain, Scene *scene)
{
	/* This is needed to prepare mesh to be used by the render
	 * engine from the viewport rendering. We do loading here
	 * so all the objects which shares the same mesh datablock
	 * are nicely tagged for update and updated.
	 *
	 * This makes it so viewport render engine doesn't need to
	 * call loading of the edit data for the mesh objects.
	 */

	Object *obedit = scene->obedit;
	if (obedit) {
		Mesh *mesh = obedit->data;
		/* TODO(sergey): Check object recalc flags as well? */
		if ((obedit->type == OB_MESH) &&
		    (mesh->id.flag & (LIB_ID_RECALC | LIB_ID_RECALC_DATA)))
		{
			if (check_rendered_viewport_visible(bmain)) {
				BMesh *bm = mesh->edit_btmesh->bm;
				BM_mesh_bm_to_me(bm, mesh, false);
				DAG_id_tag_update(&mesh->id, 0);
			}
		}
	}
}

void BKE_scene_update_tagged(EvaluationContext *eval_ctx, Main *bmain, Scene *scene)
{
	Scene *sce_iter;
	
	/* keep this first */
	BLI_callback_exec(bmain, &scene->id, BLI_CB_EVT_SCENE_UPDATE_PRE);

	/* (re-)build dependency graph if needed */
	for (sce_iter = scene; sce_iter; sce_iter = sce_iter->set)
		DAG_scene_relations_update(bmain, sce_iter);

	/* flush editing data if needed */
	prepare_mesh_for_viewport_render(bmain, scene);

	/* flush recalc flags to dependencies */
	DAG_ids_flush_tagged(bmain);

	/* removed calls to quick_cache, see pointcache.c */
	
	/* clear "LIB_DOIT" flag from all materials, to prevent infinite recursion problems later 
	 * when trying to find materials with drivers that need evaluating [#32017] 
	 */
	BKE_main_id_tag_idcode(bmain, ID_MA, false);
	BKE_main_id_tag_idcode(bmain, ID_LA, false);

	/* update all objects: drivers, matrices, displists, etc. flags set
	 * by depgraph or manual, no layer check here, gets correct flushed
	 *
	 * in the future this should handle updates for all datablocks, not
	 * only objects and scenes. - brecht */
	scene_update_tagged_recursive(eval_ctx, bmain, scene, scene);
	/* update sound system animation (TODO, move to depsgraph) */
	sound_update_scene(bmain, scene);

	/* extra call here to recalc scene animation (for sequencer) */
	{
		AnimData *adt = BKE_animdata_from_id(&scene->id);
		float ctime = BKE_scene_frame_get(scene);
		
		if (adt && (adt->recalc & ADT_RECALC_ANIM))
			BKE_animsys_evaluate_animdata(scene, &scene->id, adt, ctime, 0);
	}

	/* Extra call here to recalc material animation.
	 *
	 * Need to do this so changing material settings from the graph/dopesheet
	 * will update stuff in the viewport.
	 */
	if (DAG_id_type_tagged(bmain, ID_MA)) {
		Material *material;
		float ctime = BKE_scene_frame_get(scene);

		for (material = bmain->mat.first;
		     material;
		     material = material->id.next)
		{
			AnimData *adt = BKE_animdata_from_id(&material->id);
			if (adt && (adt->recalc & ADT_RECALC_ANIM))
				BKE_animsys_evaluate_animdata(scene, &material->id, adt, ctime, 0);
		}
	}

	/* Also do the same for node trees. */
	if (DAG_id_type_tagged(bmain, ID_NT)) {
		float ctime = BKE_scene_frame_get(scene);

		FOREACH_NODETREE(bmain, ntree, id)
		{
			AnimData *adt = BKE_animdata_from_id(&ntree->id);
			if (adt && (adt->recalc & ADT_RECALC_ANIM))
				BKE_animsys_evaluate_animdata(scene, &ntree->id, adt, ctime, 0);
		}
		FOREACH_NODETREE_END
	}

	/* notify editors and python about recalc */
	BLI_callback_exec(bmain, &scene->id, BLI_CB_EVT_SCENE_UPDATE_POST);
	DAG_ids_check_recalc(bmain, scene, false);

	/* clear recalc flags */
	DAG_ids_clear_recalc(bmain);
}

/* applies changes right away, does all sets too */
void BKE_scene_update_for_newframe(EvaluationContext *eval_ctx, Main *bmain, Scene *sce, unsigned int lay)
{
	BKE_scene_update_for_newframe_ex(eval_ctx, bmain, sce, lay, false);
}

void BKE_scene_update_for_newframe_ex(EvaluationContext *eval_ctx, Main *bmain, Scene *sce, unsigned int lay, bool do_invisible_flush)
{
	float ctime = BKE_scene_frame_get(sce);
	Scene *sce_iter;
#ifdef DETAILED_ANALYSIS_OUTPUT
	double start_time = PIL_check_seconds_timer();
#endif

	/* keep this first */
	BLI_callback_exec(bmain, &sce->id, BLI_CB_EVT_FRAME_CHANGE_PRE);
	BLI_callback_exec(bmain, &sce->id, BLI_CB_EVT_SCENE_UPDATE_PRE);

	/* update animated image textures for particles, modifiers, gpu, etc,
	 * call this at the start so modifiers with textures don't lag 1 frame */
	BKE_image_update_frame(bmain, sce->r.cfra);
	
	/* rebuild rigid body worlds before doing the actual frame update
	 * this needs to be done on start frame but animation playback usually starts one frame later
	 * we need to do it here to avoid rebuilding the world on every simulation change, which can be very expensive
	 */
	scene_rebuild_rbw_recursive(sce, ctime);

	sound_set_cfra(sce->r.cfra);
	
	/* clear animation overrides */
	/* XXX TODO... */

	for (sce_iter = sce; sce_iter; sce_iter = sce_iter->set)
		DAG_scene_relations_update(bmain, sce_iter);

	/* flush recalc flags to dependencies, if we were only changing a frame
	 * this would not be necessary, but if a user or a script has modified
	 * some datablock before BKE_scene_update_tagged was called, we need the flush */
	DAG_ids_flush_tagged(bmain);

	/* Following 2 functions are recursive
	 * so don't call within 'scene_update_tagged_recursive' */
	DAG_scene_update_flags(bmain, sce, lay, true, do_invisible_flush);   // only stuff that moves or needs display still

	BKE_mask_evaluate_all_masks(bmain, ctime, true);

	/* All 'standard' (i.e. without any dependencies) animation is handled here,
	 * with an 'local' to 'macro' order of evaluation. This should ensure that
	 * settings stored nestled within a hierarchy (i.e. settings in a Texture block
	 * can be overridden by settings from Scene, which owns the Texture through a hierarchy
	 * such as Scene->World->MTex/Texture) can still get correctly overridden.
	 */
	BKE_animsys_evaluate_all_animation(bmain, sce, ctime);
	/*...done with recursive funcs */

	/* clear "LIB_DOIT" flag from all materials, to prevent infinite recursion problems later 
	 * when trying to find materials with drivers that need evaluating [#32017] 
	 */
	BKE_main_id_tag_idcode(bmain, ID_MA, false);
	BKE_main_id_tag_idcode(bmain, ID_LA, false);

	/* run rigidbody sim */
	/* NOTE: current position is so that rigidbody sim affects other objects, might change in the future */
	scene_do_rb_simulation_recursive(sce, ctime);

	/* BKE_object_handle_update() on all objects, groups and sets */
	scene_update_tagged_recursive(eval_ctx, bmain, sce, sce);
	/* update sound system animation (TODO, move to depsgraph) */
	sound_update_scene(bmain, sce);

	scene_depsgraph_hack(eval_ctx, sce, sce);

	/* notify editors and python about recalc */
	BLI_callback_exec(bmain, &sce->id, BLI_CB_EVT_SCENE_UPDATE_POST);
	BLI_callback_exec(bmain, &sce->id, BLI_CB_EVT_FRAME_CHANGE_POST);

	DAG_ids_check_recalc(bmain, sce, true);

	/* clear recalc flags */
	DAG_ids_clear_recalc(bmain);

#ifdef DETAILED_ANALYSIS_OUTPUT
	fprintf(stderr, "frame update start_time %f duration %f\n", start_time, PIL_check_seconds_timer() - start_time);
#endif
}

/* return default layer, also used to patch old files */
SceneRenderLayer *BKE_scene_add_render_layer(Scene *sce, const char *name)
{
	SceneRenderLayer *srl;

	if (!name)
		name = DATA_("RenderLayer");

	srl = MEM_callocN(sizeof(SceneRenderLayer), "new render layer");
	BLI_strncpy(srl->name, name, sizeof(srl->name));
	BLI_uniquename(&sce->r.layers, srl, DATA_("RenderLayer"), '.', offsetof(SceneRenderLayer, name), sizeof(srl->name));
	BLI_addtail(&sce->r.layers, srl);

	/* note, this is also in render, pipeline.c, to make layer when scenedata doesnt have it */
	srl->lay = (1 << 20) - 1;
	srl->layflag = 0x7FFF;   /* solid ztra halo edge strand */
	srl->passflag = SCE_PASS_COMBINED | SCE_PASS_Z;
	srl->pass_alpha_threshold = 0.5f;
	BKE_freestyle_config_init(&srl->freestyleConfig);

	return srl;
}

bool BKE_scene_remove_render_layer(Main *bmain, Scene *scene, SceneRenderLayer *srl)
{
	const int act = BLI_findindex(&scene->r.layers, srl);
	Scene *sce;

	if (act == -1) {
		return 0;
	}
	else if ( (scene->r.layers.first == scene->r.layers.last) &&
	          (scene->r.layers.first == srl))
	{
		/* ensure 1 layer is kept */
		return 0;
	}

	BLI_remlink(&scene->r.layers, srl);
	MEM_freeN(srl);

	scene->r.actlay = 0;

	for (sce = bmain->scene.first; sce; sce = sce->id.next) {
		if (sce->nodetree) {
			bNode *node;
			for (node = sce->nodetree->nodes.first; node; node = node->next) {
				if (node->type == CMP_NODE_R_LAYERS && (Scene *)node->id == scene) {
					if (node->custom1 == act)
						node->custom1 = 0;
					else if (node->custom1 > act)
						node->custom1--;
				}
			}
		}
	}

	return 1;
}

/* return default view */
SceneRenderView *BKE_scene_add_render_view(Scene *sce, const char *name)
{
	SceneRenderView *srv;

	if (!name)
		name = DATA_("RenderView");

	srv = MEM_callocN(sizeof(SceneRenderView), "new render view");
	BLI_strncpy(srv->name, name, sizeof(srv->name));
	BLI_uniquename(&sce->r.views, srv, DATA_("RenderView"), '.', offsetof(SceneRenderView, name), sizeof(srv->name));
	BLI_addtail(&sce->r.views, srv);

	return srv;
}

bool BKE_scene_remove_render_view(Scene *scene, SceneRenderView *srv)
{
	const int act = BLI_findindex(&scene->r.views, srv);

	if (act == -1) {
		return false;
	}
	else if (scene->r.views.first == scene->r.views.last)
	{
		/* ensure 1 view is kept */
		return false;
	}

	BLI_remlink(&scene->r.views, srv);
	MEM_freeN(srv);

	scene->r.actview = 0;

	return true;
}

/* render simplification */

int get_render_subsurf_level(RenderData *r, int lvl)
{
	if (r->mode & R_SIMPLIFY)
		return min_ii(r->simplify_subsurf, lvl);
	else
		return lvl;
}

int get_render_child_particle_number(RenderData *r, int num)
{
	if (r->mode & R_SIMPLIFY)
		return (int)(r->simplify_particles * num);
	else
		return num;
}

int get_render_shadow_samples(RenderData *r, int samples)
{
	if ((r->mode & R_SIMPLIFY) && samples > 0)
		return min_ii(r->simplify_shadowsamples, samples);
	else
		return samples;
}

float get_render_aosss_error(RenderData *r, float error)
{
	if (r->mode & R_SIMPLIFY)
		return ((1.0f - r->simplify_aosss) * 10.0f + 1.0f) * error;
	else
		return error;
}

/* helper function for the SETLOOPER macro */
Base *_setlooper_base_step(Scene **sce_iter, Base *base)
{
	if (base && base->next) {
		/* common case, step to the next */
		return base->next;
	}
	else if (base == NULL && (*sce_iter)->base.first) {
		/* first time looping, return the scenes first base */
		return (Base *)(*sce_iter)->base.first;
	}
	else {
		/* reached the end, get the next base in the set */
		while ((*sce_iter = (*sce_iter)->set)) {
			base = (Base *)(*sce_iter)->base.first;
			if (base) {
				return base;
			}
		}
	}

	return NULL;
}

bool BKE_scene_use_new_shading_nodes(Scene *scene)
{
	RenderEngineType *type = RE_engines_find(scene->r.engine);
	return (type && type->flag & RE_USE_SHADING_NODES);
}

bool BKE_scene_uses_blender_internal(struct Scene *scene)
{
	return strcmp("BLENDER_RENDER", scene->r.engine) == 0;
}


void BKE_scene_base_flag_to_objects(struct Scene *scene)
{
	Base *base = scene->base.first;

	while (base) {
		base->object->flag = base->flag;
		base = base->next;
	}
}

void BKE_scene_base_flag_from_objects(struct Scene *scene)
{
	Base *base = scene->base.first;

	while (base) {
		base->flag = base->object->flag;
		base = base->next;
	}
}

void BKE_scene_disable_color_management(Scene *scene)
{
	ColorManagedDisplaySettings *display_settings = &scene->display_settings;
	ColorManagedViewSettings *view_settings = &scene->view_settings;
	const char *view;
	const char *none_display_name;

	none_display_name = IMB_colormanagement_display_get_none_name();

	BLI_strncpy(display_settings->display_device, none_display_name, sizeof(display_settings->display_device));

	view = IMB_colormanagement_view_get_default_name(display_settings->display_device);

	if (view) {
		BLI_strncpy(view_settings->view_transform, view, sizeof(view_settings->view_transform));
	}
}

bool BKE_scene_check_color_management_enabled(const Scene *scene)
{
	return strcmp(scene->display_settings.display_device, "None") != 0;
}

bool BKE_scene_check_rigidbody_active(const Scene *scene)
{
	return scene && scene->rigidbody_world && scene->rigidbody_world->group && !(scene->rigidbody_world->flag & RBW_FLAG_MUTED);
}

int BKE_render_num_threads(const RenderData *rd)
{
	int threads;

	/* override set from command line? */
	threads = BLI_system_num_threads_override_get();

	if (threads > 0)
		return threads;

	/* fixed number of threads specified in scene? */
	if (rd->mode & R_FIXED_THREADS)
		threads = rd->threads;
	else
		threads = BLI_system_thread_count();
	
	return max_ii(threads, 1);
}

int BKE_scene_num_threads(const Scene *scene)
{
	return BKE_render_num_threads(&scene->r);
}

<<<<<<< HEAD
/******************** multiview *************************/

size_t BKE_render_num_views(const RenderData *rd)
{
	SceneRenderView *srv;
	size_t totviews	= 0;

	if (rd->views_setup == SCE_VIEWS_SETUP_BASIC) {
		if (BLI_findstring(&rd->views, STEREO_LEFT_NAME, offsetof(SceneRenderView, name)))
		    totviews++;

		if (BLI_findstring(&rd->views, STEREO_RIGHT_NAME, offsetof(SceneRenderView, name)))
		    totviews++;
	}
	else {
		for (srv = (SceneRenderView *)rd->views.first; srv; srv = srv->next)
			if ((srv->viewflag & SCE_VIEW_DISABLE) == 0)
				totviews++;
	}
	return totviews;
}

bool BKE_render_is_stereo3d(const RenderData *rd)
{
	SceneRenderView *srv[2];

	if ((rd->scemode & R_MULTIVIEW) == 0)
		return false;

	srv[0] = (SceneRenderView *)BLI_findstring(&rd->views, STEREO_LEFT_NAME, offsetof(SceneRenderView, name));
	srv[1] = (SceneRenderView *)BLI_findstring(&rd->views, STEREO_RIGHT_NAME, offsetof(SceneRenderView, name));

	return (srv[0] && ((srv[0]->viewflag & SCE_VIEW_DISABLE) == 0) &&
	        srv[1] && ((srv[1]->viewflag & SCE_VIEW_DISABLE) == 0));
}
=======
/* Apply the needed correction factor to value, based on unit_type (only length-related are affected currently)
 * and unit->scale_length.
 */
double BKE_scene_unit_scale(const UnitSettings *unit, const int unit_type, double value)
{
	if (unit->system == USER_UNIT_NONE) {
		/* Never apply scale_length when not using a unit setting! */
		return value;
	}

	switch (unit_type) {
		case B_UNIT_LENGTH:
			return value * (double)unit->scale_length;
		case B_UNIT_CAMERA:
			return value * (double)unit->scale_length;
		case B_UNIT_AREA:
			return value * pow(unit->scale_length, 2);
		case B_UNIT_VOLUME:
			return value * pow(unit->scale_length, 3);
		case B_UNIT_MASS:
			return value * pow(unit->scale_length, 3);
		default:
			return value;
	}
}
>>>>>>> 3a200d66
<|MERGE_RESOLUTION|>--- conflicted
+++ resolved
@@ -2029,43 +2029,6 @@
 	return BKE_render_num_threads(&scene->r);
 }
 
-<<<<<<< HEAD
-/******************** multiview *************************/
-
-size_t BKE_render_num_views(const RenderData *rd)
-{
-	SceneRenderView *srv;
-	size_t totviews	= 0;
-
-	if (rd->views_setup == SCE_VIEWS_SETUP_BASIC) {
-		if (BLI_findstring(&rd->views, STEREO_LEFT_NAME, offsetof(SceneRenderView, name)))
-		    totviews++;
-
-		if (BLI_findstring(&rd->views, STEREO_RIGHT_NAME, offsetof(SceneRenderView, name)))
-		    totviews++;
-	}
-	else {
-		for (srv = (SceneRenderView *)rd->views.first; srv; srv = srv->next)
-			if ((srv->viewflag & SCE_VIEW_DISABLE) == 0)
-				totviews++;
-	}
-	return totviews;
-}
-
-bool BKE_render_is_stereo3d(const RenderData *rd)
-{
-	SceneRenderView *srv[2];
-
-	if ((rd->scemode & R_MULTIVIEW) == 0)
-		return false;
-
-	srv[0] = (SceneRenderView *)BLI_findstring(&rd->views, STEREO_LEFT_NAME, offsetof(SceneRenderView, name));
-	srv[1] = (SceneRenderView *)BLI_findstring(&rd->views, STEREO_RIGHT_NAME, offsetof(SceneRenderView, name));
-
-	return (srv[0] && ((srv[0]->viewflag & SCE_VIEW_DISABLE) == 0) &&
-	        srv[1] && ((srv[1]->viewflag & SCE_VIEW_DISABLE) == 0));
-}
-=======
 /* Apply the needed correction factor to value, based on unit_type (only length-related are affected currently)
  * and unit->scale_length.
  */
@@ -2091,4 +2054,39 @@
 			return value;
 	}
 }
->>>>>>> 3a200d66
+
+/******************** multiview *************************/
+
+size_t BKE_render_num_views(const RenderData *rd)
+{
+	SceneRenderView *srv;
+	size_t totviews	= 0;
+
+	if (rd->views_setup == SCE_VIEWS_SETUP_BASIC) {
+		if (BLI_findstring(&rd->views, STEREO_LEFT_NAME, offsetof(SceneRenderView, name)))
+		    totviews++;
+
+		if (BLI_findstring(&rd->views, STEREO_RIGHT_NAME, offsetof(SceneRenderView, name)))
+		    totviews++;
+	}
+	else {
+		for (srv = (SceneRenderView *)rd->views.first; srv; srv = srv->next)
+			if ((srv->viewflag & SCE_VIEW_DISABLE) == 0)
+				totviews++;
+	}
+	return totviews;
+}
+
+bool BKE_render_is_stereo3d(const RenderData *rd)
+{
+	SceneRenderView *srv[2];
+
+	if ((rd->scemode & R_MULTIVIEW) == 0)
+		return false;
+
+	srv[0] = (SceneRenderView *)BLI_findstring(&rd->views, STEREO_LEFT_NAME, offsetof(SceneRenderView, name));
+	srv[1] = (SceneRenderView *)BLI_findstring(&rd->views, STEREO_RIGHT_NAME, offsetof(SceneRenderView, name));
+
+	return (srv[0] && ((srv[0]->viewflag & SCE_VIEW_DISABLE) == 0) &&
+	        srv[1] && ((srv[1]->viewflag & SCE_VIEW_DISABLE) == 0));
+}
