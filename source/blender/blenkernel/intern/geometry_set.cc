--- conflicted
+++ resolved
@@ -14,10 +14,6 @@
  * Inc., 51 Franklin Street, Fifth Floor, Boston, MA 02110-1301, USA.
  */
 
-<<<<<<< HEAD
-#include "BLI_listbase_wrapper.hh" /* TODO: Couldn't figure this out yet. */
-=======
->>>>>>> 1065b413
 #include "BLI_map.hh"
 
 #include "BKE_attribute.h"
@@ -39,10 +35,6 @@
 
 using blender::float3;
 using blender::float4x4;
-<<<<<<< HEAD
-using blender::ListBaseWrapper;
-=======
->>>>>>> 1065b413
 using blender::Map;
 using blender::MutableSpan;
 using blender::Span;
@@ -594,12 +586,9 @@
   return transforms_.size() == 0;
 }
 
-<<<<<<< HEAD
-=======
 /**
  * \note This doesn't extract instances from the "dupli" system for non-geometry-nodes instances.
  */
->>>>>>> 1065b413
 static GeometrySet object_get_geometry_set_for_read(const Object &object)
 {
   /* Objects evaluated with a nodes modifier will have a geometry set already. */
@@ -623,20 +612,12 @@
     }
   }
 
-<<<<<<< HEAD
-  /* TODO: Cover the case of pointclouds without modifiers,
-   * they may not be covered by the #geometry_set_eval case above. */
-  /* TODO: Add volume support. */
-
-  /* Return by value since there is no existing geometry set owned elsewhere to use. */
-=======
   /* TODO: Cover the case of pointclouds without modifiers-- they may not be covered by the
    * #geometry_set_eval case above. */
 
   /* TODO: Add volume support. */
 
   /* Return by value since there is not always an existing geometry set owned elsewhere to use. */
->>>>>>> 1065b413
   return new_geometry_set;
 }
 
@@ -654,8 +635,6 @@
                                                       const float4x4 &transform,
                                                       Vector<GeometryInstanceGroup> &r_sets);
 
-<<<<<<< HEAD
-=======
 static void geometry_set_collect_recursive_collection_instance(
     const Collection &collection, const float4x4 &transform, Vector<GeometryInstanceGroup> &r_sets)
 {
@@ -666,27 +645,17 @@
   geometry_set_collect_recursive_collection(collection, instance_transform, r_sets);
 }
 
->>>>>>> 1065b413
 static void geometry_set_collect_recursive_object(const Object &object,
                                                   const float4x4 &transform,
                                                   Vector<GeometryInstanceGroup> &r_sets)
 {
   GeometrySet instance_geometry_set = object_get_geometry_set_for_read(object);
-<<<<<<< HEAD
-  const float4x4 object_transform = transform * object.obmat; /* TODO: Validate this. */
-  geometry_set_collect_recursive(instance_geometry_set, object_transform, r_sets);
-=======
   geometry_set_collect_recursive(instance_geometry_set, transform, r_sets);
->>>>>>> 1065b413
 
   if (object.type == OB_EMPTY) {
     const Collection *collection_instance = object.instance_collection;
     if (collection_instance != nullptr) {
-<<<<<<< HEAD
-      geometry_set_collect_recursive_collection(*collection_instance, object_transform, r_sets);
-=======
       geometry_set_collect_recursive_collection_instance(*collection_instance, transform, r_sets);
->>>>>>> 1065b413
     }
   }
 }
@@ -698,12 +667,8 @@
   LISTBASE_FOREACH (const CollectionObject *, collection_object, &collection.gobject) {
     BLI_assert(collection_object->ob != nullptr);
     const Object &object = *collection_object->ob;
-<<<<<<< HEAD
-    geometry_set_collect_recursive_object(object, transform, r_sets);
-=======
     const float4x4 object_transform = transform * object.obmat;
     geometry_set_collect_recursive_object(object, object_transform, r_sets);
->>>>>>> 1065b413
   }
   LISTBASE_FOREACH (const CollectionChild *, collection_child, &collection.children) {
     BLI_assert(collection_child->collection != nullptr);
@@ -726,11 +691,7 @@
     Span<InstancedData> instances = instances_component.instanced_data();
     for (const int i : instances.index_range()) {
       const InstancedData &data = instances[i];
-<<<<<<< HEAD
-      const float4x4 &instance_transform = transform * transforms[i];
-=======
       const float4x4 instance_transform = transform * transforms[i];
->>>>>>> 1065b413
 
       if (data.type == INSTANCE_DATA_TYPE_OBJECT) {
         BLI_assert(data.data.object != nullptr);
@@ -740,11 +701,7 @@
       else if (data.type == INSTANCE_DATA_TYPE_COLLECTION) {
         BLI_assert(data.data.collection != nullptr);
         const Collection &collection = *data.data.collection;
-<<<<<<< HEAD
-        geometry_set_collect_recursive_collection(collection, instance_transform, r_sets);
-=======
         geometry_set_collect_recursive_collection_instance(collection, instance_transform, r_sets);
->>>>>>> 1065b413
       }
     }
   }
@@ -755,15 +712,10 @@
  * instances and object instances will be expanded into the instances of their geometry components.
  * Even the instances in those geometry components' will be included.
  *
-<<<<<<< HEAD
- * \note For convenience (to avoid duplication in the caller),
- * the returned vector also contains the argument geometry set.
-=======
  * \note For convenience (to avoid duplication in the caller), the returned vector also contains
  * the argument geometry set.
  *
  * \note This doesn't extract instances from the "dupli" system for non-geometry-nodes instances.
->>>>>>> 1065b413
  */
 Vector<GeometryInstanceGroup> BKE_geometry_set_gather_instances(const GeometrySet &geometry_set)
 {
@@ -777,8 +729,6 @@
   return result_vector;
 }
 
-<<<<<<< HEAD
-=======
 static blender::Array<int> generate_unique_instance_ids(Span<int> original_ids)
 {
   using namespace blender;
@@ -841,7 +791,6 @@
   return almost_unique_ids_;
 }
 
->>>>>>> 1065b413
 /** \} */
 
 /* -------------------------------------------------------------------- */
