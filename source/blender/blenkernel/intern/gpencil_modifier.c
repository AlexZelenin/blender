/*
 * This program is free software; you can redistribute it and/or
 * modify it under the terms of the GNU General Public License
 * as published by the Free Software Foundation; either version 2
 * of the License, or (at your option) any later version.
 *
 * This program is distributed in the hope that it will be useful,
 * but WITHOUT ANY WARRANTY; without even the implied warranty of
 * MERCHANTABILITY or FITNESS FOR A PARTICULAR PURPOSE.  See the
 * GNU General Public License for more details.
 *
 * You should have received a copy of the GNU General Public License
 * along with this program; if not, write to the Free Software Foundation,
 * Inc., 51 Franklin Street, Fifth Floor, Boston, MA 02110-1301, USA.
 *
 * The Original Code is Copyright (C) 2017, Blender Foundation
 * This is a new part of Blender
 */

/** \file
 * \ingroup bke
 */

#include <stdio.h>

#include "MEM_guardedalloc.h"

#include "BLI_blenlib.h"
#include "BLI_utildefines.h"
#include "BLI_math_vector.h"
#include "BLI_math_geom.h"
#include "BLI_string_utils.h"

#include "BLT_translation.h"

#include "DNA_meshdata_types.h"
#include "DNA_scene_types.h"
#include "DNA_object_types.h"
#include "DNA_gpencil_types.h"
#include "DNA_gpencil_modifier_types.h"

#include "BKE_library.h"
#include "BKE_library_query.h"
#include "BKE_gpencil.h"
#include "BKE_lattice.h"
#include "BKE_material.h"
#include "BKE_gpencil_modifier.h"
#include "BKE_object.h"

#include "DEG_depsgraph.h"
#include "DEG_depsgraph_query.h"

#include "MOD_gpencil_modifiertypes.h"

static GpencilModifierTypeInfo *modifier_gpencil_types[NUM_GREASEPENCIL_MODIFIER_TYPES] = {NULL};

/* *************************************************** */
/* Geometry Utilities */

/* calculate stroke normal using some points */
void BKE_gpencil_stroke_normal(const bGPDstroke *gps, float r_normal[3])
{
  if (gps->totpoints < 3) {
    zero_v3(r_normal);
    return;
  }

  bGPDspoint *points = gps->points;
  int totpoints = gps->totpoints;

  const bGPDspoint *pt0 = &points[0];
  const bGPDspoint *pt1 = &points[1];
  const bGPDspoint *pt3 = &points[(int)(totpoints * 0.75)];

  float vec1[3];
  float vec2[3];

  /* initial vector (p0 -> p1) */
  sub_v3_v3v3(vec1, &pt1->x, &pt0->x);

  /* point vector at 3/4 */
  sub_v3_v3v3(vec2, &pt3->x, &pt0->x);

  /* vector orthogonal to polygon plane */
  cross_v3_v3v3(r_normal, vec1, vec2);

  /* Normalize vector */
  normalize_v3(r_normal);
}

/* Stroke Simplify ------------------------------------- */

/* Reduce a series of points to a simplified version, but
 * maintains the general shape of the series
 *
 * Ramer - Douglas - Peucker algorithm
 * by http ://en.wikipedia.org/wiki/Ramer-Douglas-Peucker_algorithm
 */
void BKE_gpencil_simplify_stroke(bGPDstroke *gps, float epsilon)
{
  bGPDspoint *old_points = MEM_dupallocN(gps->points);
  int totpoints = gps->totpoints;
  char *marked = NULL;
  char work;

  int start = 0;
  int end = gps->totpoints - 1;

  marked = MEM_callocN(totpoints, "GP marked array");
  marked[start] = 1;
  marked[end] = 1;

  work = 1;
  int totmarked = 0;
  /* while still reducing */
  while (work) {
    int ls, le;
    work = 0;

    ls = start;
    le = start + 1;

    /* while not over interval */
    while (ls < end) {
      int max_i = 0;
      /* divided to get more control */
      float max_dist = epsilon / 10.0f;

      /* find the next marked point */
      while (marked[le] == 0) {
        le++;
      }

      for (int i = ls + 1; i < le; i++) {
        float point_on_line[3];
        float dist;

        closest_to_line_segment_v3(
            point_on_line, &old_points[i].x, &old_points[ls].x, &old_points[le].x);

        dist = len_v3v3(point_on_line, &old_points[i].x);

        if (dist > max_dist) {
          max_dist = dist;
          max_i = i;
        }
      }

      if (max_i != 0) {
        work = 1;
        marked[max_i] = 1;
        totmarked++;
      }

      ls = le;
      le = ls + 1;
    }
  }

  /* adding points marked */
  MDeformVert *old_dvert = NULL;
  MDeformVert *dvert_src = NULL;

  if (gps->dvert != NULL) {
    old_dvert = MEM_dupallocN(gps->dvert);
  }
  /* resize gps */
  gps->flag |= GP_STROKE_RECALC_GEOMETRY;
  gps->tot_triangles = 0;

  int j = 0;
  for (int i = 0; i < totpoints; i++) {
    bGPDspoint *pt_src = &old_points[i];
    bGPDspoint *pt = &gps->points[j];

    if ((marked[i]) || (i == 0) || (i == totpoints - 1)) {
      memcpy(pt, pt_src, sizeof(bGPDspoint));
      if (gps->dvert != NULL) {
        dvert_src = &old_dvert[i];
        MDeformVert *dvert = &gps->dvert[j];
        memcpy(dvert, dvert_src, sizeof(MDeformVert));
        if (dvert_src->dw) {
          memcpy(dvert->dw, dvert_src->dw, sizeof(MDeformWeight));
        }
      }
      j++;
    }
    else {
      if (gps->dvert != NULL) {
        dvert_src = &old_dvert[i];
        BKE_gpencil_free_point_weights(dvert_src);
      }
    }
  }

  gps->totpoints = j;

  MEM_SAFE_FREE(old_points);
  MEM_SAFE_FREE(old_dvert);
  MEM_SAFE_FREE(marked);
}

/* Simplify alternate vertex of stroke except extremes */
void BKE_gpencil_simplify_fixed(bGPDstroke *gps)
{
  if (gps->totpoints < 5) {
    return;
  }

  /* save points */
  bGPDspoint *old_points = MEM_dupallocN(gps->points);
  MDeformVert *old_dvert = NULL;
  MDeformVert *dvert_src = NULL;

  if (gps->dvert != NULL) {
    old_dvert = MEM_dupallocN(gps->dvert);
  }

  /* resize gps */
  int newtot = (gps->totpoints - 2) / 2;
  if (((gps->totpoints - 2) % 2) > 0) {
    newtot++;
  }
  newtot += 2;

  gps->points = MEM_recallocN(gps->points, sizeof(*gps->points) * newtot);
  if (gps->dvert != NULL) {
    gps->dvert = MEM_recallocN(gps->dvert, sizeof(*gps->dvert) * newtot);
  }
  gps->flag |= GP_STROKE_RECALC_GEOMETRY;
  gps->tot_triangles = 0;

  int j = 0;
  for (int i = 0; i < gps->totpoints; i++) {
    bGPDspoint *pt_src = &old_points[i];
    bGPDspoint *pt = &gps->points[j];

    if ((i == 0) || (i == gps->totpoints - 1) || ((i % 2) > 0.0)) {
      memcpy(pt, pt_src, sizeof(bGPDspoint));
      if (gps->dvert != NULL) {
        dvert_src = &old_dvert[i];
        MDeformVert *dvert = &gps->dvert[j];
        memcpy(dvert, dvert_src, sizeof(MDeformVert));
        if (dvert_src->dw) {
          memcpy(dvert->dw, dvert_src->dw, sizeof(MDeformWeight));
        }
      }
      j++;
    }
    else {
      if (gps->dvert != NULL) {
        dvert_src = &old_dvert[i];
        BKE_gpencil_free_point_weights(dvert_src);
      }
    }
  }

  gps->totpoints = j;

  MEM_SAFE_FREE(old_points);
  MEM_SAFE_FREE(old_dvert);
}

/* *************************************************** */
/* Modifier Utilities */

/* Lattice Modifier ---------------------------------- */
/* Usually, evaluation of the lattice modifier is self-contained.
 * However, since GP's modifiers operate on a per-stroke basis,
 * we need to these two extra functions that called before/after
 * each loop over all the geometry being evaluated.
 */

/* init lattice deform data */
void BKE_gpencil_lattice_init(Object *ob)
{
  GpencilModifierData *md;
  for (md = ob->greasepencil_modifiers.first; md; md = md->next) {
    if (md->type == eGpencilModifierType_Lattice) {
      LatticeGpencilModifierData *mmd = (LatticeGpencilModifierData *)md;
      Object *latob = NULL;

      latob = mmd->object;
      if ((!latob) || (latob->type != OB_LATTICE)) {
        return;
      }
      if (mmd->cache_data) {
        end_latt_deform((struct LatticeDeformData *)mmd->cache_data);
      }

      /* init deform data */
      mmd->cache_data = (struct LatticeDeformData *)init_latt_deform(latob, ob);
    }
  }
}

/* clear lattice deform data */
void BKE_gpencil_lattice_clear(Object *ob)
{
  GpencilModifierData *md;
  for (md = ob->greasepencil_modifiers.first; md; md = md->next) {
    if (md->type == eGpencilModifierType_Lattice) {
      LatticeGpencilModifierData *mmd = (LatticeGpencilModifierData *)md;
      if ((mmd) && (mmd->cache_data)) {
        end_latt_deform((struct LatticeDeformData *)mmd->cache_data);
        mmd->cache_data = NULL;
      }
    }
  }
}

/* *************************************************** */
/* Modifier Methods - Evaluation Loops, etc. */

/* check if exist geometry modifiers */
bool BKE_gpencil_has_geometry_modifiers(Object *ob)
{
  GpencilModifierData *md;
  for (md = ob->greasepencil_modifiers.first; md; md = md->next) {
    const GpencilModifierTypeInfo *mti = BKE_gpencil_modifierType_getInfo(md->type);

    if (mti && mti->generateStrokes) {
      return true;
    }
  }
  return false;
}

/* check if exist time modifiers */
bool BKE_gpencil_has_time_modifiers(Object *ob)
{
  GpencilModifierData *md;
  for (md = ob->greasepencil_modifiers.first; md; md = md->next) {
    const GpencilModifierTypeInfo *mti = BKE_gpencil_modifierType_getInfo(md->type);

    if (mti && mti->remapTime) {
      return true;
    }
  }
  return false;
}

/* apply stroke modifiers */
void BKE_gpencil_stroke_modifiers(Depsgraph *depsgraph,
                                  Object *ob,
                                  bGPDlayer *gpl,
                                  bGPDframe *gpf,
                                  bGPDstroke *gps,
                                  bool is_render)
{
  GpencilModifierData *md;
  bGPdata *gpd = ob->data;
  const bool is_edit = GPENCIL_ANY_EDIT_MODE(gpd);

  for (md = ob->greasepencil_modifiers.first; md; md = md->next) {
    if (GPENCIL_MODIFIER_ACTIVE(md, is_render)) {
      const GpencilModifierTypeInfo *mti = BKE_gpencil_modifierType_getInfo(md->type);

      if ((GPENCIL_MODIFIER_EDIT(md, is_edit)) && (!is_render)) {
        continue;
      }

      if (mti && mti->deformStroke) {
        mti->deformStroke(md, depsgraph, ob, gpl, gpf, gps);
        /* subdivide allways requires update */
        if (md->type == eGpencilModifierType_Subdiv) {
          gps->flag |= GP_STROKE_RECALC_GEOMETRY;
        }
        /* some modifiers could require a recalc of fill triangulation data */
        else if (gpd->flag & GP_DATA_STROKE_FORCE_RECALC) {
          if (ELEM(md->type,
                   eGpencilModifierType_Armature,
                   eGpencilModifierType_Hook,
                   eGpencilModifierType_Lattice,
                   eGpencilModifierType_Offset)) {

            gps->flag |= GP_STROKE_RECALC_GEOMETRY;
          }
        }
      }
    }
  }
}

/* apply stroke geometry modifiers */
void BKE_gpencil_geometry_modifiers(
    Depsgraph *depsgraph, Object *ob, bGPDlayer *gpl, bGPDframe *gpf, bool is_render)
{
  GpencilModifierData *md;
  bGPdata *gpd = ob->data;
  const bool is_edit = GPENCIL_ANY_EDIT_MODE(gpd);

  for (md = ob->greasepencil_modifiers.first; md; md = md->next) {
    if (GPENCIL_MODIFIER_ACTIVE(md, is_render)) {
      const GpencilModifierTypeInfo *mti = BKE_gpencil_modifierType_getInfo(md->type);

      if ((GPENCIL_MODIFIER_EDIT(md, is_edit)) && (!is_render)) {
        continue;
      }

      if (mti->generateStrokes) {
        mti->generateStrokes(md, depsgraph, ob, gpl, gpf);
      }
    }
  }
}

/* apply time modifiers */
int BKE_gpencil_time_modifier(
    Depsgraph *depsgraph, Scene *scene, Object *ob, bGPDlayer *gpl, int cfra, bool is_render)
{
  GpencilModifierData *md;
  bGPdata *gpd = ob->data;
  const bool is_edit = GPENCIL_ANY_EDIT_MODE(gpd);
  int nfra = cfra;

  for (md = ob->greasepencil_modifiers.first; md; md = md->next) {
    if (GPENCIL_MODIFIER_ACTIVE(md, is_render)) {
      const GpencilModifierTypeInfo *mti = BKE_gpencil_modifierType_getInfo(md->type);

      if ((GPENCIL_MODIFIER_EDIT(md, is_edit)) && (!is_render)) {
        continue;
      }

      if (mti->remapTime) {
        nfra = mti->remapTime(md, depsgraph, scene, ob, gpl, cfra);
        /* if the frame number changed, don't evaluate more and return */
        if (nfra != cfra) {
          return nfra;
        }
      }
    }
  }

  /* if no time modifier, return original frame number */
  return nfra;
}
/* *************************************************** */

void BKE_gpencil_eval_geometry(Depsgraph *depsgraph, bGPdata *gpd)
{
  DEG_debug_print_eval(depsgraph, __func__, gpd->id.name, gpd);
  int ctime = (int)DEG_get_ctime(depsgraph);

  /* update active frame */
  for (bGPDlayer *gpl = gpd->layers.first; gpl; gpl = gpl->next) {
    gpl->actframe = BKE_gpencil_layer_getframe(gpl, ctime, GP_GETFRAME_USE_PREV);
  }

  if (DEG_is_active(depsgraph)) {
    bGPdata *gpd_orig = (bGPdata *)DEG_get_original_id(&gpd->id);

    /* sync "actframe" changes back to main-db too,
     * so that editing tools work with copy-on-write
     * when the current frame changes
     */
    for (bGPDlayer *gpl = gpd_orig->layers.first; gpl; gpl = gpl->next) {
      gpl->actframe = BKE_gpencil_layer_getframe(gpl, ctime, GP_GETFRAME_USE_PREV);
    }
  }
}

void BKE_gpencil_modifier_init(void)
{
  /* Initialize modifier types */
  gpencil_modifier_type_init(modifier_gpencil_types); /* MOD_gpencil_util.c */
}

GpencilModifierData *BKE_gpencil_modifier_new(int type)
{
  const GpencilModifierTypeInfo *mti = BKE_gpencil_modifierType_getInfo(type);
  GpencilModifierData *md = MEM_callocN(mti->struct_size, mti->struct_name);

  /* note, this name must be made unique later */
  BLI_strncpy(md->name, DATA_(mti->name), sizeof(md->name));

  md->type = type;
  md->mode = eGpencilModifierMode_Realtime | eGpencilModifierMode_Render |
             eGpencilModifierMode_Expanded;
  md->flag = eGpencilModifierFlag_OverrideLibrary_Local;

  if (mti->flags & eGpencilModifierTypeFlag_EnableInEditmode) {
    md->mode |= eGpencilModifierMode_Editmode;
  }

  if (mti->initData) {
    mti->initData(md);
  }

  return md;
}

static void modifier_free_data_id_us_cb(void *UNUSED(userData),
                                        Object *UNUSED(ob),
                                        ID **idpoin,
                                        int cb_flag)
{
  ID *id = *idpoin;
  if (id != NULL && (cb_flag & IDWALK_CB_USER) != 0) {
    id_us_min(id);
  }
}

void BKE_gpencil_modifier_free_ex(GpencilModifierData *md, const int flag)
{
  const GpencilModifierTypeInfo *mti = BKE_gpencil_modifierType_getInfo(md->type);

  if ((flag & LIB_ID_CREATE_NO_USER_REFCOUNT) == 0) {
    if (mti->foreachIDLink) {
      mti->foreachIDLink(md, NULL, modifier_free_data_id_us_cb, NULL);
    }
    else if (mti->foreachObjectLink) {
      mti->foreachObjectLink(
          md, NULL, (GreasePencilObjectWalkFunc)modifier_free_data_id_us_cb, NULL);
    }
  }

  if (mti->freeData) {
    mti->freeData(md);
  }
  if (md->error) {
    MEM_freeN(md->error);
  }

  MEM_freeN(md);
}

void BKE_gpencil_modifier_free(GpencilModifierData *md)
{
  BKE_gpencil_modifier_free_ex(md, 0);
}

/* check unique name */
bool BKE_gpencil_modifier_unique_name(ListBase *modifiers, GpencilModifierData *gmd)
{
  if (modifiers && gmd) {
    const GpencilModifierTypeInfo *gmti = BKE_gpencil_modifierType_getInfo(gmd->type);
    return BLI_uniquename(modifiers,
                          gmd,
                          DATA_(gmti->name),
                          '.',
                          offsetof(GpencilModifierData, name),
                          sizeof(gmd->name));
  }
  return false;
}

bool BKE_gpencil_modifier_dependsOnTime(GpencilModifierData *md)
{
  const GpencilModifierTypeInfo *mti = BKE_gpencil_modifierType_getInfo(md->type);

  return mti->dependsOnTime && mti->dependsOnTime(md);
}

const GpencilModifierTypeInfo *BKE_gpencil_modifierType_getInfo(GpencilModifierType type)
{
  /* type unsigned, no need to check < 0 */
  if (type < NUM_GREASEPENCIL_MODIFIER_TYPES && modifier_gpencil_types[type]->name[0] != '\0') {
    return modifier_gpencil_types[type];
  }
  else {
    return NULL;
  }
}

void BKE_gpencil_modifier_copyData_generic(const GpencilModifierData *md_src,
                                           GpencilModifierData *md_dst)
{
  const GpencilModifierTypeInfo *mti = BKE_gpencil_modifierType_getInfo(md_src->type);

  /* md_dst may have already be fully initialized with some extra allocated data,
   * we need to free it now to avoid memleak. */
  if (mti->freeData) {
    mti->freeData(md_dst);
  }

  const size_t data_size = sizeof(GpencilModifierData);
  const char *md_src_data = ((const char *)md_src) + data_size;
  char *md_dst_data = ((char *)md_dst) + data_size;
  BLI_assert(data_size <= (size_t)mti->struct_size);
  memcpy(md_dst_data, md_src_data, (size_t)mti->struct_size - data_size);
}

static void gpencil_modifier_copy_data_id_us_cb(void *UNUSED(userData),
                                                Object *UNUSED(ob),
                                                ID **idpoin,
                                                int cb_flag)
{
  ID *id = *idpoin;
  if (id != NULL && (cb_flag & IDWALK_CB_USER) != 0) {
    id_us_plus(id);
  }
}

void BKE_gpencil_modifier_copyData_ex(GpencilModifierData *md,
                                      GpencilModifierData *target,
                                      const int flag)
{
  const GpencilModifierTypeInfo *mti = BKE_gpencil_modifierType_getInfo(md->type);

  target->mode = md->mode;
  target->flag = md->flag;

  if (mti->copyData) {
    mti->copyData(md, target);
  }

  if ((flag & LIB_ID_CREATE_NO_USER_REFCOUNT) == 0) {
    if (mti->foreachIDLink) {
      mti->foreachIDLink(target, NULL, gpencil_modifier_copy_data_id_us_cb, NULL);
    }
    else if (mti->foreachObjectLink) {
      mti->foreachObjectLink(
          target, NULL, (GreasePencilObjectWalkFunc)gpencil_modifier_copy_data_id_us_cb, NULL);
    }
  }
}

void BKE_gpencil_modifier_copyData(GpencilModifierData *md, GpencilModifierData *target)
{
  BKE_gpencil_modifier_copyData_ex(md, target, 0);
}

GpencilModifierData *BKE_gpencil_modifiers_findByType(Object *ob, GpencilModifierType type)
{
  GpencilModifierData *md = ob->greasepencil_modifiers.first;

  for (; md; md = md->next) {
    if (md->type == type) {
      break;
    }
  }

  return md;
}

void BKE_gpencil_modifiers_foreachIDLink(Object *ob, GreasePencilIDWalkFunc walk, void *userData)
{
  GpencilModifierData *md = ob->greasepencil_modifiers.first;

  for (; md; md = md->next) {
    const GpencilModifierTypeInfo *mti = BKE_gpencil_modifierType_getInfo(md->type);

    if (mti->foreachIDLink) {
      mti->foreachIDLink(md, ob, walk, userData);
    }
    else if (mti->foreachObjectLink) {
      /* each Object can masquerade as an ID, so this should be OK */
      GreasePencilObjectWalkFunc fp = (GreasePencilObjectWalkFunc)walk;
      mti->foreachObjectLink(md, ob, fp, userData);
    }
  }
}

void BKE_gpencil_modifiers_foreachTexLink(Object *ob, GreasePencilTexWalkFunc walk, void *userData)
{
  GpencilModifierData *md = ob->greasepencil_modifiers.first;

  for (; md; md = md->next) {
    const GpencilModifierTypeInfo *mti = BKE_gpencil_modifierType_getInfo(md->type);

    if (mti->foreachTexLink) {
      mti->foreachTexLink(md, ob, walk, userData);
    }
  }
}

GpencilModifierData *BKE_gpencil_modifiers_findByName(Object *ob, const char *name)
{
  return BLI_findstring(&(ob->greasepencil_modifiers), name, offsetof(GpencilModifierData, name));
}

void BKE_gpencil_subdivide(bGPDstroke *gps, int level, int flag)
{
  bGPDspoint *temp_points;
  MDeformVert *temp_dverts = NULL;
  MDeformVert *dvert = NULL;
  MDeformVert *dvert_final = NULL;
  MDeformVert *dvert_next = NULL;
  int totnewpoints, oldtotpoints;
  int i2;

  for (int s = 0; s < level; s++) {
    totnewpoints = gps->totpoints - 1;
    /* duplicate points in a temp area */
    temp_points = MEM_dupallocN(gps->points);
    oldtotpoints = gps->totpoints;

    /* resize the points arrays */
    gps->totpoints += totnewpoints;
    gps->points = MEM_recallocN(gps->points, sizeof(*gps->points) * gps->totpoints);
    if (gps->dvert != NULL) {
      temp_dverts = MEM_dupallocN(gps->dvert);
      gps->dvert = MEM_recallocN(gps->dvert, sizeof(*gps->dvert) * gps->totpoints);
    }
    gps->flag |= GP_STROKE_RECALC_GEOMETRY;
    gps->tot_triangles = 0;

    /* move points from last to first to new place */
    i2 = gps->totpoints - 1;
    for (int i = oldtotpoints - 1; i > 0; i--) {
      bGPDspoint *pt = &temp_points[i];
      bGPDspoint *pt_final = &gps->points[i2];

      copy_v3_v3(&pt_final->x, &pt->x);
      pt_final->pressure = pt->pressure;
      pt_final->strength = pt->strength;
      pt_final->time = pt->time;
      pt_final->flag = pt->flag;
      pt_final->runtime.pt_orig = pt->runtime.pt_orig;
      pt_final->runtime.idx_orig = pt->runtime.idx_orig;

      if (gps->dvert != NULL) {
        dvert = &temp_dverts[i];
        dvert_final = &gps->dvert[i2];
        dvert_final->totweight = dvert->totweight;
        dvert_final->dw = dvert->dw;
      }
      i2 -= 2;
    }
    /* interpolate mid points */
    i2 = 1;
    for (int i = 0; i < oldtotpoints - 1; i++) {
      bGPDspoint *pt = &temp_points[i];
      bGPDspoint *next = &temp_points[i + 1];
      bGPDspoint *pt_final = &gps->points[i2];

      /* add a half way point */
      interp_v3_v3v3(&pt_final->x, &pt->x, &next->x, 0.5f);
      pt_final->pressure = interpf(pt->pressure, next->pressure, 0.5f);
      pt_final->strength = interpf(pt->strength, next->strength, 0.5f);
      CLAMP(pt_final->strength, GPENCIL_STRENGTH_MIN, 1.0f);
      pt_final->time = interpf(pt->time, next->time, 0.5f);
      pt_final->runtime.pt_orig = NULL;

      if (gps->dvert != NULL) {
        dvert = &temp_dverts[i];
        dvert_next = &temp_dverts[i + 1];
        dvert_final = &gps->dvert[i2];

        dvert_final->totweight = dvert->totweight;
        dvert_final->dw = MEM_dupallocN(dvert->dw);

        /* interpolate weight values */
        for (int d = 0; d < dvert->totweight; d++) {
          MDeformWeight *dw_a = &dvert->dw[d];
          if (dvert_next->totweight > d) {
            MDeformWeight *dw_b = &dvert_next->dw[d];
            MDeformWeight *dw_final = &dvert_final->dw[d];
            dw_final->weight = interpf(dw_a->weight, dw_b->weight, 0.5f);
          }
        }
      }

      i2 += 2;
    }

    MEM_SAFE_FREE(temp_points);
    MEM_SAFE_FREE(temp_dverts);

    /* move points to smooth stroke (not simple flag )*/
    if ((flag & GP_SUBDIV_SIMPLE) == 0) {
      /* duplicate points in a temp area with the new subdivide data */
      temp_points = MEM_dupallocN(gps->points);

      /* extreme points are not changed */
      for (int i = 0; i < gps->totpoints - 2; i++) {
        bGPDspoint *pt = &temp_points[i];
        bGPDspoint *next = &temp_points[i + 1];
        bGPDspoint *pt_final = &gps->points[i + 1];

        /* move point */
        interp_v3_v3v3(&pt_final->x, &pt->x, &next->x, 0.5f);
      }
      /* free temp memory */
      MEM_SAFE_FREE(temp_points);
    }
  }
}

/* Copy frame but do not assign new memory */
<<<<<<< HEAD
static void gpencil_copy_frame(bGPDframe *gpf, bGPDframe *derived_gpf)
=======
static void gpencil_copy_frame(Object *ob, bGPDframe *gpf, bGPDframe *derived_gpf)
>>>>>>> 475aca05
{
  derived_gpf->prev = gpf->prev;
  derived_gpf->next = gpf->next;
  derived_gpf->framenum = gpf->framenum;
  derived_gpf->flag = gpf->flag;
  derived_gpf->key_type = gpf->key_type;
  derived_gpf->runtime = gpf->runtime;
  copy_m4_m4(derived_gpf->runtime.parent_obmat, gpf->runtime.parent_obmat);

  /* copy strokes */
  BLI_listbase_clear(&derived_gpf->strokes);
  for (bGPDstroke *gps_src = gpf->strokes.first; gps_src; gps_src = gps_src->next) {
    /* make copy of source stroke */
    bGPDstroke *gps_dst = BKE_gpencil_stroke_duplicate(gps_src);

<<<<<<< HEAD
=======
    /* copy color to temp fields to apply temporal changes in the stroke */
    MaterialGPencilStyle *gp_style = BKE_material_gpencil_settings_get(ob, gps_src->mat_nr + 1);
    copy_v4_v4(gps_dst->runtime.tmp_stroke_rgba, gp_style->stroke_rgba);
    copy_v4_v4(gps_dst->runtime.tmp_fill_rgba, gp_style->fill_rgba);

>>>>>>> 475aca05
    /* Save original pointers for using in edit and select operators. */
    gps_dst->runtime.gps_orig = gps_src;
    for (int i = 0; i < gps_src->totpoints; i++) {
      bGPDspoint *pt_dst = &gps_dst->points[i];
      pt_dst->runtime.pt_orig = &gps_src->points[i];
      pt_dst->runtime.idx_orig = i;
    }

    BLI_addtail(&derived_gpf->strokes, gps_dst);
  }
}

/* Ensure there is a derived frame */
static void gpencil_ensure_derived_frame(
    int idx, Object *ob, bGPDlayer *gpl, bGPDframe *gpf, bGPDframe **derived_gpf)
{
  /* create derived frames array data or expand */
  bGPDframe *derived_frames = ob->runtime.derived_frames;
  *derived_gpf = &derived_frames[idx];

  /* if derived frame create a new one */
  if (*derived_gpf != NULL) {
    /* first clear temp data */
    BKE_gpencil_free_frame_runtime_data(*derived_gpf);
  }
  /* copy data (do not assign new memory)*/
<<<<<<< HEAD
  gpencil_copy_frame(gpf, *derived_gpf);
=======
  gpencil_copy_frame(ob, gpf, *derived_gpf);
>>>>>>> 475aca05
}

/* Calculate gpencil modifiers */
void BKE_gpencil_modifiers_calc(Depsgraph *depsgraph, Scene *scene, Object *ob)
{
  /* use original data to set reference pointers to original data */
  Object *ob_orig = DEG_get_original_object(ob);
  bGPdata *gpd = (bGPdata *)ob_orig->data;
  const bool is_multiedit = (bool)GPENCIL_MULTIEDIT_SESSIONS_ON(gpd);
  const bool simplify_modif = GP_SIMPLIFY_MODIF(scene, false);
  const bool is_render = (bool)(DEG_get_mode(depsgraph) == DAG_EVAL_RENDER);
  const bool time_remap = BKE_gpencil_has_time_modifiers(ob);
  int cfra_eval = (int)DEG_get_ctime(depsgraph);

  /* Create array of derived frames equal to number of layers. */
  ob->runtime.tot_layers = BLI_listbase_count(&gpd->layers);
  CLAMP_MIN(ob->runtime.tot_layers, 1);
  if (ob->runtime.derived_frames == NULL) {
    ob->runtime.derived_frames = MEM_callocN(sizeof(struct bGPDframe) * ob->runtime.tot_layers,
                                             __func__);
  }
  else {
    ob->runtime.derived_frames = MEM_recallocN(ob->runtime.derived_frames,
                                               sizeof(struct bGPDframe) * ob->runtime.tot_layers);
  }

  /* Init general modifiers data. */
  if (ob->greasepencil_modifiers.first) {
    BKE_gpencil_lattice_init(ob);
  }

  /* *****************************************************************
   * Loop all layers, duplicate data and apply modifiers.
   *
   * ******************************************************************/
  int idx = 0;
  for (bGPDlayer *gpl = gpd->layers.first; gpl; gpl = gpl->next) {
    /* Remap frame (Time modifier) */
    int remap_cfra = cfra_eval;
    if ((time_remap) && (!simplify_modif)) {
      remap_cfra = BKE_gpencil_time_modifier(depsgraph, scene, ob, gpl, cfra_eval, is_render);
    }
    bGPDframe *gpf = BKE_gpencil_layer_getframe(gpl, remap_cfra, GP_GETFRAME_USE_PREV);

    if (gpf == NULL) {
      idx++;
      continue;
    }

    /* Create a duplicate data set of stroke to modify. */
    bGPDframe *derived_gpf = NULL;
    gpencil_ensure_derived_frame(idx, ob, gpl, gpf, &derived_gpf);

    /* Skip all if some disable flag is enabled. */
    if ((ob->greasepencil_modifiers.first == NULL) || (is_multiedit) || (simplify_modif)) {
      idx++;
      continue;
    }

    /* Apply geometry modifiers (create new geometry). */
    if (BKE_gpencil_has_geometry_modifiers(ob)) {
      BKE_gpencil_geometry_modifiers(depsgraph, ob, gpl, derived_gpf, is_render);
    }

    /* Loop all strokes and deform them. */
    for (bGPDstroke *gps = derived_gpf->strokes.first; gps; gps = gps->next) {
      /* Apply modifiers that only deform geometry */
      BKE_gpencil_stroke_modifiers(depsgraph, ob, gpl, derived_gpf, gps, is_render);
    }

    idx++;
  }

  /* Clear any lattice data. */
  if (ob->greasepencil_modifiers.first) {
    BKE_gpencil_lattice_clear(ob);
  }
}<|MERGE_RESOLUTION|>--- conflicted
+++ resolved
@@ -779,11 +779,7 @@
 }
 
 /* Copy frame but do not assign new memory */
-<<<<<<< HEAD
-static void gpencil_copy_frame(bGPDframe *gpf, bGPDframe *derived_gpf)
-=======
 static void gpencil_copy_frame(Object *ob, bGPDframe *gpf, bGPDframe *derived_gpf)
->>>>>>> 475aca05
 {
   derived_gpf->prev = gpf->prev;
   derived_gpf->next = gpf->next;
@@ -799,14 +795,11 @@
     /* make copy of source stroke */
     bGPDstroke *gps_dst = BKE_gpencil_stroke_duplicate(gps_src);
 
-<<<<<<< HEAD
-=======
     /* copy color to temp fields to apply temporal changes in the stroke */
     MaterialGPencilStyle *gp_style = BKE_material_gpencil_settings_get(ob, gps_src->mat_nr + 1);
     copy_v4_v4(gps_dst->runtime.tmp_stroke_rgba, gp_style->stroke_rgba);
     copy_v4_v4(gps_dst->runtime.tmp_fill_rgba, gp_style->fill_rgba);
 
->>>>>>> 475aca05
     /* Save original pointers for using in edit and select operators. */
     gps_dst->runtime.gps_orig = gps_src;
     for (int i = 0; i < gps_src->totpoints; i++) {
@@ -833,11 +826,7 @@
     BKE_gpencil_free_frame_runtime_data(*derived_gpf);
   }
   /* copy data (do not assign new memory)*/
-<<<<<<< HEAD
-  gpencil_copy_frame(gpf, *derived_gpf);
-=======
   gpencil_copy_frame(ob, gpf, *derived_gpf);
->>>>>>> 475aca05
 }
 
 /* Calculate gpencil modifiers */
