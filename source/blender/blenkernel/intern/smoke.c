--- conflicted
+++ resolved
@@ -120,11 +120,7 @@
 	gettimeofday ( &_tend,&tz );
 }
 
-<<<<<<< HEAD
-static double tval()
-=======
 static double tval( void )
->>>>>>> 796dd8a3
 {
 	double t1, t2;
 	t1 = ( double ) _tstart.tv_sec*1000 + ( double ) _tstart.tv_usec/ ( 1000 );
@@ -485,11 +481,7 @@
 }
 
 
-<<<<<<< HEAD
-static void fill_scs_points_anim(Object *ob, DerivedMesh *dm, SmokeCollSettings *scs)
-=======
 static void fill_scs_points_anim(Object *UNUSED(ob), DerivedMesh *dm, SmokeCollSettings *scs)
->>>>>>> 796dd8a3
 {
 	MVert *mvert = dm->getVertArray(dm);
 	MFace *mface = dm->getTessFaceArray(dm);
@@ -1113,7 +1105,6 @@
 
 #endif
 }
-<<<<<<< HEAD
 
 /* Animated obstacles: dx_step = ((x_new - x_old) / totalsteps) * substep */
 static void update_obstacles(Scene *scene, Object *ob, SmokeDomainSettings *sds, float dt, int substep, int totalsteps)
@@ -1176,70 +1167,6 @@
 			if(scs->type > SM_COLL_STATIC)
 			*/
 
-=======
-
-/* Animated obstacles: dx_step = ((x_new - x_old) / totalsteps) * substep */
-static void update_obstacles(Scene *scene, Object *ob, SmokeDomainSettings *sds, float dt, int substep, int totalsteps)
-{
-	Object **collobjs = NULL;
-	unsigned int numcollobj = 0;
-
-	unsigned int collIndex;
-	unsigned char *obstacles = smoke_get_obstacle(sds->fluid);
-	float *velx = NULL;
-	float *vely = NULL;
-	float *velz = NULL;
-	float *velxOrig = smoke_get_velocity_x(sds->fluid);
-	float *velyOrig = smoke_get_velocity_y(sds->fluid);
-	float *velzOrig = smoke_get_velocity_z(sds->fluid);
-	// float *density = smoke_get_density(sds->fluid);
-	unsigned int z;
-
-	smoke_get_ob_velocity(sds->fluid, &velx, &vely, &velz);
-
-	// TODO: delete old obstacle flags
-	for(z = 0; z < sds->res[0] * sds->res[1] * sds->res[2]; z++)
-	{
-		if(obstacles[z])
-		{
-			// density[z] = 0;
-
-			velxOrig[z] = 0;
-			velyOrig[z] = 0;
-			velzOrig[z] = 0;
-		}
-
-		if(obstacles[z] & 8) // Do not delete static obstacles
-		{
-			obstacles[z] = 0;
-		}
-
-		velx[z] = 0;
-		vely[z] = 0;
-		velz[z] = 0;
-	}
-
-	collobjs = get_collisionobjects(scene, ob, sds->coll_group, &numcollobj, eModifierType_Smoke);
-
-	// update obstacle tags in cells
-	for(collIndex = 0; collIndex < numcollobj; collIndex++)
-	{
-		Object *collob= collobjs[collIndex];
-		SmokeModifierData *smd2 = (SmokeModifierData*)modifiers_findByType(collob, eModifierType_Smoke);
-
-		// DG TODO: check if modifier is active?
-		
-		if((smd2->type & MOD_SMOKE_TYPE_COLL) && smd2->coll && smd2->coll->points && smd2->coll->points_old)
-		{
-			SmokeCollSettings *scs = smd2->coll;
-			unsigned int i;
-
-			/*
-			// DG TODO: support static cobstacles, but basicly we could even support static + rigid with one set of code
-			if(scs->type > SM_COLL_STATIC)
-			*/
-
->>>>>>> 796dd8a3
 			/* Handle collisions */
 			for(i = 0; i < scs->numpoints; i++)
 			{
@@ -1352,12 +1279,7 @@
 				float *velocity_x = smoke_get_velocity_x(sds->fluid);								
 				float *velocity_y = smoke_get_velocity_y(sds->fluid);								
 				float *velocity_z = smoke_get_velocity_z(sds->fluid);								
-<<<<<<< HEAD
 				unsigned char *obstacle = smoke_get_obstacle(sds->fluid);
-=======
-				unsigned char *obstacle = smoke_get_obstacle(sds->fluid);							
-				// DG TODO UNUSED unsigned char *obstacleAnim = smoke_get_obstacle_anim(sds->fluid);
->>>>>>> 796dd8a3
 				int bigres[3];
 				short absolute_flow = (sfs->flags & MOD_SMOKE_FLOW_ABSOLUTE);
 				short high_emission_smoothing = bigdensity ? (sds->flags & MOD_SMOKE_HIGH_SMOOTH) : 0;
@@ -1389,7 +1311,6 @@
 				{
 					/*
 					if(psys->childcache)
-<<<<<<< HEAD
 					{
 					totchild = psys->totchildcache;
 					}
@@ -1412,30 +1333,6 @@
 
 					if(p < totpart)
 					{
-=======
-					{
-					totchild = psys->totchildcache;
-					}
-					else
-					*/
-
-					// TODO: PART_HAIR not supported whatsoever
-					totchild=0;
-				}
-				else
-					totchild=psys->totchild*psys->part->disp/100;
-
-				for(p=0; p<totpart+totchild; p++)								
-				{
-					int cell[3];
-					size_t i = 0;
-					size_t index = 0;
-					int badcell = 0;
-					ParticleKey state;
-
-					if(p < totpart)
-					{
->>>>>>> 796dd8a3
 						if(psys->particles[p].flag & (PARS_NO_DISP|PARS_UNEXIST))
 							continue;
 					}
@@ -1516,17 +1413,10 @@
 					// initialize variables
 					int ii, jj, kk, x, y, z, block_size;
 					size_t index, index_big;
-<<<<<<< HEAD
 
 					smoke_turbulence_get_res(sds->wt, bigres);
 					block_size = sds->amplify + 1;	// high res block size
 
-=======
-
-					smoke_turbulence_get_res(sds->wt, bigres);
-					block_size = sds->amplify + 1;	// high res block size
-
->>>>>>> 796dd8a3
 					// loop through every low res cell
 					for(x = 0; x < sds->res[0]; x++)
 						for(y = 0; y < sds->res[1]; y++)
@@ -1655,11 +1545,7 @@
 		MEM_freeN(flowobjs);
 }
 
-<<<<<<< HEAD
-static void update_effectors(Scene *scene, Object *ob, SmokeDomainSettings *sds, float dt)
-=======
 static void update_effectors(Scene *scene, Object *ob, SmokeDomainSettings *sds, float UNUSED(dt))
->>>>>>> 796dd8a3
 {
 	ListBase *effectors = pdInitEffectors(scene, ob, NULL, sds->effector_weights);
 
@@ -1681,11 +1567,7 @@
 				for(z = 0; z < sds->res[2]; z++)
 		{	
 			EffectedPoint epoint;
-<<<<<<< HEAD
-			float voxelCenter[3] = {0,0,0} , vel[3] = {0,0,0} , retvel[3] = {0,0,0};
-=======
 			float voxelCenter[3] = {0,0,0}, vel[3] = {0,0,0}, retvel[3] = {0,0,0};
->>>>>>> 796dd8a3
 			unsigned int index = smoke_get_index(x, sds->res[0], y, sds->res[1], z);
 
 			if((density[index] < FLT_EPSILON) || obstacle[index])					
