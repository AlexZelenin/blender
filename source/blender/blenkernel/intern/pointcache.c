/*
 * ***** BEGIN GPL LICENSE BLOCK *****
 *
 * This program is free software; you can redistribute it and/or
 * modify it under the terms of the GNU General Public License
 * as published by the Free Software Foundation; either version 2
 * of the License, or (at your option) any later version.
 *
 * This program is distributed in the hope that it will be useful,
 * but WITHOUT ANY WARRANTY; without even the implied warranty of
 * MERCHANTABILITY or FITNESS FOR A PARTICULAR PURPOSE.  See the
 * GNU General Public License for more details.
 *
 * You should have received a copy of the GNU General Public License
 * along with this program; if not, write to the Free Software Foundation,
 * Inc., 51 Franklin Street, Fifth Floor, Boston, MA 02110-1301, USA.
 *
 * The Original Code is Copyright (C) 2001-2002 by NaN Holding BV.
 * All rights reserved.
 *
 * Contributor(s): Campbell Barton <ideasman42@gmail.com>
 *
 * ***** END GPL LICENSE BLOCK *****
 */

/** \file blender/blenkernel/intern/pointcache.c
 *  \ingroup bke
 */


#include <stdlib.h>
#include <stdio.h>
#include <string.h>
#include <sys/stat.h>
#include <sys/types.h>

#include "MEM_guardedalloc.h"

#include "DNA_ID.h"
#include "DNA_dynamicpaint_types.h"
#include "DNA_modifier_types.h"
#include "DNA_object_types.h"
#include "DNA_object_force.h"
#include "DNA_particle_types.h"
#include "DNA_rigidbody_types.h"
#include "DNA_scene_types.h"
#include "DNA_smoke_types.h"

#include "BLI_blenlib.h"
#include "BLI_threads.h"
#include "BLI_math.h"
#include "BLI_utildefines.h"

#include "BLF_translation.h"

#include "PIL_time.h"

#include "WM_api.h"

#include "BKE_appdir.h"
#include "BKE_anim.h"
#include "BKE_blender.h"
#include "BKE_cloth.h"
#include "BKE_dynamicpaint.h"
#include "BKE_global.h"
#include "BKE_main.h"
#include "BKE_modifier.h"
#include "BKE_object.h"
#include "BKE_particle.h"
#include "BKE_pointcache.h"
#include "BKE_scene.h"
#include "BKE_smoke.h"
#include "BKE_softbody.h"

#include "BIK_api.h"

#include "PTC_api.h"

#ifdef WITH_BULLET
#  include "RBI_api.h"
#endif

/* both in intern */
#ifdef WITH_SMOKE
#include "smoke_API.h"
#endif

#ifdef WITH_LZO
#include "minilzo.h"
#define LZO_HEAP_ALLOC(var,size) \
	lzo_align_t __LZO_MMODEL var [ ((size) + (sizeof(lzo_align_t) - 1)) / sizeof(lzo_align_t) ]
#endif

#define LZO_OUT_LEN(size)     ((size) + (size) / 16 + 64 + 3)

#ifdef WITH_LZMA
#include "LzmaLib.h"
#endif

/* needed for directory lookup */
#ifndef WIN32
#  include <dirent.h>
#else
#  include "BLI_winstuff.h"
#endif

#define PTCACHE_DATA_FROM(data, type, from)  \
	if (data[type]) { \
		memcpy(data[type], from, ptcache_data_size[type]); \
	} (void)0

#define PTCACHE_DATA_TO(data, type, index, to)  \
	if (data[type]) { \
		memcpy(to, (char *)(data)[type] + ((index) ? (index) * ptcache_data_size[type] : 0), ptcache_data_size[type]); \
	} (void)0

/* could be made into a pointcache option */
#define DURIAN_POINTCACHE_LIB_OK 1

static int ptcache_data_size[] = {	
		sizeof(unsigned int), // BPHYS_DATA_INDEX
		3 * sizeof(float), // BPHYS_DATA_LOCATION
		3 * sizeof(float), // BPHYS_DATA_VELOCITY
		4 * sizeof(float), // BPHYS_DATA_ROTATION
		3 * sizeof(float), // BPHYS_DATA_AVELOCITY / BPHYS_DATA_XCONST
		sizeof(float), // BPHYS_DATA_SIZE
		3 * sizeof(float), // BPHYS_DATA_TIMES
		sizeof(BoidData) // case BPHYS_DATA_BOIDS
};

static int ptcache_extra_datasize[] = {
	0,
	sizeof(ParticleSpring)
};

/* forward declerations */
static int ptcache_file_compressed_read(PTCacheFile *pf, unsigned char *result, unsigned int len);
static int ptcache_file_compressed_write(PTCacheFile *pf, unsigned char *in, unsigned int in_len, unsigned char *out, int mode);
static int ptcache_file_write(PTCacheFile *pf, const void *f, unsigned int tot, unsigned int size);
static int ptcache_file_read(PTCacheFile *pf, void *f, unsigned int tot, unsigned int size);

/* Common functions */
static int ptcache_basic_header_read(PTCacheFile *pf)
{
	int error=0;

	/* Custom functions should read these basic elements too! */
	if (!error && !fread(&pf->totpoint, sizeof(unsigned int), 1, pf->fp))
		error = 1;
	
	if (!error && !fread(&pf->data_types, sizeof(unsigned int), 1, pf->fp))
		error = 1;

	return !error;
}
static int ptcache_basic_header_write(PTCacheFile *pf)
{
	/* Custom functions should write these basic elements too! */
	if (!fwrite(&pf->totpoint, sizeof(unsigned int), 1, pf->fp))
		return 0;
	
	if (!fwrite(&pf->data_types, sizeof(unsigned int), 1, pf->fp))
		return 0;

	return 1;
}
/* Softbody functions */
static int  ptcache_softbody_write(int index, void *soft_v, void **data, int UNUSED(cfra))
{
	SoftBody *soft= soft_v;
	BodyPoint *bp = soft->bpoint + index;

	PTCACHE_DATA_FROM(data, BPHYS_DATA_LOCATION, bp->pos);
	PTCACHE_DATA_FROM(data, BPHYS_DATA_VELOCITY, bp->vec);

	return 1;
}
static void ptcache_softbody_read(int index, void *soft_v, void **data, float UNUSED(cfra), float *old_data)
{
	SoftBody *soft= soft_v;
	BodyPoint *bp = soft->bpoint + index;

	if (old_data) {
		memcpy(bp->pos, data, 3 * sizeof(float));
		memcpy(bp->vec, data + 3, 3 * sizeof(float));
	}
	else {
		PTCACHE_DATA_TO(data, BPHYS_DATA_LOCATION, 0, bp->pos);
		PTCACHE_DATA_TO(data, BPHYS_DATA_VELOCITY, 0, bp->vec);
	}
}
static void ptcache_softbody_interpolate(int index, void *soft_v, void **data, float cfra, float cfra1, float cfra2, float *old_data)
{
	SoftBody *soft= soft_v;
	BodyPoint *bp = soft->bpoint + index;
	ParticleKey keys[4];
	float dfra;

	if (cfra1 == cfra2)
		return;

	copy_v3_v3(keys[1].co, bp->pos);
	copy_v3_v3(keys[1].vel, bp->vec);

	if (old_data) {
		memcpy(keys[2].co, old_data, 3 * sizeof(float));
		memcpy(keys[2].vel, old_data + 3, 3 * sizeof(float));
	}
	else
		BKE_ptcache_make_particle_key(keys+2, 0, data, cfra2);

	dfra = cfra2 - cfra1;

	mul_v3_fl(keys[1].vel, dfra);
	mul_v3_fl(keys[2].vel, dfra);

	psys_interpolate_particle(-1, keys, (cfra - cfra1) / dfra, keys, 1);

	mul_v3_fl(keys->vel, 1.0f / dfra);

	copy_v3_v3(bp->pos, keys->co);
	copy_v3_v3(bp->vec, keys->vel);
}
static int  ptcache_softbody_totpoint(void *soft_v, int UNUSED(cfra))
{
	SoftBody *soft= soft_v;
	return soft->totpoint;
}
static void ptcache_softbody_error(void *UNUSED(soft_v), const char *UNUSED(message))
{
	/* ignored for now */
}

/* Particle functions */
void BKE_ptcache_make_particle_key(ParticleKey *key, int index, void **data, float time)
{
	PTCACHE_DATA_TO(data, BPHYS_DATA_LOCATION, index, key->co);
	PTCACHE_DATA_TO(data, BPHYS_DATA_VELOCITY, index, key->vel);
	
	/* no rotation info, so make something nice up */
	if (data[BPHYS_DATA_ROTATION]==NULL) {
		vec_to_quat(key->rot, key->vel, OB_NEGX, OB_POSZ);
	}
	else {
		PTCACHE_DATA_TO(data, BPHYS_DATA_ROTATION, index, key->rot);
	}

	PTCACHE_DATA_TO(data, BPHYS_DATA_AVELOCITY, index, key->ave);
	key->time = time;
}
static int  ptcache_particle_write(int index, void *psys_v, void **data, int cfra)
{
	ParticleSystem *psys= psys_v;
	ParticleData *pa = psys->particles + index;
	BoidParticle *boid = (psys->part->phystype == PART_PHYS_BOIDS) ? pa->boid : NULL;
	float times[3];
	int step = psys->pointcache->step;

	/* No need to store unborn or died particles outside cache step bounds */
	if (data[BPHYS_DATA_INDEX] && (cfra < pa->time - step || cfra > pa->dietime + step))
		return 0;

	times[0] = pa->time;
	times[1] = pa->dietime;
	times[2] = pa->lifetime;

	PTCACHE_DATA_FROM(data, BPHYS_DATA_INDEX, &index);
	PTCACHE_DATA_FROM(data, BPHYS_DATA_LOCATION, pa->state.co);
	PTCACHE_DATA_FROM(data, BPHYS_DATA_VELOCITY, pa->state.vel);
	PTCACHE_DATA_FROM(data, BPHYS_DATA_ROTATION, pa->state.rot);
	PTCACHE_DATA_FROM(data, BPHYS_DATA_AVELOCITY, pa->state.ave);
	PTCACHE_DATA_FROM(data, BPHYS_DATA_SIZE, &pa->size);
	PTCACHE_DATA_FROM(data, BPHYS_DATA_TIMES, times);

	if (boid) {
		PTCACHE_DATA_FROM(data, BPHYS_DATA_BOIDS, &boid->data);
	}

	/* return flag 1+1=2 for newly born particles to copy exact birth location to previously cached frame */
	return 1 + (pa->state.time >= pa->time && pa->prev_state.time <= pa->time);
}
static void ptcache_particle_read(int index, void *psys_v, void **data, float cfra, float *old_data)
{
	ParticleSystem *psys= psys_v;
	ParticleData *pa;
	BoidParticle *boid;
	float timestep = 0.04f * psys->part->timetweak;

	if (index >= psys->totpart)
		return;

	pa = psys->particles + index;
	boid = (psys->part->phystype == PART_PHYS_BOIDS) ? pa->boid : NULL;

	if (cfra > pa->state.time)
		memcpy(&pa->prev_state, &pa->state, sizeof(ParticleKey));

	if (old_data) {
		/* old format cache */
		memcpy(&pa->state, old_data, sizeof(ParticleKey));
		return;
	}

	BKE_ptcache_make_particle_key(&pa->state, 0, data, cfra);

	/* set frames cached before birth to birth time */
	if (cfra < pa->time)
		pa->state.time = pa->time;
	else if (cfra > pa->dietime)
		pa->state.time = pa->dietime;

	if (data[BPHYS_DATA_SIZE]) {
		PTCACHE_DATA_TO(data, BPHYS_DATA_SIZE, 0, &pa->size);
	}
	
	if (data[BPHYS_DATA_TIMES]) {
		float times[3];
		PTCACHE_DATA_TO(data, BPHYS_DATA_TIMES, 0, &times);
		pa->time = times[0];
		pa->dietime = times[1];
		pa->lifetime = times[2];
	}

	if (boid) {
		PTCACHE_DATA_TO(data, BPHYS_DATA_BOIDS, 0, &boid->data);
	}

	/* determine velocity from previous location */
	if (data[BPHYS_DATA_LOCATION] && !data[BPHYS_DATA_VELOCITY]) {
		if (cfra > pa->prev_state.time) {
			sub_v3_v3v3(pa->state.vel, pa->state.co, pa->prev_state.co);
			mul_v3_fl(pa->state.vel, (cfra - pa->prev_state.time) * timestep);
		}
		else {
			sub_v3_v3v3(pa->state.vel, pa->prev_state.co, pa->state.co);
			mul_v3_fl(pa->state.vel, (pa->prev_state.time - cfra) * timestep);
		}
	}

	/* default to no rotation */
	if (data[BPHYS_DATA_LOCATION] && !data[BPHYS_DATA_ROTATION]) {
		unit_qt(pa->state.rot);
	}
}
static void ptcache_particle_interpolate(int index, void *psys_v, void **data, float cfra, float cfra1, float cfra2, float *old_data)
{
	ParticleSystem *psys= psys_v;
	ParticleData *pa;
	ParticleKey keys[4];
	float dfra, timestep = 0.04f * psys->part->timetweak;

	if (index >= psys->totpart)
		return;

	pa = psys->particles + index;

	/* particle wasn't read from first cache so can't interpolate */
	if ((int)cfra1 < pa->time - psys->pointcache->step || (int)cfra1 > pa->dietime + psys->pointcache->step)
		return;

	cfra = MIN2(cfra, pa->dietime);
	cfra1 = MIN2(cfra1, pa->dietime);
	cfra2 = MIN2(cfra2, pa->dietime);

	if (cfra1 == cfra2)
		return;

	memcpy(keys+1, &pa->state, sizeof(ParticleKey));
	if (old_data)
		memcpy(keys+2, old_data, sizeof(ParticleKey));
	else
		BKE_ptcache_make_particle_key(keys+2, 0, data, cfra2);

	/* determine velocity from previous location */
	if (data[BPHYS_DATA_LOCATION] && !data[BPHYS_DATA_VELOCITY]) {
		if (keys[1].time > keys[2].time) {
			sub_v3_v3v3(keys[2].vel, keys[1].co, keys[2].co);
			mul_v3_fl(keys[2].vel, (keys[1].time - keys[2].time) * timestep);
		}
		else {
			sub_v3_v3v3(keys[2].vel, keys[2].co, keys[1].co);
			mul_v3_fl(keys[2].vel, (keys[2].time - keys[1].time) * timestep);
		}
	}

	/* determine rotation from velocity */
	if (data[BPHYS_DATA_LOCATION] && !data[BPHYS_DATA_ROTATION]) {
		vec_to_quat(keys[2].rot, keys[2].vel, OB_NEGX, OB_POSZ);
	}

	if (cfra > pa->time)
		cfra1 = MAX2(cfra1, pa->time);

	dfra = cfra2 - cfra1;

	mul_v3_fl(keys[1].vel, dfra * timestep);
	mul_v3_fl(keys[2].vel, dfra * timestep);

	psys_interpolate_particle(-1, keys, (cfra - cfra1) / dfra, &pa->state, 1);
	interp_qt_qtqt(pa->state.rot, keys[1].rot, keys[2].rot, (cfra - cfra1) / dfra);

	mul_v3_fl(pa->state.vel, 1.f / (dfra * timestep));

	pa->state.time = cfra;
}

static int  ptcache_particle_totpoint(void *psys_v, int UNUSED(cfra))
{
	ParticleSystem *psys = psys_v;
	return psys->totpart;
}

static void ptcache_particle_error(void *UNUSED(psys_v), const char *UNUSED(message))
{
	/* ignored for now */
}

static int  ptcache_particle_totwrite(void *psys_v, int cfra)
{
	ParticleSystem *psys = psys_v;
	ParticleData *pa= psys->particles;
	int p, step = psys->pointcache->step;
	int totwrite = 0;

	if (cfra == 0)
		return psys->totpart;

	for (p=0; p<psys->totpart; p++, pa++)
		totwrite += (cfra >= pa->time - step && cfra <= pa->dietime + step);

	return totwrite;
}

static void ptcache_particle_extra_write(void *psys_v, PTCacheMem *pm, int UNUSED(cfra))
{
	ParticleSystem *psys = psys_v;
	PTCacheExtra *extra = NULL;

	if (psys->part->phystype == PART_PHYS_FLUID &&
		psys->part->fluid && psys->part->fluid->flag & SPH_VISCOELASTIC_SPRINGS &&
		psys->tot_fluidsprings && psys->fluid_springs) {

		extra = MEM_callocN(sizeof(PTCacheExtra), "Point cache: fluid extra data");

		extra->type = BPHYS_EXTRA_FLUID_SPRINGS;
		extra->totdata = psys->tot_fluidsprings;

		extra->data = MEM_callocN(extra->totdata * ptcache_extra_datasize[extra->type], "Point cache: extra data");
		memcpy(extra->data, psys->fluid_springs, extra->totdata * ptcache_extra_datasize[extra->type]);

		BLI_addtail(&pm->extradata, extra);
	}
}

static void ptcache_particle_extra_read(void *psys_v, PTCacheMem *pm, float UNUSED(cfra))
{
	ParticleSystem *psys = psys_v;
	PTCacheExtra *extra = pm->extradata.first;

	for (; extra; extra=extra->next) {
		switch (extra->type) {
			case BPHYS_EXTRA_FLUID_SPRINGS:
			{
				if (psys->fluid_springs)
					MEM_freeN(psys->fluid_springs);

				psys->fluid_springs = MEM_dupallocN(extra->data);
				psys->tot_fluidsprings = psys->alloc_fluidsprings = extra->totdata;
				break;
			}
		}
	}
}

/* Cloth functions */
static int  ptcache_cloth_write(int index, void *cloth_v, void **data, int UNUSED(cfra))
{
	ClothModifierData *clmd= cloth_v;
	Cloth *cloth= clmd->clothObject;
	ClothVertex *vert = cloth->verts + index;

	PTCACHE_DATA_FROM(data, BPHYS_DATA_LOCATION, vert->x);
	PTCACHE_DATA_FROM(data, BPHYS_DATA_VELOCITY, vert->v);
	PTCACHE_DATA_FROM(data, BPHYS_DATA_XCONST, vert->xconst);

	return 1;
}
static void ptcache_cloth_read(int index, void *cloth_v, void **data, float UNUSED(cfra), float *old_data)
{
	ClothModifierData *clmd= cloth_v;
	Cloth *cloth= clmd->clothObject;
	ClothVertex *vert = cloth->verts + index;
	
	if (old_data) {
		memcpy(vert->x, data, 3 * sizeof(float));
		memcpy(vert->xconst, data + 3, 3 * sizeof(float));
		memcpy(vert->v, data + 6, 3 * sizeof(float));
	}
	else {
		PTCACHE_DATA_TO(data, BPHYS_DATA_LOCATION, 0, vert->x);
		PTCACHE_DATA_TO(data, BPHYS_DATA_VELOCITY, 0, vert->v);
		PTCACHE_DATA_TO(data, BPHYS_DATA_XCONST, 0, vert->xconst);
	}
}
static void ptcache_cloth_interpolate(int index, void *cloth_v, void **data, float cfra, float cfra1, float cfra2, float *old_data)
{
	ClothModifierData *clmd= cloth_v;
	Cloth *cloth= clmd->clothObject;
	ClothVertex *vert = cloth->verts + index;
	ParticleKey keys[4];
	float dfra;

	if (cfra1 == cfra2)
		return;

	copy_v3_v3(keys[1].co, vert->x);
	copy_v3_v3(keys[1].vel, vert->v);

	if (old_data) {
		memcpy(keys[2].co, old_data, 3 * sizeof(float));
		memcpy(keys[2].vel, old_data + 6, 3 * sizeof(float));
	}
	else
		BKE_ptcache_make_particle_key(keys+2, 0, data, cfra2);

	dfra = cfra2 - cfra1;

	mul_v3_fl(keys[1].vel, dfra);
	mul_v3_fl(keys[2].vel, dfra);

	psys_interpolate_particle(-1, keys, (cfra - cfra1) / dfra, keys, 1);

	mul_v3_fl(keys->vel, 1.0f / dfra);

	copy_v3_v3(vert->x, keys->co);
	copy_v3_v3(vert->v, keys->vel);

	/* should vert->xconst be interpolated somehow too? - jahka */
}

static int  ptcache_cloth_totpoint(void *cloth_v, int UNUSED(cfra))
{
	ClothModifierData *clmd= cloth_v;
	return clmd->clothObject ? clmd->clothObject->numverts : 0;
}

static void ptcache_cloth_error(void *cloth_v, const char *message)
{
	ClothModifierData *clmd= cloth_v;
	modifier_setError(&clmd->modifier, "%s", message);
}

#ifdef WITH_SMOKE
/* Smoke functions */
static int  ptcache_smoke_totpoint(void *smoke_v, int UNUSED(cfra))
{
	SmokeModifierData *smd= (SmokeModifierData *)smoke_v;
	SmokeDomainSettings *sds = smd->domain;
	
	if (sds->fluid) {
		return sds->base_res[0]*sds->base_res[1]*sds->base_res[2];
	}
	else
		return 0;
}

static void ptcache_smoke_error(void *smoke_v, const char *message)
{
	SmokeModifierData *smd= (SmokeModifierData *)smoke_v;
	modifier_setError(&smd->modifier, "%s", message);
}

#define SMOKE_CACHE_VERSION "1.04"

static int  ptcache_smoke_write(PTCacheFile *pf, void *smoke_v)
{	
	SmokeModifierData *smd= (SmokeModifierData *)smoke_v;
	SmokeDomainSettings *sds = smd->domain;
	int ret = 0;
	int fluid_fields = smoke_get_data_flags(sds);

	/* version header */
	ptcache_file_write(pf, SMOKE_CACHE_VERSION, 4, sizeof(char));
	ptcache_file_write(pf, &fluid_fields, 1, sizeof(int));
	ptcache_file_write(pf, &sds->active_fields, 1, sizeof(int));
	ptcache_file_write(pf, &sds->res, 3, sizeof(int));
	ptcache_file_write(pf, &sds->dx, 1, sizeof(float));
	
	if (sds->fluid) {
		size_t res = sds->res[0]*sds->res[1]*sds->res[2];
		float dt, dx, *dens, *react, *fuel, *flame, *heat, *heatold, *vx, *vy, *vz, *r, *g, *b;
		unsigned char *obstacles;
		unsigned int in_len = sizeof(float)*(unsigned int)res;
		unsigned char *out = (unsigned char *)MEM_callocN(LZO_OUT_LEN(in_len) * 4, "pointcache_lzo_buffer");
		//int mode = res >= 1000000 ? 2 : 1;
		int mode=1;		// light
		if (sds->cache_comp == SM_CACHE_HEAVY) mode=2;	// heavy

		smoke_export(sds->fluid, &dt, &dx, &dens, &react, &flame, &fuel, &heat, &heatold, &vx, &vy, &vz, &r, &g, &b, &obstacles);

		ptcache_file_compressed_write(pf, (unsigned char *)sds->shadow, in_len, out, mode);
		ptcache_file_compressed_write(pf, (unsigned char *)dens, in_len, out, mode);
		if (fluid_fields & SM_ACTIVE_HEAT) {
			ptcache_file_compressed_write(pf, (unsigned char *)heat, in_len, out, mode);
			ptcache_file_compressed_write(pf, (unsigned char *)heatold, in_len, out, mode);
		}
		if (fluid_fields & SM_ACTIVE_FIRE) {
			ptcache_file_compressed_write(pf, (unsigned char *)flame, in_len, out, mode);
			ptcache_file_compressed_write(pf, (unsigned char *)fuel, in_len, out, mode);
			ptcache_file_compressed_write(pf, (unsigned char *)react, in_len, out, mode);
		}
		if (fluid_fields & SM_ACTIVE_COLORS) {
			ptcache_file_compressed_write(pf, (unsigned char *)r, in_len, out, mode);
			ptcache_file_compressed_write(pf, (unsigned char *)g, in_len, out, mode);
			ptcache_file_compressed_write(pf, (unsigned char *)b, in_len, out, mode);
		}
		ptcache_file_compressed_write(pf, (unsigned char *)vx, in_len, out, mode);
		ptcache_file_compressed_write(pf, (unsigned char *)vy, in_len, out, mode);
		ptcache_file_compressed_write(pf, (unsigned char *)vz, in_len, out, mode);
		ptcache_file_compressed_write(pf, (unsigned char *)obstacles, (unsigned int)res, out, mode);
		ptcache_file_write(pf, &dt, 1, sizeof(float));
		ptcache_file_write(pf, &dx, 1, sizeof(float));
		ptcache_file_write(pf, &sds->p0, 3, sizeof(float));
		ptcache_file_write(pf, &sds->p1, 3, sizeof(float));
		ptcache_file_write(pf, &sds->dp0, 3, sizeof(float));
		ptcache_file_write(pf, &sds->shift, 3, sizeof(int));
		ptcache_file_write(pf, &sds->obj_shift_f, 3, sizeof(float));
		ptcache_file_write(pf, &sds->obmat, 16, sizeof(float));
		ptcache_file_write(pf, &sds->base_res, 3, sizeof(int));
		ptcache_file_write(pf, &sds->res_min, 3, sizeof(int));
		ptcache_file_write(pf, &sds->res_max, 3, sizeof(int));
		ptcache_file_write(pf, &sds->active_color, 3, sizeof(float));

		MEM_freeN(out);
		
		ret = 1;
	}

	if (sds->wt) {
		int res_big_array[3];
		int res_big;
		int res = sds->res[0]*sds->res[1]*sds->res[2];
		float *dens, *react, *fuel, *flame, *tcu, *tcv, *tcw, *r, *g, *b;
		unsigned int in_len = sizeof(float)*(unsigned int)res;
		unsigned int in_len_big;
		unsigned char *out;
		int mode;

		smoke_turbulence_get_res(sds->wt, res_big_array);
		res_big = res_big_array[0]*res_big_array[1]*res_big_array[2];
		//mode =  res_big >= 1000000 ? 2 : 1;
		mode = 1;	// light
		if (sds->cache_high_comp == SM_CACHE_HEAVY) mode=2;	// heavy

		in_len_big = sizeof(float) * (unsigned int)res_big;

		smoke_turbulence_export(sds->wt, &dens, &react, &flame, &fuel, &r, &g, &b, &tcu, &tcv, &tcw);

		out = (unsigned char *)MEM_callocN(LZO_OUT_LEN(in_len_big), "pointcache_lzo_buffer");
		ptcache_file_compressed_write(pf, (unsigned char *)dens, in_len_big, out, mode);
		if (fluid_fields & SM_ACTIVE_FIRE) {
			ptcache_file_compressed_write(pf, (unsigned char *)flame, in_len_big, out, mode);
			ptcache_file_compressed_write(pf, (unsigned char *)fuel, in_len_big, out, mode);
			ptcache_file_compressed_write(pf, (unsigned char *)react, in_len_big, out, mode);
		}
		if (fluid_fields & SM_ACTIVE_COLORS) {
			ptcache_file_compressed_write(pf, (unsigned char *)r, in_len_big, out, mode);
			ptcache_file_compressed_write(pf, (unsigned char *)g, in_len_big, out, mode);
			ptcache_file_compressed_write(pf, (unsigned char *)b, in_len_big, out, mode);
		}
		MEM_freeN(out);

		out = (unsigned char *)MEM_callocN(LZO_OUT_LEN(in_len), "pointcache_lzo_buffer");
		ptcache_file_compressed_write(pf, (unsigned char *)tcu, in_len, out, mode);
		ptcache_file_compressed_write(pf, (unsigned char *)tcv, in_len, out, mode);
		ptcache_file_compressed_write(pf, (unsigned char *)tcw, in_len, out, mode);
		MEM_freeN(out);
		
		ret = 1;
	}

	return ret;
}

/* read old smoke cache from 2.64 */
static int ptcache_smoke_read_old(PTCacheFile *pf, void *smoke_v)
{
	SmokeModifierData *smd= (SmokeModifierData *)smoke_v;
	SmokeDomainSettings *sds = smd->domain;
	
	if (sds->fluid) {
		size_t res = sds->res[0]*sds->res[1]*sds->res[2];
		float dt, dx, *dens, *heat, *heatold, *vx, *vy, *vz;
		unsigned char *obstacles;
		unsigned int out_len = (unsigned int)res * sizeof(float);
		float *tmp_array = MEM_callocN(out_len, "Smoke old cache tmp");

		int fluid_fields = smoke_get_data_flags(sds);

		/* Part part of the new cache header */
		sds->active_color[0] = 0.7f;
		sds->active_color[1] = 0.7f;
		sds->active_color[2] = 0.7f;
		
		smoke_export(sds->fluid, &dt, &dx, &dens, NULL, NULL, NULL, &heat, &heatold, &vx, &vy, &vz, NULL, NULL, NULL, &obstacles);

		ptcache_file_compressed_read(pf, (unsigned char *)sds->shadow, out_len);
		ptcache_file_compressed_read(pf, (unsigned char*)dens, out_len);
		ptcache_file_compressed_read(pf, (unsigned char*)tmp_array, out_len);

		if (fluid_fields & SM_ACTIVE_HEAT)
		{
			ptcache_file_compressed_read(pf, (unsigned char*)heat, out_len);
			ptcache_file_compressed_read(pf, (unsigned char*)heatold, out_len);
		}
		else
		{
			ptcache_file_compressed_read(pf, (unsigned char*)tmp_array, out_len);
			ptcache_file_compressed_read(pf, (unsigned char*)tmp_array, out_len);
		}
		ptcache_file_compressed_read(pf, (unsigned char*)vx, out_len);
		ptcache_file_compressed_read(pf, (unsigned char*)vy, out_len);
		ptcache_file_compressed_read(pf, (unsigned char*)vz, out_len);
		ptcache_file_compressed_read(pf, (unsigned char*)tmp_array, out_len);
		ptcache_file_compressed_read(pf, (unsigned char*)tmp_array, out_len);
		ptcache_file_compressed_read(pf, (unsigned char*)tmp_array, out_len);
		ptcache_file_compressed_read(pf, (unsigned char*)obstacles, (unsigned int)res);
		ptcache_file_read(pf, &dt, 1, sizeof(float));
		ptcache_file_read(pf, &dx, 1, sizeof(float));

		MEM_freeN(tmp_array);

		if (pf->data_types & (1<<BPHYS_DATA_SMOKE_HIGH) && sds->wt) {
			int res = sds->res[0]*sds->res[1]*sds->res[2];
			int res_big, res_big_array[3];
			float *dens, *tcu, *tcv, *tcw;
			unsigned int out_len = sizeof(float)*(unsigned int)res;
			unsigned int out_len_big;
			unsigned char *tmp_array_big;

			smoke_turbulence_get_res(sds->wt, res_big_array);
			res_big = res_big_array[0]*res_big_array[1]*res_big_array[2];
			out_len_big = sizeof(float) * (unsigned int)res_big;

			tmp_array_big = MEM_callocN(out_len_big, "Smoke old cache tmp");

			smoke_turbulence_export(sds->wt, &dens, NULL, NULL, NULL, NULL, NULL, NULL, &tcu, &tcv, &tcw);

			ptcache_file_compressed_read(pf, (unsigned char*)dens, out_len_big);
			ptcache_file_compressed_read(pf, (unsigned char*)tmp_array_big, out_len_big);

			ptcache_file_compressed_read(pf, (unsigned char*)tcu, out_len);
			ptcache_file_compressed_read(pf, (unsigned char*)tcv, out_len);
			ptcache_file_compressed_read(pf, (unsigned char*)tcw, out_len);

			MEM_freeN(tmp_array_big);
		}
	}

	return 1;	
}

static int ptcache_smoke_read(PTCacheFile *pf, void *smoke_v)
{
	SmokeModifierData *smd= (SmokeModifierData *)smoke_v;
	SmokeDomainSettings *sds = smd->domain;
	char version[4];
	int ch_res[3];
	float ch_dx;
	int fluid_fields = smoke_get_data_flags(sds);
	int cache_fields = 0;
	int active_fields = 0;
	int reallocate = 0;

	/* version header */
	ptcache_file_read(pf, version, 4, sizeof(char));
	if (strncmp(version, SMOKE_CACHE_VERSION, 4))
	{
		/* reset file pointer */
		fseek(pf->fp, -4, SEEK_CUR);
		return ptcache_smoke_read_old(pf, smoke_v);
	}

	/* fluid info */
	ptcache_file_read(pf, &cache_fields, 1, sizeof(int));
	ptcache_file_read(pf, &active_fields, 1, sizeof(int));
	ptcache_file_read(pf, &ch_res, 3, sizeof(int));
	ptcache_file_read(pf, &ch_dx, 1, sizeof(float));

	/* check if resolution has changed */
	if (sds->res[0] != ch_res[0] ||
		sds->res[1] != ch_res[1] ||
		sds->res[2] != ch_res[2]) {
		if (sds->flags & MOD_SMOKE_ADAPTIVE_DOMAIN)
			reallocate = 1;
		else
			return 0;
	}
	/* check if active fields have changed */
	if (fluid_fields != cache_fields ||
		active_fields != sds->active_fields)
		reallocate = 1;

	/* reallocate fluid if needed*/
	if (reallocate) {
		sds->active_fields = active_fields | cache_fields;
		smoke_reallocate_fluid(sds, ch_dx, ch_res, 1);
		sds->dx = ch_dx;
		VECCOPY(sds->res, ch_res);
		sds->total_cells = ch_res[0]*ch_res[1]*ch_res[2];
		if (sds->flags & MOD_SMOKE_HIGHRES) {
			smoke_reallocate_highres_fluid(sds, ch_dx, ch_res, 1);
		}
	}
	
	if (sds->fluid) {
		size_t res = sds->res[0]*sds->res[1]*sds->res[2];
		float dt, dx, *dens, *react, *fuel, *flame, *heat, *heatold, *vx, *vy, *vz, *r, *g, *b;
		unsigned char *obstacles;
		unsigned int out_len = (unsigned int)res * sizeof(float);
		
		smoke_export(sds->fluid, &dt, &dx, &dens, &react, &flame, &fuel, &heat, &heatold, &vx, &vy, &vz, &r, &g, &b, &obstacles);

		ptcache_file_compressed_read(pf, (unsigned char *)sds->shadow, out_len);
		ptcache_file_compressed_read(pf, (unsigned char *)dens, out_len);
		if (cache_fields & SM_ACTIVE_HEAT) {
			ptcache_file_compressed_read(pf, (unsigned char *)heat, out_len);
			ptcache_file_compressed_read(pf, (unsigned char *)heatold, out_len);
		}
		if (cache_fields & SM_ACTIVE_FIRE) {
			ptcache_file_compressed_read(pf, (unsigned char *)flame, out_len);
			ptcache_file_compressed_read(pf, (unsigned char *)fuel, out_len);
			ptcache_file_compressed_read(pf, (unsigned char *)react, out_len);
		}
		if (cache_fields & SM_ACTIVE_COLORS) {
			ptcache_file_compressed_read(pf, (unsigned char *)r, out_len);
			ptcache_file_compressed_read(pf, (unsigned char *)g, out_len);
			ptcache_file_compressed_read(pf, (unsigned char *)b, out_len);
		}
		ptcache_file_compressed_read(pf, (unsigned char *)vx, out_len);
		ptcache_file_compressed_read(pf, (unsigned char *)vy, out_len);
		ptcache_file_compressed_read(pf, (unsigned char *)vz, out_len);
		ptcache_file_compressed_read(pf, (unsigned char *)obstacles, (unsigned int)res);
		ptcache_file_read(pf, &dt, 1, sizeof(float));
		ptcache_file_read(pf, &dx, 1, sizeof(float));
		ptcache_file_read(pf, &sds->p0, 3, sizeof(float));
		ptcache_file_read(pf, &sds->p1, 3, sizeof(float));
		ptcache_file_read(pf, &sds->dp0, 3, sizeof(float));
		ptcache_file_read(pf, &sds->shift, 3, sizeof(int));
		ptcache_file_read(pf, &sds->obj_shift_f, 3, sizeof(float));
		ptcache_file_read(pf, &sds->obmat, 16, sizeof(float));
		ptcache_file_read(pf, &sds->base_res, 3, sizeof(int));
		ptcache_file_read(pf, &sds->res_min, 3, sizeof(int));
		ptcache_file_read(pf, &sds->res_max, 3, sizeof(int));
		ptcache_file_read(pf, &sds->active_color, 3, sizeof(float));
	}

	if (pf->data_types & (1<<BPHYS_DATA_SMOKE_HIGH) && sds->wt) {
			int res = sds->res[0]*sds->res[1]*sds->res[2];
			int res_big, res_big_array[3];
			float *dens, *react, *fuel, *flame, *tcu, *tcv, *tcw, *r, *g, *b;
			unsigned int out_len = sizeof(float)*(unsigned int)res;
			unsigned int out_len_big;

			smoke_turbulence_get_res(sds->wt, res_big_array);
			res_big = res_big_array[0]*res_big_array[1]*res_big_array[2];
			out_len_big = sizeof(float) * (unsigned int)res_big;

			smoke_turbulence_export(sds->wt, &dens, &react, &flame, &fuel, &r, &g, &b, &tcu, &tcv, &tcw);

			ptcache_file_compressed_read(pf, (unsigned char *)dens, out_len_big);
			if (cache_fields & SM_ACTIVE_FIRE) {
				ptcache_file_compressed_read(pf, (unsigned char *)flame, out_len_big);
				ptcache_file_compressed_read(pf, (unsigned char *)fuel, out_len_big);
				ptcache_file_compressed_read(pf, (unsigned char *)react, out_len_big);
			}
			if (cache_fields & SM_ACTIVE_COLORS) {
				ptcache_file_compressed_read(pf, (unsigned char *)r, out_len_big);
				ptcache_file_compressed_read(pf, (unsigned char *)g, out_len_big);
				ptcache_file_compressed_read(pf, (unsigned char *)b, out_len_big);
			}

			ptcache_file_compressed_read(pf, (unsigned char *)tcu, out_len);
			ptcache_file_compressed_read(pf, (unsigned char *)tcv, out_len);
			ptcache_file_compressed_read(pf, (unsigned char *)tcw, out_len);
		}

	return 1;
}

#else // WITH_SMOKE
static int  ptcache_smoke_totpoint(void *UNUSED(smoke_v), int UNUSED(cfra)) { return 0; }
static void ptcache_smoke_error(void *UNUSED(smoke_v), const char *UNUSED(message)) { }
static int  ptcache_smoke_read(PTCacheFile *UNUSED(pf), void *UNUSED(smoke_v)) { return 0; }
static int  ptcache_smoke_write(PTCacheFile *UNUSED(pf), void *UNUSED(smoke_v)) { return 0; }
#endif // WITH_SMOKE

static int ptcache_dynamicpaint_totpoint(void *sd, int UNUSED(cfra))
{
	DynamicPaintSurface *surface = (DynamicPaintSurface*)sd;

	if (!surface->data) return 0;
	else return surface->data->total_points;
}

static void ptcache_dynamicpaint_error(void *UNUSED(sd), const char *UNUSED(message))
{
	/* ignored for now */
}

#define DPAINT_CACHE_VERSION "1.01"

static int  ptcache_dynamicpaint_write(PTCacheFile *pf, void *dp_v)
{	
	DynamicPaintSurface *surface = (DynamicPaintSurface*)dp_v;
	int cache_compress = 1;

	/* version header */
	ptcache_file_write(pf, DPAINT_CACHE_VERSION, 1, sizeof(char) * 4);

	if (surface->format != MOD_DPAINT_SURFACE_F_IMAGESEQ && surface->data) {
		int total_points=surface->data->total_points;
		unsigned int in_len;
		unsigned char *out;

		/* cache type */
		ptcache_file_write(pf, &surface->type, 1, sizeof(int));

		if (surface->type == MOD_DPAINT_SURFACE_T_PAINT) {
			in_len = sizeof(PaintPoint) * total_points;
		}
		else if (surface->type == MOD_DPAINT_SURFACE_T_DISPLACE ||
		         surface->type == MOD_DPAINT_SURFACE_T_WEIGHT)
		{
			in_len = sizeof(float) * total_points;
		}
		else if (surface->type == MOD_DPAINT_SURFACE_T_WAVE) {
			in_len = sizeof(PaintWavePoint) * total_points;
		}
		else {
			return 0;
		}

		out = (unsigned char *)MEM_callocN(LZO_OUT_LEN(in_len), "pointcache_lzo_buffer");

		ptcache_file_compressed_write(pf, (unsigned char *)surface->data->type_data, in_len, out, cache_compress);
		MEM_freeN(out);

	}
	return 1;
}
static int ptcache_dynamicpaint_read(PTCacheFile *pf, void *dp_v)
{
	DynamicPaintSurface *surface = (DynamicPaintSurface*)dp_v;
	char version[4];
	
	/* version header */
	ptcache_file_read(pf, version, 1, sizeof(char) * 4);
	if (strncmp(version, DPAINT_CACHE_VERSION, 4)) {
		printf("Dynamic Paint: Invalid cache version: '%c%c%c%c'!\n", UNPACK4(version));
		return 0;
	}

	if (surface->format != MOD_DPAINT_SURFACE_F_IMAGESEQ && surface->data) {
		unsigned int data_len;
		int surface_type;

		/* cache type */
		ptcache_file_read(pf, &surface_type, 1, sizeof(int));

		if (surface_type != surface->type)
			return 0;

		/* read surface data */
		if (surface->type == MOD_DPAINT_SURFACE_T_PAINT) {
			data_len = sizeof(PaintPoint);
		}
		else if (surface->type == MOD_DPAINT_SURFACE_T_DISPLACE ||
		         surface->type == MOD_DPAINT_SURFACE_T_WEIGHT)
		{
			data_len = sizeof(float);
		}
		else if (surface->type == MOD_DPAINT_SURFACE_T_WAVE) {
			data_len = sizeof(PaintWavePoint);
		}
		else {
			return 0;
		}

		ptcache_file_compressed_read(pf, (unsigned char *)surface->data->type_data, data_len*surface->data->total_points);

	}
	return 1;
}

/* Rigid Body functions */
static int  ptcache_rigidbody_write(int index, void *rb_v, void **data, int UNUSED(cfra))
{
	RigidBodyWorld *rbw = rb_v;
	Object *ob = NULL;
	
	if (rbw->objects)
		ob = rbw->objects[index];
	
	if (ob && ob->rigidbody_object) {
		RigidBodyOb *rbo = ob->rigidbody_object;
		
		if (rbo->type == RBO_TYPE_ACTIVE) {
#ifdef WITH_BULLET
			RB_body_get_position(rbo->physics_object, rbo->pos);
			RB_body_get_orientation(rbo->physics_object, rbo->orn);
#endif
			PTCACHE_DATA_FROM(data, BPHYS_DATA_LOCATION, rbo->pos);
			PTCACHE_DATA_FROM(data, BPHYS_DATA_ROTATION, rbo->orn);
		}
	}

	return 1;
}
static void ptcache_rigidbody_read(int index, void *rb_v, void **data, float UNUSED(cfra), float *old_data)
{
	RigidBodyWorld *rbw = rb_v;
	Object *ob = NULL;
	
	if (rbw->objects)
		ob = rbw->objects[index];
	
	if (ob && ob->rigidbody_object) {
		RigidBodyOb *rbo = ob->rigidbody_object;
		
		if (rbo->type == RBO_TYPE_ACTIVE) {
			
			if (old_data) {
				memcpy(rbo->pos, data, 3 * sizeof(float));
				memcpy(rbo->orn, data + 3, 4 * sizeof(float));
			}
			else {
				PTCACHE_DATA_TO(data, BPHYS_DATA_LOCATION, 0, rbo->pos);
				PTCACHE_DATA_TO(data, BPHYS_DATA_ROTATION, 0, rbo->orn);
			}
		}
	}
}
static void ptcache_rigidbody_interpolate(int index, void *rb_v, void **data, float cfra, float cfra1, float cfra2, float *old_data)
{
	RigidBodyWorld *rbw = rb_v;
	Object *ob = NULL;
	
	if (rbw->objects)
		ob = rbw->objects[index];
	
	if (ob && ob->rigidbody_object) {
		RigidBodyOb *rbo = ob->rigidbody_object;
		
		if (rbo->type == RBO_TYPE_ACTIVE) {
			ParticleKey keys[4];
			ParticleKey result;
			float dfra;
			
			memset(keys, 0, sizeof(keys));
			
			copy_v3_v3(keys[1].co, rbo->pos);
			copy_qt_qt(keys[1].rot, rbo->orn);
			
			if (old_data) {
				memcpy(keys[2].co, data, 3 * sizeof(float));
				memcpy(keys[2].rot, data + 3, 4 * sizeof(float));
			}
			else {
				BKE_ptcache_make_particle_key(&keys[2], 0, data, cfra2);
			}
			
			dfra = cfra2 - cfra1;
		
			/* note: keys[0] and keys[3] unused for type < 1 (crappy) */
			psys_interpolate_particle(-1, keys, (cfra - cfra1) / dfra, &result, true);
			interp_qt_qtqt(result.rot, keys[1].rot, keys[2].rot, (cfra - cfra1) / dfra);
			
			copy_v3_v3(rbo->pos, result.co);
			copy_qt_qt(rbo->orn, result.rot);
		}
	}
}
static int ptcache_rigidbody_totpoint(void *rb_v, int UNUSED(cfra))
{
	RigidBodyWorld *rbw = rb_v;
	
	return rbw->numbodies;
}

static void ptcache_rigidbody_error(void *UNUSED(rb_v), const char *UNUSED(message))
{
	/* ignored for now */
}

/* Creating ID's */
void BKE_ptcache_id_from_softbody(PTCacheID *pid, Object *ob, SoftBody *sb)
{
	memset(pid, 0, sizeof(PTCacheID));

	pid->ob= ob;
	pid->calldata= sb;
	pid->type= PTCACHE_TYPE_SOFTBODY;
	pid->cache= sb->pointcache;
	pid->totpoint= pid->totwrite= ptcache_softbody_totpoint;
	pid->error					= ptcache_softbody_error;

	pid->write_point			= ptcache_softbody_write;
	pid->read_point				= ptcache_softbody_read;
	pid->interpolate_point		= ptcache_softbody_interpolate;

	pid->write_stream			= NULL;
	pid->read_stream			= NULL;

	pid->write_extra_data		= NULL;
	pid->read_extra_data		= NULL;
	pid->interpolate_extra_data	= NULL;

	pid->write_header			= ptcache_basic_header_write;
	pid->read_header			= ptcache_basic_header_read;

	pid->data_types= (1<<BPHYS_DATA_LOCATION) | (1<<BPHYS_DATA_VELOCITY);
	pid->info_types= 0;

	pid->stack_index = pid->cache->index;

	pid->default_step = 10;
	pid->max_step = 20;
}
void BKE_ptcache_id_from_particles(PTCacheID *pid, Object *ob, ParticleSystem *psys)
{
	memset(pid, 0, sizeof(PTCacheID));

	pid->ob= ob;
	pid->calldata= psys;
	pid->type= PTCACHE_TYPE_PARTICLES;
	pid->stack_index= psys->pointcache->index;
	pid->cache= psys->pointcache;

	if (psys->part->type != PART_HAIR)
		pid->flag |= PTCACHE_VEL_PER_SEC;

	pid->totpoint				= ptcache_particle_totpoint;
	pid->totwrite				= ptcache_particle_totwrite;
	pid->error					= ptcache_particle_error;

	pid->write_point				= ptcache_particle_write;
	pid->read_point				= ptcache_particle_read;
	pid->interpolate_point		= ptcache_particle_interpolate;

	pid->write_stream			= NULL;
	pid->read_stream			= NULL;

	pid->write_extra_data		= NULL;
	pid->read_extra_data		= NULL;
	pid->interpolate_extra_data	= NULL;

	pid->write_header			= ptcache_basic_header_write;
	pid->read_header			= ptcache_basic_header_read;

	pid->data_types = (1<<BPHYS_DATA_LOCATION) | (1<<BPHYS_DATA_VELOCITY) | (1<<BPHYS_DATA_INDEX);

	if (psys->part->phystype == PART_PHYS_BOIDS)
		pid->data_types|= (1<<BPHYS_DATA_AVELOCITY) | (1<<BPHYS_DATA_ROTATION) | (1<<BPHYS_DATA_BOIDS);
	else if (psys->part->phystype == PART_PHYS_FLUID && psys->part->fluid && psys->part->fluid->flag & SPH_VISCOELASTIC_SPRINGS) {
		pid->write_extra_data = ptcache_particle_extra_write;
		pid->read_extra_data = ptcache_particle_extra_read;
	}

	if (psys->part->flag & PART_ROTATIONS) {
		pid->data_types|= (1<<BPHYS_DATA_ROTATION);

		if (psys->part->rotmode != PART_ROT_VEL  ||
		    psys->part->avemode == PART_AVE_RAND ||
		    psys->part->avefac != 0.0f)
		{
			pid->data_types |= (1 << BPHYS_DATA_AVELOCITY);
		}
	}

	pid->info_types= (1<<BPHYS_DATA_TIMES);

	pid->default_step = 10;
	pid->max_step = 20;
}
void BKE_ptcache_id_from_cloth(PTCacheID *pid, Object *ob, ClothModifierData *clmd)
{
	memset(pid, 0, sizeof(PTCacheID));

	pid->ob= ob;
	pid->calldata= clmd;
	pid->type= PTCACHE_TYPE_CLOTH;
	pid->stack_index= clmd->point_cache->index;
	pid->cache= clmd->point_cache;
	pid->totpoint= pid->totwrite= ptcache_cloth_totpoint;
	pid->error					= ptcache_cloth_error;

	pid->write_point			= ptcache_cloth_write;
	pid->read_point				= ptcache_cloth_read;
	pid->interpolate_point		= ptcache_cloth_interpolate;

	pid->write_stream			= NULL;
	pid->read_stream			= NULL;

	pid->write_extra_data		= NULL;
	pid->read_extra_data		= NULL;
	pid->interpolate_extra_data	= NULL;

	pid->write_header			= ptcache_basic_header_write;
	pid->read_header			= ptcache_basic_header_read;

	pid->data_types= (1<<BPHYS_DATA_LOCATION) | (1<<BPHYS_DATA_VELOCITY) | (1<<BPHYS_DATA_XCONST);
	pid->info_types= 0;

	pid->default_step = 1;
	pid->max_step = 1;
}
void BKE_ptcache_id_from_smoke(PTCacheID *pid, struct Object *ob, struct SmokeModifierData *smd)
{
	SmokeDomainSettings *sds = smd->domain;

	memset(pid, 0, sizeof(PTCacheID));

	pid->ob= ob;
	pid->calldata= smd;
	
	pid->type= PTCACHE_TYPE_SMOKE_DOMAIN;
	pid->stack_index= sds->point_cache[0]->index;

	pid->cache= sds->point_cache[0];

	pid->totpoint= pid->totwrite= ptcache_smoke_totpoint;
	pid->error					= ptcache_smoke_error;

	pid->write_point			= NULL;
	pid->read_point				= NULL;
	pid->interpolate_point		= NULL;

	pid->read_stream			= ptcache_smoke_read;
	pid->write_stream			= ptcache_smoke_write;

	pid->write_extra_data		= NULL;
	pid->read_extra_data		= NULL;
	pid->interpolate_extra_data	= NULL;

	pid->write_header			= ptcache_basic_header_write;
	pid->read_header			= ptcache_basic_header_read;

	pid->data_types= 0;
	pid->info_types= 0;

	if (sds->fluid)
		pid->data_types |= (1<<BPHYS_DATA_SMOKE_LOW);
	if (sds->wt)
		pid->data_types |= (1<<BPHYS_DATA_SMOKE_HIGH);

	pid->default_step = 1;
	pid->max_step = 1;
}

void BKE_ptcache_id_from_dynamicpaint(PTCacheID *pid, Object *ob, DynamicPaintSurface *surface)
{

	memset(pid, 0, sizeof(PTCacheID));

	pid->ob= ob;
	pid->calldata= surface;
	pid->type= PTCACHE_TYPE_DYNAMICPAINT;
	pid->cache= surface->pointcache;
	pid->totpoint= pid->totwrite= ptcache_dynamicpaint_totpoint;
	pid->error					= ptcache_dynamicpaint_error;

	pid->write_point			= NULL;
	pid->read_point				= NULL;
	pid->interpolate_point		= NULL;

	pid->write_stream			= ptcache_dynamicpaint_write;
	pid->read_stream			= ptcache_dynamicpaint_read;

	pid->write_extra_data		= NULL;
	pid->read_extra_data		= NULL;
	pid->interpolate_extra_data	= NULL;

	pid->write_header			= ptcache_basic_header_write;
	pid->read_header			= ptcache_basic_header_read;

	pid->data_types= BPHYS_DATA_DYNAMICPAINT;
	pid->info_types= 0;

	pid->stack_index = pid->cache->index;

	pid->default_step = 1;
	pid->max_step = 1;
}

void BKE_ptcache_id_from_rigidbody(PTCacheID *pid, Object *ob, RigidBodyWorld *rbw)
{
	
	memset(pid, 0, sizeof(PTCacheID));
	
	pid->ob= ob;
	pid->calldata= rbw;
	pid->type= PTCACHE_TYPE_RIGIDBODY;
	pid->cache= rbw->pointcache;
	pid->totpoint= pid->totwrite= ptcache_rigidbody_totpoint;
	pid->error					= ptcache_rigidbody_error;
	
	pid->write_point			= ptcache_rigidbody_write;
	pid->read_point				= ptcache_rigidbody_read;
	pid->interpolate_point		= ptcache_rigidbody_interpolate;
	
	pid->write_stream			= NULL;
	pid->read_stream			= NULL;
	
	pid->write_extra_data		= NULL;
	pid->read_extra_data		= NULL;
	pid->interpolate_extra_data	= NULL;
	
	pid->write_header			= ptcache_basic_header_write;
	pid->read_header			= ptcache_basic_header_read;
	
	pid->data_types= (1<<BPHYS_DATA_LOCATION) | (1<<BPHYS_DATA_ROTATION);
	pid->info_types= 0;
	
	pid->stack_index = pid->cache->index;
	
	pid->default_step = 1;
	pid->max_step = 1;
}

void BKE_ptcache_ids_from_object(ListBase *lb, Object *ob, Scene *scene, int duplis)
{
	PTCacheID *pid;
	ParticleSystem *psys;
	ModifierData *md;

	lb->first= lb->last= NULL;

	if (ob->soft) {
		pid= MEM_callocN(sizeof(PTCacheID), "PTCacheID");
		BKE_ptcache_id_from_softbody(pid, ob, ob->soft);
		BLI_addtail(lb, pid);
	}

	for (psys=ob->particlesystem.first; psys; psys=psys->next) {
		if (psys->part==NULL)
			continue;
		
		/* check to make sure point cache is actually used by the particles */
		if (ELEM(psys->part->phystype, PART_PHYS_NO, PART_PHYS_KEYED))
			continue;

		/* hair needs to be included in id-list for cache edit mode to work */
		/* if (psys->part->type == PART_HAIR && (psys->flag & PSYS_HAIR_DYNAMICS)==0) */
		/*	continue; */
			
		if (psys->part->type == PART_FLUID)
			continue;

		pid= MEM_callocN(sizeof(PTCacheID), "PTCacheID");
		BKE_ptcache_id_from_particles(pid, ob, psys);
		BLI_addtail(lb, pid);
	}

	for (md=ob->modifiers.first; md; md=md->next) {
		if (md->type == eModifierType_Cloth) {
			pid= MEM_callocN(sizeof(PTCacheID), "PTCacheID");
			BKE_ptcache_id_from_cloth(pid, ob, (ClothModifierData*)md);
			BLI_addtail(lb, pid);
		}
		else if (md->type == eModifierType_Smoke) {
			SmokeModifierData *smd = (SmokeModifierData *)md;
			if (smd->type & MOD_SMOKE_TYPE_DOMAIN) {
				pid= MEM_callocN(sizeof(PTCacheID), "PTCacheID");
				BKE_ptcache_id_from_smoke(pid, ob, (SmokeModifierData*)md);
				BLI_addtail(lb, pid);
			}
		}
		else if (md->type == eModifierType_DynamicPaint) {
			DynamicPaintModifierData *pmd = (DynamicPaintModifierData *)md;
			if (pmd->canvas) {
				DynamicPaintSurface *surface = pmd->canvas->surfaces.first;

				for (; surface; surface=surface->next) {
					pid= MEM_callocN(sizeof(PTCacheID), "PTCacheID");
					BKE_ptcache_id_from_dynamicpaint(pid, ob, surface);
					BLI_addtail(lb, pid);
				}
			}
		}
	}
	
	if (scene && ob->rigidbody_object && scene->rigidbody_world) {
		pid = MEM_callocN(sizeof(PTCacheID), "PTCacheID");
		BKE_ptcache_id_from_rigidbody(pid, ob, scene->rigidbody_world);
		BLI_addtail(lb, pid);
	}

	if (scene && (duplis-- > 0) && (ob->transflag & OB_DUPLI)) {
		ListBase *lb_dupli_ob;
		/* don't update the dupli groups, we only want their pid's */
		if ((lb_dupli_ob = object_duplilist_ex(G.main->eval_ctx, scene, ob, false))) {
			DupliObject *dob;
			for (dob= lb_dupli_ob->first; dob; dob= dob->next) {
				if (dob->ob != ob) { /* avoids recursive loops with dupliframes: bug 22988 */
					ListBase lb_dupli_pid;
					BKE_ptcache_ids_from_object(&lb_dupli_pid, dob->ob, scene, duplis);
					BLI_movelisttolist(lb, &lb_dupli_pid);
					if (lb_dupli_pid.first)
						printf("Adding Dupli\n");
				}
			}

			free_object_duplilist(lb_dupli_ob);	/* does restore */
		}
	}
}

/* File handling */

/* Takes an Object ID and returns a unique name
 * - id: object id
 * - cfra: frame for the cache, can be negative
 * - stack_index: index in the modifier stack. we can have cache for more than one stack_index
 */

#define MAX_PTCACHE_PATH FILE_MAX
#define MAX_PTCACHE_FILE (FILE_MAX * 2)

static int ptcache_path(PointCache *cache, Object *ob, char *filename)
{
	bool is_external = cache && (cache->flag & PTC_EXTERNAL);
	bool ignore_libpath = cache && (cache->flag & PTC_IGNORE_LIBPATH);
	Library *lib = ob ? ob->id.lib : NULL;
	const char *blendfilename= (lib && !ignore_libpath) ? lib->filepath: G.main->name;
	size_t i;

	if (cache && is_external) {
		strcpy(filename, cache->path);

		if (BLI_path_is_rel(filename)) {
			BLI_path_abs(filename, blendfilename);
		}

		return BLI_add_slash(filename); /* new strlen() */
	}
	else if (G.relbase_valid || lib) {
		char file[MAX_PTCACHE_PATH]; /* we don't want the dir, only the file */

		BLI_split_file_part(blendfilename, file, sizeof(file));
		i = strlen(file);
		
		/* remove .blend */
		if (i > 6)
			file[i-6] = '\0';
		
		BLI_snprintf(filename, MAX_PTCACHE_PATH, "//"PTCACHE_PATH"%s", file); /* add blend file name to pointcache dir */
		BLI_path_abs(filename, blendfilename);
		return BLI_add_slash(filename); /* new strlen() */
	}
	
	/* use the temp path. this is weak but better then not using point cache at all */
	/* temporary directory is assumed to exist and ALWAYS has a trailing slash */
	BLI_snprintf(filename, MAX_PTCACHE_PATH, "%s"PTCACHE_PATH, BKE_tempdir_session());
	
	return BLI_add_slash(filename); /* new strlen() */
}

static int ptcache_filename(PTCacheID *pid, char *filename, int cfra, short do_path, short do_ext)
{
	PointCache *cache = pid->cache;
	bool is_external = (cache->flag & PTC_EXTERNAL);
	int len=0;
	char *idname;
	char *newname;
	filename[0] = '\0';
	newname = filename;
	
	if (!G.relbase_valid && !is_external) return 0; /* save blend file before using disk pointcache */
	
	/* start with temp dir */
	if (do_path) {
		len = ptcache_path(pid->cache, pid->ob, filename);
		newname += len;
	}
	if (cache->name[0] == '\0' && !is_external) {
		idname = (pid->ob->id.name + 2);
		/* convert chars to hex so they are always a valid filename */
		while ('\0' != *idname) {
			BLI_snprintf(newname, MAX_PTCACHE_FILE, "%02X", (unsigned int)(*idname++));
			newname+=2;
			len += 2;
		}
	}
	else {
		int temp = (int)strlen(cache->name); 
		strcpy(newname, cache->name); 
		newname+=temp;
		len += temp;
	}

	if (do_ext) {

		if (cache->index < 0)
			cache->index =  pid->stack_index = BKE_object_insert_ptcache(pid->ob);

		if (is_external) {
			if (cache->index >= 0)
				BLI_snprintf(newname, MAX_PTCACHE_FILE, "_%06d_%02u"PTCACHE_EXT, cfra, pid->stack_index); /* always 6 chars */
			else
				BLI_snprintf(newname, MAX_PTCACHE_FILE, "_%06d"PTCACHE_EXT, cfra); /* always 6 chars */
		}
		else {
			BLI_snprintf(newname, MAX_PTCACHE_FILE, "_%06d_%02u"PTCACHE_EXT, cfra, pid->stack_index); /* always 6 chars */
		}
		len += 16;
	}
	
	return len; /* make sure the above string is always 16 chars */
}

/* youll need to close yourself after! */
static PTCacheFile *ptcache_file_open(PTCacheID *pid, int mode, int cfra)
{
	PTCacheFile *pf;
	FILE *fp = NULL;
	char filename[FILE_MAX * 2];

#ifndef DURIAN_POINTCACHE_LIB_OK
	/* don't allow writing for linked objects */
	if (pid->ob->id.lib && mode == PTCACHE_FILE_WRITE)
		return NULL;
#endif
	if (!G.relbase_valid && (pid->cache->flag & PTC_EXTERNAL)==0) return NULL; /* save blend file before using disk pointcache */
	
	ptcache_filename(pid, filename, cfra, 1, 1);

	if (mode==PTCACHE_FILE_READ) {
		if (!BLI_exists(filename)) {
			return NULL;
		}
		fp = BLI_fopen(filename, "rb");
	}
	else if (mode==PTCACHE_FILE_WRITE) {
		BLI_make_existing_file(filename); /* will create the dir if needs be, same as //textures is created */
		fp = BLI_fopen(filename, "wb");
	}
	else if (mode==PTCACHE_FILE_UPDATE) {
		BLI_make_existing_file(filename);
		fp = BLI_fopen(filename, "rb+");
	}

	if (!fp)
		return NULL;

	pf= MEM_mallocN(sizeof(PTCacheFile), "PTCacheFile");
	pf->fp= fp;
	pf->old_format = 0;
	pf->frame = cfra;

	return pf;
}
static void ptcache_file_close(PTCacheFile *pf)
{
	if (pf) {
		fclose(pf->fp);
		MEM_freeN(pf);
	}
}

static int ptcache_file_compressed_read(PTCacheFile *pf, unsigned char *result, unsigned int len)
{
	int r = 0;
	unsigned char compressed = 0;
	size_t in_len;
#ifdef WITH_LZO
	size_t out_len = len;
#endif
	unsigned char *in;
	unsigned char *props = MEM_callocN(16 * sizeof(char), "tmp");

	ptcache_file_read(pf, &compressed, 1, sizeof(unsigned char));
	if (compressed) {
		unsigned int size;
		ptcache_file_read(pf, &size, 1, sizeof(unsigned int));
		in_len = (size_t)size;
		if (in_len==0) {
			/* do nothing */
		}
		else {
			in = (unsigned char *)MEM_callocN(sizeof(unsigned char)*in_len, "pointcache_compressed_buffer");
			ptcache_file_read(pf, in, in_len, sizeof(unsigned char));
#ifdef WITH_LZO
			if (compressed == 1)
				r = lzo1x_decompress_safe(in, (lzo_uint)in_len, result, (lzo_uint *)&out_len, NULL);
#endif
#ifdef WITH_LZMA
			if (compressed == 2) {
				size_t sizeOfIt;
				size_t leni = in_len, leno = len;
				ptcache_file_read(pf, &size, 1, sizeof(unsigned int));
				sizeOfIt = (size_t)size;
				ptcache_file_read(pf, props, sizeOfIt, sizeof(unsigned char));
				r = LzmaUncompress(result, &leno, in, &leni, props, sizeOfIt);
			}
#endif
			MEM_freeN(in);
		}
	}
	else {
		ptcache_file_read(pf, result, len, sizeof(unsigned char));
	}

	MEM_freeN(props);

	return r;
}
static int ptcache_file_compressed_write(PTCacheFile *pf, unsigned char *in, unsigned int in_len, unsigned char *out, int mode)
{
	int r = 0;
	unsigned char compressed = 0;
	size_t out_len= 0;
	unsigned char *props = MEM_callocN(16 * sizeof(char), "tmp");
	size_t sizeOfIt = 5;

	(void)mode; /* unused when building w/o compression */

#ifdef WITH_LZO
	out_len= LZO_OUT_LEN(in_len);
	if (mode == 1) {
		LZO_HEAP_ALLOC(wrkmem, LZO1X_MEM_COMPRESS);
		
		r = lzo1x_1_compress(in, (lzo_uint)in_len, out, (lzo_uint *)&out_len, wrkmem);
		if (!(r == LZO_E_OK) || (out_len >= in_len))
			compressed = 0;
		else
			compressed = 1;
	}
#endif
#ifdef WITH_LZMA
	if (mode == 2) {
		
		r = LzmaCompress(out, &out_len, in, in_len, //assume sizeof(char)==1....
		                 props, &sizeOfIt, 5, 1 << 24, 3, 0, 2, 32, 2);

		if (!(r == SZ_OK) || (out_len >= in_len))
			compressed = 0;
		else
			compressed = 2;
	}
#endif
	
	ptcache_file_write(pf, &compressed, 1, sizeof(unsigned char));
	if (compressed) {
		unsigned int size = out_len;
		ptcache_file_write(pf, &size, 1, sizeof(unsigned int));
		ptcache_file_write(pf, out, out_len, sizeof(unsigned char));
	}
	else
		ptcache_file_write(pf, in, in_len, sizeof(unsigned char));

	if (compressed == 2) {
		unsigned int size = sizeOfIt;
		ptcache_file_write(pf, &sizeOfIt, 1, sizeof(unsigned int));
		ptcache_file_write(pf, props, size, sizeof(unsigned char));
	}

	MEM_freeN(props);

	return r;
}
static int ptcache_file_read(PTCacheFile *pf, void *f, unsigned int tot, unsigned int size)
{
	return (fread(f, size, tot, pf->fp) == tot);
}
static int ptcache_file_write(PTCacheFile *pf, const void *f, unsigned int tot, unsigned int size)
{
	return (fwrite(f, size, tot, pf->fp) == tot);
}
static int ptcache_file_data_read(PTCacheFile *pf)
{
	int i;

	for (i=0; i<BPHYS_TOT_DATA; i++) {
		if ((pf->data_types & (1<<i)) && !ptcache_file_read(pf, pf->cur[i], 1, ptcache_data_size[i]))
			return 0;
	}
	
	return 1;
}
static int ptcache_file_data_write(PTCacheFile *pf)
{		
	int i;

	for (i=0; i<BPHYS_TOT_DATA; i++) {
		if ((pf->data_types & (1<<i)) && !ptcache_file_write(pf, pf->cur[i], 1, ptcache_data_size[i]))
			return 0;
	}
	
	return 1;
}
static int ptcache_file_header_begin_read(PTCacheFile *pf)
{
	unsigned int typeflag=0;
	int error=0;
	char bphysics[8];
	
	pf->data_types = 0;
	
	if (fread(bphysics, sizeof(char), 8, pf->fp) != 8)
		error = 1;
	
	if (!error && strncmp(bphysics, "BPHYSICS", 8))
		error = 1;

	if (!error && !fread(&typeflag, sizeof(unsigned int), 1, pf->fp))
		error = 1;

	pf->type = (typeflag & PTCACHE_TYPEFLAG_TYPEMASK);
	pf->flag = (typeflag & PTCACHE_TYPEFLAG_FLAGMASK);
	
	/* if there was an error set file as it was */
	if (error)
		fseek(pf->fp, 0, SEEK_SET);

	return !error;
}
static int ptcache_file_header_begin_write(PTCacheFile *pf)
{
	const char *bphysics = "BPHYSICS";
	unsigned int typeflag = pf->type + pf->flag;
	
	if (fwrite(bphysics, sizeof(char), 8, pf->fp) != 8)
		return 0;

	if (!fwrite(&typeflag, sizeof(unsigned int), 1, pf->fp))
		return 0;
	
	return 1;
}

/* Data pointer handling */
int BKE_ptcache_data_size(int data_type)
{
	return ptcache_data_size[data_type];
}

static void ptcache_file_pointers_init(PTCacheFile *pf)
{
	int data_types = pf->data_types;

	pf->cur[BPHYS_DATA_INDEX] =		(data_types & (1<<BPHYS_DATA_INDEX))	?		&pf->data.index	: NULL;
	pf->cur[BPHYS_DATA_LOCATION] =	(data_types & (1<<BPHYS_DATA_LOCATION)) ?		&pf->data.loc	: NULL;
	pf->cur[BPHYS_DATA_VELOCITY] =	(data_types & (1<<BPHYS_DATA_VELOCITY)) ?		&pf->data.vel	: NULL;
	pf->cur[BPHYS_DATA_ROTATION] =	(data_types & (1<<BPHYS_DATA_ROTATION)) ?		&pf->data.rot	: NULL;
	pf->cur[BPHYS_DATA_AVELOCITY] =	(data_types & (1<<BPHYS_DATA_AVELOCITY))?		&pf->data.ave	: NULL;
	pf->cur[BPHYS_DATA_SIZE] =		(data_types & (1<<BPHYS_DATA_SIZE))		?		&pf->data.size	: NULL;
	pf->cur[BPHYS_DATA_TIMES] =		(data_types & (1<<BPHYS_DATA_TIMES))	?		&pf->data.times	: NULL;
	pf->cur[BPHYS_DATA_BOIDS] =		(data_types & (1<<BPHYS_DATA_BOIDS))	?		&pf->data.boids	: NULL;
}

/* Check to see if point number "index" is in pm, uses binary search for index data. */
int BKE_ptcache_mem_index_find(PTCacheMem *pm, unsigned int index)
{
	if (pm->totpoint > 0 && pm->data[BPHYS_DATA_INDEX]) {
		unsigned int *data = pm->data[BPHYS_DATA_INDEX];
		unsigned int mid, low = 0, high = pm->totpoint - 1;

		if (index < *data || index > *(data+high))
			return -1;

		/* check simple case for continuous indexes first */
		if (index-*data < high && data[index-*data] == index)
			return index-*data;

		while (low <= high) {
			mid= (low + high)/2;

			if (data[mid] > index)
				high = mid - 1;
			else if (data[mid] < index)
				low = mid + 1;
			else
				return mid;
		}

		return -1;
	}
	else {
		return (index < pm->totpoint ? index : -1);
	}
}

void BKE_ptcache_mem_pointers_init(PTCacheMem *pm)
{
	int data_types = pm->data_types;
	int i;

	for (i=0; i<BPHYS_TOT_DATA; i++)
		pm->cur[i] = ((data_types & (1<<i)) ? pm->data[i] : NULL);
}

void BKE_ptcache_mem_pointers_incr(PTCacheMem *pm)
{
	int i;

	for (i=0; i<BPHYS_TOT_DATA; i++) {
		if (pm->cur[i])
			pm->cur[i] = (char *)pm->cur[i] + ptcache_data_size[i];
	}
}
int  BKE_ptcache_mem_pointers_seek(int point_index, PTCacheMem *pm)
{
	int data_types = pm->data_types;
	int i, index = BKE_ptcache_mem_index_find(pm, point_index);

	if (index < 0) {
		/* Can't give proper location without reallocation, so don't give any location.
		 * Some points will be cached improperly, but this only happens with simulation
		 * steps bigger than cache->step, so the cache has to be recalculated anyways
		 * at some point.
		 */
		return 0;
	}

	for (i=0; i<BPHYS_TOT_DATA; i++)
		pm->cur[i] = data_types & (1<<i) ? (char *)pm->data[i] + index * ptcache_data_size[i] : NULL;

	return 1;
}
static void ptcache_data_alloc(PTCacheMem *pm)
{
	int data_types = pm->data_types;
	int totpoint = pm->totpoint;
	int i;

	for (i=0; i<BPHYS_TOT_DATA; i++) {
		if (data_types & (1<<i))
			pm->data[i] = MEM_callocN(totpoint * ptcache_data_size[i], "PTCache Data");
	}
}
static void ptcache_data_free(PTCacheMem *pm)
{
	void **data = pm->data;
	int i;

	for (i=0; i<BPHYS_TOT_DATA; i++) {
		if (data[i])
			MEM_freeN(data[i]);
	}
}
static void ptcache_data_copy(void *from[], void *to[])
{
	int i;
	for (i=0; i<BPHYS_TOT_DATA; i++) {
	/* note, durian file 03.4b_comp crashes if to[i] is not tested
	 * its NULL, not sure if this should be fixed elsewhere but for now its needed */
		if (from[i] && to[i])
			memcpy(to[i], from[i], ptcache_data_size[i]);
	}
}

static void ptcache_extra_free(PTCacheMem *pm)
{
	PTCacheExtra *extra = pm->extradata.first;

	if (extra) {
		for (; extra; extra=extra->next) {
			if (extra->data)
				MEM_freeN(extra->data);
		}

		BLI_freelistN(&pm->extradata);
	}
}
static int ptcache_old_elemsize(PTCacheID *pid)
{
	if (pid->type==PTCACHE_TYPE_SOFTBODY)
		return 6 * sizeof(float);
	else if (pid->type==PTCACHE_TYPE_PARTICLES)
		return sizeof(ParticleKey);
	else if (pid->type==PTCACHE_TYPE_CLOTH)
		return 9 * sizeof(float);

	return 0;
}

static void ptcache_find_frames_around(PTCacheID *pid, unsigned int frame, int *fra1, int *fra2)
{
	int cfra1=frame, cfra2=frame+1;
	
	while (cfra1 >= pid->cache->startframe && !BKE_ptcache_id_exist(pid, cfra1))
		cfra1--;
	
	if (cfra1 < pid->cache->startframe)
		cfra1 = 0;
	
	while (cfra2 <= pid->cache->endframe && !BKE_ptcache_id_exist(pid, cfra2))
		cfra2++;
	
	if (cfra2 > pid->cache->endframe)
		cfra2 = 0;
	
	if (cfra1 && !cfra2) {
		*fra1 = 0;
		*fra2 = cfra1;
	}
	else {
		*fra1 = cfra1;
		*fra2 = cfra2;
	}
}

static PTCacheMem *ptcache_disk_frame_to_mem(PTCacheID *pid, int cfra)
{
	PTCacheFile *pf = ptcache_file_open(pid, PTCACHE_FILE_READ, cfra);
	PTCacheMem *pm = NULL;
	unsigned int i, error = 0;

	if (pf == NULL)
		return NULL;

	if (!ptcache_file_header_begin_read(pf))
		error = 1;

	if (!error && (pf->type != pid->type || !pid->read_header(pf)))
		error = 1;

	if (!error) {
		pm = MEM_callocN(sizeof(PTCacheMem), "Pointcache mem");

		pm->totpoint = pf->totpoint;
		pm->data_types = pf->data_types;
		pm->frame = pf->frame;

		ptcache_data_alloc(pm);

		if (pf->flag & PTCACHE_TYPEFLAG_COMPRESS) {
			for (i=0; i<BPHYS_TOT_DATA; i++) {
				unsigned int out_len = pm->totpoint*ptcache_data_size[i];
				if (pf->data_types & (1<<i))
					ptcache_file_compressed_read(pf, (unsigned char *)(pm->data[i]), out_len);
			}
		}
		else {
			BKE_ptcache_mem_pointers_init(pm);
			ptcache_file_pointers_init(pf);

			for (i=0; i<pm->totpoint; i++) {
				if (!ptcache_file_data_read(pf)) {
					error = 1;
					break;
				}
				ptcache_data_copy(pf->cur, pm->cur);
				BKE_ptcache_mem_pointers_incr(pm);
			}
		}
	}

	if (!error && pf->flag & PTCACHE_TYPEFLAG_EXTRADATA) {
		unsigned int extratype = 0;

		while (ptcache_file_read(pf, &extratype, 1, sizeof(unsigned int))) {
			PTCacheExtra *extra = MEM_callocN(sizeof(PTCacheExtra), "Pointcache extradata");

			extra->type = extratype;

			ptcache_file_read(pf, &extra->totdata, 1, sizeof(unsigned int));

			extra->data = MEM_callocN(extra->totdata * ptcache_extra_datasize[extra->type], "Pointcache extradata->data");

			if (pf->flag & PTCACHE_TYPEFLAG_COMPRESS)
				ptcache_file_compressed_read(pf, (unsigned char *)(extra->data), extra->totdata*ptcache_extra_datasize[extra->type]);
			else
				ptcache_file_read(pf, extra->data, extra->totdata, ptcache_extra_datasize[extra->type]);

			BLI_addtail(&pm->extradata, extra);
		}
	}

	if (error && pm) {
		ptcache_data_free(pm);
		ptcache_extra_free(pm);
		MEM_freeN(pm);
		pm = NULL;
	}

	ptcache_file_close(pf);

	if (error && G.debug & G_DEBUG)
		printf("Error reading from disk cache\n");
	
	return pm;
}
static int ptcache_mem_frame_to_disk(PTCacheID *pid, PTCacheMem *pm)
{
	PTCacheFile *pf = NULL;
	unsigned int i, error = 0;
	
	BKE_ptcache_id_clear(pid, PTCACHE_CLEAR_FRAME, pm->frame);

	pf = ptcache_file_open(pid, PTCACHE_FILE_WRITE, pm->frame);

	if (pf==NULL) {
		if (G.debug & G_DEBUG)
			printf("Error opening disk cache file for writing\n");
		return 0;
	}

	pf->data_types = pm->data_types;
	pf->totpoint = pm->totpoint;
	pf->type = pid->type;
	pf->flag = 0;
	
	if (pm->extradata.first)
		pf->flag |= PTCACHE_TYPEFLAG_EXTRADATA;
	
	if (pid->cache->compression)
		pf->flag |= PTCACHE_TYPEFLAG_COMPRESS;

	if (!ptcache_file_header_begin_write(pf) || !pid->write_header(pf))
		error = 1;

	if (!error) {
		if (pid->cache->compression) {
			for (i=0; i<BPHYS_TOT_DATA; i++) {
				if (pm->data[i]) {
					unsigned int in_len = pm->totpoint*ptcache_data_size[i];
					unsigned char *out = (unsigned char *)MEM_callocN(LZO_OUT_LEN(in_len) * 4, "pointcache_lzo_buffer");
					ptcache_file_compressed_write(pf, (unsigned char *)(pm->data[i]), in_len, out, pid->cache->compression);
					MEM_freeN(out);
				}
			}
		}
		else {
			BKE_ptcache_mem_pointers_init(pm);
			ptcache_file_pointers_init(pf);

			for (i=0; i<pm->totpoint; i++) {
				ptcache_data_copy(pm->cur, pf->cur);
				if (!ptcache_file_data_write(pf)) {
					error = 1;
					break;
				}
				BKE_ptcache_mem_pointers_incr(pm);
			}
		}
	}

	if (!error && pm->extradata.first) {
		PTCacheExtra *extra = pm->extradata.first;

		for (; extra; extra=extra->next) {
			if (extra->data == NULL || extra->totdata == 0)
				continue;

			ptcache_file_write(pf, &extra->type, 1, sizeof(unsigned int));
			ptcache_file_write(pf, &extra->totdata, 1, sizeof(unsigned int));

			if (pid->cache->compression) {
				unsigned int in_len = extra->totdata * ptcache_extra_datasize[extra->type];
				unsigned char *out = (unsigned char *)MEM_callocN(LZO_OUT_LEN(in_len) * 4, "pointcache_lzo_buffer");
				ptcache_file_compressed_write(pf, (unsigned char *)(extra->data), in_len, out, pid->cache->compression);
				MEM_freeN(out);
			}
			else {
				ptcache_file_write(pf, extra->data, extra->totdata, ptcache_extra_datasize[extra->type]);
			}
		}
	}

	ptcache_file_close(pf);
	
	if (error && G.debug & G_DEBUG)
		printf("Error writing to disk cache\n");

	return error==0;
}

static int ptcache_read_stream(PTCacheID *pid, int cfra)
{
	PTCacheFile *pf = ptcache_file_open(pid, PTCACHE_FILE_READ, cfra);
	int error = 0;

	if (pid->read_stream == NULL)
		return 0;

	if (pf == NULL) {
		if (G.debug & G_DEBUG)
			printf("Error opening disk cache file for reading\n");
		return 0;
	}

	if (!ptcache_file_header_begin_read(pf)) {
		pid->error(pid->calldata, "Failed to read point cache file");
		error = 1;
	}
	else if (pf->type != pid->type) {
		pid->error(pid->calldata, "Point cache file has wrong type");
		error = 1;
	}
	else if (!pid->read_header(pf)) {
		pid->error(pid->calldata, "Failed to read point cache file header");
		error = 1;
	}
	else if (pf->totpoint != pid->totpoint(pid->calldata, cfra)) {
		pid->error(pid->calldata, "Number of points in cache does not match mesh");
		error = 1;
	}

	if (!error) {
		ptcache_file_pointers_init(pf);

		// we have stream reading here
		if (!pid->read_stream(pf, pid->calldata)) {
			pid->error(pid->calldata, "Failed to read point cache file data");
			error = 1;
		}
	}

	ptcache_file_close(pf);
	
	return error == 0;
}
static int ptcache_read(PTCacheID *pid, int cfra)
{
	PTCacheMem *pm = NULL;
	int i;
	int *index = &i;

	/* get a memory cache to read from */
	pm = ptcache_disk_frame_to_mem(pid, cfra);

	/* read the cache */
	if (pm) {
		int totpoint = pm->totpoint;

		if ((pid->data_types & (1<<BPHYS_DATA_INDEX)) == 0) {
			int pid_totpoint = pid->totpoint(pid->calldata, cfra);

			if (totpoint != pid_totpoint) {
				pid->error(pid->calldata, "Number of points in cache does not match mesh");
				totpoint = MIN2(totpoint, pid_totpoint);
			}
		}

		BKE_ptcache_mem_pointers_init(pm);

		for (i=0; i<totpoint; i++) {
			if (pm->data_types & (1<<BPHYS_DATA_INDEX))
				index = pm->cur[BPHYS_DATA_INDEX];

			pid->read_point(*index, pid->calldata, pm->cur, (float)pm->frame, NULL);
		
			BKE_ptcache_mem_pointers_incr(pm);
		}

		if (pid->read_extra_data && pm->extradata.first)
			pid->read_extra_data(pid->calldata, pm, (float)pm->frame);

		/* clean up temporary memory cache */
		ptcache_data_free(pm);
		ptcache_extra_free(pm);
		MEM_freeN(pm);
	}

	return 1;
}
static int ptcache_interpolate(PTCacheID *pid, float cfra, int cfra1, int cfra2)
{
	PTCacheMem *pm = NULL;
	int i;
	int *index = &i;

	/* get a memory cache to read from */
	pm = ptcache_disk_frame_to_mem(pid, cfra2);

	/* read the cache */
	if (pm) {
		int totpoint = pm->totpoint;

		if ((pid->data_types & (1<<BPHYS_DATA_INDEX)) == 0) {
			int pid_totpoint = pid->totpoint(pid->calldata, (int)cfra);

			if (totpoint != pid_totpoint) {
				pid->error(pid->calldata, "Number of points in cache does not match mesh");
				totpoint = MIN2(totpoint, pid_totpoint);
			}
		}

		BKE_ptcache_mem_pointers_init(pm);

		for (i=0; i<totpoint; i++) {
			if (pm->data_types & (1<<BPHYS_DATA_INDEX))
				index = pm->cur[BPHYS_DATA_INDEX];

			pid->interpolate_point(*index, pid->calldata, pm->cur, cfra, (float)cfra1, (float)cfra2, NULL);
			BKE_ptcache_mem_pointers_incr(pm);
		}

		if (pid->interpolate_extra_data && pm->extradata.first)
			pid->interpolate_extra_data(pid->calldata, pm, cfra, (float)cfra1, (float)cfra2);

		/* clean up temporary memory cache */
		ptcache_data_free(pm);
		ptcache_extra_free(pm);
		MEM_freeN(pm);
	}

	return 1;
}
/* reads cache from disk or memory */
/* possible to get old or interpolated result */
int BKE_ptcache_read(PTCacheID *pid, float cfra)
{
	PointCache *cache = pid->cache;
	int cfrai = (int)floor(cfra), cfra1=0, cfra2=0;
	int ret = 0;

	/* nothing to read to */
	if (pid->totpoint(pid->calldata, cfrai) == 0)
		return 0;

	if (cache->state.flag & PTC_STATE_READ_INFO) {
		cache->state.flag &= ~PTC_STATE_READ_INFO;
		ptcache_read(pid, 0);
	}

	/* first check if we have the actual frame cached */
	if (cfra == (float)cfrai && BKE_ptcache_id_exist(pid, cfrai))
		cfra1 = cfrai;

	/* no exact cache frame found so try to find cached frames around cfra */
	if (cfra1 == 0)
		ptcache_find_frames_around(pid, cfrai, &cfra1, &cfra2);

	if (cfra1 == 0 && cfra2 == 0)
		return 0;

	/* don't read old cache if already simulated past cached frame */
	if (cfra1 == 0 && cfra2 && cfra2 <= cache->state.simframe)
		return 0;
	if (cfra1 && cfra1 == cfra2)
		return 0;

	if (cfra1) {
		
		if (pid->read_stream) {
			if (!ptcache_read_stream(pid, cfra1))
				return 0;
		}
		else if (pid->read_point)
			ptcache_read(pid, cfra1);
	}

	if (cfra2) {
		
		if (pid->read_stream) {
			if (!ptcache_read_stream(pid, cfra2))
				return 0;
		}
		else if (pid->read_point) {
			if (cfra1 && cfra2 && pid->interpolate_point)
				ptcache_interpolate(pid, cfra, cfra1, cfra2);
			else
				ptcache_read(pid, cfra2);
		}
	}

	if (cfra1)
		ret = (cfra2 ? PTCACHE_READ_INTERPOLATED : PTCACHE_READ_EXACT);
	else if (cfra2) {
		ret = PTCACHE_READ_OLD;
		cache->state.simframe = cfra2;
	}

	cfrai = (int)cfra;
	/* clear invalid cache frames so that better stuff can be simulated */
	if (cache->state.flag & PTC_STATE_OUTDATED) {
		BKE_ptcache_id_clear(pid, PTCACHE_CLEAR_AFTER, cfrai);
	}
	else if (cache->state.flag & PTC_STATE_FRAMES_SKIPPED) {
		if (cfra <= cache->state.last_exact)
			cache->state.flag &= ~PTC_STATE_FRAMES_SKIPPED;

		BKE_ptcache_id_clear(pid, PTCACHE_CLEAR_AFTER, MAX2(cfrai, cache->state.last_exact));
	}

	return ret;
}
static int ptcache_write_stream(PTCacheID *pid, int cfra, int totpoint)
{
	PTCacheFile *pf = NULL;
	int error = 0;
	
	BKE_ptcache_id_clear(pid, PTCACHE_CLEAR_FRAME, cfra);

	pf = ptcache_file_open(pid, PTCACHE_FILE_WRITE, cfra);

	if (pf==NULL) {
		if (G.debug & G_DEBUG)
			printf("Error opening disk cache file for writing\n");
		return 0;
	}

	pf->data_types = pid->data_types;
	pf->totpoint = totpoint;
	pf->type = pid->type;
	pf->flag = 0;

	if (!error && (!ptcache_file_header_begin_write(pf) || !pid->write_header(pf)))
		error = 1;

	if (!error && pid->write_stream)
		pid->write_stream(pf, pid->calldata);

	ptcache_file_close(pf);

	if (error && G.debug & G_DEBUG)
		printf("Error writing to disk cache\n");

	return error == 0;
}
static int ptcache_write(PTCacheID *pid, int cfra, int overwrite)
{
	PointCache *cache = pid->cache;
	PTCacheMem *pm=NULL, *pm2=NULL;
	int totpoint = pid->totpoint(pid->calldata, cfra);
	int i, error = 0;

	pm = MEM_callocN(sizeof(PTCacheMem), "Pointcache mem");

	pm->totpoint = pid->totwrite(pid->calldata, cfra);
	pm->data_types = cfra ? pid->data_types : pid->info_types;

	ptcache_data_alloc(pm);
	BKE_ptcache_mem_pointers_init(pm);

	if (overwrite) {
		int fra = cfra-1;
		
		while (fra >= cache->startframe && !BKE_ptcache_id_exist(pid, fra))
			fra--;
		
		pm2 = ptcache_disk_frame_to_mem(pid, fra);
	}

	if (pid->write_point) {
		for (i=0; i<totpoint; i++) {
			int write = pid->write_point(i, pid->calldata, pm->cur, cfra);
			if (write) {
				BKE_ptcache_mem_pointers_incr(pm);

				/* newly born particles have to be copied to previous cached frame */
				if (overwrite && write == 2 && pm2 && BKE_ptcache_mem_pointers_seek(i, pm2))
					pid->write_point(i, pid->calldata, pm2->cur, cfra);
			}
		}
	}

	if (pid->write_extra_data)
		pid->write_extra_data(pid->calldata, pm, cfra);

	pm->frame = cfra;

	error += !ptcache_mem_frame_to_disk(pid, pm);
	
	// if (pm) /* pm is always set */
	{
		ptcache_data_free(pm);
		ptcache_extra_free(pm);
		MEM_freeN(pm);
	}
	
	if (pm2) {
		error += !ptcache_mem_frame_to_disk(pid, pm2);
		ptcache_data_free(pm2);
		ptcache_extra_free(pm2);
		MEM_freeN(pm2);
	}

	return error;
}
static int ptcache_write_needed(PTCacheID *pid, int cfra, int *overwrite)
{
	PointCache *cache = pid->cache;
	int ofra = 0, efra = cache->endframe;

	/* allways start from scratch on the first frame */
	if (cfra && cfra == cache->startframe) {
		BKE_ptcache_id_clear(pid, PTCACHE_CLEAR_ALL, cfra);
		cache->state.flag &= ~PTC_STATE_REDO_NEEDED;
		return 1;
	}

	if (cfra==0 && cache->startframe > 0)
		return 1;
	
	/* find last cached frame */
	while (efra > cache->startframe && !BKE_ptcache_id_exist(pid, efra))
		efra--;
	
	/* find second last cached frame */
	ofra = efra-1;
	while (ofra > cache->startframe && !BKE_ptcache_id_exist(pid, ofra))
		ofra--;

	if (efra >= cache->startframe && cfra > efra) {
		if (ofra >= cache->startframe && efra - ofra < cache->step) {
			/* overwrite previous frame */
			BKE_ptcache_id_clear(pid, PTCACHE_CLEAR_FRAME, efra);
			*overwrite = 1;
		}
		return 1;
	}

	return 0;
}
/* writes cache to disk or memory */
int BKE_ptcache_write(PTCacheID *pid, unsigned int cfra)
{
	PointCache *cache = pid->cache;
	int totpoint = pid->totpoint(pid->calldata, cfra);
	int overwrite = 0, error = 0;

	if (totpoint == 0 || (cfra ? pid->data_types == 0 : pid->info_types == 0))
		return 0;

	if (ptcache_write_needed(pid, cfra, &overwrite)==0)
		return 0;

	if (pid->write_stream) {
		ptcache_write_stream(pid, cfra, totpoint);
	}
	else if (pid->write_point) {
		error += ptcache_write(pid, cfra, overwrite);
	}

	/* Mark frames skipped if more than 1 frame forwards since last non-skipped frame. */
	if (cfra - cache->state.last_exact == 1 || cfra == cache->startframe) {
		cache->state.last_exact = cfra;
		cache->state.flag &= ~PTC_STATE_FRAMES_SKIPPED;
	}
	/* Don't mark skipped when writing info file (frame 0) */
	else if (cfra)
		cache->state.flag |= PTC_STATE_FRAMES_SKIPPED;

	/* Update timeline cache display */
	if (cfra && cache->state.cached_frames)
		cache->state.cached_frames[cfra-cache->startframe] = 1;

	BKE_ptcache_update_info(pid);

	return !error;
}
/* youll need to close yourself after!
 * mode - PTCACHE_CLEAR_ALL, 
 */

/* Clears & resets */
void BKE_ptcache_id_clear(PTCacheID *pid, int mode, unsigned int cfra)
{
	unsigned int len; /* store the length of the string */
	unsigned int sta, end;

	/* mode is same as fopen's modes */
	DIR *dir; 
	struct dirent *de;
	char path[MAX_PTCACHE_PATH];
	char filename[MAX_PTCACHE_FILE];
	char path_full[MAX_PTCACHE_FILE];
	char ext[MAX_PTCACHE_PATH];

	if (!pid || !pid->cache)
		return;

	if (pid->cache->flag & PTC_IGNORE_CLEAR)
		return;

	sta = pid->cache->startframe;
	end = pid->cache->endframe;

#ifndef DURIAN_POINTCACHE_LIB_OK
	/* don't allow clearing for linked objects */
	if (pid->ob->id.lib)
		return;
#endif

	/*if (!G.relbase_valid) return; *//* save blend file before using pointcache */
	
	/* clear all files in the temp dir with the prefix of the ID and the ".bphys" suffix */
	switch (mode) {
	case PTCACHE_CLEAR_ALL:
	case PTCACHE_CLEAR_BEFORE:
	case PTCACHE_CLEAR_AFTER:
<<<<<<< HEAD
		ptcache_path(pid->cache, pid->ob, path);
		
		len = ptcache_filename(pid, filename, cfra, 0, 0); /* no path */
		
		dir = opendir(path);
		if (dir==NULL)
			return;
		
		BLI_snprintf(ext, sizeof(ext), "_%02u"PTCACHE_EXT, pid->stack_index);
		
		while ((de = readdir(dir)) != NULL) {
			if (strstr(de->d_name, ext)) { /* do we have the right extension?*/
				if (strncmp(filename, de->d_name, len ) == 0) { /* do we have the right prefix */
					if (mode == PTCACHE_CLEAR_ALL) {
						pid->cache->state.last_exact = MIN2(pid->cache->startframe, 0);
						BLI_join_dirfile(path_full, sizeof(path_full), path, de->d_name);
						BLI_delete(path_full, false, false);
					}
					else {
						/* read the number of the file */
						unsigned int frame, len2 = (int)strlen(de->d_name);
						char num[7];
						
						if (len2 > 15) { /* could crash if trying to copy a string out of this range*/
							BLI_strncpy(num, de->d_name + (strlen(de->d_name) - 15), sizeof(num));
							frame = atoi(num);
							
							if ((mode == PTCACHE_CLEAR_BEFORE && frame < cfra) ||
							    (mode == PTCACHE_CLEAR_AFTER && frame > cfra))
							{
=======
		if (pid->cache->flag & PTCACHE_DISK_CACHE) {
			ptcache_path(pid, path);
			
			dir = opendir(path);
			if (dir==NULL)
				return;
			
			len = ptcache_filename(pid, filename, cfra, 0, 0); /* no path */
			/* append underscore terminator to ensure we don't match similar names
			 * from objects whose names start with the same prefix
			 */
			if (len < sizeof(filename) - 2) {
				BLI_strncpy(filename + len, "_", sizeof(filename) - 2 - len);
				len += 1;
			}
			
			BLI_snprintf(ext, sizeof(ext), "_%02u"PTCACHE_EXT, pid->stack_index);
			
			while ((de = readdir(dir)) != NULL) {
				if (strstr(de->d_name, ext)) { /* do we have the right extension?*/
					if (strncmp(filename, de->d_name, len ) == 0) { /* do we have the right prefix */
						if (mode == PTCACHE_CLEAR_ALL) {
							pid->cache->last_exact = MIN2(pid->cache->startframe, 0);
							BLI_join_dirfile(path_full, sizeof(path_full), path, de->d_name);
							BLI_delete(path_full, false, false);
						}
						else {
							/* read the number of the file */
							unsigned int frame, len2 = (int)strlen(de->d_name);
							char num[7];

							if (len2 > 15) { /* could crash if trying to copy a string out of this range*/
								BLI_strncpy(num, de->d_name + (strlen(de->d_name) - 15), sizeof(num));
								frame = atoi(num);
>>>>>>> 5684ad80
								
								BLI_join_dirfile(path_full, sizeof(path_full), path, de->d_name);
								BLI_delete(path_full, false, false);
								if (pid->cache->state.cached_frames && frame >=sta && frame <= end)
									pid->cache->state.cached_frames[frame-sta] = 0;
							}
						}
					}
				}
			}
		}
		closedir(dir);
		
		if (mode == PTCACHE_CLEAR_ALL && pid->cache->state.cached_frames)
			memset(pid->cache->state.cached_frames, 0, MEM_allocN_len(pid->cache->state.cached_frames));
		break;
		
	case PTCACHE_CLEAR_FRAME:
		if (BKE_ptcache_id_exist(pid, cfra)) {
			ptcache_filename(pid, filename, cfra, 1, 1); /* no path */
			BLI_delete(filename, false, false);
		}
		if (pid->cache->state.cached_frames && cfra >= sta && cfra <= end)
			pid->cache->state.cached_frames[cfra-sta] = 0;
		break;
	}

	BKE_ptcache_update_info(pid);
}
int  BKE_ptcache_id_exist(PTCacheID *pid, int cfra)
{
	char filename[MAX_PTCACHE_FILE];
	
	if (!pid->cache)
		return 0;
	
	if (cfra<pid->cache->startframe || cfra > pid->cache->endframe)
		return 0;
	
	if (pid->cache->state.cached_frames &&	pid->cache->state.cached_frames[cfra-pid->cache->startframe]==0)
		return 0;
	
	ptcache_filename(pid, filename, cfra, 1, 1);
	
	return BLI_exists(filename);
}
void BKE_ptcache_id_time(PTCacheID *pid, Scene *scene, float cfra, int *startframe, int *endframe, float *timescale)
{
	/* Object *ob; */ /* UNUSED */
	PointCache *cache;
	/* float offset; unused for now */
	float time, nexttime;

	/* TODO: this has to be sorted out once bsystem_time gets redone, */
	/*       now caches can handle interpolating etc. too - jahka */

	/* time handling for point cache:
	 * - simulation time is scaled by result of bsystem_time
	 * - for offsetting time only time offset is taken into account, since
	 *   that's always the same and can't be animated. a timeoffset which
	 *   varies over time is not simple to support.
	 * - field and motion blur offsets are currently ignored, proper solution
	 *   is probably to interpolate results from two frames for that ..
	 */

	/* ob= pid->ob; */ /* UNUSED */
	cache= pid->cache;

	if (timescale) {
		time= BKE_scene_frame_get(scene);
		nexttime = BKE_scene_frame_get_from_ctime(scene, CFRA + 1.0f);
		
		*timescale= MAX2(nexttime - time, 0.0f);
	}

	if (startframe && endframe) {
		*startframe= cache->startframe;
		*endframe= cache->endframe;

		/* TODO: time handling with object offsets and simulated vs. cached
		 * particles isn't particularly easy, so for now what you see is what
		 * you get. In the future point cache could handle the whole particle
		 * system timing. */
#if 0
		if ((ob->partype & PARSLOW)==0) {
			offset= ob->sf;

			*startframe += (int)(offset+0.5f);
			*endframe += (int)(offset+0.5f);
		}
#endif
	}

	/* verify cached_frames array is up to date */
	if (cache->state.cached_frames) {
		if (MEM_allocN_len(cache->state.cached_frames) != sizeof(char) * (cache->endframe-cache->startframe+1)) {
			MEM_freeN(cache->state.cached_frames);
			cache->state.cached_frames = NULL;
		}
	}

	if (cache->state.cached_frames==NULL && cache->endframe > cache->startframe) {
		unsigned int sta=cache->startframe;
		unsigned int end=cache->endframe;
		/* mode is same as fopen's modes */
		DIR *dir; 
		struct dirent *de;
		char path[MAX_PTCACHE_PATH];
		char filename[MAX_PTCACHE_FILE];
		char ext[MAX_PTCACHE_PATH];
		unsigned int len; /* store the length of the string */
		
		cache->state.cached_frames = MEM_callocN(sizeof(char) * (cache->endframe-cache->startframe+1), "cached frames array");
		
		ptcache_path(pid->cache, pid->ob, path);
		
		len = ptcache_filename(pid, filename, (int)cfra, 0, 0); /* no path */
		
		dir = opendir(path);
		if (dir==NULL)
			return;
		
		BLI_snprintf(ext, sizeof(ext), "_%02u"PTCACHE_EXT, pid->stack_index);
		
		while ((de = readdir(dir)) != NULL) {
			if (strstr(de->d_name, ext)) { /* do we have the right extension?*/
				if (strncmp(filename, de->d_name, len ) == 0) { /* do we have the right prefix */
					/* read the number of the file */
					unsigned int frame, len2 = (int)strlen(de->d_name);
					char num[7];
					
					if (len2 > 15) { /* could crash if trying to copy a string out of this range*/
						BLI_strncpy(num, de->d_name + (strlen(de->d_name) - 15), sizeof(num));
						frame = atoi(num);
						
						if (frame >= sta && frame <= end)
							cache->state.cached_frames[frame-sta] = 1;
					}
				}
			}
		}
		closedir(dir);
	}
}
int  BKE_ptcache_id_reset(Scene *scene, PTCacheID *pid, int mode)
{
	PointCache *cache;
	int reset, clear, after;

	if (!pid->cache)
		return 0;

	cache= pid->cache;
	reset= 0;
	clear= 0;
	after= 0;

	if (mode == PTCACHE_RESET_DEPSGRAPH) {
		after= 1;

		cache->state.flag |= PTC_STATE_OUTDATED;
	}
	else if (mode == PTCACHE_RESET_BAKED) {
		cache->state.flag |= PTC_STATE_OUTDATED;
	}
	else if (mode == PTCACHE_RESET_OUTDATED) {
		reset = 1;

		if (cache->state.flag & PTC_STATE_OUTDATED) {
			clear= 1;
			cache->state.flag &= ~PTC_STATE_OUTDATED;
		}
	}

	if (reset) {
		BKE_ptcache_invalidate(cache);
		cache->state.flag &= ~PTC_STATE_REDO_NEEDED;
	}

	if (clear)
		BKE_ptcache_id_clear(pid, PTCACHE_CLEAR_ALL, 0);
	else if (after)
		BKE_ptcache_id_clear(pid, PTCACHE_CLEAR_AFTER, CFRA);

	return (reset || clear || after);
}
int  BKE_ptcache_object_reset(Scene *scene, Object *ob, int mode)
{
	PTCacheID pid;
	ParticleSystem *psys;
	ModifierData *md;
	int reset, skip;

	reset= 0;
	skip= 0;

	if (ob->soft) {
		if (mode & PTCACHE_RESET_OUTDATED)
			sbFreeSimulation(ob->soft);

		BKE_ptcache_id_from_softbody(&pid, ob, ob->soft);
		reset |= BKE_ptcache_id_reset(scene, &pid, mode);
	}

	for (psys=ob->particlesystem.first; psys; psys=psys->next) {
		/* children or just redo can be calculated without resetting anything */
		if (psys->recalc & PSYS_RECALC_REDO || psys->recalc & PSYS_RECALC_CHILD)
			skip = 1;
		/* Baked cloth hair has to be checked too, because we don't want to reset */
		/* particles or cloth in that case -jahka */
		else if (psys->clmd) {
			if (mode == PSYS_RESET_ALL || psys->part->type != PART_HAIR) {
				if (mode & PTCACHE_RESET_OUTDATED)
					cloth_free_modifier(psys->clmd);
				
				BKE_ptcache_id_from_cloth(&pid, ob, psys->clmd);
				reset |= BKE_ptcache_id_reset(scene, &pid, mode);
			}
			else
				skip = 1;
		}

		if (skip == 0 && psys->part) {
			if (mode & PTCACHE_RESET_OUTDATED)
				psys_reset(psys, PSYS_RESET_DEPSGRAPH);

			BKE_ptcache_id_from_particles(&pid, ob, psys);
			reset |= BKE_ptcache_id_reset(scene, &pid, mode);
		}
	}

	for (md=ob->modifiers.first; md; md=md->next) {
		if (md->type == eModifierType_Cloth) {
			ClothModifierData *clmd = (ClothModifierData*)md;
			if (mode & PTCACHE_RESET_OUTDATED)
				cloth_free_modifier(clmd);

			BKE_ptcache_id_from_cloth(&pid, ob, clmd);
			reset |= BKE_ptcache_id_reset(scene, &pid, mode);
		}
		if (md->type == eModifierType_Smoke) {
			SmokeModifierData *smd = (SmokeModifierData *)md;
			if (smd->type & MOD_SMOKE_TYPE_DOMAIN) {
				BKE_ptcache_id_from_smoke(&pid, ob, (SmokeModifierData*)md);
				reset |= BKE_ptcache_id_reset(scene, &pid, mode);
			}
		}
		if (md->type == eModifierType_DynamicPaint) {
			DynamicPaintModifierData *pmd = (DynamicPaintModifierData *)md;
			if (pmd->canvas) {
				DynamicPaintSurface *surface = pmd->canvas->surfaces.first;
				for (; surface; surface=surface->next) {
					if (mode & PTCACHE_RESET_OUTDATED)
						dynamicPaint_clearSurface(scene, surface);

					BKE_ptcache_id_from_dynamicpaint(&pid, ob, surface);
					reset |= BKE_ptcache_id_reset(scene, &pid, mode);
				}
			}
		}
	}

	if (scene->rigidbody_world && (ob->rigidbody_object || ob->rigidbody_constraint)) {
		if (ob->rigidbody_object)
			ob->rigidbody_object->flag |= RBO_FLAG_NEEDS_RESHAPE;

		BKE_ptcache_id_from_rigidbody(&pid, ob, scene->rigidbody_world);
		/* only flag as outdated, resetting should happen on start frame */
		pid.cache->state.flag |= PTC_STATE_OUTDATED;
	}

	if (ob->type == OB_ARMATURE)
		BIK_clear_cache(ob->pose);

	return reset;
}

/* Use this when quitting blender, with unsaved files */
void BKE_ptcache_remove(void)
{
	char path[MAX_PTCACHE_PATH];
	char path_full[MAX_PTCACHE_PATH];
	int rmdir = 1;
	
	ptcache_path(NULL, NULL, path);

	if (BLI_exists(path)) {
		/* The pointcache dir exists? - remove all pointcache */

		DIR *dir; 
		struct dirent *de;

		dir = opendir(path);
		if (dir==NULL)
			return;
		
		while ((de = readdir(dir)) != NULL) {
			if ( strcmp(de->d_name, ".")==0 || strcmp(de->d_name, "..")==0) {
				/* do nothing */
			}
			else if (strstr(de->d_name, PTCACHE_EXT)) { /* do we have the right extension?*/
				BLI_join_dirfile(path_full, sizeof(path_full), path, de->d_name);
				BLI_delete(path_full, false, false);
			}
			else {
				rmdir = 0; /* unknown file, don't remove the dir */
			}
		}

		closedir(dir);
	}
	else {
		rmdir = 0; /* path dosnt exist  */
	}
	
	if (rmdir) {
		BLI_delete(path, true, false);
	}
}

/* Point Cache handling */

PointCache *BKE_ptcache_new(void)
{
	PointCache *cache;

	cache= MEM_callocN(sizeof(PointCache), "PointCache");
	cache->startframe= 1;
	cache->endframe= 250;
	cache->step = 1;
	cache->index = -1;

	return cache;
}

void BKE_ptcache_free_mem(ListBase *mem_cache)
{
	PTCacheMem *pm = mem_cache->first;

	if (pm) {
		for (; pm; pm=pm->next) {
			ptcache_data_free(pm);
			ptcache_extra_free(pm);
		}

		BLI_freelistN(mem_cache);
	}
}
void BKE_ptcache_free(PointCache *cache)
{
	if (cache->edit && cache->free_edit)
		cache->free_edit(cache->edit);
	if (cache->state.cached_frames)
		MEM_freeN(cache->state.cached_frames);

	MEM_freeN(cache);
}

PointCache *BKE_ptcache_copy(PointCache *cache, bool copy_data)
{
	PointCache *ncache;

	ncache= MEM_dupallocN(cache);

	if (copy_data == false) {
		ncache->state.cached_frames = NULL;

		ncache->flag= ncache->flag & (PTC_EXTERNAL|PTC_IGNORE_LIBPATH);
		ncache->state.simframe= 0;
	}
	else {
		if (ncache->state.cached_frames)
			ncache->state.cached_frames = MEM_dupallocN(cache->state.cached_frames);
	}

	/* hmm, should these be copied over instead? */
	ncache->edit = NULL;

	return ncache;
}

/* Helpers */
void BKE_ptcache_to_mem(PTCacheID *pid, ListBase *mem_cache)
{
	PointCache *cache = pid->cache;
	PTCacheMem *pm = NULL;
	int cfra, sfra = cache->startframe, efra = cache->endframe;

	/* PTCACHE_DISK_CACHE flag was cleared already */
	BKE_ptcache_id_clear(pid, PTCACHE_CLEAR_ALL, 0);

	for (cfra=sfra; cfra <= efra; cfra++) {
		pm = ptcache_disk_frame_to_mem(pid, cfra);

		if (pm)
			BLI_addtail(mem_cache, pm);
	}
}
void BKE_ptcache_from_mem(PTCacheID *pid, ListBase *mem_cache)
{
	PTCacheMem *pm = mem_cache->first;

	/* PTCACHE_DISK_CACHE flag was set already */
	BKE_ptcache_id_clear(pid, PTCACHE_CLEAR_ALL, 0);

	for (; pm; pm=pm->next) {
		if (ptcache_mem_frame_to_disk(pid, pm)==0)
			break;
	}
}

void BKE_ptcache_disk_cache_rename(PTCacheID *pid, const char *name_src, const char *name_dst)
{
	char old_name[80];
	int len; /* store the length of the string */
	/* mode is same as fopen's modes */
	DIR *dir; 
	struct dirent *de;
	char path[MAX_PTCACHE_PATH];
	char old_filename[MAX_PTCACHE_FILE];
	char new_path_full[MAX_PTCACHE_FILE];
	char old_path_full[MAX_PTCACHE_FILE];
	char ext[MAX_PTCACHE_PATH];

	/* save old name */
	BLI_strncpy(old_name, pid->cache->name, sizeof(old_name));

	/* get "from" filename */
	BLI_strncpy(pid->cache->name, name_src, sizeof(pid->cache->name));

	len = ptcache_filename(pid, old_filename, 0, 0, 0); /* no path */

	ptcache_path(pid->cache, pid->ob, path);
	dir = opendir(path);
	if (dir==NULL) {
		BLI_strncpy(pid->cache->name, old_name, sizeof(pid->cache->name));
		return;
	}

	BLI_snprintf(ext, sizeof(ext), "_%02u"PTCACHE_EXT, pid->stack_index);

	/* put new name into cache */
	BLI_strncpy(pid->cache->name, name_dst, sizeof(pid->cache->name));

	while ((de = readdir(dir)) != NULL) {
		if (strstr(de->d_name, ext)) { /* do we have the right extension?*/
			if (strncmp(old_filename, de->d_name, len ) == 0) { /* do we have the right prefix */
				/* read the number of the file */
				int frame, len2 = (int)strlen(de->d_name);
				char num[7];

				if (len2 > 15) { /* could crash if trying to copy a string out of this range*/
					BLI_strncpy(num, de->d_name + (strlen(de->d_name) - 15), sizeof(num));
					frame = atoi(num);

					BLI_join_dirfile(old_path_full, sizeof(old_path_full), path, de->d_name);
					ptcache_filename(pid, new_path_full, frame, 1, 1);
					BLI_rename(old_path_full, new_path_full);
				}
			}
		}
	}
	closedir(dir);

	BLI_strncpy(pid->cache->name, old_name, sizeof(pid->cache->name));
}

void BKE_ptcache_load_external(PTCacheID *pid)
{
	/*todo*/
	PointCache *cache = pid->cache;
	int len; /* store the length of the string */
	int info = 0;
	int start = MAXFRAME;
	int end = -1;

	/* mode is same as fopen's modes */
	DIR *dir; 
	struct dirent *de;
	char path[MAX_PTCACHE_PATH];
	char filename[MAX_PTCACHE_FILE];
	char ext[MAX_PTCACHE_PATH];

	if (!cache)
		return;

	ptcache_path(pid->cache, pid->ob, path);
	
	len = ptcache_filename(pid, filename, 1, 0, 0); /* no path */
	
	dir = opendir(path);
	if (dir==NULL)
		return;

	if (cache->index >= 0)
		BLI_snprintf(ext, sizeof(ext), "_%02d"PTCACHE_EXT, cache->index);
	else
		BLI_strncpy(ext, PTCACHE_EXT, sizeof(ext));
	
	while ((de = readdir(dir)) != NULL) {
		if (strstr(de->d_name, ext)) { /* do we have the right extension?*/
			if (strncmp(filename, de->d_name, len ) == 0) { /* do we have the right prefix */
				/* read the number of the file */
				int frame, len2 = (int)strlen(de->d_name);
				char num[7];

				if (len2 > 15) { /* could crash if trying to copy a string out of this range*/
					BLI_strncpy(num, de->d_name + (strlen(de->d_name) - 15), sizeof(num));
					frame = atoi(num);

					if (frame) {
						start = MIN2(start, frame);
						end = MAX2(end, frame);
					}
					else
						info = 1;
				}
			}
		}
	}
	closedir(dir);

	if (start != MAXFRAME) {
		PTCacheFile *pf;

		cache->startframe = start;
		cache->endframe = end;
		cache->state.totpoint = 0;

		if (pid->type == PTCACHE_TYPE_SMOKE_DOMAIN) {
			/* necessary info in every file */
		}
		/* read totpoint from info file (frame 0) */
		else if (info) {
			pf= ptcache_file_open(pid, PTCACHE_FILE_READ, 0);

			if (pf) {
				if (ptcache_file_header_begin_read(pf)) {
					if (pf->type == pid->type && pid->read_header(pf)) {
						cache->state.totpoint = pf->totpoint;
						cache->state.flag |= PTC_STATE_READ_INFO;
					}
					else {
						cache->state.totpoint = 0;
					}
				}
				ptcache_file_close(pf);
			}
		}
		/* or from any old format cache file */
		else {
			float old_data[14];
			int elemsize = ptcache_old_elemsize(pid);
			pf= ptcache_file_open(pid, PTCACHE_FILE_READ, cache->startframe);

			if (pf) {
				while (ptcache_file_read(pf, old_data, 1, elemsize))
					cache->state.totpoint++;
				
				ptcache_file_close(pf);
			}
		}
		cache->state.flag &= ~(PTC_STATE_OUTDATED|PTC_STATE_FRAMES_SKIPPED);
	}

	/* make sure all new frames are loaded */
	if (cache->state.cached_frames) {
		MEM_freeN(cache->state.cached_frames);
		cache->state.cached_frames=NULL;
	}
	BKE_ptcache_update_info(pid);
}

void BKE_ptcache_update_info(PTCacheID *pid)
{
	PointCache *cache = pid->cache;
	int totframes = 0;
	char mem_info[64];

	if (cache->flag & PTC_EXTERNAL) {
		int cfra = cache->startframe;

		for (; cfra <= cache->endframe; cfra++) {
			if (BKE_ptcache_id_exist(pid, cfra))
				totframes++;
		}

		/* smoke doesn't use frame 0 as info frame so can't check based on totpoint */
		if (pid->type == PTCACHE_TYPE_SMOKE_DOMAIN && totframes)
			BLI_snprintf(cache->state.info, sizeof(cache->state.info), IFACE_("%i frames found!"), totframes);
		else if (totframes && cache->state.totpoint)
			BLI_snprintf(cache->state.info, sizeof(cache->state.info), IFACE_("%i points found!"), cache->state.totpoint);
		else
			BLI_strncpy(cache->state.info, IFACE_("No valid data to read!"), sizeof(cache->state.info));
		return;
	}

	if (pid->type == PTCACHE_TYPE_SMOKE_DOMAIN) {
		int totpoint = pid->totpoint(pid->calldata, 0);
		
		if (cache->state.totpoint > totpoint)
			BLI_snprintf(mem_info, sizeof(mem_info), IFACE_("%i cells + High Resolution cached"), totpoint);
		else
			BLI_snprintf(mem_info, sizeof(mem_info), IFACE_("%i cells cached"), totpoint);
	}
	else {
		int cfra = cache->startframe;
		
		for (; cfra <= cache->endframe; cfra++) {
			if (BKE_ptcache_id_exist(pid, cfra))
				totframes++;
		}
		
		BLI_snprintf(mem_info, sizeof(mem_info), IFACE_("%i frames on disk"), totframes);
	}

	if (cache->state.flag & PTC_STATE_OUTDATED) {
		BLI_snprintf(cache->state.info, sizeof(cache->state.info), IFACE_("%s, cache is outdated!"), mem_info);
	}
	else if (cache->state.flag & PTC_STATE_FRAMES_SKIPPED) {
		BLI_snprintf(cache->state.info, sizeof(cache->state.info), IFACE_("%s, not exact since frame %i"),
		             mem_info, cache->state.last_exact);
	}
	else {
		BLI_snprintf(cache->state.info, sizeof(cache->state.info), "%s.", mem_info);
	}
}

void BKE_ptcache_validate(PointCache *cache, int framenr)
{
	if (cache) {
		cache->state.simframe = framenr;
	}
}
void BKE_ptcache_invalidate(PointCache *cache)
{
	if (cache) {
		cache->state.simframe = 0;
		cache->state.last_exact = MIN2(cache->startframe, 0);
	}
}<|MERGE_RESOLUTION|>--- conflicted
+++ resolved
@@ -2493,14 +2493,20 @@
 	case PTCACHE_CLEAR_ALL:
 	case PTCACHE_CLEAR_BEFORE:
 	case PTCACHE_CLEAR_AFTER:
-<<<<<<< HEAD
 		ptcache_path(pid->cache, pid->ob, path);
-		
-		len = ptcache_filename(pid, filename, cfra, 0, 0); /* no path */
 		
 		dir = opendir(path);
 		if (dir==NULL)
 			return;
+			
+		len = ptcache_filename(pid, filename, cfra, 0, 0); /* no path */
+		/* append underscore terminator to ensure we don't match similar names
+		 * from objects whose names start with the same prefix
+		 */
+		if (len < sizeof(filename) - 2) {
+			BLI_strncpy(filename + len, "_", sizeof(filename) - 2 - len);
+			len += 1;
+		}
 		
 		BLI_snprintf(ext, sizeof(ext), "_%02u"PTCACHE_EXT, pid->stack_index);
 		
@@ -2524,42 +2530,6 @@
 							if ((mode == PTCACHE_CLEAR_BEFORE && frame < cfra) ||
 							    (mode == PTCACHE_CLEAR_AFTER && frame > cfra))
 							{
-=======
-		if (pid->cache->flag & PTCACHE_DISK_CACHE) {
-			ptcache_path(pid, path);
-			
-			dir = opendir(path);
-			if (dir==NULL)
-				return;
-			
-			len = ptcache_filename(pid, filename, cfra, 0, 0); /* no path */
-			/* append underscore terminator to ensure we don't match similar names
-			 * from objects whose names start with the same prefix
-			 */
-			if (len < sizeof(filename) - 2) {
-				BLI_strncpy(filename + len, "_", sizeof(filename) - 2 - len);
-				len += 1;
-			}
-			
-			BLI_snprintf(ext, sizeof(ext), "_%02u"PTCACHE_EXT, pid->stack_index);
-			
-			while ((de = readdir(dir)) != NULL) {
-				if (strstr(de->d_name, ext)) { /* do we have the right extension?*/
-					if (strncmp(filename, de->d_name, len ) == 0) { /* do we have the right prefix */
-						if (mode == PTCACHE_CLEAR_ALL) {
-							pid->cache->last_exact = MIN2(pid->cache->startframe, 0);
-							BLI_join_dirfile(path_full, sizeof(path_full), path, de->d_name);
-							BLI_delete(path_full, false, false);
-						}
-						else {
-							/* read the number of the file */
-							unsigned int frame, len2 = (int)strlen(de->d_name);
-							char num[7];
-
-							if (len2 > 15) { /* could crash if trying to copy a string out of this range*/
-								BLI_strncpy(num, de->d_name + (strlen(de->d_name) - 15), sizeof(num));
-								frame = atoi(num);
->>>>>>> 5684ad80
 								
 								BLI_join_dirfile(path_full, sizeof(path_full), path, de->d_name);
 								BLI_delete(path_full, false, false);
