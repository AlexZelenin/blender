/*
 * ***** BEGIN GPL LICENSE BLOCK *****
 *
 * This program is free software; you can redistribute it and/or
 * modify it under the terms of the GNU General Public License
 * as published by the Free Software Foundation; either version 2
 * of the License, or (at your option) any later version.
 *
 * This program is distributed in the hope that it will be useful,
 * but WITHOUT ANY WARRANTY; without even the implied warranty of
 * MERCHANTABILITY or FITNESS FOR A PARTICULAR PURPOSE.  See the
 * GNU General Public License for more details.
 *
 * You should have received a copy of the GNU General Public License
 * along with this program; if not, write to the Free Software Foundation,
 * Inc., 51 Franklin Street, Fifth Floor, Boston, MA 02110-1301, USA.
 *
 * ***** END GPL LICENSE BLOCK *****
 */

/** \file blender/blenkernel/intern/pbvh.c
 *  \ingroup bli
 */

#include "DNA_meshdata_types.h"

#include "MEM_guardedalloc.h"

#include "BLI_bitmap.h"
#include "BLI_math.h"
#include "BLI_utildefines.h"
#include "BLI_ghash.h"
#include "BLI_task.h"

#include "BKE_pbvh.h"
#include "BKE_ccg.h"
#include "BKE_DerivedMesh.h"
#include "BKE_global.h"
#include "BKE_mesh.h" /* for BKE_mesh_calc_normals */
#include "BKE_paint.h"

#include "GPU_buffers.h"
#include "GPU_immediate.h"

#include "bmesh.h"

#include "atomic_ops.h"

#include "pbvh_intern.h"

#include <limits.h>

#define LEAF_LIMIT 10000

//#define PERFCNTRS

#define STACK_FIXED_DEPTH   100

#define PBVH_THREADED_LIMIT 4

typedef struct PBVHStack {
	PBVHNode *node;
	bool revisiting;
} PBVHStack;

typedef struct PBVHIter {
	PBVH *bvh;
	BKE_pbvh_SearchCallback scb;
	void *search_data;

	PBVHStack *stack;
	int stacksize;

	PBVHStack stackfixed[STACK_FIXED_DEPTH];
	int stackspace;
} PBVHIter;

void BB_reset(BB *bb)
{
	bb->bmin[0] = bb->bmin[1] = bb->bmin[2] = FLT_MAX;
	bb->bmax[0] = bb->bmax[1] = bb->bmax[2] = -FLT_MAX;
}

/* Expand the bounding box to include a new coordinate */
void BB_expand(BB *bb, const float co[3])
{
	for (int i = 0; i < 3; ++i) {
		bb->bmin[i] = min_ff(bb->bmin[i], co[i]);
		bb->bmax[i] = max_ff(bb->bmax[i], co[i]);
	}
}

/* Expand the bounding box to include another bounding box */
void BB_expand_with_bb(BB *bb, BB *bb2)
{
	for (int i = 0; i < 3; ++i) {
		bb->bmin[i] = min_ff(bb->bmin[i], bb2->bmin[i]);
		bb->bmax[i] = max_ff(bb->bmax[i], bb2->bmax[i]);
	}
}

/* Return 0, 1, or 2 to indicate the widest axis of the bounding box */
int BB_widest_axis(const BB *bb)
{
	float dim[3];

	for (int i = 0; i < 3; ++i)
		dim[i] = bb->bmax[i] - bb->bmin[i];

	if (dim[0] > dim[1]) {
		if (dim[0] > dim[2])
			return 0;
		else
			return 2;
	}
	else {
		if (dim[1] > dim[2])
			return 1;
		else
			return 2;
	}
}

void BBC_update_centroid(BBC *bbc)
{
	for (int i = 0; i < 3; ++i)
		bbc->bcentroid[i] = (bbc->bmin[i] + bbc->bmax[i]) * 0.5f;
}

/* Not recursive */
static void update_node_vb(PBVH *bvh, PBVHNode *node)
{
	BB vb;

	BB_reset(&vb);
	
	if (node->flag & PBVH_Leaf) {
		PBVHVertexIter vd;

		BKE_pbvh_vertex_iter_begin(bvh, node, vd, PBVH_ITER_ALL)
		{
			BB_expand(&vb, vd.co);
		}
		BKE_pbvh_vertex_iter_end;
	}
	else {
		BB_expand_with_bb(&vb,
		                  &bvh->nodes[node->children_offset].vb);
		BB_expand_with_bb(&vb,
		                  &bvh->nodes[node->children_offset + 1].vb);
	}

	node->vb = vb;
}

//void BKE_pbvh_node_BB_reset(PBVHNode *node)
//{
//	BB_reset(&node->vb);
//}
//
//void BKE_pbvh_node_BB_expand(PBVHNode *node, float co[3])
//{
//	BB_expand(&node->vb, co);
//}

static bool face_materials_match(const MPoly *f1, const MPoly *f2)
{
	return ((f1->flag & ME_SMOOTH) == (f2->flag & ME_SMOOTH) &&
	        (f1->mat_nr == f2->mat_nr));
}

static bool grid_materials_match(const DMFlagMat *f1, const DMFlagMat *f2)
{
	return ((f1->flag & ME_SMOOTH) == (f2->flag & ME_SMOOTH) &&
	        (f1->mat_nr == f2->mat_nr));
}

/* Adapted from BLI_kdopbvh.c */
/* Returns the index of the first element on the right of the partition */
static int partition_indices(int *prim_indices, int lo, int hi, int axis,
                             float mid, BBC *prim_bbc)
{
	int i = lo, j = hi;
	for (;; ) {
		for (; prim_bbc[prim_indices[i]].bcentroid[axis] < mid; i++) ;
		for (; mid < prim_bbc[prim_indices[j]].bcentroid[axis]; j--) ;
		
		if (!(i < j))
			return i;
		
		SWAP(int, prim_indices[i], prim_indices[j]);
		i++;
	}
}

/* Returns the index of the first element on the right of the partition */
static int partition_indices_material(PBVH *bvh, int lo, int hi)
{
	const MPoly *mpoly = bvh->mpoly;
	const MLoopTri *looptri = bvh->looptri;
	const DMFlagMat *flagmats = bvh->grid_flag_mats;
	const int *indices = bvh->prim_indices;
	const void *first;
	int i = lo, j = hi;

	if (bvh->looptri)
		first = &mpoly[looptri[bvh->prim_indices[lo]].poly];
	else
		first = &flagmats[bvh->prim_indices[lo]];

	for (;; ) {
		if (bvh->looptri) {
			for (; face_materials_match(first, &mpoly[looptri[indices[i]].poly]); i++) ;
			for (; !face_materials_match(first, &mpoly[looptri[indices[j]].poly]); j--) ;
		}
		else {
			for (; grid_materials_match(first, &flagmats[indices[i]]); i++) ;
			for (; !grid_materials_match(first, &flagmats[indices[j]]); j--) ;
		}
		
		if (!(i < j))
			return i;

		SWAP(int, bvh->prim_indices[i], bvh->prim_indices[j]);
		i++;
	}
}

void pbvh_grow_nodes(PBVH *bvh, int totnode)
{
	if (UNLIKELY(totnode > bvh->node_mem_count)) {
		bvh->node_mem_count = bvh->node_mem_count + (bvh->node_mem_count / 3);
		if (bvh->node_mem_count < totnode)
			bvh->node_mem_count = totnode;
		bvh->nodes = MEM_recallocN(bvh->nodes, sizeof(PBVHNode) * bvh->node_mem_count);
	}

	bvh->totnode = totnode;
}

/* Add a vertex to the map, with a positive value for unique vertices and
 * a negative value for additional vertices */
static int map_insert_vert(PBVH *bvh, GHash *map,
                           unsigned int *face_verts,
                           unsigned int *uniq_verts, int vertex)
{
	void *key, **value_p;

	key = SET_INT_IN_POINTER(vertex);
	if (!BLI_ghash_ensure_p(map, key, &value_p)) {
		int value_i;
		if (BLI_BITMAP_TEST(bvh->vert_bitmap, vertex) == 0) {
			BLI_BITMAP_ENABLE(bvh->vert_bitmap, vertex);
			value_i = *uniq_verts;
			(*uniq_verts)++;
		}
		else {
			value_i = ~(*face_verts);
			(*face_verts)++;
		}
		*value_p = SET_INT_IN_POINTER(value_i);
		return value_i;
	}
	else {
		return GET_INT_FROM_POINTER(*value_p);
	}
}

/* Find vertices used by the faces in this node and update the draw buffers */
static void build_mesh_leaf_node(PBVH *bvh, PBVHNode *node)
{
	bool has_visible = false;

	node->uniq_verts = node->face_verts = 0;
	const int totface = node->totprim;

	/* reserve size is rough guess */
	GHash *map = BLI_ghash_int_new_ex("build_mesh_leaf_node gh", 2 * totface);

	int (*face_vert_indices)[3] = MEM_mallocN(sizeof(int[3]) * totface,
	                                          "bvh node face vert indices");

	node->face_vert_indices = (const int (*)[3])face_vert_indices;

	for (int i = 0; i < totface; ++i) {
		const MLoopTri *lt = &bvh->looptri[node->prim_indices[i]];
		for (int j = 0; j < 3; ++j) {
			face_vert_indices[i][j] =
			        map_insert_vert(bvh, map, &node->face_verts,
			                        &node->uniq_verts, bvh->mloop[lt->tri[j]].v);
		}

		if (!paint_is_face_hidden(lt, bvh->verts, bvh->mloop)) {
			has_visible = true;
		}
	}

	int *vert_indices = MEM_callocN(sizeof(int) * (node->uniq_verts + node->face_verts),
	                                "bvh node vert indices");
	node->vert_indices = vert_indices;

	/* Build the vertex list, unique verts first */
	GHashIterator gh_iter;
	GHASH_ITER (gh_iter, map) {
		void *value = BLI_ghashIterator_getValue(&gh_iter);
		int ndx = GET_INT_FROM_POINTER(value);

		if (ndx < 0)
			ndx = -ndx + node->uniq_verts - 1;

		vert_indices[ndx] =
		        GET_INT_FROM_POINTER(BLI_ghashIterator_getKey(&gh_iter));
	}

	for (int i = 0; i < totface; ++i) {
		const int sides = 3;

		for (int j = 0; j < sides; ++j) {
			if (face_vert_indices[i][j] < 0)
				face_vert_indices[i][j] =
				        -face_vert_indices[i][j] +
				        node->uniq_verts - 1;
		}
	}

	BKE_pbvh_node_mark_rebuild_draw(node);

	BKE_pbvh_node_fully_hidden_set(node, !has_visible);

	BLI_ghash_free(map, NULL, NULL);
}

static void update_vb(PBVH *bvh, PBVHNode *node, BBC *prim_bbc,
                      int offset, int count)
{
	BB_reset(&node->vb);
	for (int i = offset + count - 1; i >= offset; --i) {
		BB_expand_with_bb(&node->vb, (BB *)(&prim_bbc[bvh->prim_indices[i]]));
	}
	node->orig_vb = node->vb;
}

/* Returns the number of visible quads in the nodes' grids. */
int BKE_pbvh_count_grid_quads(BLI_bitmap **grid_hidden,
                              int *grid_indices, int totgrid,
                              int gridsize)
{
	const int gridarea = (gridsize - 1) * (gridsize - 1);
	int totquad = 0;

	/* grid hidden layer is present, so have to check each grid for
	 * visibility */

	for (int i = 0; i < totgrid; i++) {
		const BLI_bitmap *gh = grid_hidden[grid_indices[i]];

		if (gh) {
			/* grid hidden are present, have to check each element */
			for (int y = 0; y < gridsize - 1; y++) {
				for (int x = 0; x < gridsize - 1; x++) {
					if (!paint_is_grid_face_hidden(gh, gridsize, x, y))
						totquad++;
				}
			}
		}
		else
			totquad += gridarea;
	}

	return totquad;
}

static void build_grid_leaf_node(PBVH *bvh, PBVHNode *node)
{
	int totquads = BKE_pbvh_count_grid_quads(bvh->grid_hidden, node->prim_indices,
	                                         node->totprim, bvh->gridkey.grid_size);
	BKE_pbvh_node_fully_hidden_set(node, (totquads == 0));
	BKE_pbvh_node_mark_rebuild_draw(node);
}


static void build_leaf(PBVH *bvh, int node_index, BBC *prim_bbc,
                       int offset, int count)
{
	bvh->nodes[node_index].flag |= PBVH_Leaf;

	bvh->nodes[node_index].prim_indices = bvh->prim_indices + offset;
	bvh->nodes[node_index].totprim = count;

	/* Still need vb for searches */
	update_vb(bvh, &bvh->nodes[node_index], prim_bbc, offset, count);
		
	if (bvh->looptri)
		build_mesh_leaf_node(bvh, bvh->nodes + node_index);
	else {
		build_grid_leaf_node(bvh, bvh->nodes + node_index);
	}
}

/* Return zero if all primitives in the node can be drawn with the
 * same material (including flat/smooth shading), non-zero otherwise */
static bool leaf_needs_material_split(PBVH *bvh, int offset, int count)
{
	if (count <= 1)
		return false;

	if (bvh->looptri) {
		const MLoopTri *first = &bvh->looptri[bvh->prim_indices[offset]];
		const MPoly *mp = &bvh->mpoly[first->poly];

		for (int i = offset + count - 1; i > offset; --i) {
			int prim = bvh->prim_indices[i];
			const MPoly *mp_other = &bvh->mpoly[bvh->looptri[prim].poly];
			if (!face_materials_match(mp, mp_other)) {
				return true;
			}
		}
	}
	else {
		const DMFlagMat *first = &bvh->grid_flag_mats[bvh->prim_indices[offset]];

		for (int i = offset + count - 1; i > offset; --i) {
			int prim = bvh->prim_indices[i];
			if (!grid_materials_match(first, &bvh->grid_flag_mats[prim]))
				return true;
		}
	}

	return false;
}


/* Recursively build a node in the tree
 *
 * vb is the voxel box around all of the primitives contained in
 * this node.
 *
 * cb is the bounding box around all the centroids of the primitives
 * contained in this node
 *
 * offset and start indicate a range in the array of primitive indices
 */

static void build_sub(PBVH *bvh, int node_index, BB *cb, BBC *prim_bbc,
                      int offset, int count)
{
	int end;
	BB cb_backing;

	/* Decide whether this is a leaf or not */
	const bool below_leaf_limit = count <= bvh->leaf_limit;
	if (below_leaf_limit) {
		if (!leaf_needs_material_split(bvh, offset, count)) {
			build_leaf(bvh, node_index, prim_bbc, offset, count);
			return;
		}
	}

	/* Add two child nodes */
	bvh->nodes[node_index].children_offset = bvh->totnode;
	pbvh_grow_nodes(bvh, bvh->totnode + 2);

	/* Update parent node bounding box */
	update_vb(bvh, &bvh->nodes[node_index], prim_bbc, offset, count);

	if (!below_leaf_limit) {
		/* Find axis with widest range of primitive centroids */
		if (!cb) {
			cb = &cb_backing;
			BB_reset(cb);
			for (int i = offset + count - 1; i >= offset; --i)
				BB_expand(cb, prim_bbc[bvh->prim_indices[i]].bcentroid);
		}
		const int axis = BB_widest_axis(cb);

		/* Partition primitives along that axis */
		end = partition_indices(bvh->prim_indices,
		                        offset, offset + count - 1,
		                        axis,
		                        (cb->bmax[axis] + cb->bmin[axis]) * 0.5f,
		                        prim_bbc);
	}
	else {
		/* Partition primitives by material */
		end = partition_indices_material(bvh, offset, offset + count - 1);
	}

	/* Build children */
	build_sub(bvh, bvh->nodes[node_index].children_offset, NULL,
	          prim_bbc, offset, end - offset);
	build_sub(bvh, bvh->nodes[node_index].children_offset + 1, NULL,
	          prim_bbc, end, offset + count - end);
}

static void pbvh_build(PBVH *bvh, BB *cb, BBC *prim_bbc, int totprim)
{
	if (totprim != bvh->totprim) {
		bvh->totprim = totprim;
		if (bvh->nodes) MEM_freeN(bvh->nodes);
		if (bvh->prim_indices) MEM_freeN(bvh->prim_indices);
		bvh->prim_indices = MEM_mallocN(sizeof(int) * totprim,
		                                "bvh prim indices");
		for (int i = 0; i < totprim; ++i)
			bvh->prim_indices[i] = i;
		bvh->totnode = 0;
		if (bvh->node_mem_count < 100) {
			bvh->node_mem_count = 100;
			bvh->nodes = MEM_callocN(sizeof(PBVHNode) *
			                         bvh->node_mem_count,
			                         "bvh initial nodes");
		}
	}

	bvh->totnode = 1;
	build_sub(bvh, 0, cb, prim_bbc, 0, totprim);
}

/**
 * Do a full rebuild with on Mesh data structure.
 *
 * \note Unlike mpoly/mloop/verts, looptri is **totally owned** by PBVH (which means it may rewrite it if needed,
 *       see BKE_pbvh_apply_vertCos().
 */
void BKE_pbvh_build_mesh(
        PBVH *bvh, const MPoly *mpoly, const MLoop *mloop, MVert *verts,
        int totvert, struct CustomData *vdata,
        const MLoopTri *looptri, int looptri_num)
{
	BBC *prim_bbc = NULL;
	BB cb;

	bvh->type = PBVH_FACES;
	bvh->mpoly = mpoly;
	bvh->mloop = mloop;
	bvh->looptri = looptri;
	bvh->verts = verts;
	bvh->vert_bitmap = BLI_BITMAP_NEW(totvert, "bvh->vert_bitmap");
	bvh->totvert = totvert;
	bvh->leaf_limit = LEAF_LIMIT;
	bvh->vdata = vdata;

	BB_reset(&cb);

	/* For each face, store the AABB and the AABB centroid */
	prim_bbc = MEM_mallocN(sizeof(BBC) * looptri_num, "prim_bbc");

	for (int i = 0; i < looptri_num; ++i) {
		const MLoopTri *lt = &looptri[i];
		const int sides = 3;
		BBC *bbc = prim_bbc + i;

		BB_reset((BB *)bbc);

		for (int j = 0; j < sides; ++j)
			BB_expand((BB *)bbc, verts[bvh->mloop[lt->tri[j]].v].co);

		BBC_update_centroid(bbc);

		BB_expand(&cb, bbc->bcentroid);
	}

	if (looptri_num)
		pbvh_build(bvh, &cb, prim_bbc, looptri_num);

	MEM_freeN(prim_bbc);
	MEM_freeN(bvh->vert_bitmap);
}

/* Do a full rebuild with on Grids data structure */
void BKE_pbvh_build_grids(PBVH *bvh, CCGElem **grids,
                          int totgrid, CCGKey *key, void **gridfaces, DMFlagMat *flagmats, BLI_bitmap **grid_hidden)
{
	const int gridsize = key->grid_size;

	bvh->type = PBVH_GRIDS;
	bvh->grids = grids;
	bvh->gridfaces = gridfaces;
	bvh->grid_flag_mats = flagmats;
	bvh->totgrid = totgrid;
	bvh->gridkey = *key;
	bvh->grid_hidden = grid_hidden;
	bvh->leaf_limit = max_ii(LEAF_LIMIT / ((gridsize - 1) * (gridsize - 1)), 1);

	BB cb;
	BB_reset(&cb);

	/* For each grid, store the AABB and the AABB centroid */
	BBC *prim_bbc = MEM_mallocN(sizeof(BBC) * totgrid, "prim_bbc");

	for (int i = 0; i < totgrid; ++i) {
		CCGElem *grid = grids[i];
		BBC *bbc = prim_bbc + i;

		BB_reset((BB *)bbc);

		for (int j = 0; j < gridsize * gridsize; ++j)
			BB_expand((BB *)bbc, CCG_elem_offset_co(key, grid, j));

		BBC_update_centroid(bbc);

		BB_expand(&cb, bbc->bcentroid);
	}

	if (totgrid)
		pbvh_build(bvh, &cb, prim_bbc, totgrid);

	MEM_freeN(prim_bbc);
}

PBVH *BKE_pbvh_new(void)
{
	PBVH *bvh = MEM_callocN(sizeof(PBVH), "pbvh");

	return bvh;
}

void BKE_pbvh_free(PBVH *bvh)
{
	for (int i = 0; i < bvh->totnode; ++i) {
		PBVHNode *node = &bvh->nodes[i];

		if (node->flag & PBVH_Leaf) {
			if (node->draw_buffers)
				GPU_pbvh_buffers_free(node->draw_buffers);
			if (node->vert_indices)
				MEM_freeN((void *)node->vert_indices);
			if (node->face_vert_indices)
				MEM_freeN((void *)node->face_vert_indices);
			BKE_pbvh_node_layer_disp_free(node);

			if (node->bm_faces)
				BLI_gset_free(node->bm_faces, NULL);
			if (node->bm_unique_verts)
				BLI_gset_free(node->bm_unique_verts, NULL);
			if (node->bm_other_verts)
				BLI_gset_free(node->bm_other_verts, NULL);
		}
	}
	GPU_pbvh_multires_buffers_free(&bvh->grid_common_gpu_buffer);

	if (bvh->deformed) {
		if (bvh->verts) {
			/* if pbvh was deformed, new memory was allocated for verts/faces -- free it */

			MEM_freeN((void *)bvh->verts);
		}
	}

	if (bvh->looptri) {
		MEM_freeN((void *)bvh->looptri);
	}

	if (bvh->nodes)
		MEM_freeN(bvh->nodes);

	if (bvh->prim_indices)
		MEM_freeN(bvh->prim_indices);

	MEM_freeN(bvh);
}

void BKE_pbvh_free_layer_disp(PBVH *bvh)
{
	for (int i = 0; i < bvh->totnode; ++i)
		BKE_pbvh_node_layer_disp_free(&bvh->nodes[i]);
}

static void pbvh_iter_begin(PBVHIter *iter, PBVH *bvh, BKE_pbvh_SearchCallback scb, void *search_data)
{
	iter->bvh = bvh;
	iter->scb = scb;
	iter->search_data = search_data;

	iter->stack = iter->stackfixed;
	iter->stackspace = STACK_FIXED_DEPTH;

	iter->stack[0].node = bvh->nodes;
	iter->stack[0].revisiting = false;
	iter->stacksize = 1;
}

static void pbvh_iter_end(PBVHIter *iter)
{
	if (iter->stackspace > STACK_FIXED_DEPTH)
		MEM_freeN(iter->stack);
}

static void pbvh_stack_push(PBVHIter *iter, PBVHNode *node, bool revisiting)
{
	if (UNLIKELY(iter->stacksize == iter->stackspace)) {
		iter->stackspace *= 2;
		if (iter->stackspace != (STACK_FIXED_DEPTH * 2)) {
			iter->stack = MEM_reallocN(iter->stack, sizeof(PBVHStack) * iter->stackspace);
		}
		else {
			iter->stack = MEM_mallocN(sizeof(PBVHStack) * iter->stackspace, "PBVHStack");
			memcpy(iter->stack, iter->stackfixed, sizeof(PBVHStack) * iter->stacksize);
		}
	}

	iter->stack[iter->stacksize].node = node;
	iter->stack[iter->stacksize].revisiting = revisiting;
	iter->stacksize++;
}

static PBVHNode *pbvh_iter_next(PBVHIter *iter)
{
	/* purpose here is to traverse tree, visiting child nodes before their
	 * parents, this order is necessary for e.g. computing bounding boxes */

	while (iter->stacksize) {
		/* pop node */
		iter->stacksize--;
		PBVHNode *node = iter->stack[iter->stacksize].node;

		/* on a mesh with no faces this can happen
		 * can remove this check if we know meshes have at least 1 face */
		if (node == NULL)
			return NULL;

		bool revisiting = iter->stack[iter->stacksize].revisiting;

		/* revisiting node already checked */
		if (revisiting)
			return node;

		if (iter->scb && !iter->scb(node, iter->search_data))
			continue;  /* don't traverse, outside of search zone */

		if (node->flag & PBVH_Leaf) {
			/* immediately hit leaf node */
			return node;
		}
		else {
			/* come back later when children are done */
			pbvh_stack_push(iter, node, true);

			/* push two child nodes on the stack */
			pbvh_stack_push(iter, iter->bvh->nodes + node->children_offset + 1, false);
			pbvh_stack_push(iter, iter->bvh->nodes + node->children_offset, false);
		}
	}

	return NULL;
}

static PBVHNode *pbvh_iter_next_occluded(PBVHIter *iter)
{
	while (iter->stacksize) {
		/* pop node */
		iter->stacksize--;
		PBVHNode *node = iter->stack[iter->stacksize].node;

		/* on a mesh with no faces this can happen
		 * can remove this check if we know meshes have at least 1 face */
		if (node == NULL) return NULL;

		if (iter->scb && !iter->scb(node, iter->search_data)) continue;  /* don't traverse, outside of search zone */

		if (node->flag & PBVH_Leaf) {
			/* immediately hit leaf node */
			return node;
		}
		else {
			pbvh_stack_push(iter, iter->bvh->nodes + node->children_offset + 1, false);
			pbvh_stack_push(iter, iter->bvh->nodes + node->children_offset, false);
		}
	}

	return NULL;
}

void BKE_pbvh_search_gather(PBVH *bvh,
                            BKE_pbvh_SearchCallback scb, void *search_data,
                            PBVHNode ***r_array, int *r_tot)
{
	PBVHIter iter;
	PBVHNode **array = NULL, *node;
	int tot = 0, space = 0;

	pbvh_iter_begin(&iter, bvh, scb, search_data);

	while ((node = pbvh_iter_next(&iter))) {
		if (node->flag & PBVH_Leaf) {
			if (UNLIKELY(tot == space)) {
				/* resize array if needed */
				space = (tot == 0) ? 32 : space * 2;
				array = MEM_recallocN_id(array, sizeof(PBVHNode *) * space, __func__);
			}

			array[tot] = node;
			tot++;
		}
	}

	pbvh_iter_end(&iter);

	if (tot == 0 && array) {
		MEM_freeN(array);
		array = NULL;
	}

	*r_array = array;
	*r_tot = tot;
}

void BKE_pbvh_search_callback(PBVH *bvh,
                              BKE_pbvh_SearchCallback scb, void *search_data,
                              BKE_pbvh_HitCallback hcb, void *hit_data)
{
	PBVHIter iter;
	PBVHNode *node;

	pbvh_iter_begin(&iter, bvh, scb, search_data);

	while ((node = pbvh_iter_next(&iter)))
		if (node->flag & PBVH_Leaf)
			hcb(node, hit_data);

	pbvh_iter_end(&iter);
}

typedef struct node_tree {
	PBVHNode *data;

	struct node_tree *left;
	struct node_tree *right;
} node_tree;

static void node_tree_insert(node_tree *tree, node_tree *new_node)
{
	if (new_node->data->tmin < tree->data->tmin) {
		if (tree->left) {
			node_tree_insert(tree->left, new_node);
		}
		else {
			tree->left = new_node;
		}
	}
	else {
		if (tree->right) {
			node_tree_insert(tree->right, new_node);
		}
		else {
			tree->right = new_node;
		}
	}
}

static void traverse_tree(node_tree *tree, BKE_pbvh_HitOccludedCallback hcb, void *hit_data, float *tmin)
{
	if (tree->left) traverse_tree(tree->left, hcb, hit_data, tmin);

	hcb(tree->data, hit_data, tmin);

	if (tree->right) traverse_tree(tree->right, hcb, hit_data, tmin);
}

static void free_tree(node_tree *tree)
{
	if (tree->left) {
		free_tree(tree->left);
		tree->left = NULL;
	}

	if (tree->right) {
		free_tree(tree->right);
		tree->right = NULL;
	}

	free(tree);
}

float BKE_pbvh_node_get_tmin(PBVHNode *node)
{
	return node->tmin;
}

static void BKE_pbvh_search_callback_occluded(PBVH *bvh,
                                              BKE_pbvh_SearchCallback scb, void *search_data,
                                              BKE_pbvh_HitOccludedCallback hcb, void *hit_data)
{
	PBVHIter iter;
	PBVHNode *node;
	node_tree *tree = NULL;

	pbvh_iter_begin(&iter, bvh, scb, search_data);

	while ((node = pbvh_iter_next_occluded(&iter))) {
		if (node->flag & PBVH_Leaf) {
			node_tree *new_node = malloc(sizeof(node_tree));

			new_node->data = node;

			new_node->left  = NULL;
			new_node->right = NULL;

			if (tree) {
				node_tree_insert(tree, new_node);
			}
			else {
				tree = new_node;
			}
		}
	}

	pbvh_iter_end(&iter);

	if (tree) {
		float tmin = FLT_MAX;
		traverse_tree(tree, hcb, hit_data, &tmin);
		free_tree(tree);
	}
}

static bool update_search_cb(PBVHNode *node, void *data_v)
{
	int flag = GET_INT_FROM_POINTER(data_v);

	if (node->flag & PBVH_Leaf)
		return (node->flag & flag) != 0;

	return true;
}

typedef struct PBVHUpdateData {
	PBVH *bvh;
	PBVHNode **nodes;
	int totnode;

	float (*fnors)[3];
	float (*vnors)[3];
	int flag;
} PBVHUpdateData;

static void pbvh_update_normals_accum_task_cb(void *userdata, const int n)
{
	PBVHUpdateData *data = userdata;

	PBVH *bvh = data->bvh;
	PBVHNode *node = data->nodes[n];
	float (*fnors)[3] = data->fnors;
	float (*vnors)[3] = data->vnors;

	if ((node->flag & PBVH_UpdateNormals)) {
		unsigned int mpoly_prev = UINT_MAX;
		float fn[3];

		const int *faces = node->prim_indices;
		const int totface = node->totprim;

		for (int i = 0; i < totface; ++i) {
			const MLoopTri *lt = &bvh->looptri[faces[i]];
			const unsigned int vtri[3] = {
				bvh->mloop[lt->tri[0]].v,
				bvh->mloop[lt->tri[1]].v,
				bvh->mloop[lt->tri[2]].v,
			};
			const int sides = 3;

			/* Face normal and mask */
			if (lt->poly != mpoly_prev) {
				const MPoly *mp = &bvh->mpoly[lt->poly];
				BKE_mesh_calc_poly_normal(mp, &bvh->mloop[mp->loopstart], bvh->verts, fn);
				mpoly_prev = lt->poly;

				if (fnors) {
					/* We can assume a face is only present in one node ever. */
					copy_v3_v3(fnors[lt->poly], fn);
				}
			}

			for (int j = sides; j--; ) {
				const int v = vtri[j];

				if (bvh->verts[v].flag & ME_VERT_PBVH_UPDATE) {
					/* Note: This avoids `lock, add_v3_v3, unlock` and is five to ten times quicker than a spinlock.
					 *       Not exact equivalent though, since atomicity is only ensured for one component
					 *       of the vector at a time, but here it shall not make any sensible difference. */
					for (int k = 3; k--; ) {
						atomic_add_and_fetch_fl(&vnors[v][k], fn[k]);
					}
				}
			}
		}
	}
}

static void pbvh_update_normals_store_task_cb(void *userdata, const int n)
{
	PBVHUpdateData *data = userdata;
	PBVH *bvh = data->bvh;
	PBVHNode *node = data->nodes[n];
	float (*vnors)[3] = data->vnors;

	if (node->flag & PBVH_UpdateNormals) {
		const int *verts = node->vert_indices;
		const int totvert = node->uniq_verts;

		for (int i = 0; i < totvert; ++i) {
			const int v = verts[i];
			MVert *mvert = &bvh->verts[v];

			/* mvert is shared between nodes, hence between threads. */
			if (atomic_fetch_and_and_uint8(
			        (uint8_t *)&mvert->flag, (uint8_t)~ME_VERT_PBVH_UPDATE) & ME_VERT_PBVH_UPDATE)
			{
				normalize_v3(vnors[v]);
				normal_float_to_short_v3(mvert->no, vnors[v]);
			}
		}

		node->flag &= ~PBVH_UpdateNormals;
	}
}

static void pbvh_update_normals(PBVH *bvh, PBVHNode **nodes,
                                int totnode, float (*fnors)[3])
{
	float (*vnors)[3];

	if (bvh->type == PBVH_BMESH) {
		BLI_assert(fnors == NULL);
		pbvh_bmesh_normals_update(nodes, totnode);
		return;
	}

	if (bvh->type != PBVH_FACES)
		return;

	/* could be per node to save some memory, but also means
	 * we have to store for each vertex which node it is in */
	vnors = MEM_callocN(sizeof(*vnors) * bvh->totvert, __func__);

	/* subtle assumptions:
	 * - We know that for all edited vertices, the nodes with faces
	 *   adjacent to these vertices have been marked with PBVH_UpdateNormals.
	 *   This is true because if the vertex is inside the brush radius, the
	 *   bounding box of it's adjacent faces will be as well.
	 * - However this is only true for the vertices that have actually been
	 *   edited, not for all vertices in the nodes marked for update, so we
	 *   can only update vertices marked with ME_VERT_PBVH_UPDATE.
	 */

	PBVHUpdateData data = {
	    .bvh = bvh, .nodes = nodes,
	    .fnors = fnors, .vnors = vnors,
	};

	BLI_task_parallel_range(0, totnode, &data, pbvh_update_normals_accum_task_cb, totnode > PBVH_THREADED_LIMIT);

	BLI_task_parallel_range(0, totnode, &data, pbvh_update_normals_store_task_cb, totnode > PBVH_THREADED_LIMIT);

	MEM_freeN(vnors);
}

static void pbvh_update_BB_redraw_task_cb(void *userdata, const int n)
{
	PBVHUpdateData *data = userdata;
	PBVH *bvh = data->bvh;
	PBVHNode *node = data->nodes[n];
	const int flag = data->flag;

	if ((flag & PBVH_UpdateBB) && (node->flag & PBVH_UpdateBB))
		/* don't clear flag yet, leave it for flushing later */
		/* Note that bvh usage is read-only here, so no need to thread-protect it. */
		update_node_vb(bvh, node);

	if ((flag & PBVH_UpdateOriginalBB) && (node->flag & PBVH_UpdateOriginalBB))
		node->orig_vb = node->vb;

	if ((flag & PBVH_UpdateRedraw) && (node->flag & PBVH_UpdateRedraw))
		node->flag &= ~PBVH_UpdateRedraw;
}

void pbvh_update_BB_redraw(PBVH *bvh, PBVHNode **nodes, int totnode, int flag)
{
	/* update BB, redraw flag */
	PBVHUpdateData data = {
	    .bvh = bvh, .nodes = nodes,
	    .flag = flag,
	};

	BLI_task_parallel_range(0, totnode, &data, pbvh_update_BB_redraw_task_cb, totnode > PBVH_THREADED_LIMIT);
}

static void pbvh_update_draw_buffers(PBVH *bvh, PBVHNode **nodes, int totnode)
{
	/* can't be done in parallel with OpenGL */
	for (int n = 0; n < totnode; n++) {
		PBVHNode *node = nodes[n];

		if (node->flag & PBVH_RebuildDrawBuffers) {
			GPU_pbvh_buffers_free(node->draw_buffers);
			switch (bvh->type) {
				case PBVH_GRIDS:
					node->draw_buffers =
						GPU_pbvh_grid_buffers_build(node->prim_indices,
					                           node->totprim,
					                           bvh->grid_hidden,
					                           bvh->gridkey.grid_size,
					                           &bvh->gridkey, &bvh->grid_common_gpu_buffer);
					break;
				case PBVH_FACES:
					node->draw_buffers =
						GPU_pbvh_mesh_buffers_build(node->face_vert_indices,
					                           bvh->mpoly, bvh->mloop, bvh->looptri,
					                           bvh->verts,
					                           node->prim_indices,
					                           node->totprim);
					break;
				case PBVH_BMESH:
					node->draw_buffers =
						GPU_pbvh_bmesh_buffers_build(bvh->flags & PBVH_DYNTOPO_SMOOTH_SHADING);
					break;
			}
 
			node->flag &= ~PBVH_RebuildDrawBuffers;
		}

		if (node->flag & PBVH_UpdateDrawBuffers) {
			switch (bvh->type) {
				case PBVH_GRIDS:
					GPU_pbvh_grid_buffers_update(
					        node->draw_buffers,
					        bvh->grids,
					        bvh->grid_flag_mats,
					        node->prim_indices,
					        node->totprim,
					        &bvh->gridkey,
					        bvh->show_diffuse_color);
					break;
				case PBVH_FACES:
					GPU_pbvh_mesh_buffers_update(
					        node->draw_buffers,
					        bvh->verts,
					        node->vert_indices,
					        node->uniq_verts +
					        node->face_verts,
					        CustomData_get_layer(bvh->vdata, CD_PAINT_MASK),
					        node->face_vert_indices,
					        bvh->show_diffuse_color);
					break;
				case PBVH_BMESH:
					GPU_pbvh_bmesh_buffers_update(
					        node->draw_buffers,
					        bvh->bm,
					        node->bm_faces,
					        node->bm_unique_verts,
					        node->bm_other_verts,
					        bvh->show_diffuse_color);
					break;
			}

			node->flag &= ~PBVH_UpdateDrawBuffers;
		}
	}
}

static void pbvh_draw_BB(PBVH *bvh)
{
<<<<<<< HEAD
	unsigned int pos = VertexFormat_add_attrib(immVertexFormat(), "pos", COMP_F32, 3, KEEP_FLOAT);
	immBindBuiltinProgram(GPU_SHADER_3D_UNIFORM_COLOR);
=======
	GPU_pbvh_BB_draw_init();
>>>>>>> 15038975

	for (int a = 0; a < bvh->totnode; a++) {
		PBVHNode *node = &bvh->nodes[a];

<<<<<<< HEAD
		GPU_draw_pbvh_BB(node->vb.bmin, node->vb.bmax, ((node->flag & PBVH_Leaf) != 0), pos);
	}

	immUnbindProgram();
=======
		GPU_pbvh_BB_draw(node->vb.bmin, node->vb.bmax, ((node->flag & PBVH_Leaf) != 0));
	}

	GPU_pbvh_BB_draw_end();
>>>>>>> 15038975
}

static int pbvh_flush_bb(PBVH *bvh, PBVHNode *node, int flag)
{
	int update = 0;

	/* difficult to multithread well, we just do single threaded recursive */
	if (node->flag & PBVH_Leaf) {
		if (flag & PBVH_UpdateBB) {
			update |= (node->flag & PBVH_UpdateBB);
			node->flag &= ~PBVH_UpdateBB;
		}

		if (flag & PBVH_UpdateOriginalBB) {
			update |= (node->flag & PBVH_UpdateOriginalBB);
			node->flag &= ~PBVH_UpdateOriginalBB;
		}

		return update;
	}
	else {
		update |= pbvh_flush_bb(bvh, bvh->nodes + node->children_offset, flag);
		update |= pbvh_flush_bb(bvh, bvh->nodes + node->children_offset + 1, flag);

		if (update & PBVH_UpdateBB)
			update_node_vb(bvh, node);
		if (update & PBVH_UpdateOriginalBB)
			node->orig_vb = node->vb;
	}

	return update;
}

void BKE_pbvh_update(PBVH *bvh, int flag, float (*fnors)[3])
{
	if (!bvh->nodes)
		return;

	PBVHNode **nodes;
	int totnode;

	BKE_pbvh_search_gather(bvh, update_search_cb, SET_INT_IN_POINTER(flag),
	                       &nodes, &totnode);

	if (flag & PBVH_UpdateNormals)
		pbvh_update_normals(bvh, nodes, totnode, fnors);

	if (flag & (PBVH_UpdateBB | PBVH_UpdateOriginalBB | PBVH_UpdateRedraw))
		pbvh_update_BB_redraw(bvh, nodes, totnode, flag);

	if (flag & (PBVH_UpdateBB | PBVH_UpdateOriginalBB))
		pbvh_flush_bb(bvh, bvh->nodes, flag);

	if (nodes) MEM_freeN(nodes);
}

void BKE_pbvh_redraw_BB(PBVH *bvh, float bb_min[3], float bb_max[3])
{
	PBVHIter iter;
	PBVHNode *node;
	BB bb;

	BB_reset(&bb);

	pbvh_iter_begin(&iter, bvh, NULL, NULL);

	while ((node = pbvh_iter_next(&iter)))
		if (node->flag & PBVH_UpdateRedraw)
			BB_expand_with_bb(&bb, &node->vb);

	pbvh_iter_end(&iter);

	copy_v3_v3(bb_min, bb.bmin);
	copy_v3_v3(bb_max, bb.bmax);
}

void BKE_pbvh_get_grid_updates(PBVH *bvh, bool clear, void ***r_gridfaces, int *r_totface)
{
	GSet *face_set = BLI_gset_ptr_new(__func__);
	PBVHNode *node;
	PBVHIter iter;

	pbvh_iter_begin(&iter, bvh, NULL, NULL);

	while ((node = pbvh_iter_next(&iter))) {
		if (node->flag & PBVH_UpdateNormals) {
			for (unsigned i = 0; i < node->totprim; ++i) {
				void *face = bvh->gridfaces[node->prim_indices[i]];
				BLI_gset_add(face_set, face);
			}

			if (clear)
				node->flag &= ~PBVH_UpdateNormals;
		}
	}

	pbvh_iter_end(&iter);
	
	const int tot = BLI_gset_size(face_set);
	if (tot == 0) {
		*r_totface = 0;
		*r_gridfaces = NULL;
		BLI_gset_free(face_set, NULL);
		return;
	}

	void **faces = MEM_mallocN(sizeof(*faces) * tot, "PBVH Grid Faces");

	GSetIterator gs_iter;
	int i;
	GSET_ITER_INDEX (gs_iter, face_set, i) {
		faces[i] = BLI_gsetIterator_getKey(&gs_iter);
	}

	BLI_gset_free(face_set, NULL);

	*r_totface = tot;
	*r_gridfaces = faces;
}

/***************************** PBVH Access ***********************************/

PBVHType BKE_pbvh_type(const PBVH *bvh)
{
	return bvh->type;
}

bool BKE_pbvh_has_faces(const PBVH *bvh)
{
	if (bvh->type == PBVH_BMESH) {
		return (bvh->bm->totface != 0);
	}
	else {
		return (bvh->totprim != 0);
	}
}

void BKE_pbvh_bounding_box(const PBVH *bvh, float min[3], float max[3])
{
	if (bvh->totnode) {
		const BB *bb = &bvh->nodes[0].vb;
		copy_v3_v3(min, bb->bmin);
		copy_v3_v3(max, bb->bmax);
	}
	else {
		zero_v3(min);
		zero_v3(max);
	}
}

BLI_bitmap **BKE_pbvh_grid_hidden(const PBVH *bvh)
{
	BLI_assert(bvh->type == PBVH_GRIDS);
	return bvh->grid_hidden;
}

void BKE_pbvh_get_grid_key(const PBVH *bvh, CCGKey *key)
{
	BLI_assert(bvh->type == PBVH_GRIDS);
	*key = bvh->gridkey;
}

BMesh *BKE_pbvh_get_bmesh(PBVH *bvh)
{
	BLI_assert(bvh->type == PBVH_BMESH);
	return bvh->bm;
}

/***************************** Node Access ***********************************/

void BKE_pbvh_node_mark_update(PBVHNode *node)
{
	node->flag |= PBVH_UpdateNormals | PBVH_UpdateBB | PBVH_UpdateOriginalBB | PBVH_UpdateDrawBuffers | PBVH_UpdateRedraw;
}

void BKE_pbvh_node_mark_rebuild_draw(PBVHNode *node)
{
	node->flag |= PBVH_RebuildDrawBuffers | PBVH_UpdateDrawBuffers | PBVH_UpdateRedraw;
}

void BKE_pbvh_node_mark_redraw(PBVHNode *node)
{
	node->flag |= PBVH_UpdateDrawBuffers | PBVH_UpdateRedraw;
}

void BKE_pbvh_node_mark_normals_update(PBVHNode *node)
{
	node->flag |= PBVH_UpdateNormals;
}


void BKE_pbvh_node_fully_hidden_set(PBVHNode *node, int fully_hidden)
{
	BLI_assert(node->flag & PBVH_Leaf);
	
	if (fully_hidden)
		node->flag |= PBVH_FullyHidden;
	else
		node->flag &= ~PBVH_FullyHidden;
}

void BKE_pbvh_node_get_verts(
        PBVH *bvh, PBVHNode *node,
        const int **r_vert_indices, MVert **r_verts)
{
	if (r_vert_indices) {
		*r_vert_indices = node->vert_indices;
	}

	if (r_verts) {
		*r_verts = bvh->verts;
	}
}

void BKE_pbvh_node_num_verts(
        PBVH *bvh, PBVHNode *node,
        int *r_uniquevert, int *r_totvert)
{
	int tot;
	
	switch (bvh->type) {
		case PBVH_GRIDS:
			tot = node->totprim * bvh->gridkey.grid_area;
			if (r_totvert) *r_totvert = tot;
			if (r_uniquevert) *r_uniquevert = tot;
			break;
		case PBVH_FACES:
			if (r_totvert) *r_totvert = node->uniq_verts + node->face_verts;
			if (r_uniquevert) *r_uniquevert = node->uniq_verts;
			break;
		case PBVH_BMESH:
			tot = BLI_gset_size(node->bm_unique_verts);
			if (r_totvert) *r_totvert = tot + BLI_gset_size(node->bm_other_verts);
			if (r_uniquevert) *r_uniquevert = tot;
			break;
	}
}

void BKE_pbvh_node_get_grids(
        PBVH *bvh, PBVHNode *node,
        int **r_grid_indices, int *r_totgrid, int *r_maxgrid, int *r_gridsize, CCGElem ***r_griddata)
{
	switch (bvh->type) {
		case PBVH_GRIDS:
			if (r_grid_indices) *r_grid_indices = node->prim_indices;
			if (r_totgrid) *r_totgrid = node->totprim;
			if (r_maxgrid) *r_maxgrid = bvh->totgrid;
			if (r_gridsize) *r_gridsize = bvh->gridkey.grid_size;
			if (r_griddata) *r_griddata = bvh->grids;
			break;
		case PBVH_FACES:
		case PBVH_BMESH:
			if (r_grid_indices) *r_grid_indices = NULL;
			if (r_totgrid) *r_totgrid = 0;
			if (r_maxgrid) *r_maxgrid = 0;
			if (r_gridsize) *r_gridsize = 0;
			if (r_griddata) *r_griddata = NULL;
			break;
	}
}

void BKE_pbvh_node_get_BB(PBVHNode *node, float bb_min[3], float bb_max[3])
{
	copy_v3_v3(bb_min, node->vb.bmin);
	copy_v3_v3(bb_max, node->vb.bmax);
}

void BKE_pbvh_node_get_original_BB(PBVHNode *node, float bb_min[3], float bb_max[3])
{
	copy_v3_v3(bb_min, node->orig_vb.bmin);
	copy_v3_v3(bb_max, node->orig_vb.bmax);
}

void BKE_pbvh_node_get_proxies(PBVHNode *node, PBVHProxyNode **proxies, int *proxy_count)
{
	if (node->proxy_count > 0) {
		if (proxies) *proxies = node->proxies;
		if (proxy_count) *proxy_count = node->proxy_count;
	}
	else {
		if (proxies) *proxies = NULL;
		if (proxy_count) *proxy_count = 0;
	}
}

void BKE_pbvh_node_get_bm_orco_data(
        PBVHNode *node,
        int (**r_orco_tris)[3], int *r_orco_tris_num, float (**r_orco_coords)[3])
{
	*r_orco_tris = node->bm_ortri;
	*r_orco_tris_num = node->bm_tot_ortri;
	*r_orco_coords = node->bm_orco;
}

/**
 * \note doing a full search on all vertices here seems expensive,
 * however this is important to avoid having to recalculate boundbox & sync the buffers to the GPU
 * (which is far more expensive!) See: T47232.
 */
bool BKE_pbvh_node_vert_update_check_any(PBVH *bvh, PBVHNode *node)
{
	BLI_assert(bvh->type == PBVH_FACES);
	const int *verts = node->vert_indices;
	const int totvert = node->uniq_verts + node->face_verts;

	for (int i = 0; i < totvert; ++i) {
		const int v = verts[i];
		const MVert *mvert = &bvh->verts[v];

		if (mvert->flag & ME_VERT_PBVH_UPDATE) {
			return true;
		}
	}

	return false;
}


/********************************* Raycast ***********************************/

typedef struct {
	struct IsectRayAABB_Precalc ray;
	bool original;
} RaycastData;

static bool ray_aabb_intersect(PBVHNode *node, void *data_v)
{
	RaycastData *rcd = data_v;
	const float *bb_min, *bb_max;

	if (rcd->original) {
		/* BKE_pbvh_node_get_original_BB */
		bb_min = node->orig_vb.bmin;
		bb_max = node->orig_vb.bmax;
	}
	else {
		/* BKE_pbvh_node_get_BB */
		bb_min = node->vb.bmin;
		bb_max = node->vb.bmax;
	}

	return isect_ray_aabb_v3(&rcd->ray, bb_min, bb_max, &node->tmin);
}

void BKE_pbvh_raycast(
        PBVH *bvh, BKE_pbvh_HitOccludedCallback cb, void *data,
        const float ray_start[3], const float ray_normal[3],
        bool original)
{
	RaycastData rcd;

	isect_ray_aabb_v3_precalc(&rcd.ray, ray_start, ray_normal);
	rcd.original = original;

	BKE_pbvh_search_callback_occluded(bvh, ray_aabb_intersect, &rcd, cb, data);
}

bool ray_face_intersection_quad(
        const float ray_start[3], const float ray_normal[3],
        const float t0[3], const float t1[3], const float t2[3], const float t3[3],
        float *dist)
{
	float dist_test;

	if ((isect_ray_tri_epsilon_v3(ray_start, ray_normal, t0, t1, t2, &dist_test, NULL, 0.1f) && (dist_test < *dist)) ||
	    (isect_ray_tri_epsilon_v3(ray_start, ray_normal, t0, t2, t3, &dist_test, NULL, 0.1f) && (dist_test < *dist)))
	{
		*dist = dist_test;
		return true;
	}
	else {
		return false;
	}
}

bool ray_face_intersection_tri(
        const float ray_start[3], const float ray_normal[3],
        const float t0[3], const float t1[3], const float t2[3],
        float *dist)
{
	float dist_test;

	if ((isect_ray_tri_epsilon_v3(ray_start, ray_normal, t0, t1, t2, &dist_test, NULL, 0.1f) && (dist_test < *dist))) {
		*dist = dist_test;
		return true;
	}
	else {
		return false;
	}
}

static bool pbvh_faces_node_raycast(
        PBVH *bvh, const PBVHNode *node,
        float (*origco)[3],
        const float ray_start[3], const float ray_normal[3],
        float *dist)
{
	const MVert *vert = bvh->verts;
	const MLoop *mloop = bvh->mloop;
	const int *faces = node->prim_indices;
	int i, totface = node->totprim;
	bool hit = false;

	for (i = 0; i < totface; ++i) {
		const MLoopTri *lt = &bvh->looptri[faces[i]];
		const int *face_verts = node->face_vert_indices[i];

		if (paint_is_face_hidden(lt, vert, mloop))
			continue;

		if (origco) {
			/* intersect with backuped original coordinates */
			hit |= ray_face_intersection_tri(
			        ray_start, ray_normal,
			        origco[face_verts[0]],
			        origco[face_verts[1]],
			        origco[face_verts[2]],
			        dist);
		}
		else {
			/* intersect with current coordinates */
			hit |= ray_face_intersection_tri(
			        ray_start, ray_normal,
			        vert[mloop[lt->tri[0]].v].co,
			        vert[mloop[lt->tri[1]].v].co,
			        vert[mloop[lt->tri[2]].v].co,
			        dist);
		}
	}

	return hit;
}

static bool pbvh_grids_node_raycast(
        PBVH *bvh, PBVHNode *node,
        float (*origco)[3],
        const float ray_start[3], const float ray_normal[3],
        float *dist)
{
	const int totgrid = node->totprim;
	const int gridsize = bvh->gridkey.grid_size;
	bool hit = false;

	for (int i = 0; i < totgrid; ++i) {
		CCGElem *grid = bvh->grids[node->prim_indices[i]];
		BLI_bitmap *gh;

		if (!grid)
			continue;

		gh = bvh->grid_hidden[node->prim_indices[i]];

		for (int y = 0; y < gridsize - 1; ++y) {
			for (int x = 0; x < gridsize - 1; ++x) {
				/* check if grid face is hidden */
				if (gh) {
					if (paint_is_grid_face_hidden(gh, gridsize, x, y))
						continue;
				}

				if (origco) {
					hit |= ray_face_intersection_quad(
					        ray_start, ray_normal,
					        origco[y * gridsize + x],
					        origco[y * gridsize + x + 1],
					        origco[(y + 1) * gridsize + x + 1],
					        origco[(y + 1) * gridsize + x],
					        dist);
				}
				else {
					hit |= ray_face_intersection_quad(
					        ray_start, ray_normal,
					        CCG_grid_elem_co(&bvh->gridkey, grid, x, y),
					        CCG_grid_elem_co(&bvh->gridkey, grid, x + 1, y),
					        CCG_grid_elem_co(&bvh->gridkey, grid, x + 1, y + 1),
					        CCG_grid_elem_co(&bvh->gridkey, grid, x, y + 1),
					        dist);
				}
			}
		}

		if (origco)
			origco += gridsize * gridsize;
	}

	return hit;
}

bool BKE_pbvh_node_raycast(
        PBVH *bvh, PBVHNode *node, float (*origco)[3], bool use_origco,
        const float ray_start[3], const float ray_normal[3],
        float *dist)
{
	bool hit = false;

	if (node->flag & PBVH_FullyHidden)
		return false;

	switch (bvh->type) {
		case PBVH_FACES:
			hit |= pbvh_faces_node_raycast(
			        bvh, node, origco,
			        ray_start, ray_normal, dist);
			break;
		case PBVH_GRIDS:
			hit |= pbvh_grids_node_raycast(
			        bvh, node, origco,
			        ray_start, ray_normal, dist);
			break;
		case PBVH_BMESH:
			hit = pbvh_bmesh_node_raycast(
			        node, ray_start, ray_normal, dist, use_origco);
			break;
	}

	return hit;
}

void BKE_pbvh_raycast_project_ray_root(
        PBVH *bvh, bool original,
        float ray_start[3], float ray_end[3], float ray_normal[3])
{
	if (bvh->nodes) {
		float rootmin_start, rootmin_end;
		float bb_min_root[3], bb_max_root[3], bb_center[3], bb_diff[3];
		struct IsectRayAABB_Precalc ray;
		float ray_normal_inv[3];
		float offset = 1.0f + 1e-3f;
		float offset_vec[3] = {1e-3f, 1e-3f, 1e-3f};

		if (original)
			BKE_pbvh_node_get_original_BB(bvh->nodes, bb_min_root, bb_max_root);
		else
			BKE_pbvh_node_get_BB(bvh->nodes, bb_min_root, bb_max_root);

		/* slightly offset min and max in case we have a zero width node (due to a plane mesh for instance),
		 * or faces very close to the bounding box boundary. */
		mid_v3_v3v3(bb_center, bb_max_root, bb_min_root);
		/* diff should be same for both min/max since it's calculated from center */
		sub_v3_v3v3(bb_diff, bb_max_root, bb_center);
		/* handles case of zero width bb */
		add_v3_v3(bb_diff, offset_vec);
		madd_v3_v3v3fl(bb_max_root, bb_center, bb_diff, offset);
		madd_v3_v3v3fl(bb_min_root, bb_center, bb_diff, -offset);

		/* first project start ray */
		isect_ray_aabb_v3_precalc(&ray, ray_start, ray_normal);
		if (!isect_ray_aabb_v3(&ray, bb_min_root, bb_max_root, &rootmin_start))
			return;

		/* then the end ray */
		mul_v3_v3fl(ray_normal_inv, ray_normal, -1.0);
		isect_ray_aabb_v3_precalc(&ray, ray_end, ray_normal_inv);
		/* unlikely to fail exiting if entering succeeded, still keep this here */
		if (!isect_ray_aabb_v3(&ray, bb_min_root, bb_max_root, &rootmin_end))
			return;

		madd_v3_v3v3fl(ray_start, ray_start, ray_normal, rootmin_start);
		madd_v3_v3v3fl(ray_end, ray_end, ray_normal_inv, rootmin_end);
	}
}

typedef struct {
	DMSetMaterial setMaterial;
	bool wireframe;
	bool fast;
} PBVHNodeDrawData;

void BKE_pbvh_node_draw(PBVHNode *node, void *data_v)
{
	PBVHNodeDrawData *data = data_v;

	if (!(node->flag & PBVH_FullyHidden)) {
		GPU_pbvh_buffers_draw(node->draw_buffers,
		                 data->setMaterial,
		                 data->wireframe,
		                 data->fast);
	}
}

typedef enum {
	ISECT_INSIDE,
	ISECT_OUTSIDE,
	ISECT_INTERSECT
} PlaneAABBIsect;

/* Adapted from:
 * http://www.gamedev.net/community/forums/topic.asp?topic_id=512123
 * Returns true if the AABB is at least partially within the frustum
 * (ok, not a real frustum), false otherwise.
 */
static PlaneAABBIsect test_planes_aabb(const float bb_min[3],
                                       const float bb_max[3],
                                       const float (*planes)[4])
{
	float vmin[3], vmax[3];
	PlaneAABBIsect ret = ISECT_INSIDE;
	
	for (int i = 0; i < 4; ++i) {
		for (int axis = 0; axis < 3; ++axis) {
			if (planes[i][axis] > 0) {
				vmin[axis] = bb_min[axis];
				vmax[axis] = bb_max[axis];
			}
			else {
				vmin[axis] = bb_max[axis];
				vmax[axis] = bb_min[axis];
			}
		}
		
		if (dot_v3v3(planes[i], vmin) + planes[i][3] > 0)
			return ISECT_OUTSIDE;
		else if (dot_v3v3(planes[i], vmax) + planes[i][3] >= 0)
			ret = ISECT_INTERSECT;
	}

	return ret;
}

bool BKE_pbvh_node_planes_contain_AABB(PBVHNode *node, void *data)
{
	const float *bb_min, *bb_max;
	/* BKE_pbvh_node_get_BB */
	bb_min = node->vb.bmin;
	bb_max = node->vb.bmax;
	
	return test_planes_aabb(bb_min, bb_max, data) != ISECT_OUTSIDE;
}

bool BKE_pbvh_node_planes_exclude_AABB(PBVHNode *node, void *data)
{
	const float *bb_min, *bb_max;
	/* BKE_pbvh_node_get_BB */
	bb_min = node->vb.bmin;
	bb_max = node->vb.bmax;
	
	return test_planes_aabb(bb_min, bb_max, data) != ISECT_INSIDE;
}

static void pbvh_node_check_diffuse_changed(PBVH *bvh, PBVHNode *node)
{
	if (!node->draw_buffers)
		return;

	if (GPU_pbvh_buffers_diffuse_changed(node->draw_buffers, node->bm_faces, bvh->show_diffuse_color))
		node->flag |= PBVH_UpdateDrawBuffers;
}

void BKE_pbvh_draw(PBVH *bvh, float (*planes)[4], float (*fnors)[3],
                   DMSetMaterial setMaterial, bool wireframe, bool fast)
{
	PBVHNodeDrawData draw_data = {setMaterial, wireframe, fast};
	PBVHNode **nodes;
	int totnode;

	for (int a = 0; a < bvh->totnode; a++)
		pbvh_node_check_diffuse_changed(bvh, &bvh->nodes[a]);

	BKE_pbvh_search_gather(bvh, update_search_cb, SET_INT_IN_POINTER(PBVH_UpdateNormals | PBVH_UpdateDrawBuffers),
	                       &nodes, &totnode);

	pbvh_update_normals(bvh, nodes, totnode, fnors);
	pbvh_update_draw_buffers(bvh, nodes, totnode);

	if (nodes) MEM_freeN(nodes);

	if (planes) {
		BKE_pbvh_search_callback(bvh, BKE_pbvh_node_planes_contain_AABB,
		                         planes, BKE_pbvh_node_draw, &draw_data);
	}
	else {
		BKE_pbvh_search_callback(bvh, NULL, NULL, BKE_pbvh_node_draw, &draw_data);
	}

	if (G.debug_value == 14)
		pbvh_draw_BB(bvh);
}

struct PBVHNodeDrawCallbackData {

	void (*draw_fn)(void *user_data, Batch *batch);
	void *user_data;
	bool fast;
};

static void pbvh_node_draw_cb(PBVHNode *node, void *data_v)
{
	struct PBVHNodeDrawCallbackData *data = data_v;

	if (!(node->flag & PBVH_FullyHidden)) {
		Batch *triangles = GPU_draw_pbvh_buffers_get_batch(node->draw_buffers, data->fast);
		if (triangles != NULL) {
			data->draw_fn(data->user_data, triangles);
		}
	}
}

/**
 * Version of #BKE_pbvh_draw that runs a callback.
 */
void BKE_pbvh_draw_cb(
        PBVH *bvh, float (*planes)[4], float (*fnors)[3], bool fast,
        void (*draw_fn)(void *user_data, Batch *batch), void *user_data)
{
	struct PBVHNodeDrawCallbackData draw_data = {
		.fast = fast,
		.draw_fn = draw_fn,
		.user_data = user_data,
	};
	PBVHNode **nodes;
	int totnode;

	for (int a = 0; a < bvh->totnode; a++)
		pbvh_node_check_diffuse_changed(bvh, &bvh->nodes[a]);

	BKE_pbvh_search_gather(bvh, update_search_cb, SET_INT_IN_POINTER(PBVH_UpdateNormals | PBVH_UpdateDrawBuffers),
	                       &nodes, &totnode);

	pbvh_update_normals(bvh, nodes, totnode, fnors);
	pbvh_update_draw_buffers(bvh, nodes, totnode);

	if (nodes) MEM_freeN(nodes);

	if (planes) {
		BKE_pbvh_search_callback(
		        bvh, BKE_pbvh_node_planes_contain_AABB,
		        planes, pbvh_node_draw_cb, &draw_data);
	}
	else {
		BKE_pbvh_search_callback(
		        bvh, NULL,
		        NULL, pbvh_node_draw_cb, &draw_data);
	}
#if 0
	if (G.debug_value == 14)
		pbvh_draw_BB(bvh);
#endif
}

void BKE_pbvh_grids_update(PBVH *bvh, CCGElem **grids, void **gridfaces,
                           DMFlagMat *flagmats, BLI_bitmap **grid_hidden)
{
	bvh->grids = grids;
	bvh->gridfaces = gridfaces;

	if (flagmats != bvh->grid_flag_mats || bvh->grid_hidden != grid_hidden) {
		bvh->grid_flag_mats = flagmats;
		bvh->grid_hidden = grid_hidden;

		for (int a = 0; a < bvh->totnode; ++a)
			BKE_pbvh_node_mark_rebuild_draw(&bvh->nodes[a]);
	}
}

/* Get the node's displacement layer, creating it if necessary */
float *BKE_pbvh_node_layer_disp_get(PBVH *bvh, PBVHNode *node)
{
	if (!node->layer_disp) {
		int totvert = 0;
		BKE_pbvh_node_num_verts(bvh, node, &totvert, NULL);
		node->layer_disp = MEM_callocN(sizeof(float) * totvert, "layer disp");
	}
	return node->layer_disp;
}

/* If the node has a displacement layer, free it and set to null */
void BKE_pbvh_node_layer_disp_free(PBVHNode *node)
{
	if (node->layer_disp) {
		MEM_freeN(node->layer_disp);
		node->layer_disp = NULL;
	}
}

float (*BKE_pbvh_get_vertCos(PBVH *pbvh))[3]
{
	float (*vertCos)[3] = NULL;

	if (pbvh->verts) {
		MVert *mvert = pbvh->verts;

		vertCos = MEM_callocN(3 * pbvh->totvert * sizeof(float), "BKE_pbvh_get_vertCoords");
		float *co = (float *)vertCos;

		for (int a = 0; a < pbvh->totvert; a++, mvert++, co += 3) {
			copy_v3_v3(co, mvert->co);
		}
	}

	return vertCos;
}

void BKE_pbvh_apply_vertCos(PBVH *pbvh, float (*vertCos)[3])
{
	if (!pbvh->deformed) {
		if (pbvh->verts) {
			/* if pbvh is not already deformed, verts/faces points to the */
			/* original data and applying new coords to this arrays would lead to */
			/* unneeded deformation -- duplicate verts/faces to avoid this */

			pbvh->verts   = MEM_dupallocN(pbvh->verts);
			/* No need to dupalloc pbvh->looptri, this one is 'totally owned' by pbvh, it's never some mesh data. */

			pbvh->deformed = true;
		}
	}

	if (pbvh->verts) {
		MVert *mvert = pbvh->verts;
		/* copy new verts coords */
		for (int a = 0; a < pbvh->totvert; ++a, ++mvert) {
			/* no need for float comparison here (memory is exactly equal or not) */
			if (memcmp(mvert->co, vertCos[a], sizeof(float[3])) != 0) {
				copy_v3_v3(mvert->co, vertCos[a]);
				mvert->flag |= ME_VERT_PBVH_UPDATE;
			}
		}

		/* coordinates are new -- normals should also be updated */
		BKE_mesh_calc_normals_looptri(
		        pbvh->verts, pbvh->totvert,
		        pbvh->mloop,
		        pbvh->looptri, pbvh->totprim,
		        NULL);

		for (int a = 0; a < pbvh->totnode; ++a)
			BKE_pbvh_node_mark_update(&pbvh->nodes[a]);

		BKE_pbvh_update(pbvh, PBVH_UpdateBB, NULL);
		BKE_pbvh_update(pbvh, PBVH_UpdateOriginalBB, NULL);

	}
}

bool BKE_pbvh_isDeformed(PBVH *pbvh)
{
	return pbvh->deformed;
}
/* Proxies */

PBVHProxyNode *BKE_pbvh_node_add_proxy(PBVH *bvh, PBVHNode *node)
{
	int index, totverts;

	index = node->proxy_count;

	node->proxy_count++;

	if (node->proxies)
		node->proxies = MEM_reallocN(node->proxies, node->proxy_count * sizeof(PBVHProxyNode));
	else
		node->proxies = MEM_mallocN(sizeof(PBVHProxyNode), "PBVHNodeProxy");

	BKE_pbvh_node_num_verts(bvh, node, &totverts, NULL);
	node->proxies[index].co = MEM_callocN(sizeof(float[3]) * totverts, "PBVHNodeProxy.co");

	return node->proxies + index;
}

void BKE_pbvh_node_free_proxies(PBVHNode *node)
{
	for (int p = 0; p < node->proxy_count; p++) {
		MEM_freeN(node->proxies[p].co);
		node->proxies[p].co = NULL;
	}

	MEM_freeN(node->proxies);
	node->proxies = NULL;

	node->proxy_count = 0;
}

void BKE_pbvh_gather_proxies(PBVH *pbvh, PBVHNode ***r_array,  int *r_tot)
{
	PBVHNode **array = NULL;
	int tot = 0, space = 0;

	for (int n = 0; n < pbvh->totnode; n++) {
		PBVHNode *node = pbvh->nodes + n;

		if (node->proxy_count > 0) {
			if (tot == space) {
				/* resize array if needed */
				space = (tot == 0) ? 32 : space * 2;
				array = MEM_recallocN_id(array, sizeof(PBVHNode *) * space, __func__);
			}

			array[tot] = node;
			tot++;
		}
	}

	if (tot == 0 && array) {
		MEM_freeN(array);
		array = NULL;
	}

	*r_array = array;
	*r_tot = tot;
}

void pbvh_vertex_iter_init(PBVH *bvh, PBVHNode *node,
                           PBVHVertexIter *vi, int mode)
{
	struct CCGElem **grids;
	struct MVert *verts;
	const int *vert_indices;
	int *grid_indices;
	int totgrid, gridsize, uniq_verts, totvert;
	
	vi->grid = NULL;
	vi->no = NULL;
	vi->fno = NULL;
	vi->mvert = NULL;
	
	BKE_pbvh_node_get_grids(bvh, node, &grid_indices, &totgrid, NULL, &gridsize, &grids);
	BKE_pbvh_node_num_verts(bvh, node, &uniq_verts, &totvert);
	BKE_pbvh_node_get_verts(bvh, node, &vert_indices, &verts);
	vi->key = &bvh->gridkey;
	
	vi->grids = grids;
	vi->grid_indices = grid_indices;
	vi->totgrid = (grids) ? totgrid : 1;
	vi->gridsize = gridsize;
	
	if (mode == PBVH_ITER_ALL)
		vi->totvert = totvert;
	else
		vi->totvert = uniq_verts;
	vi->vert_indices = vert_indices;
	vi->mverts = verts;

	if (bvh->type == PBVH_BMESH) {
		BLI_gsetIterator_init(&vi->bm_unique_verts, node->bm_unique_verts);
		BLI_gsetIterator_init(&vi->bm_other_verts, node->bm_other_verts);
		vi->bm_vdata = &bvh->bm->vdata;
		vi->cd_vert_mask_offset = CustomData_get_offset(vi->bm_vdata, CD_PAINT_MASK);
	}

	vi->gh = NULL;
	if (vi->grids && mode == PBVH_ITER_UNIQUE)
		vi->grid_hidden = bvh->grid_hidden;

	vi->mask = NULL;
	if (bvh->type == PBVH_FACES)
		vi->vmask = CustomData_get_layer(bvh->vdata, CD_PAINT_MASK);
}

void pbvh_show_diffuse_color_set(PBVH *bvh, bool show_diffuse_color)
{
	bool has_mask = false;

	switch (bvh->type) {
		case PBVH_GRIDS:
			has_mask = (bvh->gridkey.has_mask != 0);
			break;
		case PBVH_FACES:
			has_mask = (bvh->vdata && CustomData_get_layer(bvh->vdata,
			                                CD_PAINT_MASK));
			break;
		case PBVH_BMESH:
			has_mask = (bvh->bm && (CustomData_get_offset(&bvh->bm->vdata, CD_PAINT_MASK) != -1));
			break;
	}

	bvh->show_diffuse_color = !has_mask || show_diffuse_color;
}<|MERGE_RESOLUTION|>--- conflicted
+++ resolved
@@ -1159,27 +1159,16 @@
 
 static void pbvh_draw_BB(PBVH *bvh)
 {
-<<<<<<< HEAD
 	unsigned int pos = VertexFormat_add_attrib(immVertexFormat(), "pos", COMP_F32, 3, KEEP_FLOAT);
 	immBindBuiltinProgram(GPU_SHADER_3D_UNIFORM_COLOR);
-=======
-	GPU_pbvh_BB_draw_init();
->>>>>>> 15038975
 
 	for (int a = 0; a < bvh->totnode; a++) {
 		PBVHNode *node = &bvh->nodes[a];
 
-<<<<<<< HEAD
-		GPU_draw_pbvh_BB(node->vb.bmin, node->vb.bmax, ((node->flag & PBVH_Leaf) != 0), pos);
+		GPU_pbvh_BB_draw(node->vb.bmin, node->vb.bmax, ((node->flag & PBVH_Leaf) != 0), pos);
 	}
 
 	immUnbindProgram();
-=======
-		GPU_pbvh_BB_draw(node->vb.bmin, node->vb.bmax, ((node->flag & PBVH_Leaf) != 0));
-	}
-
-	GPU_pbvh_BB_draw_end();
->>>>>>> 15038975
 }
 
 static int pbvh_flush_bb(PBVH *bvh, PBVHNode *node, int flag)
@@ -1870,7 +1859,7 @@
 	struct PBVHNodeDrawCallbackData *data = data_v;
 
 	if (!(node->flag & PBVH_FullyHidden)) {
-		Batch *triangles = GPU_draw_pbvh_buffers_get_batch(node->draw_buffers, data->fast);
+		Batch *triangles = GPU_pbvh_buffers_batch_get(node->draw_buffers, data->fast);
 		if (triangles != NULL) {
 			data->draw_fn(data->user_data, triangles);
 		}
