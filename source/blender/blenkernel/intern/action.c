/**
 * $Id$
 *
 * ***** BEGIN GPL LICENSE BLOCK *****
 *
 * This program is free software; you can redistribute it and/or
 * modify it under the terms of the GNU General Public License
 * as published by the Free Software Foundation; either version 2
 * of the License, or (at your option) any later version.
 *
 * This program is distributed in the hope that it will be useful,
 * but WITHOUT ANY WARRANTY; without even the implied warranty of
 * MERCHANTABILITY or FITNESS FOR A PARTICULAR PURPOSE.  See the
 * GNU General Public License for more details.
 *
 * You should have received a copy of the GNU General Public License
 * along with this program; if not, write to the Free Software Foundation,
 * Inc., 51 Franklin Street, Fifth Floor, Boston, MA 02110-1301, USA.
 *
 * The Original Code is Copyright (C) 2001-2002 by NaN Holding BV.
 * All rights reserved.
 *
 * Contributor(s): Full recode, Ton Roosendaal, Crete 2005
 *				 Full recode, Joshua Leung, 2009
 *
 * ***** END GPL LICENSE BLOCK *****
 */

#ifdef HAVE_CONFIG_H
#include <config.h>
#endif

#include <string.h>
#include <math.h>
#include <stdlib.h>
#include <stddef.h>	

#include "MEM_guardedalloc.h"

#include "DNA_anim_types.h"
#include "DNA_armature_types.h"
#include "DNA_constraint_types.h"
#include "DNA_scene_types.h"

#include "BKE_animsys.h"
#include "BKE_action.h"
#include "BKE_anim.h"
#include "BKE_constraint.h"
#include "BKE_global.h"
#include "BKE_fcurve.h"
#include "BKE_library.h"
#include "BKE_main.h"
#include "BKE_object.h"
#include "BKE_utildefines.h"
#include "BKE_idprop.h"

#include "BIK_api.h"

#include "BLI_blenlib.h"
#include "BLI_ghash.h"
#include "BLI_math.h"

#include "RNA_access.h"

/* *********************** NOTE ON POSE AND ACTION **********************

  - Pose is the local (object level) component of armature. The current
	object pose is saved in files, and (will be) is presorted for dependency
  - Actions have fewer (or other) channels, and write data to a Pose
  - Currently ob->pose data is controlled in where_is_pose only. The (recalc)
	event system takes care of calling that
  - The NLA system (here too) uses Poses as interpolation format for Actions
  - Therefore we assume poses to be static, and duplicates of poses have channels in
	same order, for quick interpolation reasons

  ****************************** (ton) ************************************ */

/* ***************** Library data level operations on action ************** */

bAction *add_empty_action(const char name[])
{
	bAction *act;
	
	act= alloc_libblock(&G.main->action, ID_AC, name);
	act->id.flag |= LIB_FAKEUSER; // XXX this is nasty for new users... maybe we don't want this anymore
	act->id.us++;
	
	return act;
}	

// does copy_fcurve...
void make_local_action(bAction *act)
{
	// Object *ob;
	bAction *actn;
	int local=0, lib=0;
	
	if (act->id.lib==0) return;
	if (act->id.us==1) {
		act->id.lib= 0;
		act->id.flag= LIB_LOCAL;
		//make_local_action_channels(act);
		new_id(0, (ID *)act, 0);
		return;
	}
	
#if 0	// XXX old animation system
	ob= G.main->object.first;
	while(ob) {
		if(ob->action==act) {
			if(ob->id.lib) lib= 1;
			else local= 1;
		}
		ob= ob->id.next;
	}
#endif
	
	if(local && lib==0) {
		act->id.lib= 0;
		act->id.flag= LIB_LOCAL;
		//make_local_action_channels(act);
		new_id(0, (ID *)act, 0);
	}
	else if(local && lib) {
		actn= copy_action(act);
		actn->id.us= 0;
		
#if 0	// XXX old animation system
		ob= G.main->object.first;
		while(ob) {
			if(ob->action==act) {
				
				if(ob->id.lib==0) {
					ob->action = actn;
					actn->id.us++;
					act->id.us--;
				}
			}
			ob= ob->id.next;
		}
#endif	// XXX old animation system
	}
}

void free_action (bAction *act)
{
	/* sanity check */
	if (act == NULL)
		return;
	
	/* Free F-Curves */
	free_fcurves(&act->curves);
	
	/* Free groups */
	if (act->groups.first)
		BLI_freelistN(&act->groups);
		
	/* Free pose-references (aka local markers) */
	if (act->markers.first)
		BLI_freelistN(&act->markers);
}

bAction *copy_action (bAction *src)
{
	bAction *dst = NULL;
	bActionGroup *dgrp, *sgrp;
	FCurve *dfcu, *sfcu;
	
	if (src == NULL) 
		return NULL;
	dst= copy_libblock(src);
	
	/* duplicate the lists of groups and markers */
	BLI_duplicatelist(&dst->groups, &src->groups);
	BLI_duplicatelist(&dst->markers, &src->markers);
	
	/* copy F-Curves, fixing up the links as we go */
	dst->curves.first= dst->curves.last= NULL;
	
	for (sfcu= src->curves.first; sfcu; sfcu= sfcu->next) {
		/* duplicate F-Curve */
		dfcu= copy_fcurve(sfcu);
		BLI_addtail(&dst->curves, dfcu);
		
		/* fix group links (kindof bad list-in-list search, but this is the most reliable way) */
		for (dgrp=dst->groups.first, sgrp=src->groups.first; dgrp && sgrp; dgrp=dgrp->next, sgrp=sgrp->next) {
			if (sfcu->grp == sgrp) {
				dfcu->grp= dgrp;
				
				if (dgrp->channels.first == sfcu)
					dgrp->channels.first= dfcu;
				if (dgrp->channels.last == sfcu)
					dgrp->channels.last= dfcu;
					
				break;
			}
		}
	}
	
	dst->id.flag |= LIB_FAKEUSER; // XXX this is nasty for new users... maybe we don't want this anymore
	dst->id.us++;
	
	return dst;
}

/* *************** Action Groups *************** */

/* Get the active action-group for an Action */
bActionGroup *get_active_actiongroup (bAction *act)
{
	bActionGroup *agrp= NULL;
	
	if (act && act->groups.first) {	
		for (agrp= act->groups.first; agrp; agrp= agrp->next) {
			if (agrp->flag & AGRP_ACTIVE)
				break;
		}
	}
	
	return agrp;
}

/* Make the given Action-Group the active one */
void set_active_action_group (bAction *act, bActionGroup *agrp, short select)
{
	bActionGroup *grp;
	
	/* sanity checks */
	if (act == NULL)
		return;
	
	/* Deactive all others */
	for (grp= act->groups.first; grp; grp= grp->next) {
		if ((grp==agrp) && (select))
			grp->flag |= AGRP_ACTIVE;
		else	
			grp->flag &= ~AGRP_ACTIVE;
	}
}

/* Add given channel into (active) group 
 *	- assumes that channel is not linked to anything anymore
 *	- always adds at the end of the group 
 */
void action_groups_add_channel (bAction *act, bActionGroup *agrp, FCurve *fcurve)
{	
	/* sanity checks */
	if (ELEM3(NULL, act, agrp, fcurve))
		return;
	
	/* if no channels anywhere, just add to two lists at the same time */
	if (act->curves.first == NULL) {
		fcurve->next = fcurve->prev = NULL;
		
		agrp->channels.first = agrp->channels.last = fcurve;
		act->curves.first = act->curves.last = fcurve;
	}
	
	/* if the group already has channels, the F-Curve can simply be added to the list 
	 * (i.e. as the last channel in the group)
	 */
	else if (agrp->channels.first) {
		/* if the group's last F-Curve is the action's last F-Curve too, 
		 * then set the F-Curve as the last for the action first so that
		 * the lists will be in sync after linking
		 */
		if (agrp->channels.last == act->curves.last)
			act->curves.last= fcurve;
			
		/* link in the given F-Curve after the last F-Curve in the group,
		 * which means that it should be able to fit in with the rest of the
		 * list seamlessly
		 */
		BLI_insertlinkafter(&agrp->channels, agrp->channels.last, fcurve);
	}
	
	/* otherwise, need to find the nearest F-Curve in group before/after current to link with */
	else {
		bActionGroup *grp;
		
		/* firstly, link this F-Curve to the group */
		agrp->channels.first = agrp->channels.last = fcurve;
		
		/* step through the groups preceeding this one, finding the F-Curve there to attach this one after */
		for (grp= agrp->prev; grp; grp= grp->prev) {
			/* if this group has F-Curves, we want weave the given one in right after the last channel there,
			 * but via the Action's list not this group's list
			 *	- this is so that the F-Curve is in the right place in the Action,
			 *	  but won't be included in the previous group
			 */
			if (grp->channels.last) {
				/* once we've added, break here since we don't need to search any further... */
				BLI_insertlinkafter(&act->curves, grp->channels.last, fcurve);
				break;
			}
		}
		
		/* if grp is NULL, that means we fell through, and this F-Curve should be added as the new first
		 * since group is (effectively) the first group. Thus, the existing first F-Curve becomes the 
		 * second in the chain, etc. etc.
		 */
		if (grp == NULL)
			BLI_insertlinkbefore(&act->curves, act->curves.first, fcurve);
	}
	
	/* set the F-Curve's new group */
	fcurve->grp= agrp;
}	

/* Remove the given channel from all groups */
void action_groups_remove_channel (bAction *act, FCurve *fcu)
{
	/* sanity checks */
	if (ELEM(NULL, act, fcu))	
		return;
	
	/* check if any group used this directly */
	if (fcu->grp) {
		bActionGroup *agrp= fcu->grp;
		
		if (agrp->channels.first == agrp->channels.last) {
			if (agrp->channels.first == fcu) {
				agrp->channels.first= NULL;
				agrp->channels.last= NULL;
			}
		}
		else if (agrp->channels.first == fcu) {
			if ((fcu->next) && (fcu->next->grp==agrp))
				agrp->channels.first= fcu->next;
			else
				agrp->channels.first= NULL;
		}
		else if (agrp->channels.last == fcu) {
			if ((fcu->prev) && (fcu->prev->grp==agrp))
				agrp->channels.last= fcu->prev;
			else
				agrp->channels.last= NULL;
		}
		
		fcu->grp= NULL;
	}
	
	/* now just remove from list */
	BLI_remlink(&act->curves, fcu);
}

/* Find a group with the given name */
bActionGroup *action_groups_find_named (bAction *act, const char name[])
{
	bActionGroup *grp;
	
	/* sanity checks */
	if (ELEM3(NULL, act, act->groups.first, name) || (name[0] == 0))
		return NULL;
		
	/* do string comparisons */
	for (grp= act->groups.first; grp; grp= grp->next) {
		if (strcmp(grp->name, name) == 0)
			return grp;
	}
	
	/* not found */
	return NULL;
}

/* *************** Pose channels *************** */

/* usually used within a loop, so we got a N^2 slowdown */
bPoseChannel *get_pose_channel(const bPose *pose, const char *name)
{
	if (ELEM(NULL, pose, name) || (name[0] == 0))
		return NULL;
	
	if(pose->chanhash)
<<<<<<< HEAD
		return BLI_ghash_lookup(pose->chanhash, (char*)name);
=======
		return BLI_ghash_lookup(pose->chanhash, name);
>>>>>>> bdea39c8
	
	return BLI_findstring(&((bPose *)pose)->chanbase, name, offsetof(bPoseChannel, name));
}

/* Use with care, not on Armature poses but for temporal ones */
/* (currently used for action constraints and in rebuild_pose) */
bPoseChannel *verify_pose_channel(bPose *pose, const char *name)
{
	bPoseChannel *chan;
	
	if (pose == NULL)
		return NULL;
	
	/* See if this channel exists */
	for (chan=pose->chanbase.first; chan; chan=chan->next) {
		if (!strcmp (name, chan->name))
			return chan;
	}
	
	/* If not, create it and add it */
	chan = MEM_callocN(sizeof(bPoseChannel), "verifyPoseChannel");
	
	strncpy(chan->name, name, 31);
	/* init vars to prevent math errors */
	chan->quat[0] = chan->rotAxis[1]= 1.0f;
	chan->size[0] = chan->size[1] = chan->size[2] = 1.0f;
	
	chan->limitmin[0]= chan->limitmin[1]= chan->limitmin[2]= -180.0f;
	chan->limitmax[0]= chan->limitmax[1]= chan->limitmax[2]= 180.0f;
	chan->stiffness[0]= chan->stiffness[1]= chan->stiffness[2]= 0.0f;
	chan->ikrotweight = chan->iklinweight = 0.0f;
	unit_m4(chan->constinv);
	
	chan->protectflag = OB_LOCK_ROT4D;	/* lock by components by default */
	
	BLI_addtail(&pose->chanbase, chan);
	free_pose_channels_hash(pose);
	
	return chan;
}

/* Find the active posechannel for an object (we can't just use pose, as layer info is in armature) */
bPoseChannel *get_active_posechannel (Object *ob)
{
	bArmature *arm= (ob) ? ob->data : NULL;
	bPoseChannel *pchan;
	
	if ELEM3(NULL, ob, ob->pose, arm)
		return NULL;
	
	/* find active */
	for (pchan= ob->pose->chanbase.first; pchan; pchan= pchan->next) {
		if ((pchan->bone) && (pchan->bone == arm->act_bone) && (pchan->bone->layer & arm->layer))
			return pchan;
	}
	
	return NULL;
}

const char *get_ikparam_name(bPose *pose)
{
	if (pose) {
		switch (pose->iksolver) {
		case IKSOLVER_LEGACY:
			return NULL;
		case IKSOLVER_ITASC:
			return "bItasc";
		}
	}
	return NULL;
}
/* dst should be freed already, makes entire duplicate */
void copy_pose (bPose **dst, bPose *src, int copycon)
{
	bPose *outPose;
	bPoseChannel *pchan;
	ListBase listb;
	
	if (!src) {
		*dst=NULL;
		return;
	}
	
	if (*dst==src) {
		printf("copy_pose source and target are the same\n");
		*dst=NULL;
		return;
	}
	
	outPose= MEM_callocN(sizeof(bPose), "pose");
	
	BLI_duplicatelist(&outPose->chanbase, &src->chanbase);
	
	outPose->iksolver = src->iksolver;
	outPose->ikdata = NULL;
	outPose->ikparam = MEM_dupallocN(src->ikparam);
	
	for (pchan=outPose->chanbase.first; pchan; pchan=pchan->next) {
		// TODO: rename this argument...
		if (copycon) {
			copy_constraints(&listb, &pchan->constraints);  // copy_constraints NULLs listb
			pchan->constraints= listb;
			pchan->path= NULL; // XXX remove this line when the new motionpaths are ready... (depreceated code)
			pchan->mpath= NULL; /* motion paths should not get copied yet... */
		}
		
		if(pchan->prop) {
			pchan->prop= IDP_CopyProperty(pchan->prop);
		}
	}

	/* for now, duplicate Bone Groups too when doing this */
	if (copycon)
		BLI_duplicatelist(&outPose->agroups, &src->agroups);
	
	*dst=outPose;
}

void init_pose_itasc(bItasc *itasc)
{
	if (itasc) {
		itasc->iksolver = IKSOLVER_ITASC;
		itasc->minstep = 0.01f;
		itasc->maxstep = 0.06f;
		itasc->numiter = 100;
		itasc->numstep = 4;
		itasc->precision = 0.005f;
		itasc->flag = ITASC_AUTO_STEP|ITASC_INITIAL_REITERATION;
		itasc->feedback = 20.f;
		itasc->maxvel = 50.f;
		itasc->solver = ITASC_SOLVER_SDLS;
		itasc->dampmax = 0.5;
		itasc->dampeps = 0.15;
	}
}
void init_pose_ikparam(bPose *pose)
{
	bItasc *itasc;
	switch (pose->iksolver) {
	case IKSOLVER_ITASC:
		itasc = MEM_callocN(sizeof(bItasc), "itasc");
		init_pose_itasc(itasc);
		pose->ikparam = itasc;
		break;
	case IKSOLVER_LEGACY:
	default:
		pose->ikparam = NULL;
		break;
	}
}

void make_pose_channels_hash(bPose *pose) 
{
	if(!pose->chanhash) {
		bPoseChannel *pchan;

		pose->chanhash= BLI_ghash_new(BLI_ghashutil_strhash, BLI_ghashutil_strcmp);
		for(pchan=pose->chanbase.first; pchan; pchan=pchan->next)
			BLI_ghash_insert(pose->chanhash, pchan->name, pchan);
	}
}

void free_pose_channels_hash(bPose *pose) 
{
	if(pose->chanhash) {
		BLI_ghash_free(pose->chanhash, NULL, NULL);
		pose->chanhash= NULL;
	}
}


void free_pose_channel(bPoseChannel *pchan)
{
	// XXX this case here will need to be removed when the new motionpaths are ready
	if (pchan->path) {
		MEM_freeN(pchan->path);
		pchan->path= NULL;
	}
	
	if (pchan->mpath) {
		animviz_free_motionpath(pchan->mpath);
		pchan->mpath= NULL;
	}
	
	free_constraints(&pchan->constraints);
	
	if (pchan->prop) {
		IDP_FreeProperty(pchan->prop);
		MEM_freeN(pchan->prop);
	}
}

void free_pose_channels(bPose *pose) 
{
	bPoseChannel *pchan;
	
	if (pose->chanbase.first) {
		for (pchan = pose->chanbase.first; pchan; pchan=pchan->next)
			free_pose_channel(pchan);
		
		BLI_freelistN(&pose->chanbase);
	}

	free_pose_channels_hash(pose);
}

void free_pose(bPose *pose)
{
	if (pose) {
		/* free pose-channels */
		free_pose_channels(pose);
		
		/* free pose-groups */
		if (pose->agroups.first)
			BLI_freelistN(&pose->agroups);
		
		/* free IK solver state */
		BIK_clear_data(pose);
		
		/* free IK solver param */
		if (pose->ikparam)
			MEM_freeN(pose->ikparam);
		
		/* free pose */
		MEM_freeN(pose);
	}
}

static void copy_pose_channel_data(bPoseChannel *pchan, const bPoseChannel *chan)
{
	bConstraint *pcon, *con;
	
	VECCOPY(pchan->loc, chan->loc);
	VECCOPY(pchan->size, chan->size);
	VECCOPY(pchan->eul, chan->eul);
	VECCOPY(pchan->rotAxis, chan->rotAxis);
	pchan->rotAngle= chan->rotAngle;
	QUATCOPY(pchan->quat, chan->quat);
	pchan->rotmode= chan->rotmode;
	copy_m4_m4(pchan->chan_mat, (float(*)[4])chan->chan_mat);
	copy_m4_m4(pchan->pose_mat, (float(*)[4])chan->pose_mat);
	pchan->flag= chan->flag;
	
	con= chan->constraints.first;
	for(pcon= pchan->constraints.first; pcon && con; pcon= pcon->next, con= con->next) {
		pcon->enforce= con->enforce;
		pcon->headtail= con->headtail;
	}
}

/* makes copies of internal data, unlike copy_pose_channel_data which only
 * copies the pose state.
 * hint: use when copying bones in editmode (on returned value from verify_pose_channel) */
void duplicate_pose_channel_data(bPoseChannel *pchan, const bPoseChannel *pchan_from)
{
	/* copy transform locks */
	pchan->protectflag = pchan_from->protectflag;

	/* copy rotation mode */
	pchan->rotmode = pchan_from->rotmode;

	/* copy bone group */
	pchan->agrp_index= pchan_from->agrp_index;

	/* ik (dof) settings */
	pchan->ikflag = pchan_from->ikflag;
	VECCOPY(pchan->limitmin, pchan_from->limitmin);
	VECCOPY(pchan->limitmax, pchan_from->limitmax);
	VECCOPY(pchan->stiffness, pchan_from->stiffness);
	pchan->ikstretch= pchan_from->ikstretch;
	pchan->ikrotweight= pchan_from->ikrotweight;
	pchan->iklinweight= pchan_from->iklinweight;

	/* constraints */
	copy_constraints(&pchan->constraints, &pchan_from->constraints);

	/* id-properties */
	if(pchan->prop) {
		/* unlikely but possible it exists */
		IDP_FreeProperty(pchan->prop);
		MEM_freeN(pchan->prop);
		pchan->prop= NULL;
	}
	if(pchan_from->prop) {
		pchan->prop= IDP_CopyProperty(pchan_from->prop);
	}

	/* custom shape */
	pchan->custom= pchan_from->custom;
}


/* checks for IK constraint, Spline IK, and also for Follow-Path constraint.
 * can do more constraints flags later 
 */
/* pose should be entirely OK */
void update_pose_constraint_flags(bPose *pose)
{
	bPoseChannel *pchan, *parchan;
	bConstraint *con;
	
	/* clear */
	for (pchan= pose->chanbase.first; pchan; pchan= pchan->next) {
		pchan->constflag= 0;
	}
	pose->flag &= ~POSE_CONSTRAINTS_TIMEDEPEND;
	
	/* detect */
	for (pchan= pose->chanbase.first; pchan; pchan=pchan->next) {
		for (con= pchan->constraints.first; con; con= con->next) {
			if (con->type==CONSTRAINT_TYPE_KINEMATIC) {
				bKinematicConstraint *data = (bKinematicConstraint*)con->data;
				
				pchan->constflag |= PCHAN_HAS_IK;
				
				if(data->tar==NULL || (data->tar->type==OB_ARMATURE && data->subtarget[0]==0))
					pchan->constflag |= PCHAN_HAS_TARGET;
				
				/* negative rootbone = recalc rootbone index. used in do_versions */
				if(data->rootbone<0) {
					data->rootbone= 0;
					
					if(data->flag & CONSTRAINT_IK_TIP) parchan= pchan;
					else parchan= pchan->parent;
					
					while(parchan) {
						data->rootbone++;
						if((parchan->bone->flag & BONE_CONNECTED)==0)
							break;
						parchan= parchan->parent;
					}
				}
			}
			else if (con->type == CONSTRAINT_TYPE_FOLLOWPATH) {
				bFollowPathConstraint *data= (bFollowPathConstraint *)con->data;
				
				/* for drawing constraint colors when color set allows this */
				pchan->constflag |= PCHAN_HAS_CONST;
				
				/* if we have a valid target, make sure that this will get updated on frame-change
				 * (needed for when there is no anim-data for this pose)
				 */
				if ((data->tar) && (data->tar->type==OB_CURVE))
					pose->flag |= POSE_CONSTRAINTS_TIMEDEPEND;
			}
			else if (con->type == CONSTRAINT_TYPE_SPLINEIK)
				pchan->constflag |= PCHAN_HAS_SPLINEIK;
			else 
				pchan->constflag |= PCHAN_HAS_CONST;
		}
	}
}

/* Clears all BONE_UNKEYED flags for every pose channel in every pose 
 * This should only be called on frame changing, when it is acceptable to
 * do this. Otherwise, these flags should not get cleared as poses may get lost.
 */
void framechange_poses_clear_unkeyed(void)
{
	Object *ob;
	bPose *pose;
	bPoseChannel *pchan;
	
	/* This needs to be done for each object that has a pose */
	// TODO: proxies may/may not be correctly handled here... (this needs checking) 
	for (ob= G.main->object.first; ob; ob= ob->id.next) {
		/* we only need to do this on objects with a pose */
		if ( (pose= ob->pose) ) {
			for (pchan= pose->chanbase.first; pchan; pchan= pchan->next) {
				if (pchan->bone) 
					pchan->bone->flag &= ~BONE_UNKEYED;
			}
		}
	}
}

/* ************************** Bone Groups ************************** */

/* Adds a new bone-group */
void pose_add_group (Object *ob)
{
	bPose *pose= (ob) ? ob->pose : NULL;
	bActionGroup *grp;
	
	if (ELEM(NULL, ob, ob->pose))
		return;
	
	grp= MEM_callocN(sizeof(bActionGroup), "PoseGroup");
	strcpy(grp->name, "Group");
	BLI_addtail(&pose->agroups, grp);
	BLI_uniquename(&pose->agroups, grp, "Group", '.', offsetof(bActionGroup, name), sizeof(grp->name));
	
	pose->active_group= BLI_countlist(&pose->agroups);
}

/* Remove the active bone-group */
void pose_remove_group (Object *ob)
{
	bPose *pose= (ob) ? ob->pose : NULL;
	bActionGroup *grp = NULL;
	bPoseChannel *pchan;
	
	/* sanity checks */
	if (ELEM(NULL, ob, pose))
		return;
	if (pose->active_group <= 0)
		return;
	
	/* get group to remove */
	grp= BLI_findlink(&pose->agroups, pose->active_group-1);
	if (grp) {
		/* adjust group references (the trouble of using indices!):
		 *	- firstly, make sure nothing references it 
		 *	- also, make sure that those after this item get corrected
		 */
		for (pchan= pose->chanbase.first; pchan; pchan= pchan->next) {
			if (pchan->agrp_index == pose->active_group)
				pchan->agrp_index= 0;
			else if (pchan->agrp_index > pose->active_group)
				pchan->agrp_index--;
		}
		
		/* now, remove it from the pose */
		BLI_freelinkN(&pose->agroups, grp);
		pose->active_group= 0;
	}
}

/* ************** F-Curve Utilities for Actions ****************** */

/* Check if the given action has any keyframes */
short action_has_motion(const bAction *act)
{
	FCurve *fcu;
	
	/* return on the first F-Curve that has some keyframes/samples defined */
	if (act) {
		for (fcu= act->curves.first; fcu; fcu= fcu->next) {
			if (fcu->totvert)
				return 1;
		}
	}
	
	/* nothing found */
	return 0;
}

/* Calculate the extents of given action */
void calc_action_range(const bAction *act, float *start, float *end, short incl_modifiers)
{
	FCurve *fcu;
	float min=999999999.0f, max=-999999999.0f;
	short foundvert=0, foundmod=0;

	if (act) {
		for (fcu= act->curves.first; fcu; fcu= fcu->next) {
			/* if curve has keyframes, consider them first */
			if (fcu->totvert) {
				float nmin, nmax;
				
				/* get extents for this curve */
				calc_fcurve_range(fcu, &nmin, &nmax);
				
				/* compare to the running tally */
				min= MIN2(min, nmin);
				max= MAX2(max, nmax);
				
				foundvert= 1;
			}
			
			/* if incl_modifiers is enabled, need to consider modifiers too
			 *	- only really care about the last modifier
			 */
			if ((incl_modifiers) && (fcu->modifiers.last)) {
				FModifier *fcm= fcu->modifiers.last;
				
				/* only use the maximum sensible limits of the modifiers if they are more extreme */
				switch (fcm->type) {
					case FMODIFIER_TYPE_LIMITS: /* Limits F-Modifier */
					{
						FMod_Limits *fmd= (FMod_Limits *)fcm->data;
						
						if (fmd->flag & FCM_LIMIT_XMIN) {
							min= MIN2(min, fmd->rect.xmin);
						}
						if (fmd->flag & FCM_LIMIT_XMAX) {
							max= MAX2(max, fmd->rect.xmax);
						}
					}
						break;
						
					case FMODIFIER_TYPE_CYCLES: /* Cycles F-Modifier */
					{
						FMod_Cycles *fmd= (FMod_Cycles *)fcm->data;
						
						if (fmd->before_mode != FCM_EXTRAPOLATE_NONE)
							min= MINAFRAMEF;
						if (fmd->after_mode != FCM_EXTRAPOLATE_NONE)
							max= MAXFRAMEF;
					}
						break;
						
					// TODO: function modifier may need some special limits
						
					default: /* all other standard modifiers are on the infinite range... */
						min= MINAFRAMEF;
						max= MAXFRAMEF;
						break;
				}
				
				foundmod= 1;
			}
		}
	}	
	
	if (foundvert || foundmod) {
		if(min==max) max+= 1.0f;
		*start= min;
		*end= max;
	}
	else {
		*start= 0.0f;
		*end= 1.0f;
	}
}

/* Return flags indicating which transforms the given object/posechannel has 
 *	- if 'curves' is provided, a list of links to these curves are also returned
 */
short action_get_item_transforms (bAction *act, Object *ob, bPoseChannel *pchan, ListBase *curves)
{
	PointerRNA ptr;
	FCurve *fcu;
	char *basePath=NULL;
	short flags=0;
	
	/* build PointerRNA from provided data to obtain the paths to use */
	if (pchan)
		RNA_pointer_create((ID *)ob, &RNA_PoseBone, pchan, &ptr);
	else if (ob)
		RNA_id_pointer_create((ID *)ob, &ptr);
	else	
		return 0;
		
	/* get the basic path to the properties of interest */
	basePath= RNA_path_from_ID_to_struct(&ptr);
	if (basePath == NULL)
		return 0;
		
	/* search F-Curves for the given properties 
	 *	- we cannot use the groups, since they may not be grouped in that way...
	 */
	for (fcu= act->curves.first; fcu; fcu= fcu->next) {
		char *bPtr=NULL, *pPtr=NULL;
		
		/* if enough flags have been found, we can stop checking unless we're also getting the curves */
		if ((flags == ACT_TRANS_ALL) && (curves == NULL))
			break;
			
		/* just in case... */
		if (fcu->rna_path == NULL)
			continue;
		
		/* step 1: check for matching base path */
		bPtr= strstr(fcu->rna_path, basePath);
		
		if (bPtr) {
			/* step 2: check for some property with transforms 
			 *	- to speed things up, only check for the ones not yet found 
			 * 	  unless we're getting the curves too
			 *	- if we're getting the curves, the BLI_genericNodeN() creates a LinkData
			 *	  node wrapping the F-Curve, which then gets added to the list
			 *	- once a match has been found, the curve cannot possibly be any other one
			 */
			if ((curves) || (flags & ACT_TRANS_LOC) == 0) {
				pPtr= strstr(fcu->rna_path, "location");
				if ((pPtr) && (pPtr >= bPtr)) {
					flags |= ACT_TRANS_LOC;
					
					if (curves) 
						BLI_addtail(curves, BLI_genericNodeN(fcu));
					continue;
				}
			}
			
			if ((curves) || (flags & ACT_TRANS_SCALE) == 0) {
				pPtr= strstr(fcu->rna_path, "scale");
				if ((pPtr) && (pPtr >= bPtr)) {
					flags |= ACT_TRANS_SCALE;
					
					if (curves) 
						BLI_addtail(curves, BLI_genericNodeN(fcu));
					continue;
				}
			}
			
			if ((curves) || (flags & ACT_TRANS_ROT) == 0) {
				pPtr= strstr(fcu->rna_path, "rotation");
				if ((pPtr) && (pPtr >= bPtr)) {
					flags |= ACT_TRANS_ROT;
					
					if (curves) 
						BLI_addtail(curves, BLI_genericNodeN(fcu));
					continue;
				}
			}
		}
	}
	
	/* free basePath */
	MEM_freeN(basePath);
	
	/* return flags found */
	return flags;
}

/* ************** Pose Management Tools ****************** */

/* Copy the data from the action-pose (src) into the pose */
/* both args are assumed to be valid */
/* exported to game engine */
/* Note! this assumes both poses are aligned, this isnt always true when dealing with user poses */
void extract_pose_from_pose(bPose *pose, const bPose *src)
{
	const bPoseChannel *schan;
	bPoseChannel *pchan= pose->chanbase.first;

	if (pose==src) {
		printf("extract_pose_from_pose source and target are the same\n");
		return;
	}

	for (schan=src->chanbase.first; (schan && pchan); schan=schan->next, pchan= pchan->next) {
		copy_pose_channel_data(pchan, schan);
	}
}

/* for do_all_pose_actions, clears the pose. Now also exported for proxy and tools */
void rest_pose(bPose *pose)
{
	bPoseChannel *pchan;
	int i;
	
	if (!pose)
		return;
	
	memset(pose->stride_offset, 0, sizeof(pose->stride_offset));
	memset(pose->cyclic_offset, 0, sizeof(pose->cyclic_offset));
	
	for (pchan=pose->chanbase.first; pchan; pchan= pchan->next) {
		for (i=0; i<3; i++) {
			pchan->loc[i]= 0.0f;
			pchan->quat[i+1]= 0.0f;
			pchan->eul[i]= 0.0f;
			pchan->size[i]= 1.0f;
			pchan->rotAxis[i]= 0.0f;
		}
		pchan->quat[0]= pchan->rotAxis[1]= 1.0f;
		pchan->rotAngle= 0.0f;
		
		pchan->flag &= ~(POSE_LOC|POSE_ROT|POSE_SIZE);
	}
}

/* both poses should be in sync */
void copy_pose_result(bPose *to, bPose *from)
{
	bPoseChannel *pchanto, *pchanfrom;
	
	if(to==NULL || from==NULL) {
		printf("pose result copy error to:%p from:%p\n", to, from); // debug temp
		return;
	}

	if (to==from) {
		printf("copy_pose_result source and target are the same\n");
		return;
	}


	for(pchanfrom= from->chanbase.first; pchanfrom; pchanfrom= pchanfrom->next) {
		pchanto= get_pose_channel(to, pchanfrom->name);
		if(pchanto) {
			copy_m4_m4(pchanto->pose_mat, pchanfrom->pose_mat);
			copy_m4_m4(pchanto->chan_mat, pchanfrom->chan_mat);
			
			/* used for local constraints */
			VECCOPY(pchanto->loc, pchanfrom->loc);
			QUATCOPY(pchanto->quat, pchanfrom->quat);
			VECCOPY(pchanto->eul, pchanfrom->eul);
			VECCOPY(pchanto->size, pchanfrom->size);
			
			VECCOPY(pchanto->pose_head, pchanfrom->pose_head);
			VECCOPY(pchanto->pose_tail, pchanfrom->pose_tail);
			
			pchanto->rotmode= pchanfrom->rotmode;
			pchanto->flag= pchanfrom->flag;
			pchanto->protectflag= pchanfrom->protectflag;
		}
	}
}

/* For the calculation of the effects of an Action at the given frame on an object 
 * This is currently only used for the Action Constraint 
 */
void what_does_obaction (Scene *scene, Object *ob, Object *workob, bPose *pose, bAction *act, char groupname[], float cframe)
{
	bActionGroup *agrp= action_groups_find_named(act, groupname);
	
	/* clear workob */
	clear_workob(workob);
	
	/* init workob */
	copy_m4_m4(workob->obmat, ob->obmat);
	copy_m4_m4(workob->parentinv, ob->parentinv);
	copy_m4_m4(workob->constinv, ob->constinv);
	workob->parent= ob->parent;
	
	workob->rotmode= ob->rotmode;
	
	workob->trackflag= ob->trackflag;
	workob->upflag= ob->upflag;
	
	workob->partype= ob->partype;
	workob->par1= ob->par1;
	workob->par2= ob->par2;
	workob->par3= ob->par3;

	workob->constraints.first = ob->constraints.first;
	workob->constraints.last = ob->constraints.last;
	
	workob->pose= pose;	/* need to set pose too, since this is used for both types of Action Constraint */

	strcpy(workob->parsubstr, ob->parsubstr);
	strcpy(workob->id.name, "OB<ConstrWorkOb>"); /* we don't use real object name, otherwise RNA screws with the real thing */
	
	/* if we're given a group to use, it's likely to be more efficient (though a bit more dangerous) */
	if (agrp) {
		/* specifically evaluate this group only */
		PointerRNA id_ptr;
		
		/* get RNA-pointer for the workob's ID */
		RNA_id_pointer_create(&workob->id, &id_ptr);
		
		/* execute action for this group only */
		animsys_evaluate_action_group(&id_ptr, act, agrp, NULL, cframe);
	}
	else {
		AnimData adt;
		
		/* init animdata, and attach to workob */
		memset(&adt, 0, sizeof(AnimData));
		workob->adt= &adt;
		
		adt.recalc= ADT_RECALC_ANIM;
		adt.action= act;
		
		/* execute effects of Action on to workob (or it's PoseChannels) */
		BKE_animsys_evaluate_animdata(&workob->id, &adt, cframe, ADT_RECALC_ANIM);
	}
}

/* ********** NLA with non-poses works with ipo channels ********** */

#if 0 // XXX OLD ANIMATION SYSTEM (TO BE REMOVED)

/* ************************ Blending with NLA *************** */

static void blend_pose_strides(bPose *dst, bPose *src, float srcweight, short mode)
{
	float dstweight;
	
	switch (mode){
		case ACTSTRIPMODE_BLEND:
			dstweight = 1.0F - srcweight;
			break;
		case ACTSTRIPMODE_ADD:
			dstweight = 1.0F;
			break;
		default :
			dstweight = 1.0F;
	}
	
	interp_v3_v3v3(dst->stride_offset, dst->stride_offset, src->stride_offset, srcweight);
}


/* 

bone matching diagram, strips A and B

				 .------------------------.
				 |         A              |
				 '------------------------'
				 .          .             b2
				 .          .-------------v----------.
				 .      	|         B   .          |
				 .          '------------------------'
				 .          .             .
				 .          .             .
offset:          .    0     .    A-B      .  A-b2+B     
				 .          .             .

*/


static void blend_pose_offset_bone(bActionStrip *strip, bPose *dst, bPose *src, float srcweight, short mode)
{
	/* matching offset bones */
	/* take dst offset, and put src on on that location */
	
	if(strip->offs_bone[0]==0)
		return;
	
	/* are we also blending with matching bones? */
	if(strip->prev && strip->start>=strip->prev->start) {
		bPoseChannel *dpchan= get_pose_channel(dst, strip->offs_bone);
		if(dpchan) {
			bPoseChannel *spchan= get_pose_channel(src, strip->offs_bone);
			if(spchan) {
				float vec[3];
				
				/* dst->ctime has the internal strip->prev action time */
				/* map this time to nla time */
				
				float ctime= get_actionstrip_frame(strip, src->ctime, 1);
				
				if( ctime > strip->prev->end) {
					bActionChannel *achan;
					
					/* add src to dest, minus the position of src on strip->prev->end */
					
					ctime= get_actionstrip_frame(strip, strip->prev->end, 0);
					
					achan= get_action_channel(strip->act, strip->offs_bone);
					if(achan && achan->ipo) {
						bPoseChannel pchan;
						/* Evaluates and sets the internal ipo value */
						calc_ipo(achan->ipo, ctime);
						/* This call also sets the pchan flags */
						execute_action_ipo(achan, &pchan);
						
						/* store offset that moves src to location of pchan */
						sub_v3_v3v3(vec, dpchan->loc, pchan.loc);
						
						mul_mat3_m4_v3(dpchan->bone->arm_mat, vec);
					}
				}
				else {
					/* store offset that moves src to location of dst */
					
					sub_v3_v3v3(vec, dpchan->loc, spchan->loc);
					mul_mat3_m4_v3(dpchan->bone->arm_mat, vec);
				}
				
				/* if blending, we only add with factor scrweight */
				mul_v3_fl(vec, srcweight);
				
				add_v3_v3v3(dst->cyclic_offset, dst->cyclic_offset, vec);
			}
		}
	}
	
	add_v3_v3v3(dst->cyclic_offset, dst->cyclic_offset, src->cyclic_offset);
}

/* added "sizecorr" here, to allow armatures to be scaled and still have striding.
   Only works for uniform scaling. In general I'd advise against scaling armatures ever though! (ton)
*/
static float stridechannel_frame(Object *ob, float sizecorr, bActionStrip *strip, Path *path, float pathdist, float *stride_offset)
{
	bAction *act= strip->act;
	const char *name= strip->stridechannel;
	bActionChannel *achan= get_action_channel(act, name);
	int stride_axis= strip->stride_axis;

	if(achan && achan->ipo) {
		IpoCurve *icu= NULL;
		float minx=0.0f, maxx=0.0f, miny=0.0f, maxy=0.0f;
		int foundvert= 0;
		
		if(stride_axis==0) stride_axis= AC_LOC_X;
		else if(stride_axis==1) stride_axis= AC_LOC_Y;
		else stride_axis= AC_LOC_Z;
		
		/* calculate the min/max */
		for (icu=achan->ipo->curve.first; icu; icu=icu->next) {
			if(icu->adrcode==stride_axis) {
				if(icu->totvert>1) {
					foundvert= 1;
					minx= icu->bezt[0].vec[1][0];
					maxx= icu->bezt[icu->totvert-1].vec[1][0];
					
					miny= icu->bezt[0].vec[1][1];
					maxy= icu->bezt[icu->totvert-1].vec[1][1];
				}
				break;
			}
		}
		
		if(foundvert && miny!=maxy) {
			float stridelen= sizecorr*fabs(maxy-miny), striptime;
			float actiondist, pdist, pdistNewNormalized, offs;
			float vec1[4], vec2[4], dir[3];
			
			/* internal cycling, actoffs is in frames */
			offs= stridelen*strip->actoffs/(maxx-minx);
			
			/* amount path moves object */
			pdist = (float)fmod (pathdist+offs, stridelen);
			striptime= pdist/stridelen;
			
			/* amount stride bone moves */
			actiondist= sizecorr*eval_icu(icu, minx + striptime*(maxx-minx)) - miny;
			
			pdist = fabs(actiondist) - pdist;
			pdistNewNormalized = (pathdist+pdist)/path->totdist;
			
			/* now we need to go pdist further (or less) on cu path */
			where_on_path(ob, (pathdist)/path->totdist, vec1, dir);	/* vec needs size 4 */
			if (pdistNewNormalized <= 1) {
				// search for correction in positive path-direction
				where_on_path(ob, pdistNewNormalized, vec2, dir);	/* vec needs size 4 */
				sub_v3_v3v3(stride_offset, vec2, vec1);
			}
			else {
				// we reached the end of the path, search backwards instead
				where_on_path(ob, (pathdist-pdist)/path->totdist, vec2, dir);	/* vec needs size 4 */
				sub_v3_v3v3(stride_offset, vec1, vec2);
			}
			mul_mat3_m4_v3(ob->obmat, stride_offset);
			return striptime;
		}
	}
	return 0.0f;
}

static void cyclic_offs_bone(Object *ob, bPose *pose, bActionStrip *strip, float time)
{
	/* only called when strip has cyclic, so >= 1.0f works... */
	if(time >= 1.0f) {
		bActionChannel *achan= get_action_channel(strip->act, strip->offs_bone);

		if(achan && achan->ipo) {
			IpoCurve *icu= NULL;
			Bone *bone;
			float min[3]={0.0f, 0.0f, 0.0f}, max[3]={0.0f, 0.0f, 0.0f};
			int index=0, foundvert= 0;
			
			/* calculate the min/max */
			for (icu=achan->ipo->curve.first; icu; icu=icu->next) {
				if(icu->totvert>1) {
					
					if(icu->adrcode==AC_LOC_X)
						index= 0;
					else if(icu->adrcode==AC_LOC_Y)
						index= 1;
					else if(icu->adrcode==AC_LOC_Z)
						index= 2;
					else
						continue;
				
					foundvert= 1;
					min[index]= icu->bezt[0].vec[1][1];
					max[index]= icu->bezt[icu->totvert-1].vec[1][1];
				}
			}
			if(foundvert) {
				/* bring it into armature space */
				sub_v3_v3v3(min, max, min);
				bone= get_named_bone(ob->data, strip->offs_bone);	/* weak */
				if(bone) {
					mul_mat3_m4_v3(bone->arm_mat, min);
					
					/* dominant motion, cyclic_offset was cleared in rest_pose */
					if (strip->flag & (ACTSTRIP_CYCLIC_USEX | ACTSTRIP_CYCLIC_USEY | ACTSTRIP_CYCLIC_USEZ)) {
						if (strip->flag & ACTSTRIP_CYCLIC_USEX) pose->cyclic_offset[0]= time*min[0];
						if (strip->flag & ACTSTRIP_CYCLIC_USEY) pose->cyclic_offset[1]= time*min[1];
						if (strip->flag & ACTSTRIP_CYCLIC_USEZ) pose->cyclic_offset[2]= time*min[2];
					} else {
						if( fabs(min[0]) >= fabs(min[1]) && fabs(min[0]) >= fabs(min[2]))
							pose->cyclic_offset[0]= time*min[0];
						else if( fabs(min[1]) >= fabs(min[0]) && fabs(min[1]) >= fabs(min[2]))
							pose->cyclic_offset[1]= time*min[1];
						else
							pose->cyclic_offset[2]= time*min[2];
					}
				}
			}
		}
	}
}

/* simple case for now; only the curve path with constraint value > 0.5 */
/* blending we might do later... */
static Object *get_parent_path(Object *ob)
{
	bConstraint *con;
	
	if(ob->parent && ob->parent->type==OB_CURVE)
		return ob->parent;
	
	for (con = ob->constraints.first; con; con=con->next) {
		if(con->type==CONSTRAINT_TYPE_FOLLOWPATH) {
			if(con->enforce>0.5f) {
				bFollowPathConstraint *data= con->data;
				return data->tar;
			}
		}
	}
	return NULL;
}

/* ************** do the action ************ */

/* ----- nla, etc. --------- */

static void do_nla(Scene *scene, Object *ob, int blocktype)
{
	bPose *tpose= NULL;
	Key *key= NULL;
	ListBase tchanbase={NULL, NULL}, chanbase={NULL, NULL};
	bActionStrip *strip, *striplast=NULL, *stripfirst=NULL;
	float striptime, frametime, length, actlength;
	float blendfac, stripframe;
	float scene_cfra= frame_to_float(scene, scene->r.cfra); 
	int	doit, dostride;
	
	if(blocktype==ID_AR) {
		copy_pose(&tpose, ob->pose, 1);
		rest_pose(ob->pose);		// potentially destroying current not-keyed pose
	}
	else {
		key= ob_get_key(ob);
	}
	
	/* check on extend to left or right, when no strip is hit by 'cfra' */
	for (strip=ob->nlastrips.first; strip; strip=strip->next) {
		/* escape loop on a hit */
		if( scene_cfra >= strip->start && scene_cfra <= strip->end + 0.1f)	/* note 0.1 comes back below */
			break;
		if(scene_cfra < strip->start) {
			if(stripfirst==NULL)
				stripfirst= strip;
			else if(stripfirst->start > strip->start)
				stripfirst= strip;
		}
		else if(scene_cfra > strip->end) {
			if(striplast==NULL)
				striplast= strip;
			else if(striplast->end < strip->end)
				striplast= strip;
		}
	}
	if(strip==NULL) {	/* extend */
		if(striplast)
			scene_cfra= striplast->end;
		else if(stripfirst)
			scene_cfra= stripfirst->start;
	}
	
	/* and now go over all strips */
	for (strip=ob->nlastrips.first; strip; strip=strip->next){
		doit=dostride= 0;
		
		if (strip->act && !(strip->flag & ACTSTRIP_MUTE)) {	/* so theres an action */
			
			/* Determine if the current frame is within the strip's range */
			length = strip->end-strip->start;
			actlength = strip->actend-strip->actstart;
			striptime = (scene_cfra-(strip->start)) / length;
			stripframe = (scene_cfra-(strip->start)) ;

			if (striptime>=0.0){
				
				if(blocktype==ID_AR) 
					rest_pose(tpose);
				
				/* To handle repeat, we add 0.1 frame extra to make sure the last frame is included */
				if (striptime < 1.0f + 0.1f/length) {
					
					/* Handle path */
					if ((strip->flag & ACTSTRIP_USESTRIDE) && (blocktype==ID_AR) && (ob->ipoflag & OB_DISABLE_PATH)==0){
						Object *parent= get_parent_path(ob);
						
						if (parent) {
							Curve *cu = parent->data;
							float ctime, pdist;
							
							if (cu->flag & CU_PATH){
								/* Ensure we have a valid path */
								if(cu->path==NULL || cu->path->data==NULL) makeDispListCurveTypes(scene, parent, 0);
								if(cu->path) {
									
									/* Find the position on the path */
									ctime= bsystem_time(scene, ob, scene_cfra, 0.0);
									
									if(calc_ipo_spec(cu->ipo, CU_SPEED, &ctime)==0) {
										/* correct for actions not starting on zero */
										ctime= (ctime - strip->actstart)/cu->pathlen;
										CLAMP(ctime, 0.0, 1.0);
									}
									pdist = ctime*cu->path->totdist;
									
									if(tpose && strip->stridechannel[0]) {
										striptime= stridechannel_frame(parent, ob->size[0], strip, cu->path, pdist, tpose->stride_offset);
									}									
									else {
										if (strip->stridelen) {
											striptime = pdist / strip->stridelen;
											striptime = (float)fmod (striptime+strip->actoffs, 1.0);
										}
										else
											striptime = 0;
									}
									
									frametime = (striptime * actlength) + strip->actstart;
									frametime= bsystem_time(scene, ob, frametime, 0.0);
									
									if(blocktype==ID_AR) {
										extract_pose_from_action (tpose, strip->act, frametime);
									}
									else if(blocktype==ID_OB) {
										extract_ipochannels_from_action(&tchanbase, &ob->id, strip->act, "Object", frametime);
										if(key)
											extract_ipochannels_from_action(&tchanbase, &key->id, strip->act, "Shape", frametime);
									}
									doit=dostride= 1;
								}
							}
						}
					}
					/* To handle repeat, we add 0.1 frame extra to make sure the last frame is included */
					else  {
						
						/* Mod to repeat */
						if(strip->repeat!=1.0f) {
							float cycle= striptime*strip->repeat;
							
							striptime = (float)fmod (cycle, 1.0f + 0.1f/length);
							cycle-= striptime;
							
							if(blocktype==ID_AR)
								cyclic_offs_bone(ob, tpose, strip, cycle);
						}

						frametime = (striptime * actlength) + strip->actstart;
						frametime= nla_time(scene, frametime, (float)strip->repeat);
							
						if(blocktype==ID_AR) {
							extract_pose_from_action (tpose, strip->act, frametime);
						}
						else if(blocktype==ID_OB) {
							extract_ipochannels_from_action(&tchanbase, &ob->id, strip->act, "Object", frametime);
							if(key)
								extract_ipochannels_from_action(&tchanbase, &key->id, strip->act, "Shape", frametime);
						}
						
						doit=1;
					}
				}
				/* Handle extend */
				else {
					if (strip->flag & ACTSTRIP_HOLDLASTFRAME){
						/* we want the strip to hold on the exact fraction of the repeat value */
						
						frametime = actlength * (strip->repeat-(int)strip->repeat);
						if(frametime<=0.000001f) frametime= actlength;	/* rounding errors... */
						frametime= bsystem_time(scene, ob, frametime+strip->actstart, 0.0);
						
						if(blocktype==ID_AR)
							extract_pose_from_action (tpose, strip->act, frametime);
						else if(blocktype==ID_OB) {
							extract_ipochannels_from_action(&tchanbase, &ob->id, strip->act, "Object", frametime);
							if(key)
								extract_ipochannels_from_action(&tchanbase, &key->id, strip->act, "Shape", frametime);
						}
						
						/* handle cycle hold */
						if(strip->repeat!=1.0f) {
							if(blocktype==ID_AR)
								cyclic_offs_bone(ob, tpose, strip, strip->repeat-1.0f);
						}
						
						doit=1;
					}
				}
				
				/* Handle blendin & blendout */
				if (doit){
					/* Handle blendin */
					
					if (strip->blendin>0.0 && stripframe<=strip->blendin && scene_cfra>=strip->start){
						blendfac = stripframe/strip->blendin;
					}
					else if (strip->blendout>0.0 && stripframe>=(length-strip->blendout) && scene_cfra<=strip->end){
						blendfac = (length-stripframe)/(strip->blendout);
					}
					else
						blendfac = 1;
					
					if(blocktype==ID_AR) {/* Blend this pose with the accumulated pose */
						/* offset bone, for matching cycles */
						blend_pose_offset_bone (strip, ob->pose, tpose, blendfac, strip->mode);
						
						blend_poses (ob->pose, tpose, blendfac, strip->mode);
						if(dostride)
							blend_pose_strides (ob->pose, tpose, blendfac, strip->mode);
					}
					else {
						blend_ipochannels(&chanbase, &tchanbase, blendfac, strip->mode);
						BLI_freelistN(&tchanbase);
					}
				}
			}					
		}
	}
	
	if(blocktype==ID_OB) {
		execute_ipochannels(&chanbase);
	}
	else if(blocktype==ID_AR) {
		/* apply stride offset to object */
		add_v3_v3v3(ob->obmat[3], ob->obmat[3], ob->pose->stride_offset);
	}
	
	/* free */
	if (tpose)
		free_pose(tpose);
	if(chanbase.first)
		BLI_freelistN(&chanbase);
}

#endif // XXX OLD ANIMATION SYSTEM (TO BE REMOVED)<|MERGE_RESOLUTION|>--- conflicted
+++ resolved
@@ -372,11 +372,7 @@
 		return NULL;
 	
 	if(pose->chanhash)
-<<<<<<< HEAD
 		return BLI_ghash_lookup(pose->chanhash, (char*)name);
-=======
-		return BLI_ghash_lookup(pose->chanhash, name);
->>>>>>> bdea39c8
 	
 	return BLI_findstring(&((bPose *)pose)->chanbase, name, offsetof(bPoseChannel, name));
 }
