/*
 * ***** BEGIN GPL LICENSE BLOCK *****
 *
 * This program is free software; you can redistribute it and/or
 * modify it under the terms of the GNU General Public License
 * as published by the Free Software Foundation; either version 2
 * of the License, or (at your option) any later version.
 *
 * This program is distributed in the hope that it will be useful,
 * but WITHOUT ANY WARRANTY; without even the implied warranty of
 * MERCHANTABILITY or FITNESS FOR A PARTICULAR PURPOSE.  See the
 * GNU General Public License for more details.
 *
 * You should have received a copy of the GNU General Public License
 * along with this program; if not, write to the Free Software Foundation,
 * Inc., 51 Franklin Street, Fifth Floor, Boston, MA 02110-1301, USA.
 *
 * The Original Code is Copyright (C) 2001-2002 by NaN Holding BV.
 * All rights reserved.
 *
 * The Original Code is: all of this file.
 *
 * Contributor(s): none yet.
 *
 * ***** END GPL LICENSE BLOCK *****
 */

/** \file blender/blenkernel/intern/world.c
 *  \ingroup bke
 */


#include <string.h>
#include <math.h>
#include "MEM_guardedalloc.h"

#include "DNA_world_types.h"
#include "DNA_scene_types.h"
#include "DNA_texture_types.h"

#include "BLI_utildefines.h"
#include "BLI_listbase.h"

#include "BKE_animsys.h"
#include "BKE_global.h"
#include "BKE_icons.h"
#include "BKE_library.h"
#include "BKE_main.h"
#include "BKE_node.h"
#include "BKE_world.h"

#include "GPU_material.h"

/** Free (or release) any data used by this world (does not free the world itself). */
void BKE_world_free(World *wrld)
{
	int a;

	BKE_animdata_free((ID *)wrld);

	for (a = 0; a < MAX_MTEX; a++) {
		MEM_SAFE_FREE(wrld->mtex[a]);
	}

	/* is no lib link block, but world extension */
	/* XXX Half-broken, idremap will NULL-ify that (though setting user count to zero) :/ */
	if (wrld->nodetree) {
		ntreeFreeTree(wrld->nodetree);
		MEM_freeN(wrld->nodetree);
		wrld->nodetree = NULL;
	}

	GPU_material_free(&wrld->gpumaterial);
	
	BKE_icon_id_delete((struct ID *)wrld);
	BKE_previewimg_free(&wrld->preview);
}

void BKE_world_init(World *wrld)
{
	BLI_assert(MEMCMP_NULL_STRUCT_OFS(wrld, id));

<<<<<<< HEAD
=======
void BKE_world_init(World *wrld)
{
	BLI_assert(MEMCMP_NULL_STRUCT_OFS(wrld, id));

>>>>>>> 3ffc5c92
	wrld->horr = 0.05f;
	wrld->horg = 0.05f;
	wrld->horb = 0.05f;
	wrld->zenr = 0.01f;
	wrld->zeng = 0.01f;
	wrld->zenb = 0.01f;
	wrld->skytype = 0;

	wrld->exp = 0.0f;
	wrld->exposure = wrld->range = 1.0f;

	wrld->aodist = 10.0f;
	wrld->aosamp = 5;
	wrld->aoenergy = 1.0f;
	wrld->ao_env_energy = 1.0f;
	wrld->ao_indirect_energy = 1.0f;
	wrld->ao_indirect_bounces = 1;
	wrld->aobias = 0.05f;
	wrld->ao_samp_method = WO_AOSAMP_HAMMERSLEY;
	wrld->ao_approx_error = 0.25f;

	wrld->preview = NULL;
	wrld->miststa = 5.0f;
	wrld->mistdist = 25.0f;
}

World *add_world(Main *bmain, const char *name)
{
	World *wrld;

	wrld = BKE_libblock_alloc(bmain, ID_WO, name);
<<<<<<< HEAD
	
=======

>>>>>>> 3ffc5c92
	BKE_world_init(wrld);

	return wrld;
}

World *BKE_world_copy(World *wrld)
{
	World *wrldn;
	int a;
	
	wrldn = BKE_libblock_copy(&wrld->id);
	
	for (a = 0; a < MAX_MTEX; a++) {
		if (wrld->mtex[a]) {
			wrldn->mtex[a] = MEM_mallocN(sizeof(MTex), "BKE_world_copy");
			memcpy(wrldn->mtex[a], wrld->mtex[a], sizeof(MTex));
			id_us_plus((ID *)wrldn->mtex[a]->tex);
		}
	}

	if (wrld->nodetree) {
		wrldn->nodetree = ntreeCopyTree(wrld->nodetree);
	}
	
	if (wrld->preview)
		wrldn->preview = BKE_previewimg_copy(wrld->preview);

	BLI_listbase_clear(&wrldn->gpumaterial);

	if (wrld->id.lib) {
		BKE_id_lib_local_paths(G.main, wrld->id.lib, &wrldn->id);
	}

	return wrldn;
}

World *localize_world(World *wrld)
{
	World *wrldn;
	int a;
	
	wrldn = BKE_libblock_copy_nolib(&wrld->id, false);
	
	for (a = 0; a < MAX_MTEX; a++) {
		if (wrld->mtex[a]) {
			wrldn->mtex[a] = MEM_mallocN(sizeof(MTex), "localize_world");
			memcpy(wrldn->mtex[a], wrld->mtex[a], sizeof(MTex));
			/* free world decrements */
			id_us_plus((ID *)wrldn->mtex[a]->tex);
		}
	}

	if (wrld->nodetree)
		wrldn->nodetree = ntreeLocalize(wrld->nodetree);
	
	wrldn->preview = NULL;
	
	BLI_listbase_clear(&wrldn->gpumaterial);
	
	return wrldn;
}

void BKE_world_make_local(World *wrld)
{
	Main *bmain = G.main;
	Scene *sce;
	bool is_local = false, is_lib = false;

	/* - only lib users: do nothing
	 * - only local users: set flag
	 * - mixed: make copy
	 */
	
	if (wrld->id.lib == NULL) return;
	if (wrld->id.us == 1) {
		id_clear_lib_data(bmain, &wrld->id);
		return;
	}
	
	for (sce = bmain->scene.first; sce && ELEM(false, is_lib, is_local); sce = sce->id.next) {
		if (sce->world == wrld) {
			if (sce->id.lib) is_lib = true;
			else is_local = true;
		}
	}

	if (is_local && is_lib == false) {
		id_clear_lib_data(bmain, &wrld->id);
	}
	else if (is_local && is_lib) {
		World *wrld_new = BKE_world_copy(wrld);
		wrld_new->id.us = 0;

		/* Remap paths of new ID using old library as base. */
		BKE_id_lib_local_paths(bmain, wrld->id.lib, &wrld_new->id);

		for (sce = bmain->scene.first; sce; sce = sce->id.next) {
			if (sce->world == wrld) {
				if (sce->id.lib == NULL) {
					sce->world = wrld_new;
					wrld_new->id.us++;
					wrld->id.us--;
				}
			}
		}
	}
}<|MERGE_RESOLUTION|>--- conflicted
+++ resolved
@@ -63,7 +63,6 @@
 	}
 
 	/* is no lib link block, but world extension */
-	/* XXX Half-broken, idremap will NULL-ify that (though setting user count to zero) :/ */
 	if (wrld->nodetree) {
 		ntreeFreeTree(wrld->nodetree);
 		MEM_freeN(wrld->nodetree);
@@ -80,13 +79,6 @@
 {
 	BLI_assert(MEMCMP_NULL_STRUCT_OFS(wrld, id));
 
-<<<<<<< HEAD
-=======
-void BKE_world_init(World *wrld)
-{
-	BLI_assert(MEMCMP_NULL_STRUCT_OFS(wrld, id));
-
->>>>>>> 3ffc5c92
 	wrld->horr = 0.05f;
 	wrld->horg = 0.05f;
 	wrld->horb = 0.05f;
@@ -118,11 +110,7 @@
 	World *wrld;
 
 	wrld = BKE_libblock_alloc(bmain, ID_WO, name);
-<<<<<<< HEAD
-	
-=======
-
->>>>>>> 3ffc5c92
+	
 	BKE_world_init(wrld);
 
 	return wrld;
