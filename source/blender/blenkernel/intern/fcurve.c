/*
 * This program is free software; you can redistribute it and/or
 * modify it under the terms of the GNU General Public License
 * as published by the Free Software Foundation; either version 2
 * of the License, or (at your option) any later version.
 *
 * This program is distributed in the hope that it will be useful,
 * but WITHOUT ANY WARRANTY; without even the implied warranty of
 * MERCHANTABILITY or FITNESS FOR A PARTICULAR PURPOSE.  See the
 * GNU General Public License for more details.
 *
 * You should have received a copy of the GNU General Public License
 * along with this program; if not, write to the Free Software Foundation,
 * Inc., 51 Franklin Street, Fifth Floor, Boston, MA 02110-1301, USA.
 *
 * The Original Code is Copyright (C) 2009 Blender Foundation, Joshua Leung
 * All rights reserved.
 */

/** \file
 * \ingroup bke
 */

#include <math.h>
#include <stdio.h>
#include <stddef.h>
#include <string.h>
#include <float.h>

#include "MEM_guardedalloc.h"

#include "DNA_anim_types.h"
#include "DNA_constraint_types.h"
#include "DNA_object_types.h"

#include "BLI_blenlib.h"
#include "BLI_math.h"
#include "BLI_easing.h"
#include "BLI_threads.h"
#include "BLI_string_utils.h"
#include "BLI_utildefines.h"
#include "BLI_expr_pylike_eval.h"
#include "BLI_alloca.h"

#include "BLT_translation.h"

#include "BKE_fcurve.h"
#include "BKE_animsys.h"
#include "BKE_action.h"
#include "BKE_armature.h"
#include "BKE_constraint.h"
#include "BKE_context.h"
#include "BKE_curve.h"
#include "BKE_global.h"
#include "BKE_object.h"
#include "BKE_nla.h"

#include "RNA_access.h"

#include "FN_all-c.h"

#include "atomic_ops.h"

#include "CLG_log.h"

#ifdef WITH_PYTHON
#  include "BPY_extern.h"
#endif

#define SMALL -1.0e-10
#define SELECT 1

#ifdef WITH_PYTHON
static ThreadMutex python_driver_lock = BLI_MUTEX_INITIALIZER;
#endif

static CLG_LogRef LOG = {"bke.fcurve"};

/* ************************** Data-Level Functions ************************* */

/* ---------------------- Freeing --------------------------- */

/* Frees the F-Curve itself too, so make sure BLI_remlink is called before calling this... */
void free_fcurve(FCurve *fcu)
{
  if (fcu == NULL) {
    return;
  }

  /* free curve data */
  MEM_SAFE_FREE(fcu->bezt);
  MEM_SAFE_FREE(fcu->fpt);

  /* free RNA-path, as this were allocated when getting the path string */
  MEM_SAFE_FREE(fcu->rna_path);

  /* free extra data - i.e. modifiers, and driver */
  fcurve_free_driver(fcu);
  free_fmodifiers(&fcu->modifiers);

  /* free f-curve itself */
  MEM_freeN(fcu);
}

/* Frees a list of F-Curves */
void free_fcurves(ListBase *list)
{
  FCurve *fcu, *fcn;

  /* sanity check */
  if (list == NULL) {
    return;
  }

  /* free data - no need to call remlink before freeing each curve,
   * as we store reference to next, and freeing only touches the curve
   * it's given
   */
  for (fcu = list->first; fcu; fcu = fcn) {
    fcn = fcu->next;
    free_fcurve(fcu);
  }

  /* clear pointers just in case */
  BLI_listbase_clear(list);
}

/* ---------------------- Copy --------------------------- */

/* duplicate an F-Curve */
FCurve *copy_fcurve(const FCurve *fcu)
{
  FCurve *fcu_d;

  /* sanity check */
  if (fcu == NULL) {
    return NULL;
  }

  /* make a copy */
  fcu_d = MEM_dupallocN(fcu);

  fcu_d->next = fcu_d->prev = NULL;
  fcu_d->grp = NULL;

  /* copy curve data */
  fcu_d->bezt = MEM_dupallocN(fcu_d->bezt);
  fcu_d->fpt = MEM_dupallocN(fcu_d->fpt);

  /* copy rna-path */
  fcu_d->rna_path = MEM_dupallocN(fcu_d->rna_path);

  /* copy driver */
  fcu_d->driver = fcurve_copy_driver(fcu_d->driver);

  /* copy modifiers */
  copy_fmodifiers(&fcu_d->modifiers, &fcu->modifiers);

  /* return new data */
  return fcu_d;
}

/* duplicate a list of F-Curves */
void copy_fcurves(ListBase *dst, ListBase *src)
{
  FCurve *dfcu, *sfcu;

  /* sanity checks */
  if (ELEM(NULL, dst, src)) {
    return;
  }

  /* clear destination list first */
  BLI_listbase_clear(dst);

  /* copy one-by-one */
  for (sfcu = src->first; sfcu; sfcu = sfcu->next) {
    dfcu = copy_fcurve(sfcu);
    BLI_addtail(dst, dfcu);
  }
}

/* ----------------- Finding F-Curves -------------------------- */

/* high level function to get an fcurve from C without having the rna */
FCurve *id_data_find_fcurve(
    ID *id, void *data, StructRNA *type, const char *prop_name, int index, bool *r_driven)
{
  /* anim vars */
  AnimData *adt = BKE_animdata_from_id(id);
  FCurve *fcu = NULL;

  /* rna vars */
  PointerRNA ptr;
  PropertyRNA *prop;
  char *path;

  if (r_driven) {
    *r_driven = false;
  }

  /* only use the current action ??? */
  if (ELEM(NULL, adt, adt->action)) {
    return NULL;
  }

  RNA_pointer_create(id, type, data, &ptr);
  prop = RNA_struct_find_property(&ptr, prop_name);

  if (prop) {
    path = RNA_path_from_ID_to_property(&ptr, prop);

    if (path) {
      /* animation takes priority over drivers */
      if ((adt->action) && (adt->action->curves.first)) {
        fcu = list_find_fcurve(&adt->action->curves, path, index);
      }

      /* if not animated, check if driven */
      if ((fcu == NULL) && (adt->drivers.first)) {
        fcu = list_find_fcurve(&adt->drivers, path, index);
        if (fcu && r_driven) {
          *r_driven = true;
        }
        fcu = NULL;
      }

      MEM_freeN(path);
    }
  }

  return fcu;
}

/* Find the F-Curve affecting the given RNA-access path + index,
 * in the list of F-Curves provided. */
FCurve *list_find_fcurve(ListBase *list, const char rna_path[], const int array_index)
{
  FCurve *fcu;

  /* sanity checks */
  if (ELEM(NULL, list, rna_path) || (array_index < 0)) {
    return NULL;
  }

  /* check paths of curves, then array indices... */
  for (fcu = list->first; fcu; fcu = fcu->next) {
    /* simple string-compare (this assumes that they have the same root...) */
    if (fcu->rna_path && STREQ(fcu->rna_path, rna_path)) {
      /* now check indices */
      if (fcu->array_index == array_index) {
        return fcu;
      }
    }
  }

  /* return */
  return NULL;
}

/* quick way to loop over all fcurves of a given 'path' */
FCurve *iter_step_fcurve(FCurve *fcu_iter, const char rna_path[])
{
  FCurve *fcu;

  /* sanity checks */
  if (ELEM(NULL, fcu_iter, rna_path)) {
    return NULL;
  }

  /* check paths of curves, then array indices... */
  for (fcu = fcu_iter; fcu; fcu = fcu->next) {
    /* simple string-compare (this assumes that they have the same root...) */
    if (fcu->rna_path && STREQ(fcu->rna_path, rna_path)) {
      return fcu;
    }
  }

  /* return */
  return NULL;
}

/**
 * Get list of LinkData's containing pointers to the F-Curves
 * which control the types of data indicated.
 *
 * Lists...
 * - dst: list of LinkData's matching the criteria returned.
 *   List must be freed after use, and is assumed to be empty when passed.
 * - src: list of F-Curves to search through
 * Filters...
 * - dataPrefix: i.e. 'pose.bones[' or 'nodes['
 * - dataName: name of entity within "" immediately following the prefix
 */
int list_find_data_fcurves(ListBase *dst,
                           ListBase *src,
                           const char *dataPrefix,
                           const char *dataName)
{
  FCurve *fcu;
  int matches = 0;

  /* sanity checks */
  if (ELEM(NULL, dst, src, dataPrefix, dataName)) {
    return 0;
  }
  else if ((dataPrefix[0] == 0) || (dataName[0] == 0)) {
    return 0;
  }

  /* search each F-Curve one by one */
  for (fcu = src->first; fcu; fcu = fcu->next) {
    /* check if quoted string matches the path */
    if ((fcu->rna_path) && strstr(fcu->rna_path, dataPrefix)) {
      char *quotedName = BLI_str_quoted_substrN(fcu->rna_path, dataPrefix);

      if (quotedName) {
        /* check if the quoted name matches the required name */
        if (STREQ(quotedName, dataName)) {
          LinkData *ld = MEM_callocN(sizeof(LinkData), __func__);

          ld->data = fcu;
          BLI_addtail(dst, ld);

          matches++;
        }

        /* always free the quoted string, since it needs freeing */
        MEM_freeN(quotedName);
      }
    }
  }

  /* return the number of matches */
  return matches;
}

FCurve *rna_get_fcurve(PointerRNA *ptr,
                       PropertyRNA *prop,
                       int rnaindex,
                       AnimData **r_adt,
                       bAction **r_action,
                       bool *r_driven,
                       bool *r_special)
{
  return rna_get_fcurve_context_ui(
      NULL, ptr, prop, rnaindex, r_adt, r_action, r_driven, r_special);
}

FCurve *rna_get_fcurve_context_ui(bContext *C,
                                  PointerRNA *ptr,
                                  PropertyRNA *prop,
                                  int rnaindex,
                                  AnimData **r_animdata,
                                  bAction **r_action,
                                  bool *r_driven,
                                  bool *r_special)
{
  FCurve *fcu = NULL;
  PointerRNA tptr = *ptr;

  *r_driven = false;
  *r_special = false;

  if (r_animdata) {
    *r_animdata = NULL;
  }
  if (r_action) {
    *r_action = NULL;
  }

  /* Special case for NLA Control Curves... */
  if (BKE_nlastrip_has_curves_for_property(ptr, prop)) {
    NlaStrip *strip = (NlaStrip *)ptr->data;

    /* Set the special flag, since it cannot be a normal action/driver
     * if we've been told to start looking here...
     */
    *r_special = true;

    /* The F-Curve either exists or it doesn't here... */
    fcu = list_find_fcurve(&strip->fcurves, RNA_property_identifier(prop), rnaindex);
    return fcu;
  }

  /* there must be some RNA-pointer + property combon */
  if (prop && tptr.owner_id && RNA_property_animateable(&tptr, prop)) {
    AnimData *adt = BKE_animdata_from_id(tptr.owner_id);
    int step = (
        /* Always 1 in case we have no context (can't check in 'ancestors' of given RNA ptr). */
        C ? 2 : 1);
    char *path = NULL;

    if (!adt && C) {
      path = BKE_animdata_driver_path_hack(C, &tptr, prop, NULL);
      adt = BKE_animdata_from_id(tptr.owner_id);
      step--;
    }

    /* Standard F-Curve - Animation (Action) or Drivers */
    while (adt && step--) {
      if ((adt->action && adt->action->curves.first) || (adt->drivers.first)) {
        /* XXX this function call can become a performance bottleneck */
        if (step) {
          path = RNA_path_from_ID_to_property(&tptr, prop);
        }

        // XXX: the logic here is duplicated with a function up above
        if (path) {
          /* animation takes priority over drivers */
          if (adt->action && adt->action->curves.first) {
            fcu = list_find_fcurve(&adt->action->curves, path, rnaindex);

            if (fcu && r_action) {
              *r_action = adt->action;
            }
          }

          /* if not animated, check if driven */
          if (!fcu && (adt->drivers.first)) {
            fcu = list_find_fcurve(&adt->drivers, path, rnaindex);

            if (fcu) {
              if (r_animdata) {
                *r_animdata = adt;
              }
              *r_driven = true;
            }
          }

          if (fcu && r_action) {
            if (r_animdata) {
              *r_animdata = adt;
            }
            *r_action = adt->action;
            break;
          }
          else if (step) {
            char *tpath = BKE_animdata_driver_path_hack(C, &tptr, prop, path);
            if (tpath && tpath != path) {
              MEM_freeN(path);
              path = tpath;
              adt = BKE_animdata_from_id(tptr.owner_id);
            }
            else {
              adt = NULL;
            }
          }
        }
      }
    }
    MEM_SAFE_FREE(path);
  }

  return fcu;
}

/* ----------------- Finding Keyframes/Extents -------------------------- */

/* Binary search algorithm for finding where to insert BezTriple,
 * with optional argument for precision required.
 * Returns the index to insert at (data already at that index will be offset if replace is 0)
 */
static int binarysearch_bezt_index_ex(
    BezTriple array[], float frame, int arraylen, float threshold, bool *r_replace)
{
  int start = 0, end = arraylen;
  int loopbreaker = 0, maxloop = arraylen * 2;

  /* initialize replace-flag first */
  *r_replace = false;

  /* sneaky optimizations (don't go through searching process if...):
   * - keyframe to be added is to be added out of current bounds
   * - keyframe to be added would replace one of the existing ones on bounds
   */
  if ((arraylen <= 0) || (array == NULL)) {
    CLOG_WARN(&LOG, "encountered invalid array");
    return 0;
  }
  else {
    /* check whether to add before/after/on */
    float framenum;

    /* 'First' Keyframe (when only one keyframe, this case is used) */
    framenum = array[0].vec[1][0];
    if (IS_EQT(frame, framenum, threshold)) {
      *r_replace = true;
      return 0;
    }
    else if (frame < framenum) {
      return 0;
    }

    /* 'Last' Keyframe */
    framenum = array[(arraylen - 1)].vec[1][0];
    if (IS_EQT(frame, framenum, threshold)) {
      *r_replace = true;
      return (arraylen - 1);
    }
    else if (frame > framenum) {
      return arraylen;
    }
  }

  /* most of the time, this loop is just to find where to put it
   * 'loopbreaker' is just here to prevent infinite loops
   */
  for (loopbreaker = 0; (start <= end) && (loopbreaker < maxloop); loopbreaker++) {
    /* compute and get midpoint */

    /* We calculate the midpoint this way to avoid int overflows... */
    int mid = start + ((end - start) / 2);

    float midfra = array[mid].vec[1][0];

    /* check if exactly equal to midpoint */
    if (IS_EQT(frame, midfra, threshold)) {
      *r_replace = true;
      return mid;
    }

    /* repeat in upper/lower half */
    if (frame > midfra) {
      start = mid + 1;
    }
    else if (frame < midfra) {
      end = mid - 1;
    }
  }

  /* print error if loop-limit exceeded */
  if (loopbreaker == (maxloop - 1)) {
    CLOG_ERROR(&LOG, "search taking too long");

    /* include debug info */
    CLOG_ERROR(&LOG,
               "\tround = %d: start = %d, end = %d, arraylen = %d",
               loopbreaker,
               start,
               end,
               arraylen);
  }

  /* not found, so return where to place it */
  return start;
}

/* Binary search algorithm for finding where to insert BezTriple. (for use by insert_bezt_fcurve)
 * Returns the index to insert at (data already at that index will be offset if replace is 0)
 */
int binarysearch_bezt_index(BezTriple array[], float frame, int arraylen, bool *r_replace)
{
  /* this is just a wrapper which uses the default threshold */
  return binarysearch_bezt_index_ex(array, frame, arraylen, BEZT_BINARYSEARCH_THRESH, r_replace);
}

/* ...................................... */

/* helper for calc_fcurve_* functions -> find first and last BezTriple to be used */
static short get_fcurve_end_keyframes(FCurve *fcu,
                                      BezTriple **first,
                                      BezTriple **last,
                                      const bool do_sel_only)
{
  bool found = false;

  /* init outputs */
  *first = NULL;
  *last = NULL;

  /* sanity checks */
  if (fcu->bezt == NULL) {
    return found;
  }

  /* only include selected items? */
  if (do_sel_only) {
    BezTriple *bezt;
    unsigned int i;

    /* find first selected */
    bezt = fcu->bezt;
    for (i = 0; i < fcu->totvert; bezt++, i++) {
      if (BEZT_ISSEL_ANY(bezt)) {
        *first = bezt;
        found = true;
        break;
      }
    }

    /* find last selected */
    bezt = ARRAY_LAST_ITEM(fcu->bezt, BezTriple, fcu->totvert);
    for (i = 0; i < fcu->totvert; bezt--, i++) {
      if (BEZT_ISSEL_ANY(bezt)) {
        *last = bezt;
        found = true;
        break;
      }
    }
  }
  else {
    /* just full array */
    *first = fcu->bezt;
    *last = ARRAY_LAST_ITEM(fcu->bezt, BezTriple, fcu->totvert);
    found = true;
  }

  return found;
}

/* Calculate the extents of F-Curve's data */
bool calc_fcurve_bounds(FCurve *fcu,
                        float *xmin,
                        float *xmax,
                        float *ymin,
                        float *ymax,
                        const bool do_sel_only,
                        const bool include_handles)
{
  float xminv = 999999999.0f, xmaxv = -999999999.0f;
  float yminv = 999999999.0f, ymaxv = -999999999.0f;
  bool foundvert = false;
  unsigned int i;

  if (fcu->totvert) {
    if (fcu->bezt) {
      BezTriple *bezt_first = NULL, *bezt_last = NULL;

      if (xmin || xmax) {
        /* get endpoint keyframes */
        foundvert = get_fcurve_end_keyframes(fcu, &bezt_first, &bezt_last, do_sel_only);

        if (bezt_first) {
          BLI_assert(bezt_last != NULL);

          if (include_handles) {
            xminv = min_fff(xminv, bezt_first->vec[0][0], bezt_first->vec[1][0]);
            xmaxv = max_fff(xmaxv, bezt_last->vec[1][0], bezt_last->vec[2][0]);
          }
          else {
            xminv = min_ff(xminv, bezt_first->vec[1][0]);
            xmaxv = max_ff(xmaxv, bezt_last->vec[1][0]);
          }
        }
      }

      /* only loop over keyframes to find extents for values if needed */
      if (ymin || ymax) {
        BezTriple *bezt, *prevbezt = NULL;

        for (bezt = fcu->bezt, i = 0; i < fcu->totvert; prevbezt = bezt, bezt++, i++) {
          if ((do_sel_only == false) || BEZT_ISSEL_ANY(bezt)) {
            /* keyframe itself */
            yminv = min_ff(yminv, bezt->vec[1][1]);
            ymaxv = max_ff(ymaxv, bezt->vec[1][1]);

            if (include_handles) {
              /* left handle - only if applicable
               * NOTE: for the very first keyframe,
               * the left handle actually has no bearings on anything. */
              if (prevbezt && (prevbezt->ipo == BEZT_IPO_BEZ)) {
                yminv = min_ff(yminv, bezt->vec[0][1]);
                ymaxv = max_ff(ymaxv, bezt->vec[0][1]);
              }

              /* right handle - only if applicable */
              if (bezt->ipo == BEZT_IPO_BEZ) {
                yminv = min_ff(yminv, bezt->vec[2][1]);
                ymaxv = max_ff(ymaxv, bezt->vec[2][1]);
              }
            }

            foundvert = true;
          }
        }
      }
    }
    else if (fcu->fpt) {
      /* frame range can be directly calculated from end verts */
      if (xmin || xmax) {
        xminv = min_ff(xminv, fcu->fpt[0].vec[0]);
        xmaxv = max_ff(xmaxv, fcu->fpt[fcu->totvert - 1].vec[0]);
      }

      /* only loop over keyframes to find extents for values if needed */
      if (ymin || ymax) {
        FPoint *fpt;

        for (fpt = fcu->fpt, i = 0; i < fcu->totvert; fpt++, i++) {
          if (fpt->vec[1] < yminv) {
            yminv = fpt->vec[1];
          }
          if (fpt->vec[1] > ymaxv) {
            ymaxv = fpt->vec[1];
          }

          foundvert = true;
        }
      }
    }
  }

  if (foundvert) {
    if (xmin) {
      *xmin = xminv;
    }
    if (xmax) {
      *xmax = xmaxv;
    }

    if (ymin) {
      *ymin = yminv;
    }
    if (ymax) {
      *ymax = ymaxv;
    }
  }
  else {
    if (G.debug & G_DEBUG) {
      printf("F-Curve calc bounds didn't find anything, so assuming minimum bounds of 1.0\n");
    }

    if (xmin) {
      *xmin = 0.0f;
    }
    if (xmax) {
      *xmax = 1.0f;
    }

    if (ymin) {
      *ymin = 0.0f;
    }
    if (ymax) {
      *ymax = 1.0f;
    }
  }

  return foundvert;
}

/* Calculate the extents of F-Curve's keyframes */
bool calc_fcurve_range(
    FCurve *fcu, float *start, float *end, const bool do_sel_only, const bool do_min_length)
{
  float min = 999999999.0f, max = -999999999.0f;
  bool foundvert = false;

  if (fcu->totvert) {
    if (fcu->bezt) {
      BezTriple *bezt_first = NULL, *bezt_last = NULL;

      /* get endpoint keyframes */
      get_fcurve_end_keyframes(fcu, &bezt_first, &bezt_last, do_sel_only);

      if (bezt_first) {
        BLI_assert(bezt_last != NULL);

        min = min_ff(min, bezt_first->vec[1][0]);
        max = max_ff(max, bezt_last->vec[1][0]);

        foundvert = true;
      }
    }
    else if (fcu->fpt) {
      min = min_ff(min, fcu->fpt[0].vec[0]);
      max = max_ff(max, fcu->fpt[fcu->totvert - 1].vec[0]);

      foundvert = true;
    }
  }

  if (foundvert == false) {
    min = max = 0.0f;
  }

  if (do_min_length) {
    /* minimum length is 1 frame */
    if (min == max) {
      max += 1.0f;
    }
  }

  *start = min;
  *end = max;

  return foundvert;
}

/* ----------------- Status Checks -------------------------- */

/* Are keyframes on F-Curve of any use?
 * Usability of keyframes refers to whether they should be displayed,
 * and also whether they will have any influence on the final result.
 */
bool fcurve_are_keyframes_usable(FCurve *fcu)
{
  /* F-Curve must exist */
  if (fcu == NULL) {
    return false;
  }

  /* F-Curve must not have samples - samples are mutually exclusive of keyframes */
  if (fcu->fpt) {
    return false;
  }

  /* if it has modifiers, none of these should "drastically" alter the curve */
  if (fcu->modifiers.first) {
    FModifier *fcm;

    /* check modifiers from last to first, as last will be more influential */
    /* TODO: optionally, only check modifier if it is the active one... */
    for (fcm = fcu->modifiers.last; fcm; fcm = fcm->prev) {
      /* ignore if muted/disabled */
      if (fcm->flag & (FMODIFIER_FLAG_DISABLED | FMODIFIER_FLAG_MUTED)) {
        continue;
      }

      /* type checks */
      switch (fcm->type) {
        /* clearly harmless - do nothing */
        case FMODIFIER_TYPE_CYCLES:
        case FMODIFIER_TYPE_STEPPED:
        case FMODIFIER_TYPE_NOISE:
          break;

        /* sometimes harmful - depending on whether they're "additive" or not */
        case FMODIFIER_TYPE_GENERATOR: {
          FMod_Generator *data = (FMod_Generator *)fcm->data;

          if ((data->flag & FCM_GENERATOR_ADDITIVE) == 0) {
            return false;
          }
          break;
        }
        case FMODIFIER_TYPE_FN_GENERATOR: {
          FMod_FunctionGenerator *data = (FMod_FunctionGenerator *)fcm->data;

          if ((data->flag & FCM_GENERATOR_ADDITIVE) == 0) {
            return false;
          }
          break;
        }
        /* always harmful - cannot allow */
        default:
          return false;
      }
    }
  }

  /* keyframes are usable */
  return true;
}

bool BKE_fcurve_is_protected(FCurve *fcu)
{
  return ((fcu->flag & FCURVE_PROTECTED) || ((fcu->grp) && (fcu->grp->flag & AGRP_PROTECTED)));
}

/* Can keyframes be added to F-Curve?
 * Keyframes can only be added if they are already visible
 */
bool fcurve_is_keyframable(FCurve *fcu)
{
  /* F-Curve's keyframes must be "usable" (i.e. visible + have an effect on final result) */
  if (fcurve_are_keyframes_usable(fcu) == 0) {
    return false;
  }

  /* F-Curve must currently be editable too */
  if (BKE_fcurve_is_protected(fcu)) {
    return false;
  }

  /* F-Curve is keyframable */
  return true;
}

/* ***************************** Keyframe Column Tools ********************************* */

/* add a BezTriple to a column */
void bezt_add_to_cfra_elem(ListBase *lb, BezTriple *bezt)
{
  CfraElem *ce, *cen;

  for (ce = lb->first; ce; ce = ce->next) {
    /* double key? */
    if (IS_EQT(ce->cfra, bezt->vec[1][0], BEZT_BINARYSEARCH_THRESH)) {
      if (bezt->f2 & SELECT) {
        ce->sel = bezt->f2;
      }
      return;
    }
    /* should key be inserted before this column? */
    else if (ce->cfra > bezt->vec[1][0]) {
      break;
    }
  }

  /* create a new column */
  cen = MEM_callocN(sizeof(CfraElem), "add_to_cfra_elem");
  if (ce) {
    BLI_insertlinkbefore(lb, ce, cen);
  }
  else {
    BLI_addtail(lb, cen);
  }

  cen->cfra = bezt->vec[1][0];
  cen->sel = bezt->f2;
}

/* ***************************** Samples Utilities ******************************* */
/* Some utilities for working with FPoints (i.e. 'sampled' animation curve data, such as
 * data imported from BVH/Mocap files), which are specialized for use with high density datasets,
 * which BezTriples/Keyframe data are ill equipped to do.
 */

/* Basic sampling callback which acts as a wrapper for evaluate_fcurve()
 * 'data' arg here is unneeded here...
 */
float fcurve_samplingcb_evalcurve(FCurve *fcu, void *UNUSED(data), float evaltime)
{
  /* assume any interference from drivers on the curve is intended... */
  return evaluate_fcurve(fcu, evaltime);
}

/* Main API function for creating a set of sampled curve data, given some callback function
 * used to retrieve the values to store.
 */
void fcurve_store_samples(FCurve *fcu, void *data, int start, int end, FcuSampleFunc sample_cb)
{
  FPoint *fpt, *new_fpt;
  int cfra;

  /* sanity checks */
  /* TODO: make these tests report errors using reports not CLOG's */
  if (ELEM(NULL, fcu, sample_cb)) {
    CLOG_ERROR(&LOG, "No F-Curve with F-Curve Modifiers to Bake");
    return;
  }
  if (start > end) {
    CLOG_ERROR(&LOG, "Error: Frame range for Sampled F-Curve creation is inappropriate");
    return;
  }

  /* set up sample data */
  fpt = new_fpt = MEM_callocN(sizeof(FPoint) * (end - start + 1), "FPoint Samples");

  /* use the sampling callback at 1-frame intervals from start to end frames */
  for (cfra = start; cfra <= end; cfra++, fpt++) {
    fpt->vec[0] = (float)cfra;
    fpt->vec[1] = sample_cb(fcu, data, (float)cfra);
  }

  /* free any existing sample/keyframe data on curve  */
  if (fcu->bezt) {
    MEM_freeN(fcu->bezt);
  }
  if (fcu->fpt) {
    MEM_freeN(fcu->fpt);
  }

  /* store the samples */
  fcu->bezt = NULL;
  fcu->fpt = new_fpt;
  fcu->totvert = end - start + 1;
}

/* ***************************** F-Curve Sanity ********************************* */
/* The functions here are used in various parts of Blender, usually after some editing
 * of keyframe data has occurred. They ensure that keyframe data is properly ordered and
 * that the handles are correctly
 */

/* Checks if the F-Curve has a Cycles modifier, and returns the type of the cycle behavior. */
eFCU_Cycle_Type BKE_fcurve_get_cycle_type(FCurve *fcu)
{
  FModifier *fcm = fcu->modifiers.first;

  if (!fcm || fcm->type != FMODIFIER_TYPE_CYCLES) {
    return FCU_CYCLE_NONE;
  }

  if (fcm->flag & (FMODIFIER_FLAG_DISABLED | FMODIFIER_FLAG_MUTED)) {
    return FCU_CYCLE_NONE;
  }

  if (fcm->flag & (FMODIFIER_FLAG_RANGERESTRICT | FMODIFIER_FLAG_USEINFLUENCE)) {
    return FCU_CYCLE_NONE;
  }

  FMod_Cycles *data = (FMod_Cycles *)fcm->data;

  if (data && data->after_cycles == 0 && data->before_cycles == 0) {
    if (data->before_mode == FCM_EXTRAPOLATE_CYCLIC &&
        data->after_mode == FCM_EXTRAPOLATE_CYCLIC) {
      return FCU_CYCLE_PERFECT;
    }

    if (ELEM(data->before_mode, FCM_EXTRAPOLATE_CYCLIC, FCM_EXTRAPOLATE_CYCLIC_OFFSET) &&
        ELEM(data->after_mode, FCM_EXTRAPOLATE_CYCLIC, FCM_EXTRAPOLATE_CYCLIC_OFFSET)) {
      return FCU_CYCLE_OFFSET;
    }
  }

  return FCU_CYCLE_NONE;
}

/* Checks if the F-Curve has a Cycles modifier with simple settings
 * that warrant transition smoothing. */
bool BKE_fcurve_is_cyclic(FCurve *fcu)
{
  return BKE_fcurve_get_cycle_type(fcu) != FCU_CYCLE_NONE;
}

/* Shifts 'in' by the difference in coordinates between 'to' and 'from',
 * using 'out' as the output buffer.
 * When 'to' and 'from' are end points of the loop, this moves the 'in' point one loop cycle.
 */
static BezTriple *cycle_offset_triple(
    bool cycle, BezTriple *out, const BezTriple *in, const BezTriple *from, const BezTriple *to)
{
  if (!cycle) {
    return NULL;
  }

  memcpy(out, in, sizeof(BezTriple));

  float delta[3];
  sub_v3_v3v3(delta, to->vec[1], from->vec[1]);

  for (int i = 0; i < 3; i++) {
    add_v3_v3(out->vec[i], delta);
  }

  return out;
}

/* This function recalculates the handles of an F-Curve
 * If the BezTriples have been rearranged, sort them first before using this.
 */
void calchandles_fcurve(FCurve *fcu)
{
  BezTriple *bezt, *prev, *next;
  int a = fcu->totvert;

  /* Error checking:
   * - need at least two points
   * - need bezier keys
   * - only bezier-interpolation has handles (for now)
   */
  if (ELEM(NULL, fcu, fcu->bezt) || (a < 2) /*|| ELEM(fcu->ipo, BEZT_IPO_CONST, BEZT_IPO_LIN)*/) {
    return;
  }

  /* if the first modifier is Cycles, smooth the curve through the cycle */
  BezTriple *first = &fcu->bezt[0], *last = &fcu->bezt[fcu->totvert - 1];
  BezTriple tmp;

  bool cycle = BKE_fcurve_is_cyclic(fcu) && BEZT_IS_AUTOH(first) && BEZT_IS_AUTOH(last);

  /* get initial pointers */
  bezt = fcu->bezt;
  prev = cycle_offset_triple(cycle, &tmp, &fcu->bezt[fcu->totvert - 2], last, first);
  next = (bezt + 1);

  /* loop over all beztriples, adjusting handles */
  while (a--) {
    /* clamp timing of handles to be on either side of beztriple */
    if (bezt->vec[0][0] > bezt->vec[1][0]) {
      bezt->vec[0][0] = bezt->vec[1][0];
    }
    if (bezt->vec[2][0] < bezt->vec[1][0]) {
      bezt->vec[2][0] = bezt->vec[1][0];
    }

    /* calculate auto-handles */
    BKE_nurb_handle_calc(bezt, prev, next, true, fcu->auto_smoothing);

    /* for automatic ease in and out */
    if (BEZT_IS_AUTOH(bezt) && !cycle) {
      /* only do this on first or last beztriple */
      if ((a == 0) || (a == fcu->totvert - 1)) {
        /* set both handles to have same horizontal value as keyframe */
        if (fcu->extend == FCURVE_EXTRAPOLATE_CONSTANT) {
          bezt->vec[0][1] = bezt->vec[2][1] = bezt->vec[1][1];
          /* remember that these keyframes are special, they don't need to be adjusted */
          bezt->f5 = HD_AUTOTYPE_SPECIAL;
        }
      }
    }

    /* avoid total smoothing failure on duplicate keyframes (can happen during grab) */
    if (prev && prev->vec[1][0] >= bezt->vec[1][0]) {
      prev->f5 = bezt->f5 = HD_AUTOTYPE_SPECIAL;
    }

    /* advance pointers for next iteration */
    prev = bezt;

    if (a == 1) {
      next = cycle_offset_triple(cycle, &tmp, &fcu->bezt[1], first, last);
    }
    else {
      next++;
    }

    bezt++;
  }

  /* if cyclic extrapolation and Auto Clamp has triggered, ensure it is symmetric */
  if (cycle && (first->f5 != HD_AUTOTYPE_NORMAL || last->f5 != HD_AUTOTYPE_NORMAL)) {
    first->vec[0][1] = first->vec[2][1] = first->vec[1][1];
    last->vec[0][1] = last->vec[2][1] = last->vec[1][1];
    first->f5 = last->f5 = HD_AUTOTYPE_SPECIAL;
  }

  /* do a second pass for auto handle: compute the handle to have 0 acceleration step */
  if (fcu->auto_smoothing != FCURVE_SMOOTH_NONE) {
    BKE_nurb_handle_smooth_fcurve(fcu->bezt, fcu->totvert, cycle);
  }
}

void testhandles_fcurve(FCurve *fcu, const bool use_handle)
{
  BezTriple *bezt;
  unsigned int a;

  /* only beztriples have handles (bpoints don't though) */
  if (ELEM(NULL, fcu, fcu->bezt)) {
    return;
  }

  /* loop over beztriples */
  for (a = 0, bezt = fcu->bezt; a < fcu->totvert; a++, bezt++) {
    BKE_nurb_bezt_handle_test(bezt, use_handle);
  }

  /* recalculate handles */
  calchandles_fcurve(fcu);
}

/* This function sorts BezTriples so that they are arranged in chronological order,
 * as tools working on F-Curves expect that the BezTriples are in order.
 */
void sort_time_fcurve(FCurve *fcu)
{
  bool ok = true;

  /* keep adjusting order of beztriples until nothing moves (bubble-sort) */
  while (ok) {
    ok = 0;

    /* currently, will only be needed when there are beztriples */
    if (fcu->bezt) {
      BezTriple *bezt;
      unsigned int a;

      /* loop over ALL points to adjust position in array and recalculate handles */
      for (a = 0, bezt = fcu->bezt; a < fcu->totvert; a++, bezt++) {
        /* check if thee's a next beztriple which we could try to swap with current */
        if (a < (fcu->totvert - 1)) {
          /* swap if one is after the other (and indicate that order has changed) */
          if (bezt->vec[1][0] > (bezt + 1)->vec[1][0]) {
            SWAP(BezTriple, *bezt, *(bezt + 1));
            ok = 1;
          }

          /* if either one of both of the points exceeds crosses over the keyframe time... */
          if ((bezt->vec[0][0] > bezt->vec[1][0]) && (bezt->vec[2][0] < bezt->vec[1][0])) {
            /* swap handles if they have switched sides for some reason */
            swap_v2_v2(bezt->vec[0], bezt->vec[2]);
          }
          else {
            /* clamp handles */
            CLAMP_MAX(bezt->vec[0][0], bezt->vec[1][0]);
            CLAMP_MIN(bezt->vec[2][0], bezt->vec[1][0]);
          }
        }
      }
    }
  }
}

/* This function tests if any BezTriples are out of order, thus requiring a sort */
short test_time_fcurve(FCurve *fcu)
{
  unsigned int a;

  /* sanity checks */
  if (fcu == NULL) {
    return 0;
  }

  /* currently, only need to test beztriples */
  if (fcu->bezt) {
    BezTriple *bezt;

    /* loop through all BezTriples, stopping when one exceeds the one after it */
    for (a = 0, bezt = fcu->bezt; a < (fcu->totvert - 1); a++, bezt++) {
      if (bezt->vec[1][0] > (bezt + 1)->vec[1][0]) {
        return 1;
      }
    }
  }
  else if (fcu->fpt) {
    FPoint *fpt;

    /* loop through all FPoints, stopping when one exceeds the one after it */
    for (a = 0, fpt = fcu->fpt; a < (fcu->totvert - 1); a++, fpt++) {
      if (fpt->vec[0] > (fpt + 1)->vec[0]) {
        return 1;
      }
    }
  }

  /* none need any swapping */
  return 0;
}

/* ***************************** Drivers ********************************* */

/* Driver Variables --------------------------- */

/* TypeInfo for Driver Variables (dvti) */
typedef struct DriverVarTypeInfo {
  /* evaluation callback */
  float (*get_value)(ChannelDriver *driver, DriverVar *dvar);

  /* allocation of target slots */
  int num_targets;                              /* number of target slots required */
  const char *target_names[MAX_DRIVER_TARGETS]; /* UI names that should be given to the slots */
  short target_flags[MAX_DRIVER_TARGETS];       /* flags defining the requirements for each slot */
} DriverVarTypeInfo;

/* Macro to begin definitions */
#define BEGIN_DVAR_TYPEDEF(type) {

/* Macro to end definitions */
#define END_DVAR_TYPEDEF }

/* ......... */

static ID *dtar_id_ensure_proxy_from(ID *id)
{
  if (id && GS(id->name) == ID_OB && ((Object *)id)->proxy_from) {
    return (ID *)(((Object *)id)->proxy_from);
  }
  return id;
}

/**
 * Helper function to obtain a value using RNA from the specified source
 * (for evaluating drivers).
 */
static float dtar_get_prop_val(ChannelDriver *driver, DriverTarget *dtar)
{
  PointerRNA id_ptr, ptr;
  PropertyRNA *prop;
  ID *id;
  int index = -1;
  float value = 0.0f;

  /* sanity check */
  if (ELEM(NULL, driver, dtar)) {
    return 0.0f;
  }

  id = dtar_id_ensure_proxy_from(dtar->id);

  /* error check for missing pointer... */
  if (id == NULL) {
    if (G.debug & G_DEBUG) {
      CLOG_ERROR(&LOG, "driver has an invalid target to use (path = %s)", dtar->rna_path);
    }

    driver->flag |= DRIVER_FLAG_INVALID;
    dtar->flag |= DTAR_FLAG_INVALID;
    return 0.0f;
  }

  /* get RNA-pointer for the ID-block given in target */
  RNA_id_pointer_create(id, &id_ptr);

  /* get property to read from, and get value as appropriate */
  if (RNA_path_resolve_property_full(&id_ptr, dtar->rna_path, &ptr, &prop, &index)) {
    if (RNA_property_array_check(prop)) {
      /* array */
      if ((index >= 0) && (index < RNA_property_array_length(&ptr, prop))) {
        switch (RNA_property_type(prop)) {
          case PROP_BOOLEAN:
            value = (float)RNA_property_boolean_get_index(&ptr, prop, index);
            break;
          case PROP_INT:
            value = (float)RNA_property_int_get_index(&ptr, prop, index);
            break;
          case PROP_FLOAT:
            value = RNA_property_float_get_index(&ptr, prop, index);
            break;
          default:
            break;
        }
      }
      else {
        /* out of bounds */
        if (G.debug & G_DEBUG) {
          CLOG_ERROR(&LOG,
                     "Driver Evaluation Error: array index is out of bounds for %s -> %s (%d)",
                     id->name,
                     dtar->rna_path,
                     index);
        }

        driver->flag |= DRIVER_FLAG_INVALID;
        dtar->flag |= DTAR_FLAG_INVALID;
        return 0.0f;
      }
    }
    else {
      /* not an array */
      switch (RNA_property_type(prop)) {
        case PROP_BOOLEAN:
          value = (float)RNA_property_boolean_get(&ptr, prop);
          break;
        case PROP_INT:
          value = (float)RNA_property_int_get(&ptr, prop);
          break;
        case PROP_FLOAT:
          value = RNA_property_float_get(&ptr, prop);
          break;
        case PROP_ENUM:
          value = (float)RNA_property_enum_get(&ptr, prop);
          break;
        default:
          break;
      }
    }
  }
  else {
    /* path couldn't be resolved */
    if (G.debug & G_DEBUG) {
      CLOG_ERROR(&LOG,
                 "Driver Evaluation Error: cannot resolve target for %s -> %s",
                 id->name,
                 dtar->rna_path);
    }

    driver->flag |= DRIVER_FLAG_INVALID;
    dtar->flag |= DTAR_FLAG_INVALID;
    return 0.0f;
  }

  /* if we're still here, we should be ok... */
  dtar->flag &= ~DTAR_FLAG_INVALID;
  return value;
}

/**
 * Same as 'dtar_get_prop_val'. but get the RNA property.
 */
bool driver_get_variable_property(ChannelDriver *driver,
                                  DriverTarget *dtar,
                                  PointerRNA *r_ptr,
                                  PropertyRNA **r_prop,
                                  int *r_index)
{
  PointerRNA id_ptr;
  PointerRNA ptr;
  PropertyRNA *prop;
  ID *id;
  int index = -1;

  /* sanity check */
  if (ELEM(NULL, driver, dtar)) {
    return false;
  }

  id = dtar_id_ensure_proxy_from(dtar->id);

  /* error check for missing pointer... */
  if (id == NULL) {
    if (G.debug & G_DEBUG) {
      CLOG_ERROR(&LOG, "driver has an invalid target to use (path = %s)", dtar->rna_path);
    }

    driver->flag |= DRIVER_FLAG_INVALID;
    dtar->flag |= DTAR_FLAG_INVALID;
    return false;
  }

  /* get RNA-pointer for the ID-block given in target */
  RNA_id_pointer_create(id, &id_ptr);

  /* get property to read from, and get value as appropriate */
  if (dtar->rna_path == NULL || dtar->rna_path[0] == '\0') {
    ptr = PointerRNA_NULL;
    prop = NULL; /* ok */
  }
  else if (RNA_path_resolve_property_full(&id_ptr, dtar->rna_path, &ptr, &prop, &index)) {
    /* ok */
  }
  else {
    /* path couldn't be resolved */
    if (G.debug & G_DEBUG) {
      CLOG_ERROR(&LOG,
                 "Driver Evaluation Error: cannot resolve target for %s -> %s",
                 id->name,
                 dtar->rna_path);
    }

    ptr = PointerRNA_NULL;
    *r_prop = NULL;
    *r_index = -1;

    driver->flag |= DRIVER_FLAG_INVALID;
    dtar->flag |= DTAR_FLAG_INVALID;
    return false;
  }

  *r_ptr = ptr;
  *r_prop = prop;
  *r_index = index;

  /* if we're still here, we should be ok... */
  dtar->flag &= ~DTAR_FLAG_INVALID;
  return true;
}

static short driver_check_valid_targets(ChannelDriver *driver, DriverVar *dvar)
{
  short valid_targets = 0;

  DRIVER_TARGETS_USED_LOOPER_BEGIN (dvar) {
    Object *ob = (Object *)dtar_id_ensure_proxy_from(dtar->id);

    /* check if this target has valid data */
    if ((ob == NULL) || (GS(ob->id.name) != ID_OB)) {
      /* invalid target, so will not have enough targets */
      driver->flag |= DRIVER_FLAG_INVALID;
      dtar->flag |= DTAR_FLAG_INVALID;
    }
    else {
      /* target seems to be OK now... */
      dtar->flag &= ~DTAR_FLAG_INVALID;
      valid_targets++;
    }
  }
  DRIVER_TARGETS_LOOPER_END;

  return valid_targets;
}

/* ......... */

/* evaluate 'single prop' driver variable */
static float dvar_eval_singleProp(ChannelDriver *driver, DriverVar *dvar)
{
  /* just evaluate the first target slot */
  return dtar_get_prop_val(driver, &dvar->targets[0]);
}

/* evaluate 'rotation difference' driver variable */
static float dvar_eval_rotDiff(ChannelDriver *driver, DriverVar *dvar)
{
  short valid_targets = driver_check_valid_targets(driver, dvar);

  /* make sure we have enough valid targets to use - all or nothing for now... */
  if (driver_check_valid_targets(driver, dvar) != 2) {
    if (G.debug & G_DEBUG) {
      CLOG_WARN(&LOG,
                "RotDiff DVar: not enough valid targets (n = %d) (a = %p, b = %p)",
                valid_targets,
                dvar->targets[0].id,
                dvar->targets[1].id);
    }
    return 0.0f;
  }

  float(*mat[2])[4];

  /* NOTE: for now, these are all just worldspace */
  for (int i = 0; i < 2; i++) {
    /* get pointer to loc values to store in */
    DriverTarget *dtar = &dvar->targets[i];
    Object *ob = (Object *)dtar_id_ensure_proxy_from(dtar->id);
    bPoseChannel *pchan;

    /* after the checks above, the targets should be valid here... */
    BLI_assert((ob != NULL) && (GS(ob->id.name) == ID_OB));

    /* try to get posechannel */
    pchan = BKE_pose_channel_find_name(ob->pose, dtar->pchan_name);

    /* check if object or bone */
    if (pchan) {
      /* bone */
      mat[i] = pchan->pose_mat;
    }
    else {
      /* object */
      mat[i] = ob->obmat;
    }
  }

  float q1[4], q2[4], quat[4], angle;

  /* use the final posed locations */
  mat4_to_quat(q1, mat[0]);
  mat4_to_quat(q2, mat[1]);

  invert_qt_normalized(q1);
  mul_qt_qtqt(quat, q1, q2);
  angle = 2.0f * (saacos(quat[0]));
  angle = ABS(angle);

  return (angle > (float)M_PI) ? (float)((2.0f * (float)M_PI) - angle) : (float)(angle);
}

/* evaluate 'location difference' driver variable */
/* TODO: this needs to take into account space conversions... */
static float dvar_eval_locDiff(ChannelDriver *driver, DriverVar *dvar)
{
  float loc1[3] = {0.0f, 0.0f, 0.0f};
  float loc2[3] = {0.0f, 0.0f, 0.0f};
  short valid_targets = driver_check_valid_targets(driver, dvar);

  /* make sure we have enough valid targets to use - all or nothing for now... */
  if (valid_targets < dvar->num_targets) {
    if (G.debug & G_DEBUG) {
      CLOG_WARN(&LOG,
                "LocDiff DVar: not enough valid targets (n = %d) (a = %p, b = %p)",
                valid_targets,
                dvar->targets[0].id,
                dvar->targets[1].id);
    }
    return 0.0f;
  }

  /* SECOND PASS: get two location values */
  /* NOTE: for now, these are all just worldspace */
  DRIVER_TARGETS_USED_LOOPER_BEGIN (dvar) {
    /* get pointer to loc values to store in */
    Object *ob = (Object *)dtar_id_ensure_proxy_from(dtar->id);
    bPoseChannel *pchan;
    float tmp_loc[3];

    /* after the checks above, the targets should be valid here... */
    BLI_assert((ob != NULL) && (GS(ob->id.name) == ID_OB));

    /* try to get posechannel */
    pchan = BKE_pose_channel_find_name(ob->pose, dtar->pchan_name);

    /* check if object or bone */
    if (pchan) {
      /* bone */
      if (dtar->flag & DTAR_FLAG_LOCALSPACE) {
        if (dtar->flag & DTAR_FLAG_LOCAL_CONSTS) {
          float mat[4][4];

          /* extract transform just like how the constraints do it! */
          copy_m4_m4(mat, pchan->pose_mat);
          BKE_constraint_mat_convertspace(
              ob, pchan, mat, CONSTRAINT_SPACE_POSE, CONSTRAINT_SPACE_LOCAL, false);

          /* ... and from that, we get our transform */
          copy_v3_v3(tmp_loc, mat[3]);
        }
        else {
          /* transform space (use transform values directly) */
          copy_v3_v3(tmp_loc, pchan->loc);
        }
      }
      else {
        /* convert to worldspace */
        copy_v3_v3(tmp_loc, pchan->pose_head);
        mul_m4_v3(ob->obmat, tmp_loc);
      }
    }
    else {
      /* object */
      if (dtar->flag & DTAR_FLAG_LOCALSPACE) {
        if (dtar->flag & DTAR_FLAG_LOCAL_CONSTS) {
          /* XXX: this should practically be the same as transform space... */
          float mat[4][4];

          /* extract transform just like how the constraints do it! */
          copy_m4_m4(mat, ob->obmat);
          BKE_constraint_mat_convertspace(
              ob, NULL, mat, CONSTRAINT_SPACE_WORLD, CONSTRAINT_SPACE_LOCAL, false);

          /* ... and from that, we get our transform */
          copy_v3_v3(tmp_loc, mat[3]);
        }
        else {
          /* transform space (use transform values directly) */
          copy_v3_v3(tmp_loc, ob->loc);
        }
      }
      else {
        /* worldspace */
        copy_v3_v3(tmp_loc, ob->obmat[3]);
      }
    }

    /* copy the location to the right place */
    if (tarIndex) {
      copy_v3_v3(loc2, tmp_loc);
    }
    else {
      copy_v3_v3(loc1, tmp_loc);
    }
  }
  DRIVER_TARGETS_LOOPER_END;

  /* if we're still here, there should now be two targets to use,
   * so just take the length of the vector between these points
   */
  return len_v3v3(loc1, loc2);
}

/* evaluate 'transform channel' driver variable */
static float dvar_eval_transChan(ChannelDriver *driver, DriverVar *dvar)
{
  DriverTarget *dtar = &dvar->targets[0];
  Object *ob = (Object *)dtar_id_ensure_proxy_from(dtar->id);
  bPoseChannel *pchan;
  float mat[4][4];
  float oldEul[3] = {0.0f, 0.0f, 0.0f};
  bool use_eulers = false;
  short rot_order = ROT_MODE_EUL;

  /* check if this target has valid data */
  if ((ob == NULL) || (GS(ob->id.name) != ID_OB)) {
    /* invalid target, so will not have enough targets */
    driver->flag |= DRIVER_FLAG_INVALID;
    dtar->flag |= DTAR_FLAG_INVALID;
    return 0.0f;
  }
  else {
    /* target should be valid now */
    dtar->flag &= ~DTAR_FLAG_INVALID;
  }

  /* try to get posechannel */
  pchan = BKE_pose_channel_find_name(ob->pose, dtar->pchan_name);

  /* check if object or bone, and get transform matrix accordingly
   * - "useEulers" code is used to prevent the problems associated with non-uniqueness
   *   of euler decomposition from matrices [#20870]
   * - localspace is for [#21384], where parent results are not wanted
   *   but local-consts is for all the common "corrective-shapes-for-limbs" situations
   */
  if (pchan) {
    /* bone */
    if (pchan->rotmode > 0) {
      copy_v3_v3(oldEul, pchan->eul);
      rot_order = pchan->rotmode;
      use_eulers = true;
    }

    if (dtar->flag & DTAR_FLAG_LOCALSPACE) {
      if (dtar->flag & DTAR_FLAG_LOCAL_CONSTS) {
        /* just like how the constraints do it! */
        copy_m4_m4(mat, pchan->pose_mat);
        BKE_constraint_mat_convertspace(
            ob, pchan, mat, CONSTRAINT_SPACE_POSE, CONSTRAINT_SPACE_LOCAL, false);
      }
      else {
        /* specially calculate local matrix, since chan_mat is not valid
         * since it stores delta transform of pose_mat so that deforms work
         * so it cannot be used here for "transform" space
         */
        BKE_pchan_to_mat4(pchan, mat);
      }
    }
    else {
      /* worldspace matrix */
      mul_m4_m4m4(mat, ob->obmat, pchan->pose_mat);
    }
  }
  else {
    /* object */
    if (ob->rotmode > 0) {
      copy_v3_v3(oldEul, ob->rot);
      rot_order = ob->rotmode;
      use_eulers = true;
    }

    if (dtar->flag & DTAR_FLAG_LOCALSPACE) {
      if (dtar->flag & DTAR_FLAG_LOCAL_CONSTS) {
        /* just like how the constraints do it! */
        copy_m4_m4(mat, ob->obmat);
        BKE_constraint_mat_convertspace(
            ob, NULL, mat, CONSTRAINT_SPACE_WORLD, CONSTRAINT_SPACE_LOCAL, false);
      }
      else {
        /* transforms to matrix */
        BKE_object_to_mat4(ob, mat);
      }
    }
    else {
      /* worldspace matrix - just the good-old one */
      copy_m4_m4(mat, ob->obmat);
    }
  }

  /* check which transform */
  if (dtar->transChan >= MAX_DTAR_TRANSCHAN_TYPES) {
    /* not valid channel */
    return 0.0f;
  }
  else if (dtar->transChan == DTAR_TRANSCHAN_SCALE_AVG) {
    /* Cubic root of the change in volume, equal to the geometric mean
     * of scale over all three axes unless the matrix includes shear. */
    return cbrtf(mat4_to_volume_scale(mat));
  }
  else if (ELEM(dtar->transChan,
                DTAR_TRANSCHAN_SCALEX,
                DTAR_TRANSCHAN_SCALEY,
                DTAR_TRANSCHAN_SCALEZ)) {
    /* Extract scale, and choose the right axis,
     * inline 'mat4_to_size'. */
    return len_v3(mat[dtar->transChan - DTAR_TRANSCHAN_SCALEX]);
  }
  else if (dtar->transChan >= DTAR_TRANSCHAN_ROTX) {
    /* extract rotation as eulers (if needed)
     * - definitely if rotation order isn't eulers already
     * - if eulers, then we have 2 options:
     *     a) decompose transform matrix as required, then try to make eulers from
     *        there compatible with original values
     *     b) [NOT USED] directly use the original values (no decomposition)
     *         - only an option for "transform space", if quality is really bad with a)
     */
    float quat[4];
    int channel;

    if (dtar->transChan == DTAR_TRANSCHAN_ROTW) {
      channel = 0;
    }
    else {
      channel = 1 + dtar->transChan - DTAR_TRANSCHAN_ROTX;
      BLI_assert(channel < 4);
    }

    BKE_driver_target_matrix_to_rot_channels(
        mat, rot_order, dtar->rotation_mode, channel, false, quat);

    if (use_eulers && dtar->rotation_mode == DTAR_ROTMODE_AUTO) {
      compatible_eul(quat + 1, oldEul);
    }

    return quat[channel];
  }
  else {
    /* extract location and choose right axis */
    return mat[3][dtar->transChan];
  }
}

<<<<<<< HEAD
/* evaluate 'function' driver variable */
static float dvar_eval_function(ChannelDriver *UNUSED(driver), DriverVar *dvar)
{
  FnFunction fn = (FnFunction)get_driver_variable_function(dvar);
  if (fn == NULL) {
    return 0.0f;
  }

  FnTupleCallBody body = FN_tuple_call_get(fn);

  FnTuple fn_in = FN_tuple_for_input(body);
  FnTuple fn_out = FN_tuple_for_output(body);
  FN_tuple_set_int32(fn_in, 0, (int64_t)dvar);

  FN_tuple_call_invoke(body, fn_in, fn_out, __func__);
  float result = FN_tuple_get_float(fn_out, 0);

  FN_tuple_free(fn_in);
  FN_tuple_free(fn_out);

  return result;
}

struct bNodeTree;
void *get_driver_variable_function(DriverVar *dvar)
{
  FnType float_ty = FN_type_get_float();
  FnType int32_ty = FN_type_get_int32();
  FnType inputs[] = {int32_ty, NULL};
  FnType outputs[] = {float_ty, NULL};

  struct bNodeTree *tree = (struct bNodeTree *)dvar->targets[0].id;
  return FN_function_get_with_signature(tree, inputs, outputs);
=======
/* Convert a quaternion to pseudo-angles representing the weighted amount of rotation. */
static void quaternion_to_angles(float quat[4], int channel)
{
  if (channel < 0) {
    quat[0] = 2.0f * saacosf(quat[0]);

    for (int i = 1; i < 4; i++) {
      quat[i] = 2.0f * saasinf(quat[i]);
    }
  }
  else if (channel == 0) {
    quat[0] = 2.0f * saacosf(quat[0]);
  }
  else {
    quat[channel] = 2.0f * saasinf(quat[channel]);
  }
}

/* Compute channel values for a rotational Transform Channel driver variable. */
void BKE_driver_target_matrix_to_rot_channels(
    float mat[4][4], int auto_order, int rotation_mode, int channel, bool angles, float r_buf[4])
{
  float *const quat = r_buf;
  float *const eul = r_buf + 1;

  zero_v4(r_buf);

  if (rotation_mode == DTAR_ROTMODE_AUTO) {
    mat4_to_eulO(eul, auto_order, mat);
  }
  else if (rotation_mode >= DTAR_ROTMODE_EULER_MIN && rotation_mode <= DTAR_ROTMODE_EULER_MAX) {
    mat4_to_eulO(eul, rotation_mode, mat);
  }
  else if (rotation_mode == DTAR_ROTMODE_QUATERNION) {
    mat4_to_quat(quat, mat);

    /* For Transformation constraint convenience, convert to pseudo-angles. */
    if (angles) {
      quaternion_to_angles(quat, channel);
    }
  }
  else {
    BLI_assert(false);
  }
>>>>>>> a6816bf5
}

/* ......... */

/* Table of Driver Variable Type Info Data */
static DriverVarTypeInfo dvar_types[MAX_DVAR_TYPES] = {
    BEGIN_DVAR_TYPEDEF(DVAR_TYPE_SINGLE_PROP) dvar_eval_singleProp, /* eval callback */
    1,                                                              /* number of targets used */
    {"Property"},                                                   /* UI names for targets */
    {0}                                                             /* flags */
    END_DVAR_TYPEDEF,

    BEGIN_DVAR_TYPEDEF(DVAR_TYPE_ROT_DIFF) dvar_eval_rotDiff, /* eval callback */
    2,                                                        /* number of targets used */
    {"Object/Bone 1", "Object/Bone 2"},                       /* UI names for targets */
    {DTAR_FLAG_STRUCT_REF | DTAR_FLAG_ID_OB_ONLY,
     DTAR_FLAG_STRUCT_REF | DTAR_FLAG_ID_OB_ONLY} /* flags */
    END_DVAR_TYPEDEF,

    BEGIN_DVAR_TYPEDEF(DVAR_TYPE_LOC_DIFF) dvar_eval_locDiff, /* eval callback */
    2,                                                        /* number of targets used */
    {"Object/Bone 1", "Object/Bone 2"},                       /* UI names for targets */
    {DTAR_FLAG_STRUCT_REF | DTAR_FLAG_ID_OB_ONLY,
     DTAR_FLAG_STRUCT_REF | DTAR_FLAG_ID_OB_ONLY} /* flags */
    END_DVAR_TYPEDEF,

    BEGIN_DVAR_TYPEDEF(DVAR_TYPE_TRANSFORM_CHAN) dvar_eval_transChan, /* eval callback */
    1,                                                                /* number of targets used */
    {"Object/Bone"},                                                  /* UI names for targets */
    {DTAR_FLAG_STRUCT_REF | DTAR_FLAG_ID_OB_ONLY}                     /* flags */
    END_DVAR_TYPEDEF,

    BEGIN_DVAR_TYPEDEF(DVAR_TYPE_FUNCTION) dvar_eval_function, /* eval callback */
    1,                                                         /* number of targets used */
    {"Function"},                                              /* UI names for targets */
    {0},                                                       /* flags */
    END_DVAR_TYPEDEF,
};

/* Get driver variable typeinfo */
static const DriverVarTypeInfo *get_dvar_typeinfo(int type)
{
  /* check if valid type */
  if ((type >= 0) && (type < MAX_DVAR_TYPES)) {
    return &dvar_types[type];
  }
  else {
    return NULL;
  }
}

/* Driver API --------------------------------- */

/* Perform actual freeing driver variable and remove it from the given list */
void driver_free_variable(ListBase *variables, DriverVar *dvar)
{
  /* sanity checks */
  if (dvar == NULL) {
    return;
  }

  /* free target vars
   * - need to go over all of them, not just up to the ones that are used
   *   currently, since there may be some lingering RNA paths from
   *   previous users needing freeing
   */
  DRIVER_TARGETS_LOOPER_BEGIN (dvar) {
    /* free RNA path if applicable */
    if (dtar->rna_path) {
      MEM_freeN(dtar->rna_path);
    }
  }
  DRIVER_TARGETS_LOOPER_END;

  /* remove the variable from the driver */
  BLI_freelinkN(variables, dvar);
}

/* Free the driver variable and do extra updates */
void driver_free_variable_ex(ChannelDriver *driver, DriverVar *dvar)
{
  /* remove and free the driver variable */
  driver_free_variable(&driver->variables, dvar);

  /* since driver variables are cached, the expression needs re-compiling too */
  BKE_driver_invalidate_expression(driver, false, true);
}

/* Copy driver variables from src_vars list to dst_vars list */
void driver_variables_copy(ListBase *dst_vars, const ListBase *src_vars)
{
  BLI_assert(BLI_listbase_is_empty(dst_vars));
  BLI_duplicatelist(dst_vars, src_vars);

  for (DriverVar *dvar = dst_vars->first; dvar; dvar = dvar->next) {
    /* need to go over all targets so that we don't leave any dangling paths */
    DRIVER_TARGETS_LOOPER_BEGIN (dvar) {
      /* make a copy of target's rna path if available */
      if (dtar->rna_path) {
        dtar->rna_path = MEM_dupallocN(dtar->rna_path);
      }
    }
    DRIVER_TARGETS_LOOPER_END;
  }
}

/* Change the type of driver variable */
void driver_change_variable_type(DriverVar *dvar, int type)
{
  const DriverVarTypeInfo *dvti = get_dvar_typeinfo(type);

  /* sanity check */
  if (ELEM(NULL, dvar, dvti)) {
    return;
  }

  /* set the new settings */
  dvar->type = type;
  dvar->num_targets = dvti->num_targets;

  /* make changes to the targets based on the defines for these types
   * NOTE: only need to make sure the ones we're using here are valid...
   */
  DRIVER_TARGETS_USED_LOOPER_BEGIN (dvar) {
    short flags = dvti->target_flags[tarIndex];

    /* store the flags */
    dtar->flag = flags;

    /* object ID types only, or idtype not yet initialized */
    if ((flags & DTAR_FLAG_ID_OB_ONLY) || (dtar->idtype == 0)) {
      dtar->idtype = ID_OB;
    }

    if (type == DVAR_TYPE_FUNCTION) {
      dtar->idtype = ID_NT;
    }
  }
  DRIVER_TARGETS_LOOPER_END;
}

/* Validate driver name (after being renamed) */
void driver_variable_name_validate(DriverVar *dvar)
{
  /* Special character blacklist */
  const char special_char_blacklist[] = {
      '~', '`', '!', '@', '#', '$', '%', '^', '&', '*', '+', '=', '-',  '/',  '\\',
      '?', ':', ';', '<', '>', '{', '}', '[', ']', '|', ' ', '.', '\t', '\n', '\r',
  };

  /* sanity checks */
  if (dvar == NULL) {
    return;
  }

  /* clear all invalid-name flags */
  dvar->flag &= ~DVAR_ALL_INVALID_FLAGS;

  /* 0) Zero-length identifiers are not allowed */
  if (dvar->name[0] == '\0') {
    dvar->flag |= DVAR_FLAG_INVALID_EMPTY;
  }

  /* 1) Must start with a letter */
  /* XXX: We assume that valid unicode letters in other languages are ok too,
   * hence the blacklisting. */
  if (IN_RANGE_INCL(dvar->name[0], '0', '9')) {
    dvar->flag |= DVAR_FLAG_INVALID_START_NUM;
  }
  else if (dvar->name[0] == '_') {
    /* NOTE: We don't allow names to start with underscores
     * (i.e. it helps when ruling out security risks) */
    dvar->flag |= DVAR_FLAG_INVALID_START_CHAR;
  }

  /* 2) Must not contain invalid stuff in the middle of the string */
  if (strchr(dvar->name, ' ')) {
    dvar->flag |= DVAR_FLAG_INVALID_HAS_SPACE;
  }
  if (strchr(dvar->name, '.')) {
    dvar->flag |= DVAR_FLAG_INVALID_HAS_DOT;
  }

  /* 3) Check for special characters - Either at start, or in the middle */
  for (int i = 0; i < sizeof(special_char_blacklist); i++) {
    char *match = strchr(dvar->name, special_char_blacklist[i]);

    if (match == dvar->name) {
      dvar->flag |= DVAR_FLAG_INVALID_START_CHAR;
    }
    else if (match != NULL) {
      dvar->flag |= DVAR_FLAG_INVALID_HAS_SPECIAL;
    }
  }

  /* 4) Check if the name is a reserved keyword
   * NOTE: These won't confuse Python, but it will be impossible to use the variable
   *       in an expression without Python misinterpreting what these are for
   */
#ifdef WITH_PYTHON
  if (BPY_string_is_keyword(dvar->name)) {
    dvar->flag |= DVAR_FLAG_INVALID_PY_KEYWORD;
  }
#endif

  /* If any these conditions match, the name is invalid */
  if (dvar->flag & DVAR_ALL_INVALID_FLAGS) {
    dvar->flag |= DVAR_FLAG_INVALID_NAME;
  }
}

/* Add a new driver variable */
DriverVar *driver_add_new_variable(ChannelDriver *driver)
{
  DriverVar *dvar;

  /* sanity checks */
  if (driver == NULL) {
    return NULL;
  }

  /* make a new variable */
  dvar = MEM_callocN(sizeof(DriverVar), "DriverVar");
  BLI_addtail(&driver->variables, dvar);

  /* give the variable a 'unique' name */
  strcpy(dvar->name, CTX_DATA_(BLT_I18NCONTEXT_ID_ACTION, "var"));
  BLI_uniquename(&driver->variables,
                 dvar,
                 CTX_DATA_(BLT_I18NCONTEXT_ID_ACTION, "var"),
                 '_',
                 offsetof(DriverVar, name),
                 sizeof(dvar->name));

  /* set the default type to 'single prop' */
  driver_change_variable_type(dvar, DVAR_TYPE_SINGLE_PROP);

  /* since driver variables are cached, the expression needs re-compiling too */
  BKE_driver_invalidate_expression(driver, false, true);

  /* return the target */
  return dvar;
}

/* This frees the driver itself */
void fcurve_free_driver(FCurve *fcu)
{
  ChannelDriver *driver;
  DriverVar *dvar, *dvarn;

  /* sanity checks */
  if (ELEM(NULL, fcu, fcu->driver)) {
    return;
  }
  driver = fcu->driver;

  /* free driver targets */
  for (dvar = driver->variables.first; dvar; dvar = dvarn) {
    dvarn = dvar->next;
    driver_free_variable_ex(driver, dvar);
  }

#ifdef WITH_PYTHON
  /* free compiled driver expression */
  if (driver->expr_comp) {
    BPY_DECREF(driver->expr_comp);
  }
#endif

  BLI_expr_pylike_free(driver->expr_simple);

  /* Free driver itself, then set F-Curve's point to this to NULL
   * (as the curve may still be used). */
  MEM_freeN(driver);
  fcu->driver = NULL;
}

/* This makes a copy of the given driver */
ChannelDriver *fcurve_copy_driver(const ChannelDriver *driver)
{
  ChannelDriver *ndriver;

  /* sanity checks */
  if (driver == NULL) {
    return NULL;
  }

  /* copy all data */
  ndriver = MEM_dupallocN(driver);
  ndriver->expr_comp = NULL;
  ndriver->expr_simple = NULL;

  /* copy variables */

  /* to get rid of refs to non-copied data (that's still used on original) */
  BLI_listbase_clear(&ndriver->variables);
  driver_variables_copy(&ndriver->variables, &driver->variables);

  /* return the new driver */
  return ndriver;
}

/* Driver Expression Evaluation --------------- */

static ExprPyLike_Parsed *driver_compile_simple_expr_impl(ChannelDriver *driver)
{
  /* Prepare parameter names. */
  int names_len = BLI_listbase_count(&driver->variables);
  const char **names = BLI_array_alloca(names, names_len + 1);
  int i = 0;

  names[i++] = "frame";

  for (DriverVar *dvar = driver->variables.first; dvar; dvar = dvar->next) {
    names[i++] = dvar->name;
  }

  return BLI_expr_pylike_parse(driver->expression, names, names_len + 1);
}

static bool driver_evaluate_simple_expr(ChannelDriver *driver,
                                        ExprPyLike_Parsed *expr,
                                        float *result,
                                        float time)
{
  /* Prepare parameter values. */
  int vars_len = BLI_listbase_count(&driver->variables);
  double *vars = BLI_array_alloca(vars, vars_len + 1);
  int i = 0;

  vars[i++] = time;

  for (DriverVar *dvar = driver->variables.first; dvar; dvar = dvar->next) {
    vars[i++] = driver_get_variable_value(driver, dvar);
  }

  /* Evaluate expression. */
  double result_val;
  eExprPyLike_EvalStatus status = BLI_expr_pylike_eval(expr, vars, vars_len + 1, &result_val);
  const char *message;

  switch (status) {
    case EXPR_PYLIKE_SUCCESS:
      if (isfinite(result_val)) {
        *result = (float)result_val;
      }
      return true;

    case EXPR_PYLIKE_DIV_BY_ZERO:
    case EXPR_PYLIKE_MATH_ERROR:
      message = (status == EXPR_PYLIKE_DIV_BY_ZERO) ? "Division by Zero" : "Math Domain Error";
      CLOG_ERROR(&LOG, "%s in Driver: '%s'", message, driver->expression);

      driver->flag |= DRIVER_FLAG_INVALID;
      return true;

    default:
      /* arriving here means a bug, not user error */
      CLOG_ERROR(&LOG, "simple driver expression evaluation failed: '%s'", driver->expression);
      return false;
  }
}

/* Compile and cache the driver expression if necessary, with thread safety. */
static bool driver_compile_simple_expr(ChannelDriver *driver)
{
  if (driver->expr_simple != NULL) {
    return true;
  }

  if (driver->type != DRIVER_TYPE_PYTHON) {
    return false;
  }

  /* It's safe to parse in multiple threads; at worst it'll
   * waste some effort, but in return avoids mutex contention. */
  ExprPyLike_Parsed *expr = driver_compile_simple_expr_impl(driver);

  /* Store the result if the field is still NULL, or discard
   * it if another thread got here first. */
  if (atomic_cas_ptr((void **)&driver->expr_simple, NULL, expr) != NULL) {
    BLI_expr_pylike_free(expr);
  }

  return true;
}

/* Try using the simple expression evaluator to compute the result of the driver.
 * On success, stores the result and returns true; on failure result is set to 0. */
static bool driver_try_evaluate_simple_expr(ChannelDriver *driver,
                                            ChannelDriver *driver_orig,
                                            float *result,
                                            float time)
{
  *result = 0.0f;

  return driver_compile_simple_expr(driver_orig) &&
         BLI_expr_pylike_is_valid(driver_orig->expr_simple) &&
         driver_evaluate_simple_expr(driver, driver_orig->expr_simple, result, time);
}

/* Check if the expression in the driver conforms to the simple subset. */
bool BKE_driver_has_simple_expression(ChannelDriver *driver)
{
  return driver_compile_simple_expr(driver) && BLI_expr_pylike_is_valid(driver->expr_simple);
}

/* Reset cached compiled expression data */
void BKE_driver_invalidate_expression(ChannelDriver *driver,
                                      bool expr_changed,
                                      bool varname_changed)
{
  if (expr_changed || varname_changed) {
    BLI_expr_pylike_free(driver->expr_simple);
    driver->expr_simple = NULL;
  }

#ifdef WITH_PYTHON
  if (expr_changed) {
    driver->flag |= DRIVER_FLAG_RECOMPILE;
  }

  if (varname_changed) {
    driver->flag |= DRIVER_FLAG_RENAMEVAR;
  }
#endif
}

/* Driver Evaluation -------------------------- */

/* Evaluate a Driver Variable to get a value that contributes to the final */
float driver_get_variable_value(ChannelDriver *driver, DriverVar *dvar)
{
  const DriverVarTypeInfo *dvti;

  /* sanity check */
  if (ELEM(NULL, driver, dvar)) {
    return 0.0f;
  }

  /* call the relevant callbacks to get the variable value
   * using the variable type info, storing the obtained value
   * in dvar->curval so that drivers can be debugged
   */
  dvti = get_dvar_typeinfo(dvar->type);

  if (dvti && dvti->get_value) {
    dvar->curval = dvti->get_value(driver, dvar);
  }
  else {
    dvar->curval = 0.0f;
  }

  return dvar->curval;
}

/* Evaluate an Channel-Driver to get a 'time' value to use instead of "evaltime"
 * - "evaltime" is the frame at which F-Curve is being evaluated
 * - has to return a float value
 * - driver_orig is where we cache Python expressions, in case of COW
 */
float evaluate_driver(PathResolvedRNA *anim_rna,
                      ChannelDriver *driver,
                      ChannelDriver *driver_orig,
                      const float evaltime)
{
  DriverVar *dvar;

  /* check if driver can be evaluated */
  if (driver_orig->flag & DRIVER_FLAG_INVALID) {
    return 0.0f;
  }

  switch (driver->type) {
    case DRIVER_TYPE_AVERAGE: /* average values of driver targets */
    case DRIVER_TYPE_SUM:     /* sum values of driver targets */
    {
      /* check how many variables there are first (i.e. just one?) */
      if (BLI_listbase_is_single(&driver->variables)) {
        /* just one target, so just use that */
        dvar = driver->variables.first;
        driver->curval = driver_get_variable_value(driver, dvar);
      }
      else {
        /* more than one target, so average the values of the targets */
        float value = 0.0f;
        int tot = 0;

        /* loop through targets, adding (hopefully we don't get any overflow!) */
        for (dvar = driver->variables.first; dvar; dvar = dvar->next) {
          value += driver_get_variable_value(driver, dvar);
          tot++;
        }

        /* perform operations on the total if appropriate */
        if (driver->type == DRIVER_TYPE_AVERAGE) {
          driver->curval = tot ? (value / (float)tot) : 0.0f;
        }
        else {
          driver->curval = value;
        }
      }
      break;
    }
    case DRIVER_TYPE_MIN: /* smallest value */
    case DRIVER_TYPE_MAX: /* largest value */
    {
      float value = 0.0f;

      /* loop through the variables, getting the values and comparing them to existing ones */
      for (dvar = driver->variables.first; dvar; dvar = dvar->next) {
        /* get value */
        float tmp_val = driver_get_variable_value(driver, dvar);

        /* store this value if appropriate */
        if (dvar->prev) {
          /* check if greater/smaller than the baseline */
          if (driver->type == DRIVER_TYPE_MAX) {
            /* max? */
            if (tmp_val > value) {
              value = tmp_val;
            }
          }
          else {
            /* min? */
            if (tmp_val < value) {
              value = tmp_val;
            }
          }
        }
        else {
          /* first item - make this the baseline for comparisons */
          value = tmp_val;
        }
      }

      /* store value in driver */
      driver->curval = value;
      break;
    }
    case DRIVER_TYPE_PYTHON: /* expression */
    {
      /* check for empty or invalid expression */
      if ((driver_orig->expression[0] == '\0') || (driver_orig->flag & DRIVER_FLAG_INVALID)) {
        driver->curval = 0.0f;
      }
      else if (!driver_try_evaluate_simple_expr(driver, driver_orig, &driver->curval, evaltime)) {
#ifdef WITH_PYTHON
        /* this evaluates the expression using Python, and returns its result:
         * - on errors it reports, then returns 0.0f
         */
        BLI_mutex_lock(&python_driver_lock);

        driver->curval = BPY_driver_exec(anim_rna, driver, driver_orig, evaltime);

        BLI_mutex_unlock(&python_driver_lock);
#else  /* WITH_PYTHON*/
        UNUSED_VARS(anim_rna, evaltime);
#endif /* WITH_PYTHON*/
      }
      break;
    }
    default: {
      /* special 'hack' - just use stored value
       * This is currently used as the mechanism which allows animated settings to be able
       * to be changed via the UI.
       */
      break;
    }
  }

  /* return value for driver */
  return driver->curval;
}

/* ***************************** Curve Calculations ********************************* */

/* The total length of the handles is not allowed to be more
 * than the horizontal distance between (v1-v4).
 * This is to prevent curve loops.
 */
void correct_bezpart(float v1[2], float v2[2], float v3[2], float v4[2])
{
  float h1[2], h2[2], len1, len2, len, fac;

  /* calculate handle deltas */
  h1[0] = v1[0] - v2[0];
  h1[1] = v1[1] - v2[1];

  h2[0] = v4[0] - v3[0];
  h2[1] = v4[1] - v3[1];

  /* calculate distances:
   * - len  = span of time between keyframes
   * - len1 = length of handle of start key
   * - len2 = length of handle of end key
   */
  len = v4[0] - v1[0];
  len1 = fabsf(h1[0]);
  len2 = fabsf(h2[0]);

  /* if the handles have no length, no need to do any corrections */
  if ((len1 + len2) == 0.0f) {
    return;
  }

  /* the two handles cross over each other, so force them
   * apart using the proportion they overlap
   */
  if ((len1 + len2) > len) {
    fac = len / (len1 + len2);

    v2[0] = (v1[0] - fac * h1[0]);
    v2[1] = (v1[1] - fac * h1[1]);

    v3[0] = (v4[0] - fac * h2[0]);
    v3[1] = (v4[1] - fac * h2[1]);
  }
}

/* find root ('zero') */
static int findzero(float x, float q0, float q1, float q2, float q3, float *o)
{
  double c0, c1, c2, c3, a, b, c, p, q, d, t, phi;
  int nr = 0;

  c0 = q0 - x;
  c1 = 3.0f * (q1 - q0);
  c2 = 3.0f * (q0 - 2.0f * q1 + q2);
  c3 = q3 - q0 + 3.0f * (q1 - q2);

  if (c3 != 0.0) {
    a = c2 / c3;
    b = c1 / c3;
    c = c0 / c3;
    a = a / 3;

    p = b / 3 - a * a;
    q = (2 * a * a * a - a * b + c) / 2;
    d = q * q + p * p * p;

    if (d > 0.0) {
      t = sqrt(d);
      o[0] = (float)(sqrt3d(-q + t) + sqrt3d(-q - t) - a);

      if ((o[0] >= (float)SMALL) && (o[0] <= 1.000001f)) {
        return 1;
      }
      else {
        return 0;
      }
    }
    else if (d == 0.0) {
      t = sqrt3d(-q);
      o[0] = (float)(2 * t - a);

      if ((o[0] >= (float)SMALL) && (o[0] <= 1.000001f)) {
        nr++;
      }
      o[nr] = (float)(-t - a);

      if ((o[nr] >= (float)SMALL) && (o[nr] <= 1.000001f)) {
        return nr + 1;
      }
      else {
        return nr;
      }
    }
    else {
      phi = acos(-q / sqrt(-(p * p * p)));
      t = sqrt(-p);
      p = cos(phi / 3);
      q = sqrt(3 - 3 * p * p);
      o[0] = (float)(2 * t * p - a);

      if ((o[0] >= (float)SMALL) && (o[0] <= 1.000001f)) {
        nr++;
      }
      o[nr] = (float)(-t * (p + q) - a);

      if ((o[nr] >= (float)SMALL) && (o[nr] <= 1.000001f)) {
        nr++;
      }
      o[nr] = (float)(-t * (p - q) - a);

      if ((o[nr] >= (float)SMALL) && (o[nr] <= 1.000001f)) {
        return nr + 1;
      }
      else {
        return nr;
      }
    }
  }
  else {
    a = c2;
    b = c1;
    c = c0;

    if (a != 0.0) {
      /* discriminant */
      p = b * b - 4 * a * c;

      if (p > 0) {
        p = sqrt(p);
        o[0] = (float)((-b - p) / (2 * a));

        if ((o[0] >= (float)SMALL) && (o[0] <= 1.000001f)) {
          nr++;
        }
        o[nr] = (float)((-b + p) / (2 * a));

        if ((o[nr] >= (float)SMALL) && (o[nr] <= 1.000001f)) {
          return nr + 1;
        }
        else {
          return nr;
        }
      }
      else if (p == 0) {
        o[0] = (float)(-b / (2 * a));
        if ((o[0] >= (float)SMALL) && (o[0] <= 1.000001f)) {
          return 1;
        }
        else {
          return 0;
        }
      }
    }
    else if (b != 0.0) {
      o[0] = (float)(-c / b);

      if ((o[0] >= (float)SMALL) && (o[0] <= 1.000001f)) {
        return 1;
      }
      else {
        return 0;
      }
    }
    else if (c == 0.0) {
      o[0] = 0.0;
      return 1;
    }

    return 0;
  }
}

static void berekeny(float f1, float f2, float f3, float f4, float *o, int b)
{
  float t, c0, c1, c2, c3;
  int a;

  c0 = f1;
  c1 = 3.0f * (f2 - f1);
  c2 = 3.0f * (f1 - 2.0f * f2 + f3);
  c3 = f4 - f1 + 3.0f * (f2 - f3);

  for (a = 0; a < b; a++) {
    t = o[a];
    o[a] = c0 + t * c1 + t * t * c2 + t * t * t * c3;
  }
}

/* -------------------------- */

/* Calculate F-Curve value for 'evaltime' using BezTriple keyframes */
static float fcurve_eval_keyframes(FCurve *fcu, BezTriple *bezts, float evaltime)
{
  const float eps = 1.e-8f;
  BezTriple *bezt, *prevbezt, *lastbezt;
  float v1[2], v2[2], v3[2], v4[2], opl[32], dx, fac;
  unsigned int a;
  int b;
  float cvalue = 0.0f;

  /* get pointers */
  a = fcu->totvert - 1;
  prevbezt = bezts;
  bezt = prevbezt + 1;
  lastbezt = prevbezt + a;

  /* evaluation time at or past endpoints? */
  if (prevbezt->vec[1][0] >= evaltime) {
    /* before or on first keyframe */
    if ((fcu->extend == FCURVE_EXTRAPOLATE_LINEAR) && (prevbezt->ipo != BEZT_IPO_CONST) &&
        !(fcu->flag & FCURVE_DISCRETE_VALUES)) {
      /* linear or bezier interpolation */
      if (prevbezt->ipo == BEZT_IPO_LIN) {
        /* Use the next center point instead of our own handle for
         * linear interpolated extrapolate
         */
        if (fcu->totvert == 1) {
          cvalue = prevbezt->vec[1][1];
        }
        else {
          bezt = prevbezt + 1;
          dx = prevbezt->vec[1][0] - evaltime;
          fac = bezt->vec[1][0] - prevbezt->vec[1][0];

          /* prevent division by zero */
          if (fac) {
            fac = (bezt->vec[1][1] - prevbezt->vec[1][1]) / fac;
            cvalue = prevbezt->vec[1][1] - (fac * dx);
          }
          else {
            cvalue = prevbezt->vec[1][1];
          }
        }
      }
      else {
        /* Use the first handle (earlier) of first BezTriple to calculate the
         * gradient and thus the value of the curve at evaltime
         */
        dx = prevbezt->vec[1][0] - evaltime;
        fac = prevbezt->vec[1][0] - prevbezt->vec[0][0];

        /* prevent division by zero */
        if (fac) {
          fac = (prevbezt->vec[1][1] - prevbezt->vec[0][1]) / fac;
          cvalue = prevbezt->vec[1][1] - (fac * dx);
        }
        else {
          cvalue = prevbezt->vec[1][1];
        }
      }
    }
    else {
      /* constant (BEZT_IPO_HORIZ) extrapolation or constant interpolation,
       * so just extend first keyframe's value
       */
      cvalue = prevbezt->vec[1][1];
    }
  }
  else if (lastbezt->vec[1][0] <= evaltime) {
    /* after or on last keyframe */
    if ((fcu->extend == FCURVE_EXTRAPOLATE_LINEAR) && (lastbezt->ipo != BEZT_IPO_CONST) &&
        !(fcu->flag & FCURVE_DISCRETE_VALUES)) {
      /* linear or bezier interpolation */
      if (lastbezt->ipo == BEZT_IPO_LIN) {
        /* Use the next center point instead of our own handle for
         * linear interpolated extrapolate
         */
        if (fcu->totvert == 1) {
          cvalue = lastbezt->vec[1][1];
        }
        else {
          prevbezt = lastbezt - 1;
          dx = evaltime - lastbezt->vec[1][0];
          fac = lastbezt->vec[1][0] - prevbezt->vec[1][0];

          /* prevent division by zero */
          if (fac) {
            fac = (lastbezt->vec[1][1] - prevbezt->vec[1][1]) / fac;
            cvalue = lastbezt->vec[1][1] + (fac * dx);
          }
          else {
            cvalue = lastbezt->vec[1][1];
          }
        }
      }
      else {
        /* Use the gradient of the second handle (later) of last BezTriple to calculate the
         * gradient and thus the value of the curve at evaltime
         */
        dx = evaltime - lastbezt->vec[1][0];
        fac = lastbezt->vec[2][0] - lastbezt->vec[1][0];

        /* prevent division by zero */
        if (fac) {
          fac = (lastbezt->vec[2][1] - lastbezt->vec[1][1]) / fac;
          cvalue = lastbezt->vec[1][1] + (fac * dx);
        }
        else {
          cvalue = lastbezt->vec[1][1];
        }
      }
    }
    else {
      /* constant (BEZT_IPO_HORIZ) extrapolation or constant interpolation,
       * so just extend last keyframe's value
       */
      cvalue = lastbezt->vec[1][1];
    }
  }
  else {
    /* evaltime occurs somewhere in the middle of the curve */
    bool exact = false;

    /* Use binary search to find appropriate keyframes...
     *
     * The threshold here has the following constraints:
     * - 0.001 is too coarse:
     *   We get artifacts with 2cm driver movements at 1BU = 1m (see T40332)
     *
     * - 0.00001 is too fine:
     *   Weird errors, like selecting the wrong keyframe range (see T39207), occur.
     *   This lower bound was established in b888a32eee8147b028464336ad2404d8155c64dd.
     */
    a = binarysearch_bezt_index_ex(bezts, evaltime, fcu->totvert, 0.0001, &exact);

    if (exact) {
      /* index returned must be interpreted differently when it sits on top of an existing keyframe
       * - that keyframe is the start of the segment we need (see action_bug_2.blend in T39207)
       */
      prevbezt = bezts + a;
      bezt = (a < fcu->totvert - 1) ? (prevbezt + 1) : prevbezt;
    }
    else {
      /* index returned refers to the keyframe that the eval-time occurs *before*
       * - hence, that keyframe marks the start of the segment we're dealing with
       */
      bezt = bezts + a;
      prevbezt = (a > 0) ? (bezt - 1) : bezt;
    }

    /* use if the key is directly on the frame,
     * rare cases this is needed else we get 0.0 instead. */
    /* XXX: consult T39207 for examples of files where failure of these checks can cause issues */
    if (exact) {
      cvalue = prevbezt->vec[1][1];
    }
    else if (fabsf(bezt->vec[1][0] - evaltime) < eps) {
      cvalue = bezt->vec[1][1];
    }
    /* evaltime occurs within the interval defined by these two keyframes */
    else if ((prevbezt->vec[1][0] <= evaltime) && (bezt->vec[1][0] >= evaltime)) {
      const float begin = prevbezt->vec[1][1];
      const float change = bezt->vec[1][1] - prevbezt->vec[1][1];
      const float duration = bezt->vec[1][0] - prevbezt->vec[1][0];
      const float time = evaltime - prevbezt->vec[1][0];
      const float amplitude = prevbezt->amplitude;
      const float period = prevbezt->period;

      /* value depends on interpolation mode */
      if ((prevbezt->ipo == BEZT_IPO_CONST) || (fcu->flag & FCURVE_DISCRETE_VALUES) ||
          (duration == 0)) {
        /* constant (evaltime not relevant, so no interpolation needed) */
        cvalue = prevbezt->vec[1][1];
      }
      else {
        switch (prevbezt->ipo) {
          /* interpolation ...................................... */
          case BEZT_IPO_BEZ:
            /* bezier interpolation */
            /* (v1, v2) are the first keyframe and its 2nd handle */
            v1[0] = prevbezt->vec[1][0];
            v1[1] = prevbezt->vec[1][1];
            v2[0] = prevbezt->vec[2][0];
            v2[1] = prevbezt->vec[2][1];
            /* (v3, v4) are the last keyframe's 1st handle + the last keyframe */
            v3[0] = bezt->vec[0][0];
            v3[1] = bezt->vec[0][1];
            v4[0] = bezt->vec[1][0];
            v4[1] = bezt->vec[1][1];

            if (fabsf(v1[1] - v4[1]) < FLT_EPSILON && fabsf(v2[1] - v3[1]) < FLT_EPSILON &&
                fabsf(v3[1] - v4[1]) < FLT_EPSILON) {
              /* Optimization: If all the handles are flat/at the same values,
               * the value is simply the shared value (see T40372 -> F91346)
               */
              cvalue = v1[1];
            }
            else {
              /* adjust handles so that they don't overlap (forming a loop) */
              correct_bezpart(v1, v2, v3, v4);

              /* try to get a value for this position - if failure, try another set of points */
              b = findzero(evaltime, v1[0], v2[0], v3[0], v4[0], opl);
              if (b) {
                berekeny(v1[1], v2[1], v3[1], v4[1], opl, 1);
                cvalue = opl[0];
                /* break; */
              }
              else {
                if (G.debug & G_DEBUG) {
                  printf("    ERROR: findzero() failed at %f with %f %f %f %f\n",
                         evaltime,
                         v1[0],
                         v2[0],
                         v3[0],
                         v4[0]);
                }
              }
            }
            break;

          case BEZT_IPO_LIN:
            /* linear - simply linearly interpolate between values of the two keyframes */
            cvalue = BLI_easing_linear_ease(time, begin, change, duration);
            break;

          /* easing ............................................ */
          case BEZT_IPO_BACK:
            switch (prevbezt->easing) {
              case BEZT_IPO_EASE_IN:
                cvalue = BLI_easing_back_ease_in(time, begin, change, duration, prevbezt->back);
                break;
              case BEZT_IPO_EASE_OUT:
                cvalue = BLI_easing_back_ease_out(time, begin, change, duration, prevbezt->back);
                break;
              case BEZT_IPO_EASE_IN_OUT:
                cvalue = BLI_easing_back_ease_in_out(
                    time, begin, change, duration, prevbezt->back);
                break;

              default: /* default/auto: same as ease out */
                cvalue = BLI_easing_back_ease_out(time, begin, change, duration, prevbezt->back);
                break;
            }
            break;

          case BEZT_IPO_BOUNCE:
            switch (prevbezt->easing) {
              case BEZT_IPO_EASE_IN:
                cvalue = BLI_easing_bounce_ease_in(time, begin, change, duration);
                break;
              case BEZT_IPO_EASE_OUT:
                cvalue = BLI_easing_bounce_ease_out(time, begin, change, duration);
                break;
              case BEZT_IPO_EASE_IN_OUT:
                cvalue = BLI_easing_bounce_ease_in_out(time, begin, change, duration);
                break;

              default: /* default/auto: same as ease out */
                cvalue = BLI_easing_bounce_ease_out(time, begin, change, duration);
                break;
            }
            break;

          case BEZT_IPO_CIRC:
            switch (prevbezt->easing) {
              case BEZT_IPO_EASE_IN:
                cvalue = BLI_easing_circ_ease_in(time, begin, change, duration);
                break;
              case BEZT_IPO_EASE_OUT:
                cvalue = BLI_easing_circ_ease_out(time, begin, change, duration);
                break;
              case BEZT_IPO_EASE_IN_OUT:
                cvalue = BLI_easing_circ_ease_in_out(time, begin, change, duration);
                break;

              default: /* default/auto: same as ease in */
                cvalue = BLI_easing_circ_ease_in(time, begin, change, duration);
                break;
            }
            break;

          case BEZT_IPO_CUBIC:
            switch (prevbezt->easing) {
              case BEZT_IPO_EASE_IN:
                cvalue = BLI_easing_cubic_ease_in(time, begin, change, duration);
                break;
              case BEZT_IPO_EASE_OUT:
                cvalue = BLI_easing_cubic_ease_out(time, begin, change, duration);
                break;
              case BEZT_IPO_EASE_IN_OUT:
                cvalue = BLI_easing_cubic_ease_in_out(time, begin, change, duration);
                break;

              default: /* default/auto: same as ease in */
                cvalue = BLI_easing_cubic_ease_in(time, begin, change, duration);
                break;
            }
            break;

          case BEZT_IPO_ELASTIC:
            switch (prevbezt->easing) {
              case BEZT_IPO_EASE_IN:
                cvalue = BLI_easing_elastic_ease_in(
                    time, begin, change, duration, amplitude, period);
                break;
              case BEZT_IPO_EASE_OUT:
                cvalue = BLI_easing_elastic_ease_out(
                    time, begin, change, duration, amplitude, period);
                break;
              case BEZT_IPO_EASE_IN_OUT:
                cvalue = BLI_easing_elastic_ease_in_out(
                    time, begin, change, duration, amplitude, period);
                break;

              default: /* default/auto: same as ease out */
                cvalue = BLI_easing_elastic_ease_out(
                    time, begin, change, duration, amplitude, period);
                break;
            }
            break;

          case BEZT_IPO_EXPO:
            switch (prevbezt->easing) {
              case BEZT_IPO_EASE_IN:
                cvalue = BLI_easing_expo_ease_in(time, begin, change, duration);
                break;
              case BEZT_IPO_EASE_OUT:
                cvalue = BLI_easing_expo_ease_out(time, begin, change, duration);
                break;
              case BEZT_IPO_EASE_IN_OUT:
                cvalue = BLI_easing_expo_ease_in_out(time, begin, change, duration);
                break;

              default: /* default/auto: same as ease in */
                cvalue = BLI_easing_expo_ease_in(time, begin, change, duration);
                break;
            }
            break;

          case BEZT_IPO_QUAD:
            switch (prevbezt->easing) {
              case BEZT_IPO_EASE_IN:
                cvalue = BLI_easing_quad_ease_in(time, begin, change, duration);
                break;
              case BEZT_IPO_EASE_OUT:
                cvalue = BLI_easing_quad_ease_out(time, begin, change, duration);
                break;
              case BEZT_IPO_EASE_IN_OUT:
                cvalue = BLI_easing_quad_ease_in_out(time, begin, change, duration);
                break;

              default: /* default/auto: same as ease in */
                cvalue = BLI_easing_quad_ease_in(time, begin, change, duration);
                break;
            }
            break;

          case BEZT_IPO_QUART:
            switch (prevbezt->easing) {
              case BEZT_IPO_EASE_IN:
                cvalue = BLI_easing_quart_ease_in(time, begin, change, duration);
                break;
              case BEZT_IPO_EASE_OUT:
                cvalue = BLI_easing_quart_ease_out(time, begin, change, duration);
                break;
              case BEZT_IPO_EASE_IN_OUT:
                cvalue = BLI_easing_quart_ease_in_out(time, begin, change, duration);
                break;

              default: /* default/auto: same as ease in */
                cvalue = BLI_easing_quart_ease_in(time, begin, change, duration);
                break;
            }
            break;

          case BEZT_IPO_QUINT:
            switch (prevbezt->easing) {
              case BEZT_IPO_EASE_IN:
                cvalue = BLI_easing_quint_ease_in(time, begin, change, duration);
                break;
              case BEZT_IPO_EASE_OUT:
                cvalue = BLI_easing_quint_ease_out(time, begin, change, duration);
                break;
              case BEZT_IPO_EASE_IN_OUT:
                cvalue = BLI_easing_quint_ease_in_out(time, begin, change, duration);
                break;

              default: /* default/auto: same as ease in */
                cvalue = BLI_easing_quint_ease_in(time, begin, change, duration);
                break;
            }
            break;

          case BEZT_IPO_SINE:
            switch (prevbezt->easing) {
              case BEZT_IPO_EASE_IN:
                cvalue = BLI_easing_sine_ease_in(time, begin, change, duration);
                break;
              case BEZT_IPO_EASE_OUT:
                cvalue = BLI_easing_sine_ease_out(time, begin, change, duration);
                break;
              case BEZT_IPO_EASE_IN_OUT:
                cvalue = BLI_easing_sine_ease_in_out(time, begin, change, duration);
                break;

              default: /* default/auto: same as ease in */
                cvalue = BLI_easing_sine_ease_in(time, begin, change, duration);
                break;
            }
            break;

          default:
            cvalue = prevbezt->vec[1][1];
            break;
        }
      }
    }
    else {
      if (G.debug & G_DEBUG) {
        printf("   ERROR: failed eval - p=%f b=%f, t=%f (%f)\n",
               prevbezt->vec[1][0],
               bezt->vec[1][0],
               evaltime,
               fabsf(bezt->vec[1][0] - evaltime));
      }
    }
  }

  /* return value */
  return cvalue;
}

/* Calculate F-Curve value for 'evaltime' using FPoint samples */
static float fcurve_eval_samples(FCurve *fcu, FPoint *fpts, float evaltime)
{
  FPoint *prevfpt, *lastfpt, *fpt;
  float cvalue = 0.0f;

  /* get pointers */
  prevfpt = fpts;
  lastfpt = prevfpt + fcu->totvert - 1;

  /* evaluation time at or past endpoints? */
  if (prevfpt->vec[0] >= evaltime) {
    /* before or on first sample, so just extend value */
    cvalue = prevfpt->vec[1];
  }
  else if (lastfpt->vec[0] <= evaltime) {
    /* after or on last sample, so just extend value */
    cvalue = lastfpt->vec[1];
  }
  else {
    float t = fabsf(evaltime - floorf(evaltime));

    /* find the one on the right frame (assume that these are spaced on 1-frame intervals) */
    fpt = prevfpt + ((int)evaltime - (int)prevfpt->vec[0]);

    /* if not exactly on the frame, perform linear interpolation with the next one */
    if ((t != 0.0f) && (t < 1.0f)) {
      cvalue = interpf(fpt->vec[1], (fpt + 1)->vec[1], 1.0f - t);
    }
    else {
      cvalue = fpt->vec[1];
    }
  }

  /* return value */
  return cvalue;
}

/* ***************************** F-Curve - Evaluation ********************************* */

/* Evaluate and return the value of the given F-Curve at the specified frame ("evaltime")
 * Note: this is also used for drivers
 */
static float evaluate_fcurve_ex(FCurve *fcu, float evaltime, float cvalue)
{
  float devaltime;

  /* evaluate modifiers which modify time to evaluate the base curve at */
  FModifiersStackStorage storage;
  storage.modifier_count = BLI_listbase_count(&fcu->modifiers);
  storage.size_per_modifier = evaluate_fmodifiers_storage_size_per_modifier(&fcu->modifiers);
  storage.buffer = alloca(storage.modifier_count * storage.size_per_modifier);

  devaltime = evaluate_time_fmodifiers(&storage, &fcu->modifiers, fcu, cvalue, evaltime);

  /* evaluate curve-data
   * - 'devaltime' instead of 'evaltime', as this is the time that the last time-modifying
   *   F-Curve modifier on the stack requested the curve to be evaluated at
   */
  if (fcu->bezt) {
    cvalue = fcurve_eval_keyframes(fcu, fcu->bezt, devaltime);
  }
  else if (fcu->fpt) {
    cvalue = fcurve_eval_samples(fcu, fcu->fpt, devaltime);
  }

  /* evaluate modifiers */
  evaluate_value_fmodifiers(&storage, &fcu->modifiers, fcu, &cvalue, devaltime);

  /* if curve can only have integral values, perform truncation (i.e. drop the decimal part)
   * here so that the curve can be sampled correctly
   */
  if (fcu->flag & FCURVE_INT_VALUES) {
    cvalue = floorf(cvalue + 0.5f);
  }

  /* return evaluated value */
  return cvalue;
}

float evaluate_fcurve(FCurve *fcu, float evaltime)
{
  BLI_assert(fcu->driver == NULL);

  return evaluate_fcurve_ex(fcu, evaltime, 0.0);
}

float evaluate_fcurve_only_curve(FCurve *fcu, float evaltime)
{
  /* Can be used to evaluate the (keyframed) fcurve only.
   * Also works for driver-fcurves when the driver itself is not relevant.
   * E.g. when inserting a keyframe in a driver fcurve. */
  return evaluate_fcurve_ex(fcu, evaltime, 0.0);
}

float evaluate_fcurve_driver(PathResolvedRNA *anim_rna,
                             FCurve *fcu,
                             ChannelDriver *driver_orig,
                             float evaltime)
{
  BLI_assert(fcu->driver != NULL);
  float cvalue = 0.0f;

  /* If there is a driver (only if this F-Curve is acting as 'driver'),
   * evaluate it to find value to use as "evaltime" since drivers essentially act as alternative
   * input (i.e. in place of 'time') for F-Curves. */
  if (fcu->driver) {
    /* evaltime now serves as input for the curve */
    evaltime = evaluate_driver(anim_rna, fcu->driver, driver_orig, evaltime);

    /* only do a default 1-1 mapping if it's unlikely that anything else will set a value... */
    if (fcu->totvert == 0) {
      FModifier *fcm;
      bool do_linear = true;

      /* out-of-range F-Modifiers will block, as will those which just plain overwrite the values
       * XXX: additive is a bit more dicey; it really depends then if things are in range or not...
       */
      for (fcm = fcu->modifiers.first; fcm; fcm = fcm->next) {
        /* if there are range-restrictions, we must definitely block [#36950] */
        if ((fcm->flag & FMODIFIER_FLAG_RANGERESTRICT) == 0 ||
            ((fcm->sfra <= evaltime) && (fcm->efra >= evaltime))) {
          /* Within range: here it probably doesn't matter,
           * though we'd want to check on additive. */
        }
        else {
          /* Outside range: modifier shouldn't contribute to the curve here,
           * though it does in other areas, so neither should the driver! */
          do_linear = false;
        }
      }

      /* only copy over results if none of the modifiers disagreed with this */
      if (do_linear) {
        cvalue = evaltime;
      }
    }
  }

  return evaluate_fcurve_ex(fcu, evaltime, cvalue);
}

/* Checks if the curve has valid keys, drivers or modifiers that produce an actual curve. */
bool BKE_fcurve_is_empty(FCurve *fcu)
{
  return (fcu->totvert == 0) && (fcu->driver == NULL) &&
         !list_has_suitable_fmodifier(&fcu->modifiers, 0, FMI_TYPE_GENERATE_CURVE);
}

/* Calculate the value of the given F-Curve at the given frame, and set its curval */
float calculate_fcurve(PathResolvedRNA *anim_rna, FCurve *fcu, float evaltime)
{
  /* only calculate + set curval (overriding the existing value) if curve has
   * any data which warrants this...
   */
  if (!BKE_fcurve_is_empty(fcu)) {
    /* calculate and set curval (evaluates driver too if necessary) */
    float curval;
    if (fcu->driver) {
      curval = evaluate_fcurve_driver(anim_rna, fcu, fcu->driver, evaltime);
    }
    else {
      curval = evaluate_fcurve(fcu, evaltime);
    }
    fcu->curval = curval; /* debug display only, not thread safe! */
    return curval;
  }
  else {
    return 0.0f;
  }
}<|MERGE_RESOLUTION|>--- conflicted
+++ resolved
@@ -1759,7 +1759,6 @@
   }
 }
 
-<<<<<<< HEAD
 /* evaluate 'function' driver variable */
 static float dvar_eval_function(ChannelDriver *UNUSED(driver), DriverVar *dvar)
 {
@@ -1793,7 +1792,8 @@
 
   struct bNodeTree *tree = (struct bNodeTree *)dvar->targets[0].id;
   return FN_function_get_with_signature(tree, inputs, outputs);
-=======
+}
+
 /* Convert a quaternion to pseudo-angles representing the weighted amount of rotation. */
 static void quaternion_to_angles(float quat[4], int channel)
 {
@@ -1838,7 +1838,6 @@
   else {
     BLI_assert(false);
   }
->>>>>>> a6816bf5
 }
 
 /* ......... */
@@ -1854,15 +1853,15 @@
     BEGIN_DVAR_TYPEDEF(DVAR_TYPE_ROT_DIFF) dvar_eval_rotDiff, /* eval callback */
     2,                                                        /* number of targets used */
     {"Object/Bone 1", "Object/Bone 2"},                       /* UI names for targets */
-    {DTAR_FLAG_STRUCT_REF | DTAR_FLAG_ID_OB_ONLY,
-     DTAR_FLAG_STRUCT_REF | DTAR_FLAG_ID_OB_ONLY} /* flags */
+    {DTAR_FLAG_STRUCT_REF | DTAR_FLAG_ID_OB_ONLY, DTAR_FLAG_STRUCT_REF | DTAR_FLAG_ID_OB_ONLY}
+    /* flags */
     END_DVAR_TYPEDEF,
 
     BEGIN_DVAR_TYPEDEF(DVAR_TYPE_LOC_DIFF) dvar_eval_locDiff, /* eval callback */
     2,                                                        /* number of targets used */
     {"Object/Bone 1", "Object/Bone 2"},                       /* UI names for targets */
-    {DTAR_FLAG_STRUCT_REF | DTAR_FLAG_ID_OB_ONLY,
-     DTAR_FLAG_STRUCT_REF | DTAR_FLAG_ID_OB_ONLY} /* flags */
+    {DTAR_FLAG_STRUCT_REF | DTAR_FLAG_ID_OB_ONLY, DTAR_FLAG_STRUCT_REF | DTAR_FLAG_ID_OB_ONLY}
+    /* flags */
     END_DVAR_TYPEDEF,
 
     BEGIN_DVAR_TYPEDEF(DVAR_TYPE_TRANSFORM_CHAN) dvar_eval_transChan, /* eval callback */
