/*
 * ***** BEGIN GPL LICENSE BLOCK *****
 *
 * This program is free software; you can redistribute it and/or
 * modify it under the terms of the GNU General Public License
 * as published by the Free Software Foundation; either version 2
 * of the License, or (at your option) any later version.
 *
 * This program is distributed in the hope that it will be useful,
 * but WITHOUT ANY WARRANTY; without even the implied warranty of
 * MERCHANTABILITY or FITNESS FOR A PARTICULAR PURPOSE.  See the
 * GNU General Public License for more details.
 *
 * You should have received a copy of the GNU General Public License
 * along with this program; if not, write to the Free Software Foundation,
 * Inc., 51 Franklin Street, Fifth Floor, Boston, MA 02110-1301, USA.
 *
 * The Original Code is Copyright (C) 2001-2002 by NaN Holding BV.
 * All rights reserved.
 *
 * Contributor(s): Blender Foundation
 *
 * ***** END GPL LICENSE BLOCK *****
 */

/** \file blender/blenkernel/intern/mesh.c
 *  \ingroup bke
 */


#include <stdlib.h>
#include <string.h>
#include <stdio.h>
#include <math.h>

#include "MEM_guardedalloc.h"

#include "DNA_scene_types.h"
#include "DNA_material_types.h"
#include "DNA_object_types.h"
#include "DNA_key_types.h"
#include "DNA_meshdata_types.h"
#include "DNA_ipo_types.h"
#include "DNA_customdata_types.h"

#include "BLI_utildefines.h"
#include "BLI_blenlib.h"
#include "BLI_bpath.h"
#include "BLI_editVert.h"
#include "BLI_math.h"
#include "BLI_edgehash.h"
#include "BLI_scanfill.h"

#include "BKE_animsys.h"
#include "BKE_main.h"
#include "BKE_customdata.h"
#include "BKE_DerivedMesh.h"
#include "BKE_global.h"
#include "BKE_mesh.h"
#include "BKE_displist.h"
#include "BKE_library.h"
#include "BKE_material.h"
#include "BKE_modifier.h"
#include "BKE_multires.h"
#include "BKE_key.h"
/* these 2 are only used by conversion functions */
#include "BKE_curve.h"
/* -- */
#include "BKE_object.h"
#include "BKE_tessmesh.h"
#include "BLI_edgehash.h"

#include "BLI_blenlib.h"
#include "BLI_editVert.h"
#include "BLI_math.h"
#include "BLI_cellalloc.h"
#include "BLI_array.h"
#include "BLI_edgehash.h"

#include "bmesh.h"

enum {
	MESHCMP_DVERT_WEIGHTMISMATCH = 1,
	MESHCMP_DVERT_GROUPMISMATCH,
	MESHCMP_DVERT_TOTGROUPMISMATCH,
	MESHCMP_LOOPCOLMISMATCH,
	MESHCMP_LOOPUVMISMATCH,
	MESHCMP_LOOPMISMATCH,
	MESHCMP_POLYVERTMISMATCH,
	MESHCMP_POLYMISMATCH,
	MESHCMP_EDGEUNKNOWN,
	MESHCMP_VERTCOMISMATCH,
	MESHCMP_CDLAYERS_MISMATCH,
};

static const char *cmpcode_to_str(int code)
{
	switch (code) {
		case MESHCMP_DVERT_WEIGHTMISMATCH:
			return "Vertex Weight Mismatch";
		case MESHCMP_DVERT_GROUPMISMATCH:
					return "Vertex Group Mismatch";
		case MESHCMP_DVERT_TOTGROUPMISMATCH:
					return "Vertex Doesn't Belong To Same Number Of Groups";
		case MESHCMP_LOOPCOLMISMATCH:
					return "Vertex Color Mismatch";
		case MESHCMP_LOOPUVMISMATCH:
					return "UV Mismatch";
		case MESHCMP_LOOPMISMATCH:
					return "Loop Mismatch";
		case MESHCMP_POLYVERTMISMATCH:
					return "Loop Vert Mismatch In Poly Test";
		case MESHCMP_POLYMISMATCH:
					return "Loop Vert Mismatch";
		case MESHCMP_EDGEUNKNOWN:
					return "Edge Mismatch";
		case MESHCMP_VERTCOMISMATCH:
					return "Vertex Coordinate Mismatch";
		case MESHCMP_CDLAYERS_MISMATCH:
					"CustomData Layer Count Mismatch";
		default:
				return "Mesh Comparison Code Unknown";
		}
}

/*thresh is threshold for comparing vertices, uvs, vertex colors,
  weights, etc.*/
static int customdata_compare(CustomData *c1, CustomData *c2, Mesh *m1, Mesh *m2, float thresh)
{
	CustomDataLayer *l1, *l2;
	int i, i1=0, i2=0, tot, j;
	
	for (i=0; i<c1->totlayer; i++) {
		if (ELEM7(c1->layers[i].type, CD_MVERT, CD_MEDGE, CD_MPOLY, 
				  CD_MLOOPUV, CD_MLOOPCOL, CD_MTEXPOLY, CD_MDEFORMVERT)) 		
			i1++;
	}
	
	for (i=0; i<c2->totlayer; i++) {
		if (ELEM7(c2->layers[i].type, CD_MVERT, CD_MEDGE, CD_MPOLY, 
				  CD_MLOOPUV, CD_MLOOPCOL, CD_MTEXPOLY, CD_MDEFORMVERT)) 		
			i2++;
	}
	
	if (i1 != i2)
		return MESHCMP_CDLAYERS_MISMATCH;
	
	l1 = c1->layers; l2 = c2->layers;
	tot = i1;
	i1 = 0; i2 = 0; 
	for (i=0; i < tot; i++) {
		while (i1 < c1->totlayer && !ELEM7(l1->type, CD_MVERT, CD_MEDGE, CD_MPOLY, 
				  CD_MLOOPUV, CD_MLOOPCOL, CD_MTEXPOLY, CD_MDEFORMVERT))
			i1++, l1++;

		while (i2 < c2->totlayer && !ELEM7(l2->type, CD_MVERT, CD_MEDGE, CD_MPOLY, 
				  CD_MLOOPUV, CD_MLOOPCOL, CD_MTEXPOLY, CD_MDEFORMVERT))
			i2++, l2++;
		
		if (l1->type == CD_MVERT) {
			MVert *v1 = l1->data;
			MVert *v2 = l2->data;
			int vtot = m1->totvert;
			
			for (j=0; j<vtot; j++, v1++, v2++) {
				if (len_v3v3(v1->co, v2->co) > thresh)
					return MESHCMP_VERTCOMISMATCH;
				/*I don't care about normals, let's just do coodinates*/
			}
		}
		
		/*we're order-agnostic for edges here*/
		if (l1->type == CD_MEDGE) {
			MEdge *e1 = l1->data;
			MEdge *e2 = l2->data;
			EdgeHash *eh = BLI_edgehash_new();
			int etot = m1->totedge;
		
			for (j=0; j<etot; j++, e1++) {
				BLI_edgehash_insert(eh, e1->v1, e1->v2, e1);
			}
			
			for (j=0; j<etot; j++, e2++) {
				if (!BLI_edgehash_lookup(eh, e2->v1, e2->v2))
					return MESHCMP_EDGEUNKNOWN;
			}
			BLI_edgehash_free(eh, NULL);
		}
		
		if (l1->type == CD_MPOLY) {
			MPoly *p1 = l1->data;
			MPoly *p2 = l2->data;
			int ptot = m1->totpoly;
		
			for (j=0; j<ptot; j++, p1++, p2++) {
				MLoop *lp1, *lp2;
				int k;
				
				if (p1->totloop != p2->totloop)
					return MESHCMP_POLYMISMATCH;
				
				lp1 = m1->mloop + p1->loopstart;
				lp2 = m2->mloop + p2->loopstart;
				
				for (k=0; k<p1->totloop; k++, lp1++, lp2++) {
					if (lp1->v != lp2->v)
						return MESHCMP_POLYVERTMISMATCH;
				}
			}
		}
		if (l1->type == CD_MLOOP) {
			MLoop *lp1 = l1->data;
			MLoop *lp2 = l2->data;
			int ltot = m1->totloop;
		
			for (j=0; j<ltot; j++, lp1++, lp2++) {
				if (lp1->v != lp2->v)
					return MESHCMP_LOOPMISMATCH;
			}
		}
		if (l1->type == CD_MLOOPUV) {
			MLoopUV *lp1 = l1->data;
			MLoopUV *lp2 = l2->data;
			int ltot = m1->totloop;
		
			for (j=0; j<ltot; j++, lp1++, lp2++) {
				if (len_v2v2(lp1->uv, lp2->uv) > thresh)
					return MESHCMP_LOOPUVMISMATCH;
			}
		}
		
		if (l1->type == CD_MLOOPCOL) {
			MLoopCol *lp1 = l1->data;
			MLoopCol *lp2 = l2->data;
			int ltot = m1->totloop;
		
			for (j=0; j<ltot; j++, lp1++, lp2++) {
				if (ABS(lp1->r - lp2->r) > thresh || 
				    ABS(lp1->g - lp2->g) > thresh || 
				    ABS(lp1->b - lp2->b) > thresh || 
				    ABS(lp1->a - lp2->a) > thresh)
				{
					return MESHCMP_LOOPCOLMISMATCH;
				}
			}
		}

		if (l1->type == CD_MDEFORMVERT) {
			MDeformVert *dv1 = l1->data;
			MDeformVert *dv2 = l2->data;
			int dvtot = m1->totvert;
		
			for (j=0; j<dvtot; j++, dv1++, dv2++) {
				int k;
				MDeformWeight *dw1 = dv1->dw, *dw2=dv2->dw;
				
				if (dv1->totweight != dv2->totweight)
					return MESHCMP_DVERT_TOTGROUPMISMATCH;
				
				for (k=0; k<dv1->totweight; k++, dw1++, dw2++) {
					if (dw1->def_nr != dw2->def_nr)
						return MESHCMP_DVERT_GROUPMISMATCH;
					if (ABS(dw1->weight - dw2->weight) > thresh)
						return MESHCMP_DVERT_WEIGHTMISMATCH;
				}
			}
		}
	}
	
	return 0;
}

/*used for testing.  returns an error string the two meshes don't match*/
const char *mesh_cmp(Mesh *me1, Mesh *me2, float thresh)
{
	int c;
	
	if (!me1 || !me2)
		return "Requires two input meshes";
	
	if (me1->totvert != me2->totvert) 
		return "Number of verts don't match";
	
	if (me1->totedge != me2->totedge)
		return "Number of edges don't match";
	
	if (me1->totpoly != me2->totpoly)
		return "Number of faces don't match";
				
	if (me1->totloop !=me2->totloop)
		return "Number of loops don't match";
	
	if ((c = customdata_compare(&me1->vdata, &me2->vdata, me1, me2, thresh)))
		return cmpcode_to_str(c);

	if ((c = customdata_compare(&me1->edata, &me2->edata, me1, me2, thresh)))
		return cmpcode_to_str(c);

	if ((c = customdata_compare(&me1->ldata, &me2->ldata, me1, me2, thresh)))
		return cmpcode_to_str(c);

	if ((c = customdata_compare(&me1->pdata, &me2->pdata, me1, me2, thresh)))
		return cmpcode_to_str(c);
	
	return NULL;
}

static void mesh_ensure_tesselation_customdata(Mesh *me)
{
	int tottex, totcol;

	tottex = CustomData_number_of_layers(&me->fdata, CD_MTFACE);
	totcol = CustomData_number_of_layers(&me->fdata, CD_MCOL);
	
	if (tottex != CustomData_number_of_layers(&me->pdata, CD_MTEXPOLY) ||
	    totcol != CustomData_number_of_layers(&me->ldata, CD_MLOOPCOL))
	{
		CustomData_free(&me->fdata, me->totface);
		
		me->mface = NULL;
		me->mtface = NULL;
		me->mcol = NULL;
		me->totface = 0;

		memset(&me->fdata, 0, sizeof(&me->fdata));

		CustomData_from_bmeshpoly(&me->fdata, &me->pdata, &me->ldata, me->totface);
		printf("Warning! Tesselation uvs or vcol data got out of sync, had to reset!\n");
	}
}

/*this ensures grouped customdata (e.g. mtexpoly and mloopuv and mtface, or
  mloopcol and mcol) have the same relative active/render/clone/mask indices.*/
static void mesh_update_linked_customdata(Mesh *me)
{
	int act;

	if (me->edit_btmesh)
		BMEdit_UpdateLinkedCustomData(me->edit_btmesh);

	mesh_ensure_tesselation_customdata(me);

	if (CustomData_has_layer(&me->pdata, CD_MTEXPOLY)) {
		act = CustomData_get_active_layer(&me->pdata, CD_MTEXPOLY);
		CustomData_set_layer_active(&me->ldata, CD_MLOOPUV, act);
		CustomData_set_layer_active(&me->fdata, CD_MTFACE, act);

		act = CustomData_get_render_layer(&me->pdata, CD_MTEXPOLY);
		CustomData_set_layer_render(&me->ldata, CD_MLOOPUV, act);
		CustomData_set_layer_render(&me->fdata, CD_MTFACE, act);

		act = CustomData_get_clone_layer(&me->pdata, CD_MTEXPOLY);
		CustomData_set_layer_clone(&me->ldata, CD_MLOOPUV, act);
		CustomData_set_layer_clone(&me->fdata, CD_MTFACE, act);

		act = CustomData_get_stencil_layer(&me->pdata, CD_MTEXPOLY);
		CustomData_set_layer_stencil(&me->ldata, CD_MLOOPUV, act);
		CustomData_set_layer_stencil(&me->fdata, CD_MTFACE, act);
	}

	if (CustomData_has_layer(&me->ldata, CD_MLOOPCOL)) {
		act = CustomData_get_active_layer(&me->ldata, CD_MLOOPCOL);
		CustomData_set_layer_active(&me->fdata, CD_MCOL, act);

		act = CustomData_get_render_layer(&me->ldata, CD_MLOOPCOL);
		CustomData_set_layer_render(&me->fdata, CD_MCOL, act);

		act = CustomData_get_clone_layer(&me->ldata, CD_MLOOPCOL);
		CustomData_set_layer_clone(&me->fdata, CD_MCOL, act);

		act = CustomData_get_stencil_layer(&me->ldata, CD_MLOOPCOL);
		CustomData_set_layer_stencil(&me->fdata, CD_MCOL, act);
	}
}

void mesh_update_customdata_pointers(Mesh *me)
{
	mesh_update_linked_customdata(me);

	me->mvert = CustomData_get_layer(&me->vdata, CD_MVERT);
	me->dvert = CustomData_get_layer(&me->vdata, CD_MDEFORMVERT);
	me->msticky = CustomData_get_layer(&me->vdata, CD_MSTICKY);

	me->medge = CustomData_get_layer(&me->edata, CD_MEDGE);

	me->mface = CustomData_get_layer(&me->fdata, CD_MFACE);
	me->mcol = CustomData_get_layer(&me->fdata, CD_MCOL);
	me->mtface = CustomData_get_layer(&me->fdata, CD_MTFACE);
	
	me->mpoly = CustomData_get_layer(&me->pdata, CD_MPOLY);
	me->mloop = CustomData_get_layer(&me->ldata, CD_MLOOP);

	me->mtpoly = CustomData_get_layer(&me->pdata, CD_MTEXPOLY);
	me->mloopcol = CustomData_get_layer(&me->ldata, CD_MLOOPCOL);
	me->mloopuv = CustomData_get_layer(&me->ldata, CD_MLOOPUV);
}

/* Note: unlinking is called when me->id.us is 0, question remains how
 * much unlinking of Library data in Mesh should be done... probably
 * we need a more generic method, like the expand() functions in
 * readfile.c */

void unlink_mesh(Mesh *me)
{
	int a;
	
	if(me==NULL) return;
	
	for(a=0; a<me->totcol; a++) {
		if(me->mat[a]) me->mat[a]->id.us--;
		me->mat[a]= NULL;
	}

	if(me->key) {
		   me->key->id.us--;
		if (me->key->id.us == 0 && me->key->ipo )
			me->key->ipo->id.us--;
	}
	me->key= NULL;
	
	if(me->texcomesh) me->texcomesh= NULL;
}


/* do not free mesh itself */
void free_mesh(Mesh *me, int unlink)
{
	if (unlink)
		unlink_mesh(me);

	if(me->pv) {
		if(me->pv->vert_map) MEM_freeN(me->pv->vert_map);
		if(me->pv->edge_map) MEM_freeN(me->pv->edge_map);
		if(me->pv->old_faces) MEM_freeN(me->pv->old_faces);
		if(me->pv->old_edges) MEM_freeN(me->pv->old_edges);
		me->totvert= me->pv->totvert;
		me->totedge= me->pv->totedge;
		me->totface= me->pv->totface;
		MEM_freeN(me->pv);
	}

	CustomData_free(&me->vdata, me->totvert);
	CustomData_free(&me->edata, me->totedge);
	CustomData_free(&me->fdata, me->totface);
	CustomData_free(&me->ldata, me->totloop);
	CustomData_free(&me->pdata, me->totpoly);

	if(me->adt) {
		BKE_free_animdata(&me->id);
		me->adt= NULL;
	}
	
	if(me->mat) MEM_freeN(me->mat);
	
	if(me->bb) MEM_freeN(me->bb);
	if(me->mselect) MEM_freeN(me->mselect);
	if(me->edit_btmesh) MEM_freeN(me->edit_btmesh);
}

void copy_dverts(MDeformVert *dst, MDeformVert *src, int copycount)
{
	/* Assumes dst is already set up */
	int i;

	if (!src || !dst)
		return;

	memcpy (dst, src, copycount * sizeof(MDeformVert));
	
	for (i=0; i<copycount; i++){
		if (src[i].dw){
			dst[i].dw = BLI_cellalloc_calloc (sizeof(MDeformWeight)*src[i].totweight, "copy_deformWeight");
			memcpy (dst[i].dw, src[i].dw, sizeof (MDeformWeight)*src[i].totweight);
		}
	}

}

void free_dverts(MDeformVert *dvert, int totvert)
{
	/* Instead of freeing the verts directly,
	call this function to delete any special
	vert data */
	int	i;

	if (!dvert)
		return;

	/* Free any special data from the verts */
	for (i=0; i<totvert; i++){
		if (dvert[i].dw) BLI_cellalloc_free (dvert[i].dw);
	}
	MEM_freeN (dvert);
}

Mesh *add_mesh(const char *name)
{
	Mesh *me;
	
	me= alloc_libblock(&G.main->mesh, ID_ME, name);
	
	me->size[0]= me->size[1]= me->size[2]= 1.0;
	me->smoothresh= 30;
	me->texflag= AUTOSPACE;
	me->flag= ME_TWOSIDED;
	me->bb= unit_boundbox();
	me->drawflag= ME_DRAWEDGES|ME_DRAWFACES|ME_DRAWCREASES;
	
	return me;
}

Mesh *copy_mesh(Mesh *me)
{
	Mesh *men;
	MTFace *tface;
	MTexPoly *txface;
	int a, i;
	
	men= copy_libblock(me);
	
	men->mat= MEM_dupallocN(me->mat);
	for(a=0; a<men->totcol; a++) {
		id_us_plus((ID *)men->mat[a]);
	}
	id_us_plus((ID *)men->texcomesh);

	CustomData_copy(&me->vdata, &men->vdata, CD_MASK_MESH, CD_DUPLICATE, men->totvert);
	CustomData_copy(&me->edata, &men->edata, CD_MASK_MESH, CD_DUPLICATE, men->totedge);
	CustomData_copy(&me->fdata, &men->fdata, CD_MASK_MESH, CD_DUPLICATE, men->totface);
	CustomData_copy(&me->ldata, &men->ldata, CD_MASK_MESH, CD_DUPLICATE, men->totloop);
	CustomData_copy(&me->pdata, &men->pdata, CD_MASK_MESH, CD_DUPLICATE, men->totpoly);
	mesh_update_customdata_pointers(men);

	/* ensure indirect linked data becomes lib-extern */
	for(i=0; i<me->fdata.totlayer; i++) {
		if(me->fdata.layers[i].type == CD_MTFACE) {
			tface= (MTFace*)me->fdata.layers[i].data;

			for(a=0; a<me->totface; a++, tface++)
				if(tface->tpage)
					id_lib_extern((ID*)tface->tpage);
		}
	}

	for(i=0; i<me->pdata.totlayer; i++) {
		if(me->pdata.layers[i].type == CD_MTEXPOLY) {
			txface= (MTexPoly*)me->pdata.layers[i].data;

			for(a=0; a<me->totpoly; a++, txface++)
				if(txface->tpage)
					id_lib_extern((ID*)txface->tpage);
		}
	}

	men->mselect= NULL;
	men->edit_btmesh= NULL;
	men->pv= NULL; /* looks like this is no-longer supported but NULL just incase */

	men->bb= MEM_dupallocN(men->bb);
	
	men->key= copy_key(me->key);
	if(men->key) men->key->from= (ID *)men;

	return men;
}

BMesh *BKE_mesh_to_bmesh(Mesh *me, Object *ob)
{
	BMesh *bm;
	int allocsize[4] = {512,512,2048,512};

	bm = BM_Make_Mesh(ob, allocsize);

	BMO_CallOpf(bm, "mesh_to_bmesh mesh=%p object=%p set_shapekey=%i", me, ob, 1);

	return bm;
}

static void make_local_tface(Main *bmain, Mesh *me)
{
	MTFace *tface;
	MTexPoly *txface;
	Image *ima;
	int a, i;
	
	for(i=0; i<me->pdata.totlayer; i++) {
		if(me->pdata.layers[i].type == CD_MTEXPOLY) {
			txface= (MTexPoly*)me->fdata.layers[i].data;
			
			for(a=0; a<me->totpoly; a++, txface++) {
				/* special case: ima always local immediately */
				if(txface->tpage) {
					ima= txface->tpage;
					if(ima->id.lib) {
						ima->id.lib= 0;
						ima->id.flag= LIB_LOCAL;
						new_id(0, (ID *)ima, 0);
					}
				}
			}
		}
	}

	for(i=0; i<me->fdata.totlayer; i++) {
		if(me->fdata.layers[i].type == CD_MTFACE) {
			tface= (MTFace*)me->fdata.layers[i].data;
			
			for(a=0; a<me->totface; a++, tface++) {
				/* special case: ima always local immediately */
				if(tface->tpage) {
					ima= tface->tpage;
					if(ima->id.lib) {
						ima->id.lib= NULL;
						ima->id.flag= LIB_LOCAL;
						new_id(&bmain->image, (ID *)ima, NULL);
					}
				}
			}
		}
	}
}

static void expand_local_mesh(Main *bmain, Mesh *me)
{
	id_lib_extern((ID *)me->texcomesh);

	if(me->mtface) {
		/* why is this an exception? - should not really make local when extern'ing - campbell */
		make_local_tface(bmain, me);
	}

	if(me->mat) {
		extern_local_matarar(me->mat, me->totcol);
	}
}

void make_local_mesh(Mesh *me)
{
	Main *bmain= G.main;
	Object *ob;
	int is_local= FALSE, is_lib= FALSE;

	/* - only lib users: do nothing
	 * - only local users: set flag
	 * - mixed: make copy
	 */

	if(me->id.lib==NULL) return;
	if(me->id.us==1) {
<<<<<<< HEAD
		me->id.lib= NULL;
		me->id.flag= LIB_LOCAL;

		new_id(&bmain->mesh, (ID *)me, NULL);
		expand_local_mesh(bmain, me);
=======
		id_clear_lib_data(bmain, &me->id);
		expand_local_mesh(me);
>>>>>>> 99075b35
		return;
	}

	for(ob= bmain->object.first; ob && ELEM(0, is_lib, is_local); ob= ob->id.next) {
		if(me == ob->data) {
			if(ob->id.lib) is_lib= TRUE;
			else is_local= TRUE;
		}
	}

<<<<<<< HEAD
	if(local && lib==0) {
		me->id.lib= NULL;
		me->id.flag= LIB_LOCAL;

		new_id(&bmain->mesh, (ID *)me, NULL);
		expand_local_mesh(bmain, me);
=======
	if(is_local && is_lib == FALSE) {
		id_clear_lib_data(bmain, &me->id);
		expand_local_mesh(me);
>>>>>>> 99075b35
	}
	else if(is_local && is_lib) {
		char *bpath_user_data[2]= {bmain->name, me->id.lib->filepath};
		Mesh *men= copy_mesh(me);
		men->id.us= 0;


		/* Remap paths of new ID using old library as base. */
		bpath_traverse_id(bmain, &men->id, bpath_relocate_visitor, 0, bpath_user_data);

		for(ob= bmain->object.first; ob; ob= ob->id.next) {
			if(me == ob->data) {
				if(ob->id.lib==NULL) {
					set_mesh(ob, men);
				}
			}
		}
	}
}

void boundbox_mesh(Mesh *me, float *loc, float *size)
{
	BoundBox *bb;
	float min[3], max[3];
	float mloc[3], msize[3];
	
	if(me->bb==NULL) me->bb= MEM_callocN(sizeof(BoundBox), "boundbox");
	bb= me->bb;

	if (!loc) loc= mloc;
	if (!size) size= msize;
	
	INIT_MINMAX(min, max);
	if(!minmax_mesh(me, min, max)) {
		min[0] = min[1] = min[2] = -1.0f;
		max[0] = max[1] = max[2] = 1.0f;
	}

	mid_v3_v3v3(loc, min, max);
		
	size[0]= (max[0]-min[0])/2.0f;
	size[1]= (max[1]-min[1])/2.0f;
	size[2]= (max[2]-min[2])/2.0f;
	
	boundbox_set_from_min_max(bb, min, max);
}

void tex_space_mesh(Mesh *me)
{
	float loc[3], size[3];
	int a;

	boundbox_mesh(me, loc, size);

	if(me->texflag & AUTOSPACE) {
		for (a=0; a<3; a++) {
			if(size[a]==0.0f) size[a]= 1.0f;
			else if(size[a]>0.0f && size[a]<0.00001f) size[a]= 0.00001f;
			else if(size[a]<0.0f && size[a]> -0.00001f) size[a]= -0.00001f;
		}

		copy_v3_v3(me->loc, loc);
		copy_v3_v3(me->size, size);
		zero_v3(me->rot);
	}
}

BoundBox *mesh_get_bb(Object *ob)
{
	Mesh *me= ob->data;

	if(ob->bb)
		return ob->bb;

	if (!me->bb)
		tex_space_mesh(me);

	return me->bb;
}

void mesh_get_texspace(Mesh *me, float *loc_r, float *rot_r, float *size_r)
{
	if (!me->bb) {
		tex_space_mesh(me);
	}

	if (loc_r) VECCOPY(loc_r, me->loc);
	if (rot_r) VECCOPY(rot_r, me->rot);
	if (size_r) VECCOPY(size_r, me->size);
}

float *get_mesh_orco_verts(Object *ob)
{
	Mesh *me = ob->data;
	MVert *mvert = NULL;
	Mesh *tme = me->texcomesh?me->texcomesh:me;
	int a, totvert;
	float (*vcos)[3] = NULL;

	/* Get appropriate vertex coordinates */
	vcos = MEM_callocN(sizeof(*vcos)*me->totvert, "orco mesh");
	mvert = tme->mvert;
	totvert = MIN2(tme->totvert, me->totvert);

	for(a=0; a<totvert; a++, mvert++) {
		copy_v3_v3(vcos[a], mvert->co);
	}

	return (float*)vcos;
}

void transform_mesh_orco_verts(Mesh *me, float (*orco)[3], int totvert, int invert)
{
	float loc[3], size[3];
	int a;

	mesh_get_texspace(me->texcomesh?me->texcomesh:me, loc, NULL, size);

	if(invert) {
		for(a=0; a<totvert; a++) {
			float *co = orco[a];
			madd_v3_v3v3v3(co, loc, co, size);
		}
	}
	else {
		for(a=0; a<totvert; a++) {
			float *co = orco[a];
			co[0] = (co[0]-loc[0])/size[0];
			co[1] = (co[1]-loc[1])/size[1];
			co[2] = (co[2]-loc[2])/size[2];
		}
	}
}

/* rotates the vertices of a face in case v[2] or v[3] (vertex index) is = 0.
   this is necessary to make the if(mface->v4) check for quads work */
int test_index_face(MFace *mface, CustomData *fdata, int mfindex, int nr)
{
	/* first test if the face is legal */
	if((mface->v3 || nr==4) && mface->v3==mface->v4) {
		mface->v4= 0;
		nr--;
	}
	if((mface->v2 || mface->v4) && mface->v2==mface->v3) {
		mface->v3= mface->v4;
		mface->v4= 0;
		nr--;
	}
	if(mface->v1==mface->v2) {
		mface->v2= mface->v3;
		mface->v3= mface->v4;
		mface->v4= 0;
		nr--;
	}

	/* check corrupt cases, bowtie geometry, cant handle these because edge data wont exist so just return 0 */
	if(nr==3) {
		if(
		/* real edges */
			mface->v1==mface->v2 ||
			mface->v2==mface->v3 ||
			mface->v3==mface->v1
		) {
			return 0;
		}
	}
	else if(nr==4) {
		if(
		/* real edges */
			mface->v1==mface->v2 ||
			mface->v2==mface->v3 ||
			mface->v3==mface->v4 ||
			mface->v4==mface->v1 ||
		/* across the face */
			mface->v1==mface->v3 ||
			mface->v2==mface->v4
		) {
			return 0;
		}
	}

	/* prevent a zero at wrong index location */
	if(nr==3) {
		if(mface->v3==0) {
			static int corner_indices[4] = {1, 2, 0, 3};

			SWAP(int, mface->v1, mface->v2);
			SWAP(int, mface->v2, mface->v3);

			if(fdata)
				CustomData_swap(fdata, mfindex, corner_indices);
		}
	}
	else if(nr==4) {
		if(mface->v3==0 || mface->v4==0) {
			static int corner_indices[4] = {2, 3, 0, 1};

			SWAP(int, mface->v1, mface->v3);
			SWAP(int, mface->v2, mface->v4);

			if(fdata)
				CustomData_swap(fdata, mfindex, corner_indices);
		}
	}

	return nr;
}

Mesh *get_mesh(Object *ob)
{
	
	if(ob==NULL) return NULL;
	if(ob->type==OB_MESH) return ob->data;
	else return NULL;
}

void set_mesh(Object *ob, Mesh *me)
{
	Mesh *old=NULL;

	multires_force_update(ob);
	
	if(ob==NULL) return;
	
	if(ob->type==OB_MESH) {
		old= ob->data;
		if (old)
			old->id.us--;
		ob->data= me;
		id_us_plus((ID *)me);
	}
	
	test_object_materials((ID *)me);

	test_object_modifiers(ob);
}

/* ************** make edges in a Mesh, for outside of editmode */

struct edgesort {
	int v1, v2;
	short is_loose, is_draw;
};

/* edges have to be added with lowest index first for sorting */
static void to_edgesort(struct edgesort *ed, int v1, int v2, short is_loose, short is_draw)
{
	if(v1<v2) {
		ed->v1= v1; ed->v2= v2;
	}
	else {
		ed->v1= v2; ed->v2= v1;
	}
	ed->is_loose= is_loose;
	ed->is_draw= is_draw;
}

static int vergedgesort(const void *v1, const void *v2)
{
	const struct edgesort *x1=v1, *x2=v2;

	if( x1->v1 > x2->v1) return 1;
	else if( x1->v1 < x2->v1) return -1;
	else if( x1->v2 > x2->v2) return 1;
	else if( x1->v2 < x2->v2) return -1;
	
	return 0;
}

static void mfaces_strip_loose(MFace *mface, int *totface)
{
	int a,b;

	for (a=b=0; a<*totface; a++) {
		if (mface[a].v3) {
			if (a!=b) {
				memcpy(&mface[b],&mface[a],sizeof(mface[b]));
			}
			b++;
		}
	}

	*totface= b;
}

/* Create edges based on known verts and faces */
static void make_edges_mdata(MVert *UNUSED(allvert), MFace *allface, MLoop *allloop,
	MPoly *allpoly, int UNUSED(totvert), int totface, int UNUSED(totloop), int totpoly,
	int old, MEdge **alledge, int *_totedge)
{
	MPoly *mpoly;
	MLoop *mloop;
	MFace *mface;
	MEdge *medge;
	EdgeHash *hash = BLI_edgehash_new();
	struct edgesort *edsort, *ed;
	int a, b, totedge=0, final=0;

	/* we put all edges in array, sort them, and detect doubles that way */

	for(a= totface, mface= allface; a>0; a--, mface++) {
		if(mface->v4) totedge+=4;
		else if(mface->v3) totedge+=3;
		else totedge+=1;
	}

	if(totedge==0) {
		/* flag that mesh has edges */
		(*alledge)= MEM_callocN(0, "make mesh edges");
		(*_totedge) = 0;
		return;
	}

	ed= edsort= MEM_mallocN(totedge*sizeof(struct edgesort), "edgesort");

	for(a= totface, mface= allface; a>0; a--, mface++) {
		to_edgesort(ed++, mface->v1, mface->v2, !mface->v3, mface->edcode & ME_V1V2);
		if(mface->v4) {
			to_edgesort(ed++, mface->v2, mface->v3, 0, mface->edcode & ME_V2V3);
			to_edgesort(ed++, mface->v3, mface->v4, 0, mface->edcode & ME_V3V4);
			to_edgesort(ed++, mface->v4, mface->v1, 0, mface->edcode & ME_V4V1);
		}
		else if(mface->v3) {
			to_edgesort(ed++, mface->v2, mface->v3, 0, mface->edcode & ME_V2V3);
			to_edgesort(ed++, mface->v3, mface->v1, 0, mface->edcode & ME_V3V1);
		}
	}

	qsort(edsort, totedge, sizeof(struct edgesort), vergedgesort);

	/* count final amount */
	for(a=totedge, ed=edsort; a>1; a--, ed++) {
		/* edge is unique when it differs from next edge, or is last */
		if(ed->v1 != (ed+1)->v1 || ed->v2 != (ed+1)->v2) final++;
	}
	final++;

	(*alledge)= medge= MEM_callocN(sizeof (MEdge) * final, "make_edges mdge");
	(*_totedge)= final;

	for(a=totedge, ed=edsort; a>1; a--, ed++) {
		/* edge is unique when it differs from next edge, or is last */
		if(ed->v1 != (ed+1)->v1 || ed->v2 != (ed+1)->v2) {
			medge->v1= ed->v1;
			medge->v2= ed->v2;
			if(old==0 || ed->is_draw) medge->flag= ME_EDGEDRAW|ME_EDGERENDER;
			if(ed->is_loose) medge->flag|= ME_LOOSEEDGE;

			/* order is swapped so extruding this edge as a surface wont flip face normals
			 * with cyclic curves */
			if(ed->v1+1 != ed->v2) {
				SWAP(int, medge->v1, medge->v2);
			}
			medge++;
		}
		else {
			/* equal edge, we merge the drawflag */
			(ed+1)->is_draw |= ed->is_draw;
		}
	}
	/* last edge */
	medge->v1= ed->v1;
	medge->v2= ed->v2;
	medge->flag= ME_EDGEDRAW;
	if(ed->is_loose) medge->flag|= ME_LOOSEEDGE;
	medge->flag |= ME_EDGERENDER;

	MEM_freeN(edsort);
	
	/*set edge members of mloops*/
	medge= *alledge;
	for (a=0; a<*_totedge; a++, medge++) {
		BLI_edgehash_insert(hash, medge->v1, medge->v2, SET_INT_IN_POINTER(a));
	}
	
	mpoly = allpoly;
	for (a=0; a<totpoly; a++, mpoly++) {
		mloop = allloop + mpoly->loopstart;
		for (b=0; b<mpoly->totloop; b++) {
			int v1, v2;
			
			v1 = mloop[b].v;
			v2 = mloop[(b+1)%mpoly->totloop].v;
			mloop[b].e = GET_INT_FROM_POINTER(BLI_edgehash_lookup(hash, v1, v2));
		}
	}
	
	BLI_edgehash_free(hash, NULL);
}

void make_edges(Mesh *me, int old)
{
	MEdge *medge;
	int totedge=0;

	make_edges_mdata(me->mvert, me->mface, me->mloop, me->mpoly, me->totvert, me->totface, me->totloop, me->totpoly, old, &medge, &totedge);
	if(totedge==0) {
		/* flag that mesh has edges */
		me->medge = medge;
		me->totedge = 0;
		return;
	}

	medge= CustomData_add_layer(&me->edata, CD_MEDGE, CD_ASSIGN, medge, totedge);
	me->medge= medge;
	me->totedge= totedge;

	mesh_strip_loose_faces(me);
}

void mesh_strip_loose_faces(Mesh *me)
{
	int a,b;

	for (a=b=0; a<me->totface; a++) {
		if (me->mface[a].v3) {
			if (a!=b) {
				memcpy(&me->mface[b],&me->mface[a],sizeof(me->mface[b]));
				CustomData_copy_data(&me->fdata, &me->fdata, a, b, 1);
				CustomData_free_elem(&me->fdata, a, 1);
			}
			b++;
		}
	}
	me->totface = b;
}

void mesh_strip_loose_edges(Mesh *me)
{
	int a,b;

	for (a=b=0; a<me->totedge; a++) {
		if (me->medge[a].v1!=me->medge[a].v2) {
			if (a!=b) {
				memcpy(&me->medge[b],&me->medge[a],sizeof(me->medge[b]));
				CustomData_copy_data(&me->edata, &me->edata, a, b, 1);
				CustomData_free_elem(&me->edata, a, 1);
			}
			b++;
		}
	}
	me->totedge = b;
}

void mball_to_mesh(ListBase *lb, Mesh *me)
{
	DispList *dl;
	MVert *mvert;
	MFace *mface;
	float *nors, *verts;
	int a, *index;
	
	dl= lb->first;
	if(dl==NULL) return;

	if(dl->type==DL_INDEX4) {
		me->totvert= dl->nr;
		me->totface= dl->parts;
		
		mvert= CustomData_add_layer(&me->vdata, CD_MVERT, CD_CALLOC, NULL, dl->nr);
		mface= CustomData_add_layer(&me->fdata, CD_MFACE, CD_CALLOC, NULL, dl->parts);
		me->mvert= mvert;
		me->mface= mface;

		a= dl->nr;
		nors= dl->nors;
		verts= dl->verts;
		while(a--) {
			VECCOPY(mvert->co, verts);
			normal_float_to_short_v3(mvert->no, nors);
			mvert++;
			nors+= 3;
			verts+= 3;
		}
		
		a= dl->parts;
		index= dl->index;
		while(a--) {
			mface->v1= index[0];
			mface->v2= index[1];
			mface->v3= index[2];
			mface->v4= index[3];
			mface->flag= ME_SMOOTH;

			test_index_face(mface, NULL, 0, (mface->v3==mface->v4)? 3: 4);

			mface++;
			index+= 4;
		}

		make_edges(me, 0);	// all edges
		convert_mfaces_to_mpolys(me);
	}
}

/* Initialize mverts, medges and, faces for converting nurbs to mesh and derived mesh */
/* return non-zero on error */
int nurbs_to_mdata(Object *ob, MVert **allvert, int *totvert,
	MEdge **alledge, int *totedge, MFace **allface, MLoop **allloop, MPoly **allpoly, 
	int *totface, int *totloop, int *totpoly)
{
	return nurbs_to_mdata_customdb(ob, &ob->disp,
		allvert, totvert, alledge, totedge, allface, allloop, allpoly, totface, totloop, totpoly);
}

/* Initialize mverts, medges and, faces for converting nurbs to mesh and derived mesh */
/* use specified dispbase  */
int nurbs_to_mdata_customdb(Object *ob, ListBase *dispbase, MVert **allvert, int *_totvert,
	MEdge **alledge, int *_totedge, MFace **allface, MLoop **allloop, MPoly **allpoly, 
	int *_totface, int *_totloop, int *_totpoly)
{
	DispList *dl;
	Curve *cu;
	MVert *mvert;
	MFace *mface;
	MPoly *mpoly;
	MLoop *mloop;
	float *data;
	int a, b, ofs, vertcount, startvert, totvert=0, totvlak=0;
	int p1, p2, p3, p4, *index;
	int conv_polys= 0;
	int i, j;

	cu= ob->data;

	conv_polys|= cu->flag & CU_3D;		/* 2d polys are filled with DL_INDEX3 displists */
	conv_polys|= ob->type == OB_SURF;	/* surf polys are never filled */

	/* count */
	dl= dispbase->first;
	while(dl) {
		if(dl->type==DL_SEGM) {
			totvert+= dl->parts*dl->nr;
			totvlak+= dl->parts*(dl->nr-1);
		}
		else if(dl->type==DL_POLY) {
			if(conv_polys) {
				totvert+= dl->parts*dl->nr;
				totvlak+= dl->parts*dl->nr;
			}
		}
		else if(dl->type==DL_SURF) {
			totvert+= dl->parts*dl->nr;
			totvlak+= (dl->parts-1+((dl->flag & DL_CYCL_V)==2))*(dl->nr-1+(dl->flag & DL_CYCL_U));
		}
		else if(dl->type==DL_INDEX3) {
			totvert+= dl->nr;
			totvlak+= dl->parts;
		}
		dl= dl->next;
	}

	if(totvert==0) {
		/* error("can't convert"); */
		/* Make Sure you check ob->data is a curve */
		return -1;
	}

	*allvert= mvert= MEM_callocN(sizeof (MVert) * totvert, "nurbs_init mvert");
	*allface= mface= MEM_callocN(sizeof (MFace) * totvlak, "nurbs_init mface");
	*allloop = mloop = MEM_callocN(sizeof(MLoop) * totvlak * 4, "nurbs_init mloop");
	*allpoly = mpoly = MEM_callocN(sizeof(MPoly) * totvlak * 4, "nurbs_init mloop");
	
	/* verts and faces */
	vertcount= 0;

	dl= dispbase->first;
	while(dl) {
		int smooth= dl->rt & CU_SMOOTH ? 1 : 0;

		if(dl->type==DL_SEGM) {
			startvert= vertcount;
			a= dl->parts*dl->nr;
			data= dl->verts;
			while(a--) {
				VECCOPY(mvert->co, data);
				data+=3;
				vertcount++;
				mvert++;
			}

			for(a=0; a<dl->parts; a++) {
				ofs= a*dl->nr;
				for(b=1; b<dl->nr; b++) {
					mface->v1= startvert+ofs+b-1;
					mface->v2= startvert+ofs+b;
					if(smooth) mface->flag |= ME_SMOOTH;
					mface++;
				}
			}

		}
		else if(dl->type==DL_POLY) {
			if(conv_polys) {
				startvert= vertcount;
				a= dl->parts*dl->nr;
				data= dl->verts;
				while(a--) {
					VECCOPY(mvert->co, data);
					data+=3;
					vertcount++;
					mvert++;
				}

				for(a=0; a<dl->parts; a++) {
					ofs= a*dl->nr;
					for(b=0; b<dl->nr; b++) {
						mface->v1= startvert+ofs+b;
						if(b==dl->nr-1) mface->v2= startvert+ofs;
						else mface->v2= startvert+ofs+b+1;
						if(smooth) mface->flag |= ME_SMOOTH;
						mface++;
					}
				}
			}
		}
		else if(dl->type==DL_INDEX3) {
			startvert= vertcount;
			a= dl->nr;
			data= dl->verts;
			while(a--) {
				VECCOPY(mvert->co, data);
				data+=3;
				vertcount++;
				mvert++;
			}

			a= dl->parts;
			index= dl->index;
			while(a--) {
				mface->v1= startvert+index[0];
				mface->v2= startvert+index[2];
				mface->v3= startvert+index[1];
				mface->v4= 0;
				mface->mat_nr= dl->col;
				test_index_face(mface, NULL, 0, 3);

				if(smooth) mface->flag |= ME_SMOOTH;
				mface++;
				index+= 3;
			}


		}
		else if(dl->type==DL_SURF) {
			startvert= vertcount;
			a= dl->parts*dl->nr;
			data= dl->verts;
			while(a--) {
				VECCOPY(mvert->co, data);
				data+=3;
				vertcount++;
				mvert++;
			}

			for(a=0; a<dl->parts; a++) {

				if( (dl->flag & DL_CYCL_V)==0 && a==dl->parts-1) break;

				if(dl->flag & DL_CYCL_U) {			/* p2 -> p1 -> */
					p1= startvert+ dl->nr*a;	/* p4 -> p3 -> */
					p2= p1+ dl->nr-1;		/* -----> next row */
					p3= p1+ dl->nr;
					p4= p2+ dl->nr;
					b= 0;
				}
				else {
					p2= startvert+ dl->nr*a;
					p1= p2+1;
					p4= p2+ dl->nr;
					p3= p1+ dl->nr;
					b= 1;
				}
				if( (dl->flag & DL_CYCL_V) && a==dl->parts-1) {
					p3-= dl->parts*dl->nr;
					p4-= dl->parts*dl->nr;
				}

				for(; b<dl->nr; b++) {
					mface->v1= p1;
					mface->v2= p3;
					mface->v3= p4;
					mface->v4= p2;
					mface->mat_nr= dl->col;
					test_index_face(mface, NULL, 0, 4);

					if(smooth) mface->flag |= ME_SMOOTH;
					mface++;

					p4= p3;
					p3++;
					p2= p1;
					p1++;
				}
			}

		}

		dl= dl->next;
	}
	
	mface= *allface;
	j = 0;
	for (i=0; i<totvert; i++, mpoly++, mface++) {
		int k;
		
		if (!mface->v3) {
			mpoly--;
			i--;
			continue;
		}
		
		if (mface >= *allface + totvlak)
			break;

		mpoly->flag |= mface->flag & ME_SMOOTH;
		mpoly->loopstart= j;
		mpoly->totloop= mface->v4 ? 4 : 3;
		for (k=0; k<mpoly->totloop; k++, mloop++, j++) {
			mloop->v = (&mface->v1)[k];
		}
	}
	
	*_totpoly= i;
	*_totloop= j;
	*_totvert= totvert;
	*_totface= totvlak;

	make_edges_mdata(*allvert, *allface, *allloop, *allpoly, totvert, totvlak, *_totloop, *_totpoly, 0, alledge, _totedge);
	mfaces_strip_loose(*allface, _totface);

	return 0;
}

/* this may fail replacing ob->data, be sure to check ob->type */
void nurbs_to_mesh(Object *ob)
{
	Main *bmain= G.main;
	Object *ob1;
	DerivedMesh *dm= ob->derivedFinal;
	Mesh *me;
	Curve *cu;
	MVert *allvert= NULL;
	MEdge *alledge= NULL;
	MFace *allface= NULL;
	MLoop *allloop = NULL;
	MPoly *allpoly = NULL;
	int totvert, totedge, totface, totloop, totpoly;

	cu= ob->data;

	if (dm == NULL) {
		if (nurbs_to_mdata (ob, &allvert, &totvert, &alledge, &totedge, &allface, &allloop, &allpoly, &totface, &totloop, &totpoly) != 0) {
			/* Error initializing */
			return;
		}

		/* make mesh */
		me= add_mesh("Mesh");
		me->totvert= totvert;
		me->totface= totface;
		me->totedge= totedge;
		me->totloop = totloop;
		me->totpoly = totpoly;

		me->mvert= CustomData_add_layer(&me->vdata, CD_MVERT, CD_ASSIGN, allvert, me->totvert);
		me->medge= CustomData_add_layer(&me->edata, CD_MEDGE, CD_ASSIGN, alledge, me->totedge);
		me->mface= CustomData_add_layer(&me->fdata, CD_MFACE, CD_ASSIGN, allface, me->totface);
		me->mloop= CustomData_add_layer(&me->ldata, CD_MLOOP, CD_ASSIGN, allloop, me->totloop);
		me->mpoly= CustomData_add_layer(&me->pdata, CD_MPOLY, CD_ASSIGN, allpoly, me->totpoly);

		mesh_calc_normals(me->mvert, me->totvert, me->mloop, me->mpoly, me->totloop, me->totpoly, NULL, NULL, 0, NULL, NULL);
	} else {
		me= add_mesh("Mesh");
		DM_to_mesh(dm, me, ob);
	}

	me->totcol= cu->totcol;
	me->mat= cu->mat;

	tex_space_mesh(me);

	cu->mat= NULL;
	cu->totcol= 0;

	if(ob->data) {
		free_libblock(&bmain->curve, ob->data);
	}
	ob->data= me;
	ob->type= OB_MESH;

	/* other users */
	ob1= bmain->object.first;
	while(ob1) {
		if(ob1->data==cu) {
			ob1->type= OB_MESH;
		
			ob1->data= ob->data;
			id_us_plus((ID *)ob->data);
		}
		ob1= ob1->id.next;
	}
}

typedef struct EdgeLink {
	Link *next, *prev;
	void *edge;
} EdgeLink;

typedef struct VertLink {
	Link *next, *prev;
	int index;
} VertLink;

static void prependPolyLineVert(ListBase *lb, int index)
{
	VertLink *vl= MEM_callocN(sizeof(VertLink), "VertLink");
	vl->index = index;
	BLI_addhead(lb, vl);
}

static void appendPolyLineVert(ListBase *lb, int index)
{
	VertLink *vl= MEM_callocN(sizeof(VertLink), "VertLink");
	vl->index = index;
	BLI_addtail(lb, vl);
}

void mesh_to_curve(Scene *scene, Object *ob)
{
	/* make new mesh data from the original copy */
	DerivedMesh *dm= mesh_get_derived_final(scene, ob, CD_MASK_MESH);

	MVert *mverts= dm->getVertArray(dm);
	MEdge *med, *medge= dm->getEdgeArray(dm);
	MFace *mf,  *mface= dm->getTessFaceArray(dm);

	int totedge = dm->getNumEdges(dm);
	int totface = dm->getNumTessFaces(dm);
	int totedges = 0;
	int i, needsFree = 0;

	/* only to detect edge polylines */
	EdgeHash *eh = BLI_edgehash_new();
	EdgeHash *eh_edge = BLI_edgehash_new();


	ListBase edges = {NULL, NULL};

	/* create edges from all faces (so as to find edges not in any faces) */
	mf= mface;
	for (i = 0; i < totface; i++, mf++) {
		if (!BLI_edgehash_haskey(eh, mf->v1, mf->v2))
			BLI_edgehash_insert(eh, mf->v1, mf->v2, NULL);
		if (!BLI_edgehash_haskey(eh, mf->v2, mf->v3))
			BLI_edgehash_insert(eh, mf->v2, mf->v3, NULL);

		if (mf->v4) {
			if (!BLI_edgehash_haskey(eh, mf->v3, mf->v4))
				BLI_edgehash_insert(eh, mf->v3, mf->v4, NULL);
			if (!BLI_edgehash_haskey(eh, mf->v4, mf->v1))
				BLI_edgehash_insert(eh, mf->v4, mf->v1, NULL);
		} else {
			if (!BLI_edgehash_haskey(eh, mf->v3, mf->v1))
				BLI_edgehash_insert(eh, mf->v3, mf->v1, NULL);
		}
	}

	med= medge;
	for(i=0; i<totedge; i++, med++) {
		if (!BLI_edgehash_haskey(eh, med->v1, med->v2)) {
			EdgeLink *edl= MEM_callocN(sizeof(EdgeLink), "EdgeLink");

			BLI_edgehash_insert(eh_edge, med->v1, med->v2, NULL);
			edl->edge= med;

			BLI_addtail(&edges, edl);	totedges++;
		}
	}
	BLI_edgehash_free(eh_edge, NULL);
	BLI_edgehash_free(eh, NULL);

	if(edges.first) {
		Curve *cu = add_curve(ob->id.name+2, OB_CURVE);
		cu->flag |= CU_3D;

		while(edges.first) {
			/* each iteration find a polyline and add this as a nurbs poly spline */

			ListBase polyline = {NULL, NULL}; /* store a list of VertLink's */
			int closed = FALSE;
			int totpoly= 0;
			MEdge *med_current= ((EdgeLink *)edges.last)->edge;
			int startVert= med_current->v1;
			int endVert= med_current->v2;
			int ok= TRUE;

			appendPolyLineVert(&polyline, startVert);	totpoly++;
			appendPolyLineVert(&polyline, endVert);		totpoly++;
			BLI_freelinkN(&edges, edges.last);			totedges--;

			while(ok) { /* while connected edges are found... */
				ok = FALSE;
				i= totedges;
				while(i) {
					EdgeLink *edl;

					i-=1;
					edl= BLI_findlink(&edges, i);
					med= edl->edge;

					if(med->v1==endVert) {
						endVert = med->v2;
						appendPolyLineVert(&polyline, med->v2);	totpoly++;
						BLI_freelinkN(&edges, edl);				totedges--;
						ok= TRUE;
					}
					else if(med->v2==endVert) {
						endVert = med->v1;
						appendPolyLineVert(&polyline, endVert);	totpoly++;
						BLI_freelinkN(&edges, edl);				totedges--;
						ok= TRUE;
					}
					else if(med->v1==startVert) {
						startVert = med->v2;
						prependPolyLineVert(&polyline, startVert);	totpoly++;
						BLI_freelinkN(&edges, edl);					totedges--;
						ok= TRUE;
					}
					else if(med->v2==startVert) {
						startVert = med->v1;
						prependPolyLineVert(&polyline, startVert);	totpoly++;
						BLI_freelinkN(&edges, edl);					totedges--;
						ok= TRUE;
					}
				}
			}

			/* Now we have a polyline, make into a curve */
			if(startVert==endVert) {
				BLI_freelinkN(&polyline, polyline.last);
				totpoly--;
				closed = TRUE;
			}

			/* --- nurbs --- */
			{
				Nurb *nu;
				BPoint *bp;
				VertLink *vl;

				/* create new 'nurb' within the curve */
				nu = (Nurb *)MEM_callocN(sizeof(Nurb), "MeshNurb");

				nu->pntsu= totpoly;
				nu->pntsv= 1;
				nu->orderu= 4;
				nu->flagu= CU_NURB_ENDPOINT | (closed ? CU_NURB_CYCLIC:0);	/* endpoint */
				nu->resolu= 12;

				nu->bp= (BPoint *)MEM_callocN(sizeof(BPoint)*totpoly, "bpoints");

				/* add points */
				vl= polyline.first;
				for (i=0, bp=nu->bp; i < totpoly; i++, bp++, vl=(VertLink *)vl->next) {
					copy_v3_v3(bp->vec, mverts[vl->index].co);
					bp->f1= SELECT;
					bp->radius = bp->weight = 1.0;
				}
				BLI_freelistN(&polyline);

				/* add nurb to curve */
				BLI_addtail(&cu->nurb, nu);
			}
			/* --- done with nurbs --- */
		}

		((Mesh *)ob->data)->id.us--;
		ob->data= cu;
		ob->type= OB_CURVE;

		/* curve objects can't contain DM in usual cases, we could free memory */
		needsFree= 1;
	}

	dm->needsFree = needsFree;
	dm->release(dm);

	if (needsFree) {
		ob->derivedFinal = NULL;

		/* curve object could have got bounding box only in special cases */
		if(ob->bb) {
			MEM_freeN(ob->bb);
			ob->bb= NULL;
		}
	}
}

void mesh_delete_material_index(Mesh *me, short index)
{
	int i;

	for (i=0; i<me->totpoly; i++) {
		MPoly *mp = &((MPoly*) me->mpoly)[i];
		if (mp->mat_nr && mp->mat_nr>=index) 
			mp->mat_nr--;
	}
	
	for (i=0; i<me->totface; i++) {
		MFace *mf = &((MFace*) me->mface)[i];
		if (mf->mat_nr && mf->mat_nr>=index) 
			mf->mat_nr--;
	}
}

void mesh_set_smooth_flag(Object *meshOb, int enableSmooth) 
{
	Mesh *me = meshOb->data;
	int i;

	for (i=0; i<me->totpoly; i++) {
		MPoly *mp = &((MPoly*) me->mpoly)[i];

		if (enableSmooth) {
			mp->flag |= ME_SMOOTH;
		} else {
			mp->flag &= ~ME_SMOOTH;
		}
	}
	
	for (i=0; i<me->totface; i++) {
		MFace *mf = &((MFace*) me->mface)[i];

		if (enableSmooth) {
			mf->flag |= ME_SMOOTH;
		} else {
			mf->flag &= ~ME_SMOOTH;
		}
	}

	mesh_calc_normals(me->mvert, me->totvert, me->mloop, me->mpoly, me->totloop, 
					  me->totpoly, NULL, NULL, 0, NULL, NULL);
}

void mesh_calc_normals(MVert *mverts, int numVerts, MLoop *mloop, MPoly *mpolys, 
	int UNUSED(numLoops), int numPolys, float (*polyNors_r)[3], MFace *mfaces, int numFaces, 
	int *origIndexFace, float (*faceNors_r)[3])
{
	float (*pnors)[3] = polyNors_r, (*fnors)[3] = faceNors_r;
	float (*tnorms)[3], (*edgevecbuf)[3];
	float **vertcos = NULL, **vertnos = NULL;
	BLI_array_declare(vertcos);
	BLI_array_declare(vertnos);
	int i, j, maxPolyVerts = 0;
	MFace *mf;
	MPoly *mp;
	MLoop *ml;

	if (numPolys == 0) {
		return;
	}

	mp = mpolys;
	for (i=0; i<numPolys; i++, mp++) {
		maxPolyVerts = MAX2(mp->totloop, maxPolyVerts);
	}

	if (maxPolyVerts == 0) {
		return;
	}

	/*first go through and calculate normals for all the polys*/
	edgevecbuf = MEM_callocN(sizeof(float)*3*maxPolyVerts, "edgevecbuf mesh.c");
	tnorms = MEM_callocN(sizeof(float)*3*numVerts, "tnorms mesh.c");
	if (!pnors) 
		pnors = MEM_callocN(sizeof(float)*3*numPolys, "poly_nors mesh.c");
	if (!fnors)
		fnors = MEM_callocN(sizeof(float)*3*numFaces, "face nors mesh.c");
	
	mp = mpolys;
	for (i=0; i<numPolys; i++, mp++) {
		mesh_calc_poly_normal(mp, mloop+mp->loopstart, mverts, pnors[i]);
		ml = mloop + mp->loopstart;

		BLI_array_empty(vertcos);
		BLI_array_empty(vertnos);
		for (j=0; j<mp->totloop; j++) {
			int vindex = ml[j].v;
			BLI_array_append(vertcos, mverts[vindex].co);
			BLI_array_append(vertnos, tnorms[vindex]);
		}

		accumulate_vertex_normals_poly(vertnos, pnors[i], vertcos, edgevecbuf, mp->totloop);
	}
	
	/* following Mesh convention; we use vertex coordinate itself for normal in this case */
	for(i=0; i<numVerts; i++) {
		MVert *mv= &mverts[i];
		float *no= tnorms[i];
		
		if(normalize_v3(no) == 0.0f)
			normalize_v3_v3(no, mv->co);

		normal_float_to_short_v3(mv->no, no);
	}
	
	if (origIndexFace && fnors==faceNors_r && numFaces) {
		mf = mfaces;
		for (i=0; i<numFaces; i++, mf++, origIndexFace++) {
			if (*origIndexFace < numPolys) {
				VECCOPY(fnors[i], pnors[*origIndexFace]);
			} else {
				/*eek, we're not corrusponding to polys*/
				printf("error in mesh_calc_normals; tesselation face indices are incorrect.  normals may look bad.\n");
			}
		}
	}

	BLI_array_free(vertcos);
	BLI_array_free(vertnos);
	MEM_freeN(edgevecbuf);
	MEM_freeN(tnorms);
	if (fnors != faceNors_r)
		MEM_freeN(fnors);
	if (pnors != polyNors_r)
		MEM_freeN(pnors);
	
	fnors = pnors = NULL;
	
}

void mesh_calc_tessface_normals(MVert *mverts, int numVerts, MFace *mfaces, int numFaces, float (*faceNors_r)[3]) 
{
	float (*tnorms)[3]= MEM_callocN(numVerts*sizeof(*tnorms), "tnorms");
	float (*fnors)[3]= (faceNors_r)? faceNors_r: MEM_callocN(sizeof(*fnors)*numFaces, "meshnormals");
	int i;

	for(i=0; i<numFaces; i++) {
		MFace *mf= &mfaces[i];
		float *f_no= fnors[i];
		float *n4 = (mf->v4)? tnorms[mf->v4]: NULL;
		float *c4 = (mf->v4)? mverts[mf->v4].co: NULL;

		if(mf->v4)
			normal_quad_v3(f_no, mverts[mf->v1].co, mverts[mf->v2].co, mverts[mf->v3].co, mverts[mf->v4].co);
		else
			normal_tri_v3(f_no, mverts[mf->v1].co, mverts[mf->v2].co, mverts[mf->v3].co);

		accumulate_vertex_normals(tnorms[mf->v1], tnorms[mf->v2], tnorms[mf->v3], n4,
			f_no, mverts[mf->v1].co, mverts[mf->v2].co, mverts[mf->v3].co, c4);
	}

	/* following Mesh convention; we use vertex coordinate itself for normal in this case */
	for(i=0; i<numVerts; i++) {
		MVert *mv= &mverts[i];
		float *no= tnorms[i];
		
		if(normalize_v3(no) == 0.0f)
			normalize_v3_v3(no, mv->co);

		normal_float_to_short_v3(mv->no, no);
	}
	
	MEM_freeN(tnorms);

	if(fnors != faceNors_r)
		MEM_freeN(fnors);
}


static void bmesh_corners_to_loops(Mesh *me, int findex, int loopstart, int numTex, int numCol)
{
	MTFace *texface;
	MTexPoly *texpoly;
	MCol *mcol;
	MLoopCol *mloopcol;
	MLoopUV *mloopuv;
	MFace *mf;
	int i;

	mf = me->mface + findex;

	for(i=0; i < numTex; i++){
		texface = CustomData_get_n(&me->fdata, CD_MTFACE, findex, i);
		texpoly = CustomData_get_n(&me->pdata, CD_MTEXPOLY, findex, i); 
		
		texpoly->tpage = texface->tpage;
		texpoly->flag = texface->flag;
		texpoly->transp = texface->transp;
		texpoly->mode = texface->mode;
		texpoly->tile = texface->tile;
		texpoly->unwrap = texface->unwrap;
	
		mloopuv = CustomData_get_n(&me->ldata, CD_MLOOPUV, loopstart, i);
		mloopuv->uv[0] = texface->uv[0][0]; mloopuv->uv[1] = texface->uv[0][1]; mloopuv++;
		mloopuv->uv[0] = texface->uv[1][0]; mloopuv->uv[1] = texface->uv[1][1]; mloopuv++;
		mloopuv->uv[0] = texface->uv[2][0]; mloopuv->uv[1] = texface->uv[2][1]; mloopuv++;

		if (mf->v4) {
			mloopuv->uv[0] = texface->uv[3][0]; mloopuv->uv[1] = texface->uv[3][1]; mloopuv++;
		}
	}

	for(i=0; i < numCol; i++){
		mloopcol = CustomData_get_n(&me->ldata, CD_MLOOPCOL, loopstart, i);
		mcol = CustomData_get_n(&me->fdata, CD_MCOL, findex, i);

		mloopcol->r = mcol[0].r; mloopcol->g = mcol[0].g; mloopcol->b = mcol[0].b; mloopcol->a = mcol[0].a; mloopcol++;
		mloopcol->r = mcol[1].r; mloopcol->g = mcol[1].g; mloopcol->b = mcol[1].b; mloopcol->a = mcol[1].a; mloopcol++;
		mloopcol->r = mcol[2].r; mloopcol->g = mcol[2].g; mloopcol->b = mcol[2].b; mloopcol->a = mcol[2].a; mloopcol++;
		if (mf->v4) {
			mloopcol->r = mcol[3].r; mloopcol->g = mcol[3].g; mloopcol->b = mcol[3].b; mloopcol->a = mcol[3].a; mloopcol++;
		}
	}
	
	if (CustomData_has_layer(&me->fdata, CD_MDISPS)) {
		MDisps *ld = CustomData_get(&me->ldata, loopstart, CD_MDISPS);
		MDisps *fd = CustomData_get(&me->fdata, findex, CD_MDISPS);
		float (*disps)[3] = fd->disps;
		int i, tot = mf->v4 ? 4 : 3;
		int side, corners;
		
		corners = multires_mdisp_corners(fd);
		
		if (corners == 0) {
			/* Empty MDisp layers appear in at least one of the sintel.blend files.
			   Not sure why this happens, but it seems fine to just ignore them here.
			   If corners==0 for a non-empty layer though, something went wrong. */
			BLI_assert(fd->totdisp == 0);
		}
		else {
			side = sqrt(fd->totdisp / corners);
		
			for (i=0; i<tot; i++, disps += side*side, ld++) {
				ld->totdisp = side*side;
			
				if (ld->disps)
					BLI_cellalloc_free(ld->disps);
			
				ld->disps = BLI_cellalloc_calloc(sizeof(float)*3*side*side, "converted loop mdisps");
				if (fd->disps) {
					memcpy(ld->disps, disps, sizeof(float)*3*side*side);
				}
			}
		}
	}
}

void convert_mfaces_to_mpolys(Mesh *mesh)
{
	MFace *mf;
	MLoop *ml;
	MPoly *mp;
	MEdge *me;
	EdgeHash *eh;
	int numTex, numCol;
	int i, j, totloop;

	mesh->totpoly = mesh->totface;
	mesh->mpoly = MEM_callocN(sizeof(MPoly)*mesh->totpoly, "mpoly converted");
	CustomData_add_layer(&mesh->pdata, CD_MPOLY, CD_ASSIGN, mesh->mpoly, mesh->totpoly);

	numTex = CustomData_number_of_layers(&mesh->fdata, CD_MTFACE);
	numCol = CustomData_number_of_layers(&mesh->fdata, CD_MCOL);
	
	totloop = 0;
	mf = mesh->mface;
	for (i=0; i<mesh->totface; i++, mf++) {
		totloop += mf->v4 ? 4 : 3;
	}
	
	mesh->totloop = totloop;
	mesh->mloop = MEM_callocN(sizeof(MLoop)*mesh->totloop, "mloop converted");

	CustomData_add_layer(&mesh->ldata, CD_MLOOP, CD_ASSIGN, mesh->mloop, totloop);
	CustomData_to_bmeshpoly(&mesh->fdata, &mesh->pdata, &mesh->ldata,
		mesh->totloop, mesh->totpoly);

	eh = BLI_edgehash_new();

	/*build edge hash*/
	me = mesh->medge;
	for (i=0; i<mesh->totedge; i++, me++) {
		BLI_edgehash_insert(eh, me->v1, me->v2, SET_INT_IN_POINTER(i));
	}

	j = 0; /*current loop index*/
	ml = mesh->mloop;
	mf = mesh->mface;
	mp = mesh->mpoly;
	for (i=0; i<mesh->totface; i++, mf++, mp++) {
		mp->loopstart = j;
		
		mp->totloop = mf->v4 ? 4 : 3;

		mp->mat_nr = mf->mat_nr;
		mp->flag = mf->flag;
		
		#define ML(v1, v2) {ml->v = mf->v1; ml->e = GET_INT_FROM_POINTER(BLI_edgehash_lookup(eh, mf->v1, mf->v2)); ml++; j++;}
		
		ML(v1, v2);
		ML(v2, v3);
		if (mf->v4) {
			ML(v3, v4);
			ML(v4, v1);
		} else {
			ML(v3, v1);
		}
		
		#undef ML

		bmesh_corners_to_loops(mesh, i, mp->loopstart, numTex, numCol);
	}

	/* note, we dont convert FGons at all, these are not even real ngons,
	 * they have their own UV's, colors etc - its more an editing feature. */

	BLI_edgehash_free(eh, NULL);
}

float (*mesh_getVertexCos(Mesh *me, int *numVerts_r))[3]
{
	int i, numVerts = me->totvert;
	float (*cos)[3] = MEM_mallocN(sizeof(*cos)*numVerts, "vertexcos1");
	
	if (numVerts_r) *numVerts_r = numVerts;
	for (i=0; i<numVerts; i++)
		VECCOPY(cos[i], me->mvert[i].co);
	
	return cos;
}

UvVertMap *make_uv_vert_map(struct MFace *mface, struct MTFace *tface, unsigned int totface, unsigned int totvert, int selected, float *limit)
{
	UvVertMap *vmap;
	UvMapVert *buf;
	MFace *mf;
	MTFace *tf;
	unsigned int a;
	int	i, totuv, nverts;

	totuv = 0;

	/* generate UvMapVert array */
	mf= mface;
	tf= tface;
	for(a=0; a<totface; a++, mf++, tf++)
		if(!selected || (!(mf->flag & ME_HIDE) && (mf->flag & ME_FACE_SEL)))
			totuv += (mf->v4)? 4: 3;
		
	if(totuv==0)
		return NULL;
	
	vmap= (UvVertMap*)MEM_callocN(sizeof(*vmap), "UvVertMap");
	if (!vmap)
		return NULL;

	vmap->vert= (UvMapVert**)MEM_callocN(sizeof(*vmap->vert)*totvert, "UvMapVert*");
	buf= vmap->buf= (UvMapVert*)MEM_callocN(sizeof(*vmap->buf)*totuv, "UvMapVert");

	if (!vmap->vert || !vmap->buf) {
		free_uv_vert_map(vmap);
		return NULL;
	}

	mf= mface;
	tf= tface;
	for(a=0; a<totface; a++, mf++, tf++) {
		if(!selected || (!(mf->flag & ME_HIDE) && (mf->flag & ME_FACE_SEL))) {
			nverts= (mf->v4)? 4: 3;

			for(i=0; i<nverts; i++) {
				buf->tfindex= i;
				buf->f= a;
				buf->separate = 0;
				buf->next= vmap->vert[*(&mf->v1 + i)];
				vmap->vert[*(&mf->v1 + i)]= buf;
				buf++;
			}
		}
	}
	
	/* sort individual uvs for each vert */
	tf= tface;
	for(a=0; a<totvert; a++) {
		UvMapVert *newvlist= NULL, *vlist=vmap->vert[a];
		UvMapVert *iterv, *v, *lastv, *next;
		float *uv, *uv2, uvdiff[2];

		while(vlist) {
			v= vlist;
			vlist= vlist->next;
			v->next= newvlist;
			newvlist= v;

			uv= (tf+v->f)->uv[v->tfindex];
			lastv= NULL;
			iterv= vlist;

			while(iterv) {
				next= iterv->next;

				uv2= (tf+iterv->f)->uv[iterv->tfindex];
				sub_v2_v2v2(uvdiff, uv2, uv);


				if(fabsf(uv[0]-uv2[0]) < limit[0] && fabsf(uv[1]-uv2[1]) < limit[1]) {
					if(lastv) lastv->next= next;
					else vlist= next;
					iterv->next= newvlist;
					newvlist= iterv;
				}
				else
					lastv=iterv;

				iterv= next;
			}

			newvlist->separate = 1;
		}

		vmap->vert[a]= newvlist;
	}
	
	return vmap;
}

UvMapVert *get_uv_map_vert(UvVertMap *vmap, unsigned int v)
{
	return vmap->vert[v];
}

void free_uv_vert_map(UvVertMap *vmap)
{
	if (vmap) {
		if (vmap->vert) MEM_freeN(vmap->vert);
		if (vmap->buf) MEM_freeN(vmap->buf);
		MEM_freeN(vmap);
	}
}

/* Generates a map where the key is the vertex and the value is a list
   of faces that use that vertex as a corner. The lists are allocated
   from one memory pool. */
void create_vert_face_map(ListBase **map, IndexNode **mem, const MFace *mface, const int totvert, const int totface)
{
	int i,j;
	IndexNode *node = NULL;
	
	(*map) = MEM_callocN(sizeof(ListBase) * totvert, "vert face map");
	(*mem) = MEM_callocN(sizeof(IndexNode) * totface*4, "vert face map mem");
	node = *mem;
	
	/* Find the users */
	for(i = 0; i < totface; ++i){
		for(j = 0; j < (mface[i].v4?4:3); ++j, ++node) {
			node->index = i;
			BLI_addtail(&(*map)[((unsigned int*)(&mface[i]))[j]], node);
		}
	}
}

/* Generates a map where the key is the vertex and the value is a list
   of edges that use that vertex as an endpoint. The lists are allocated
   from one memory pool. */
void create_vert_edge_map(ListBase **map, IndexNode **mem, const MEdge *medge, const int totvert, const int totedge)
{
	int i, j;
	IndexNode *node = NULL;
 
	(*map) = MEM_callocN(sizeof(ListBase) * totvert, "vert edge map");
	(*mem) = MEM_callocN(sizeof(IndexNode) * totedge * 2, "vert edge map mem");
	node = *mem;

	/* Find the users */
	for(i = 0; i < totedge; ++i){
		for(j = 0; j < 2; ++j, ++node) {
			node->index = i;
			BLI_addtail(&(*map)[((unsigned int*)(&medge[i].v1))[j]], node);
		}
	}
}

/* Partial Mesh Visibility */
PartialVisibility *mesh_pmv_copy(PartialVisibility *pmv)
{
	PartialVisibility *n= MEM_dupallocN(pmv);
	n->vert_map= MEM_dupallocN(pmv->vert_map);
	n->edge_map= MEM_dupallocN(pmv->edge_map);
	n->old_edges= MEM_dupallocN(pmv->old_edges);
	n->old_faces= MEM_dupallocN(pmv->old_faces);
	return n;
}

void mesh_pmv_free(PartialVisibility *pv)
{
	MEM_freeN(pv->vert_map);
	MEM_freeN(pv->edge_map);
	MEM_freeN(pv->old_faces);
	MEM_freeN(pv->old_edges);
	MEM_freeN(pv);
}

void mesh_pmv_revert(Mesh *me)
{
	if(me->pv) {
		unsigned i;
		MVert *nve, *old_verts;
		
		/* Reorder vertices */
		nve= me->mvert;
		old_verts = MEM_mallocN(sizeof(MVert)*me->pv->totvert,"PMV revert verts");
		for(i=0; i<me->pv->totvert; ++i)
			old_verts[i]= nve[me->pv->vert_map[i]];

		/* Restore verts, edges and faces */
		CustomData_free_layer_active(&me->vdata, CD_MVERT, me->totvert);
		CustomData_free_layer_active(&me->edata, CD_MEDGE, me->totedge);
		CustomData_free_layer_active(&me->fdata, CD_MFACE, me->totface);

		CustomData_add_layer(&me->vdata, CD_MVERT, CD_ASSIGN, old_verts, me->pv->totvert);
		CustomData_add_layer(&me->edata, CD_MEDGE, CD_ASSIGN, me->pv->old_edges, me->pv->totedge);
		CustomData_add_layer(&me->fdata, CD_MFACE, CD_ASSIGN, me->pv->old_faces, me->pv->totface);
		mesh_update_customdata_pointers(me);

		me->totvert= me->pv->totvert;
		me->totedge= me->pv->totedge;
		me->totface= me->pv->totface;

		me->pv->old_edges= NULL;
		me->pv->old_faces= NULL;

		/* Free maps */
		MEM_freeN(me->pv->edge_map);
		me->pv->edge_map= NULL;
		MEM_freeN(me->pv->vert_map);
		me->pv->vert_map= NULL;
	}
}

void mesh_pmv_off(Mesh *me)
{
	if(me->pv) {
		mesh_pmv_revert(me);
		MEM_freeN(me->pv);
		me->pv= NULL;
	}
}

void mesh_loops_to_tri_corners(CustomData *fdata, CustomData *ldata, 
			   CustomData *pdata, int lindex[3], int findex, 
			   int polyindex) 
{
	MTFace *texface;
	MTexPoly *texpoly;
	MCol *mcol;
	MLoopCol *mloopcol;
	MLoopUV *mloopuv;
	int i, j, hasWCol = CustomData_has_layer(ldata, CD_WEIGHT_MLOOPCOL);
	int numTex = CustomData_number_of_layers(pdata, CD_MTEXPOLY);
	int numCol = CustomData_number_of_layers(ldata, CD_MLOOPCOL);
	
	for(i=0; i < numTex; i++){
		texface = CustomData_get_n(fdata, CD_MTFACE, findex, i);
		texpoly = CustomData_get_n(pdata, CD_MTEXPOLY, polyindex, i);
		
		texface->tpage = texpoly->tpage;
		texface->flag = texpoly->flag;
		texface->transp = texpoly->transp;
		texface->mode = texpoly->mode;
		texface->tile = texpoly->tile;
		texface->unwrap = texpoly->unwrap;

		for (j=0; j<3; j++) {
			mloopuv = CustomData_get_n(ldata, CD_MLOOPUV, lindex[j], i);
			texface->uv[j][0] = mloopuv->uv[0];
			texface->uv[j][1] = mloopuv->uv[1];
		}
	}

	for(i=0; i < numCol; i++){
		mcol = CustomData_get_n(fdata, CD_MCOL, findex, i);

		for (j=0; j<3; j++) {
			mloopcol = CustomData_get_n(ldata, CD_MLOOPCOL, lindex[j], i);
			mcol[j].r = mloopcol->r;
			mcol[j].g = mloopcol->g;
			mcol[j].b = mloopcol->b;
			mcol[j].a = mloopcol->a;
		}
	}

	if (hasWCol) {
		mcol = CustomData_get(fdata,  findex, CD_WEIGHT_MCOL);

		for (j=0; j<3; j++) {
			mloopcol = CustomData_get(ldata, lindex[j], CD_WEIGHT_MLOOPCOL);
			mcol[j].r = mloopcol->r;
			mcol[j].g = mloopcol->g;
			mcol[j].b = mloopcol->b;
			mcol[j].a = mloopcol->a;
		}
	}
}

/*
  this function recreates a tesselation.
  returns number of tesselation faces.

  use_poly_origindex sets whether or not the tesselation faces' origindex
  layer should point to original poly indices or real poly indices.

  use_face_origindex sets the tesselation faces' origindex layer
  to point to the tesselation faces themselves, not the polys.

  if both of the above are 0, it'll use the indices of the mpolys of the MPoly
  data in pdata, and ignore the origindex layer altogether.
 */
int mesh_recalcTesselation(CustomData *fdata, 
                           CustomData *ldata, CustomData *pdata,
                           MVert *mvert, int totface, int UNUSED(totloop),
                           int totpoly, int use_poly_origindex, 
			   int use_face_origindex)
{
	MPoly *mp, *mpoly;
	MLoop *ml, *mloop;
	MFace *mf = NULL, *mface;
	BLI_array_declare(mf);
	EditVert *v, *lastv, *firstv;
	EditFace *f;
	BLI_array_declare(origIndex);
	int i, j, k, lindex[4], *origIndex = NULL, *polyorigIndex;
	int numTex, numCol;

	mpoly = CustomData_get_layer(pdata, CD_MPOLY);
	mloop = CustomData_get_layer(ldata, CD_MLOOP);

	numTex = CustomData_number_of_layers(ldata, CD_MLOOPUV);
	numCol = CustomData_number_of_layers(ldata, CD_MLOOPCOL);
	
	k = 0;
	mp = mpoly;
	polyorigIndex = use_poly_origindex? CustomData_get_layer(pdata, CD_ORIGINDEX) : NULL;
	for (i=0; i<totpoly; i++, mp++) {
		if (mp->totloop > 2) {		
			ml = mloop + mp->loopstart;
			
			BLI_begin_edgefill();
			firstv = NULL;
			lastv = NULL;
			for (j=0; j<mp->totloop; j++, ml++) {
				v = BLI_addfillvert(mvert[ml->v].co);
				if (polyorigIndex && use_poly_origindex)
					v->hash = polyorigIndex[i];
				else
					v->hash = i;
	
				v->keyindex = mp->loopstart + j;
	
				if (lastv)
					BLI_addfilledge(lastv, v);
	
				if (!firstv)
					firstv = v;
				lastv = v;
			}
			BLI_addfilledge(lastv, firstv);
			
			BLI_edgefill(2);
			for (f=fillfacebase.first; f; f=f->next) {
				BLI_array_growone(mf);
				BLI_array_growone(origIndex);
	
				/*these are loop indices, they'll be transformed
				  into vert indices later.*/
				mf[k].v1 = f->v1->keyindex;
				mf[k].v2 = f->v2->keyindex;
				mf[k].v3 = f->v3->keyindex;
				
				/*put poly index in mf->v4*/
				mf[k].v4 = f->v1->hash;
				
				mf[k].mat_nr = mp->mat_nr;
				mf[k].flag = mp->flag;
				origIndex[k] = use_face_origindex ? k : f->v1->hash;
	
				k++;
			}
	
			BLI_end_edgefill();
		}
	}

	CustomData_free(fdata, totface);
	memset(fdata, 0, sizeof(CustomData));
	totface = k;
	
	CustomData_add_layer(fdata, CD_MFACE, CD_ASSIGN, mf, totface);
	CustomData_add_layer(fdata, CD_ORIGINDEX, CD_ASSIGN, origIndex, totface);
	CustomData_from_bmeshpoly(fdata, pdata, ldata, totface);

	mface = mf;
	for (i=0; i<totface; i++, mf++) {
		/*sort loop indices to ensure winding is correct*/
		if (mf->v1 > mf->v2) SWAP(int, mf->v1, mf->v2);
		if (mf->v2 > mf->v3) SWAP(int, mf->v2, mf->v3);
		if (mf->v1 > mf->v2) SWAP(int, mf->v1, mf->v2);

		if (mf->v1 > mf->v2) SWAP(int, mf->v1, mf->v2);
		if (mf->v2 > mf->v3) SWAP(int, mf->v2, mf->v3);
		if (mf->v1 > mf->v2) SWAP(int, mf->v1, mf->v2);
	
		lindex[0] = mf->v1;
		lindex[1] = mf->v2;
		lindex[2] = mf->v3;

		/*transform loop indices to vert indices*/
		mf->v1 = mloop[mf->v1].v;
		mf->v2 = mloop[mf->v2].v;
		mf->v3 = mloop[mf->v3].v;

		mesh_loops_to_tri_corners(fdata, ldata, pdata,
			lindex, i, mf->v4);
		
		mf->v4 = 0;
	}

	return totface;
}

/*
 * COMPUTE POLY NORMAL
 *
 * Computes the normal of a planar 
 * polygon See Graphics Gems for 
 * computing newell normal.
 *
*/
static void mesh_calc_ngon_normal(MPoly *mpoly, MLoop *loopstart, 
				  MVert *mvert, float *normal)
{

	MVert *v1, *v2, *v3;
	double u[3],  v[3], w[3];
	double n[3] = {0.0, 0.0, 0.0}, l;
	int i;

	for(i = 0; i < mpoly->totloop; i++){
		v1 = mvert + loopstart[i].v;
		v2 = mvert + loopstart[(i+1)%mpoly->totloop].v;
		v3 = mvert + loopstart[(i+2)%mpoly->totloop].v;
		
		VECCOPY(u, v1->co);
		VECCOPY(v, v2->co);
		VECCOPY(w, v3->co);

		/*this fixes some weird numerical error*/
		if (i==0) {
			u[0] += 0.0001f;
			u[1] += 0.0001f;
			u[2] += 0.0001f;
		}
		
		/* newell's method
		
		so thats?:
		(a[1] - b[1]) * (a[2] + b[2]);
		a[1]*b[2] - b[1]*a[2] - b[1]*b[2] + a[1]*a[2]

		odd.  half of that is the cross product. . .what's the
		other half?

		also could be like a[1]*(b[2] + a[2]) - b[1]*(a[2] - b[2])
		*/

		n[0] += (u[1] - v[1]) * (u[2] + v[2]);
		n[1] += (u[2] - v[2]) * (u[0] + v[0]);
		n[2] += (u[0] - v[0]) * (u[1] + v[1]);
	}
	
	l = n[0]*n[0]+n[1]*n[1]+n[2]*n[2];
	l = sqrt(l);

	if (l == 0.0) {
		normal[0] = 0.0f;
		normal[1] = 0.0f;
		normal[2] = 1.0f;

		return;
	} else l = 1.0f / l;

	n[0] *= l;
	n[1] *= l;
	n[2] *= l;
	
	normal[0] = (float) n[0];
	normal[1] = (float) n[1];
	normal[2] = (float) n[2];

}

void mesh_calc_poly_normal(MPoly *mpoly, MLoop *loopstart, 
                           MVert *mvarray, float *no)
{
	if(mpoly->totloop > 4) {
		mesh_calc_ngon_normal(mpoly, loopstart, mvarray, no);
	}
	else if(mpoly->totloop == 3){
		MVert *v1, *v2, *v3;

		v1 = mvarray + (loopstart++)->v;
		v2 = mvarray + (loopstart++)->v;
		v3 = mvarray + loopstart->v;
		normal_tri_v3( no,v1->co, v2->co, v3->co);
	}
	else if(mpoly->totloop == 4){
		MVert *v1, *v2, *v3, *v4;

		v1 = mvarray + (loopstart++)->v;
		v2 = mvarray + (loopstart++)->v;
		v3 = mvarray + (loopstart++)->v;
		v4 = mvarray + loopstart->v;
		normal_quad_v3( no,v1->co, v2->co, v3->co, v4->co);
	}
	else{ /*horrible, two sided face!*/
		no[0] = 0.0;
		no[1] = 0.0;
		no[2] = 1.0;
	}
}

/* basic vertex data functions */
int minmax_mesh(Mesh *me, float min[3], float max[3])
{
	int i= me->totvert;
	MVert *mvert;
	for(mvert= me->mvert; i--; mvert++) {
		DO_MINMAX(mvert->co, min, max);
	}
	
	return (me->totvert != 0);
}

int mesh_center_median(Mesh *me, float cent[3])
{
	int i= me->totvert;
	MVert *mvert;
	zero_v3(cent);
	for(mvert= me->mvert; i--; mvert++) {
		add_v3_v3(cent, mvert->co);
	}
	/* otherwise we get NAN for 0 verts */
	if(me->totvert) {
		mul_v3_fl(cent, 1.0f/(float)me->totvert);
	}

	return (me->totvert != 0);
}

int mesh_center_bounds(Mesh *me, float cent[3])
{
	float min[3], max[3];
	INIT_MINMAX(min, max);
	if(minmax_mesh(me, min, max)) {
		mid_v3_v3v3(cent, min, max);
		return 1;
	}

	return 0;
}

void mesh_translate(Mesh *me, float offset[3], int do_keys)
{
	int i= me->totvert;
	MVert *mvert;
	for(mvert= me->mvert; i--; mvert++) {
		add_v3_v3(mvert->co, offset);
	}
	
	if (do_keys && me->key) {
		KeyBlock *kb;
		for (kb=me->key->block.first; kb; kb=kb->next) {
			float *fp= kb->data;
			for (i= kb->totelem; i--; fp+=3) {
				add_v3_v3(fp, offset);
			}
		}
	}
}


void BKE_mesh_ensure_navmesh(Mesh *me)
{
	if (!CustomData_has_layer(&me->fdata, CD_RECAST)) {
		int i;
		int numFaces = me->totface;
		int* recastData;
		CustomData_add_layer_named(&me->fdata, CD_RECAST, CD_CALLOC, NULL, numFaces, "recastData");
		recastData = (int*)CustomData_get_layer(&me->fdata, CD_RECAST);
		for (i=0; i<numFaces; i++) {
			recastData[i] = i+1;
		}
		CustomData_add_layer_named(&me->fdata, CD_RECAST, CD_REFERENCE, recastData, numFaces, "recastData");
	}
}<|MERGE_RESOLUTION|>--- conflicted
+++ resolved
@@ -576,58 +576,43 @@
 	return bm;
 }
 
-static void make_local_tface(Main *bmain, Mesh *me)
-{
-	MTFace *tface;
-	MTexPoly *txface;
-	Image *ima;
-	int a, i;
-	
-	for(i=0; i<me->pdata.totlayer; i++) {
-		if(me->pdata.layers[i].type == CD_MTEXPOLY) {
-			txface= (MTexPoly*)me->fdata.layers[i].data;
-			
-			for(a=0; a<me->totpoly; a++, txface++) {
-				/* special case: ima always local immediately */
-				if(txface->tpage) {
-					ima= txface->tpage;
-					if(ima->id.lib) {
-						ima->id.lib= 0;
-						ima->id.flag= LIB_LOCAL;
-						new_id(0, (ID *)ima, 0);
+static void expand_local_mesh(Mesh *me)
+{
+	id_lib_extern((ID *)me->texcomesh);
+
+	if(me->mtface) {
+		int a, i;
+
+		for(i=0; i<me->pdata.totlayer; i++) {
+			if(me->pdata.layers[i].type == CD_MTEXPOLY) {
+				MTexPoly *txface= (MTexPoly*)me->fdata.layers[i].data;
+
+				for(a=0; a<me->totpoly; a++, txface++) {
+					/* special case: ima always local immediately */
+					if(txface->tpage) {
+						if(txface->tpage) {
+							id_lib_extern((ID *)txface->tpage);
+						}
 					}
 				}
 			}
 		}
-	}
-
-	for(i=0; i<me->fdata.totlayer; i++) {
-		if(me->fdata.layers[i].type == CD_MTFACE) {
-			tface= (MTFace*)me->fdata.layers[i].data;
-			
-			for(a=0; a<me->totface; a++, tface++) {
-				/* special case: ima always local immediately */
-				if(tface->tpage) {
-					ima= tface->tpage;
-					if(ima->id.lib) {
-						ima->id.lib= NULL;
-						ima->id.flag= LIB_LOCAL;
-						new_id(&bmain->image, (ID *)ima, NULL);
+
+		for(i=0; i<me->fdata.totlayer; i++) {
+			if(me->fdata.layers[i].type == CD_MTFACE) {
+				MTFace *tface= (MTFace*)me->fdata.layers[i].data;
+
+				for(a=0; a<me->totface; a++, tface++) {
+					/* special case: ima always local immediately */
+					if(tface->tpage) {
+						if(tface->tpage) {
+							id_lib_extern((ID *)tface->tpage);
+						}
 					}
 				}
 			}
 		}
 	}
-}
-
-static void expand_local_mesh(Main *bmain, Mesh *me)
-{
-	id_lib_extern((ID *)me->texcomesh);
-
-	if(me->mtface) {
-		/* why is this an exception? - should not really make local when extern'ing - campbell */
-		make_local_tface(bmain, me);
-	}
 
 	if(me->mat) {
 		extern_local_matarar(me->mat, me->totcol);
@@ -638,7 +623,7 @@
 {
 	Main *bmain= G.main;
 	Object *ob;
-	int is_local= FALSE, is_lib= FALSE;
+	int local=0, lib=0;
 
 	/* - only lib users: do nothing
 	 * - only local users: set flag
@@ -647,47 +632,31 @@
 
 	if(me->id.lib==NULL) return;
 	if(me->id.us==1) {
-<<<<<<< HEAD
 		me->id.lib= NULL;
 		me->id.flag= LIB_LOCAL;
 
 		new_id(&bmain->mesh, (ID *)me, NULL);
-		expand_local_mesh(bmain, me);
-=======
-		id_clear_lib_data(bmain, &me->id);
 		expand_local_mesh(me);
->>>>>>> 99075b35
 		return;
 	}
 
-	for(ob= bmain->object.first; ob && ELEM(0, is_lib, is_local); ob= ob->id.next) {
+	for(ob= bmain->object.first; ob && ELEM(0, lib, local); ob= ob->id.next) {
 		if(me == ob->data) {
-			if(ob->id.lib) is_lib= TRUE;
-			else is_local= TRUE;
-		}
-	}
-
-<<<<<<< HEAD
+			if(ob->id.lib) lib= 1;
+			else local= 1;
+		}
+	}
+
 	if(local && lib==0) {
 		me->id.lib= NULL;
 		me->id.flag= LIB_LOCAL;
 
 		new_id(&bmain->mesh, (ID *)me, NULL);
-		expand_local_mesh(bmain, me);
-=======
-	if(is_local && is_lib == FALSE) {
-		id_clear_lib_data(bmain, &me->id);
 		expand_local_mesh(me);
->>>>>>> 99075b35
-	}
-	else if(is_local && is_lib) {
-		char *bpath_user_data[2]= {bmain->name, me->id.lib->filepath};
+	}
+	else if(local && lib) {
 		Mesh *men= copy_mesh(me);
 		men->id.us= 0;
-
-
-		/* Remap paths of new ID using old library as base. */
-		bpath_traverse_id(bmain, &men->id, bpath_relocate_visitor, 0, bpath_user_data);
 
 		for(ob= bmain->object.first; ob; ob= ob->id.next) {
 			if(me == ob->data) {
