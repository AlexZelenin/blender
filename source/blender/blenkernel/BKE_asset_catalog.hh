--- conflicted
+++ resolved
@@ -111,12 +111,7 @@
   friend class AssetCatalogTree;
 
  public:
-<<<<<<< HEAD
-  /* TODO change name to ChildMap! */
-  using ChildSet = std::map<std::string, AssetCatalogTreeItem>;
-=======
   using ChildMap = std::map<std::string, AssetCatalogTreeItem>;
->>>>>>> f08aeaba
   using ItemIterFn = FunctionRef<void(const AssetCatalogTreeItem &)>;
 
   AssetCatalogTreeItem(StringRef name, const AssetCatalogTreeItem *parent = nullptr);
@@ -149,7 +144,7 @@
  */
 class AssetCatalogTree {
   friend class AssetCatalogService;
-  using ChildSet = AssetCatalogTreeItem::ChildSet;
+  using ChildMap = AssetCatalogTreeItem::ChildMap;
 
  public:
   /** Ensure an item representing \a path is in the tree, adding it if necessary. */
@@ -160,17 +155,16 @@
 
  protected:
   /** Child tree items, ordered by their names. */
-<<<<<<< HEAD
-  ChildSet children_;
-};
-
-/* TODO mostly boilerplate code. Is that worth it? Could alternatively expose the ChildSet
+  ChildMap children_;
+};
+
+/* TODO mostly boilerplate code. Is that worth it? Could alternatively expose the ChildMap
  * directly, and let users iterate over the map and its (key, value) pairs directly. */
 class AssetCatalogTreeItemIterator
     : public std::iterator<std::forward_iterator_tag, AssetCatalogTreeItem> {
   /** #AssetCatalogTreeItemIterator is just a wrapper around the child-maps iterator. That is so we
    * can iterate over the values only of the map's (key, value) pairs. */
-  using WrappedIterator = AssetCatalogTreeItem::ChildSet::iterator;
+  using WrappedIterator = AssetCatalogTreeItem::ChildMap::iterator;
 
   WrappedIterator wrapped_iterator_;
   WrappedIterator wrapped_end_iterator_;
@@ -190,9 +184,6 @@
 
   friend bool operator==(AssetCatalogTreeItemIterator a, AssetCatalogTreeItemIterator b);
   friend bool operator!=(AssetCatalogTreeItemIterator a, AssetCatalogTreeItemIterator b);
-=======
-  AssetCatalogTreeItem::ChildMap children_;
->>>>>>> f08aeaba
 };
 
 /** Keeps track of which catalogs are defined in a certain file on disk.
