/*
 * This program is free software; you can redistribute it and/or
 * modify it under the terms of the GNU General Public License
 * as published by the Free Software Foundation; either version 2
 * of the License, or (at your option) any later version.
 *
 * This program is distributed in the hope that it will be useful,
 * but WITHOUT ANY WARRANTY; without even the implied warranty of
 * MERCHANTABILITY or FITNESS FOR A PARTICULAR PURPOSE.  See the
 * GNU General Public License for more details.
 *
 * You should have received a copy of the GNU General Public License
 * along with this program; if not, write to the Free Software Foundation,
 * Inc., 51 Franklin Street, Fifth Floor, Boston, MA 02110-1301, USA.
 */

#include "BLI_span.hh"

#include "DNA_modifier_types.h"

#ifdef WITH_OPENVDB
#  include <openvdb/openvdb.h>
#endif

struct Mesh;

namespace blender::bke {

struct VolumeToMeshResolution {
  VolumeToMeshResolutionMode mode;
  union {
    float voxel_size;
    float voxel_amount;
  } settings;
};

#ifdef WITH_OPENVDB

<<<<<<< HEAD
=======
/**
 * The result of converting a volume grid to mesh data, in the format used by the OpenVDB API.
 */
>>>>>>> ae9052a3
struct OpenVDBMeshData {
  std::vector<openvdb::Vec3s> verts;
  std::vector<openvdb::Vec3I> tris;
  std::vector<openvdb::Vec4I> quads;
  bool is_empty() const
  {
    return verts.empty();
  }
};

struct Mesh *volume_to_mesh(const openvdb::GridBase &grid,
                            const VolumeToMeshResolution &resolution,
                            const float threshold,
                            const float adaptivity);

struct OpenVDBMeshData volume_to_mesh_data(const openvdb::GridBase &grid,
                                           const VolumeToMeshResolution &resolution,
                                           const float threshold,
                                           const float adaptivity);

void fill_mesh_from_openvdb_data(const Span<openvdb::Vec3s> vdb_verts,
                                 const Span<openvdb::Vec3I> vdb_tris,
                                 const Span<openvdb::Vec4I> vdb_quads,
                                 const int vert_offset,
                                 const int poly_offset,
                                 const int loop_offset,
                                 MutableSpan<MVert> verts,
                                 MutableSpan<MPoly> polys,
                                 MutableSpan<MLoop> loops);

#endif

}  // namespace blender::bke<|MERGE_RESOLUTION|>--- conflicted
+++ resolved
@@ -36,12 +36,9 @@
 
 #ifdef WITH_OPENVDB
 
-<<<<<<< HEAD
-=======
 /**
  * The result of converting a volume grid to mesh data, in the format used by the OpenVDB API.
  */
->>>>>>> ae9052a3
 struct OpenVDBMeshData {
   std::vector<openvdb::Vec3s> verts;
   std::vector<openvdb::Vec3I> tris;
