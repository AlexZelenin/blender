--- conflicted
+++ resolved
@@ -114,11 +114,7 @@
     vec3 sheen_color = sheen_weight * sheen_tint.rgb * principled_sheen(NV, sheen_roughness);
     diffuse_data.color = weight * sheen_color;
     /* Attenuate lower layers */
-<<<<<<< HEAD
-    weight *= (1.0 - math_reduce_max(sheen_color));
-=======
-    weight *= max((1.0 - max_v3(sheen_color)), 0.0);
->>>>>>> 4bec9d0d
+    weight *= max((1.0 - math_reduce_max(sheen_color)), 0.0);
   }
   else {
     diffuse_data.color = vec3(0.0);
@@ -223,11 +219,7 @@
 
     reflection_data.color += weight * reflectance;
     /* Attenuate lower layers */
-<<<<<<< HEAD
-    weight *= (1.0 - math_reduce_max(reflectance));
-=======
-    weight *= max((1.0 - max_v3(reflectance)), 0.0);
->>>>>>> 4bec9d0d
+    weight *= max((1.0 - math_reduce_max(reflectance)), 0.0);
   }
 
   /* Diffuse component */
