--- conflicted
+++ resolved
@@ -42,220 +42,6 @@
 static bool gpu_shader_srgb_uniform_dirty_get();
 
 /* -------------------------------------------------------------------- */
-<<<<<<< HEAD
-/** \name Debug functions
- * \{ */
-
-void Shader::print_log(Span<const char *> sources, char *log, const char *stage, const bool error)
-{
-  const char line_prefix[] = "      | ";
-  char err_col[] = "\033[31;1m";
-  char warn_col[] = "\033[33;1m";
-  char info_col[] = "\033[0;2m";
-  char reset_col[] = "\033[0;0m";
-  char *sources_combined = BLI_string_join_arrayN((const char **)sources.data(), sources.size());
-  DynStr *dynstr = BLI_dynstr_new();
-
-  if (!CLG_color_support_get(&LOG)) {
-    err_col[0] = warn_col[0] = info_col[0] = reset_col[0] = '\0';
-  }
-
-  BLI_dynstr_appendf(dynstr, "\n");
-
-  char *log_line = log, *line_end;
-  char *error_line_number_end;
-  int error_line, error_char, last_error_line = -2, last_error_char = -1;
-  bool found_line_id = false;
-  while ((line_end = strchr(log_line, '\n'))) {
-    /* Skip empty lines. */
-    if (line_end == log_line) {
-      log_line++;
-      continue;
-    }
-    /* 0 = error, 1 = warning. */
-    int type = -1;
-    /* Parse error line & char numbers. */
-    error_line = error_char = -1;
-
-    /* SpirV log starts with the `shader name.stage name` */
-    /* TODO(jbakker): Use virtual functions and common data structure for parsing. */
-    /* TODO(jbakker): SpirV loglines are off by one. */
-    if (STREQLEN(log_line, name, strlen(name))) {
-      log_line += strlen(name);
-      while (ELEM(log_line[0], '.')) {
-        log_line++;
-      }
-      log_line += strlen(stage);
-
-      /* Skip whitespaces and separators. */
-      while (ELEM(log_line[0], ':', '(', ' ')) {
-        log_line++;
-      }
-
-      if (log_line[0] >= '0' && log_line[0] <= '9') {
-        error_line = (int)strtol(log_line, &error_line_number_end, 10);
-      }
-
-      while (ELEM(log_line[0], ':', '(', ' ')) {
-        log_line++;
-      }
-    }
-    else {
-      /* Skip ERROR: or WARNING:. */
-      const char *prefix[] = {"ERROR", "WARNING"};
-      for (int i = 0; i < ARRAY_SIZE(prefix); i++) {
-        if (STREQLEN(log_line, prefix[i], strlen(prefix[i]))) {
-          log_line += strlen(prefix[i]);
-          type = i;
-          break;
-        }
-      }
-      /* Skip whitespaces and separators. */
-      while (ELEM(log_line[0], ':', '(', ' ')) {
-        log_line++;
-      }
-      /* Parse error line & char numbers. */
-      if (log_line[0] >= '0' && log_line[0] <= '9') {
-        error_line = (int)strtol(log_line, &error_line_number_end, 10);
-        /* Try to fetch the error character (not always available). */
-        if (ELEM(error_line_number_end[0], '(', ':') && error_line_number_end[1] != ' ') {
-          error_char = (int)strtol(error_line_number_end + 1, &log_line, 10);
-        }
-        else {
-          log_line = error_line_number_end;
-        }
-        /* There can be a 3rd number (case of mesa driver). */
-        if (ELEM(log_line[0], '(', ':') && log_line[1] >= '0' && log_line[1] <= '9') {
-          error_line = error_char;
-          error_char = (int)strtol(log_line + 1, &error_line_number_end, 10);
-          log_line = error_line_number_end;
-        }
-      }
-    }
-
-    /* Skip whitespaces and separators. */
-    while (ELEM(log_line[0], ':', ')', ' ')) {
-      log_line++;
-    }
-    if (error_line == -1) {
-      found_line_id = false;
-    }
-    const char *src_line = sources_combined;
-    if ((error_line != -1) && (error_char != -1)) {
-      if (GPU_type_matches(GPU_DEVICE_ATI, GPU_OS_UNIX, GPU_DRIVER_OFFICIAL)) {
-        /* source:line */
-        int error_source = error_line;
-        if (error_source < sources.size()) {
-          src_line = sources[error_source];
-          error_line = error_char;
-          error_char = -1;
-        }
-      }
-      else if (GPU_type_matches(GPU_DEVICE_NVIDIA, GPU_OS_ANY, GPU_DRIVER_OFFICIAL) ||
-               GPU_type_matches(GPU_DEVICE_INTEL, GPU_OS_MAC, GPU_DRIVER_OFFICIAL)) {
-        /* 0:line */
-        error_line = error_char;
-        error_char = -1;
-      }
-      else {
-        /* line:char */
-      }
-    }
-    /* Separate from previous block. */
-    if (last_error_line != error_line) {
-      BLI_dynstr_appendf(dynstr, "%s%s%s\n", info_col, line_prefix, reset_col);
-    }
-    else if (error_char != last_error_char) {
-      BLI_dynstr_appendf(dynstr, "%s\n", line_prefix);
-    }
-    /* Print line from the source file that is producing the error. */
-    if ((error_line != -1) && (error_line != last_error_line || error_char != last_error_char)) {
-      const char *src_line_end;
-      found_line_id = false;
-      /* error_line is 1 based in this case. */
-      int src_line_index = 1;
-      while ((src_line_end = strchr(src_line, '\n'))) {
-        if (src_line_index == error_line) {
-          found_line_id = true;
-          break;
-        }
-/* TODO(fclem) Make this an option to display N lines before error. */
-#if 0 /* Uncomment to print shader file up to the error line to have more context. */
-        BLI_dynstr_appendf(dynstr, "%5d | ", src_line_index);
-        BLI_dynstr_nappend(dynstr, src_line, (src_line_end + 1) - src_line);
-#endif
-        /* Continue to next line. */
-        src_line = src_line_end + 1;
-        src_line_index++;
-      }
-      /* Print error source. */
-      if (found_line_id) {
-        if (error_line != last_error_line) {
-          BLI_dynstr_appendf(dynstr, "%5d | ", src_line_index);
-        }
-        else {
-          BLI_dynstr_appendf(dynstr, line_prefix);
-        }
-        BLI_dynstr_nappend(dynstr, src_line, (src_line_end + 1) - src_line);
-        /* Print char offset. */
-        BLI_dynstr_appendf(dynstr, line_prefix);
-        if (error_char != -1) {
-          for (int i = 0; i < error_char; i++) {
-            BLI_dynstr_appendf(dynstr, " ");
-          }
-          BLI_dynstr_appendf(dynstr, "^");
-        }
-        BLI_dynstr_appendf(dynstr, "\n");
-      }
-    }
-    BLI_dynstr_appendf(dynstr, line_prefix);
-    /* Skip to message. Avoid redundant info. */
-    const char *keywords[] = {"error", "warning"};
-    for (int i = 0; i < ARRAY_SIZE(keywords); i++) {
-      if (STREQLEN(log_line, keywords[i], strlen(keywords[i]))) {
-        log_line += strlen(keywords[i]);
-        type = i;
-        break;
-      }
-    }
-    /* Skip and separators. */
-    while (ELEM(log_line[0], ':', ')')) {
-      log_line++;
-    }
-    if (type == 0) {
-      BLI_dynstr_appendf(dynstr, "%s%s%s: ", err_col, "Error", info_col);
-    }
-    else if (type == 1) {
-      BLI_dynstr_appendf(dynstr, "%s%s%s: ", warn_col, "Warning", info_col);
-    }
-    /* Print the error itself. */
-    BLI_dynstr_append(dynstr, info_col);
-    BLI_dynstr_nappend(dynstr, log_line, (line_end + 1) - log_line);
-    BLI_dynstr_append(dynstr, reset_col);
-    /* Continue to next line. */
-    log_line = line_end + 1;
-    last_error_line = error_line;
-    last_error_char = error_char;
-  }
-  MEM_freeN(sources_combined);
-
-  CLG_Severity severity = error ? CLG_SEVERITY_ERROR : CLG_SEVERITY_WARN;
-
-  if (((LOG.type->flag & CLG_FLAG_USE) && (LOG.type->level >= 0)) ||
-      (severity >= CLG_SEVERITY_WARN)) {
-    const char *_str = BLI_dynstr_get_cstring(dynstr);
-    CLG_log_str(LOG.type, severity, this->name, stage, _str);
-    MEM_freeN((void *)_str);
-  }
-
-  BLI_dynstr_free(dynstr);
-}
-
-/** \} */
-
-/* -------------------------------------------------------------------- */
-=======
->>>>>>> 9c6a382f
 /** \name Creation / Destruction
  * \{ */
 
