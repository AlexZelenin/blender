--- conflicted
+++ resolved
@@ -128,7 +128,9 @@
 	/* for passing parameters to the world nodetree */
 	GPUNodeLink *normalLink;
 	GPUNodeLink *tangentLink;
-	GPUNodeLink *lampcoLink;
+	GPUNodeLink *lampNorLink;
+	GPUNodeLink *lampPosLink;
+	GPUNodeLink *lampInLink;
 	GPUBrdfInput *brdf;
 	
 	bool is_opensubdiv;
@@ -530,14 +532,34 @@
 	return material->tangentLink;
 }
 
-void GPU_material_set_lampco_link(GPUMaterial *material, GPUNodeLink *link)
-{
-	material->lampcoLink = link;
-}
-
-GPUNodeLink *GPU_material_get_lampco_link(GPUMaterial *material)
-{
-	return material->lampcoLink;
+void GPU_material_set_lamp_normal_link(GPUMaterial *material, GPUNodeLink *link)
+{
+	material->lampNorLink = link;
+}
+
+GPUNodeLink *GPU_material_get_lamp_normal_link(GPUMaterial *material)
+{
+	return material->lampNorLink;
+}
+
+void GPU_material_set_lamp_position_link(GPUMaterial *material, GPUNodeLink *link)
+{
+	material->lampPosLink = link;
+}
+
+GPUNodeLink *GPU_material_get_lamp_position_link(GPUMaterial *material)
+{
+	return material->lampPosLink;
+}
+
+void GPU_material_set_lamp_incoming_link(GPUMaterial *material, GPUNodeLink *link)
+{
+	material->lampInLink = link;
+}
+
+GPUNodeLink *GPU_material_get_lamp_incoming_link(GPUMaterial *material)
+{
+	return material->lampInLink;
 }
 
 void GPU_material_set_brdf_link(GPUMaterial *material, GPUBrdfInput *brdf)
@@ -1300,16 +1322,12 @@
 
 			talpha = 0;
 
-<<<<<<< HEAD
-			if (tex && tex->type == TEX_IMAGE && tex->ima) {
-				GPU_link(mat, "mtex_image", texco, GPU_image(tex->ima, &tex->iuser, false, false), &tin, &trgb);
-=======
 			if (tex && tex->ima &&
 			    ((tex->type == TEX_IMAGE) ||
 			     ((tex->type == TEX_ENVMAP) && (mtex->texco == TEXCO_REFL))))
 			{
 				if (tex->type == TEX_IMAGE) {
-					GPU_link(mat, "mtex_image", texco, GPU_image(tex->ima, &tex->iuser, false), &tin, &trgb);
+					GPU_link(mat, "mtex_image", texco, GPU_image(tex->ima, &tex->iuser, false, false), &tin, &trgb);
 				}
 				else {
 					GPU_link(mat, "mtex_cube_map_refl",
@@ -1317,7 +1335,6 @@
 					         GPU_builtin(GPU_INVERSE_VIEW_MATRIX),
 					         GPU_builtin(GPU_VIEW_MATRIX), &tin, &trgb);
 				}
->>>>>>> ca88bc5a
 				rgbnor = TEX_RGB;
 
 				talpha = ((tex->imaflag & TEX_USEALPHA) && tex->ima && (tex->ima->flag & IMA_IGNORE_ALPHA) == 0);
@@ -1872,12 +1889,36 @@
 
 	/* Lamp Color */
 	if (lamp->la->use_nodes) {
-		GPUNodeLink *lamp_lv;
+		GPUNodeLink *lamp_normal, *lamp_position, *lamp_incoming;
 		GPUMatType type = GPU_material_get_type(mat);
 
+		if ( !(lamp->type == LA_SUN || lamp->type == LA_HEMI) ) {
+			GPU_link(mat, "shade_mul_value_v3", dist, lv, &lamp_normal);
+		}
+		else {
+			GPU_link(mat, "set_rgb", lv, &lamp_normal);
+		}
+		
+		if (lamp->type == LA_AREA) {
+			float vec_z[3] = {0.0, 0.0, -1.0};
+			GPU_link(mat, "direction_transform_m4v3", GPU_uniform(&vec_z), GPU_dynamic_uniform((float*)lamp->dynmat, GPU_DYNAMIC_LAMP_DYNMAT, lamp->ob), &lamp_incoming);
+		}
+		else {
+			GPU_link(mat, "set_rgb", lampcoLink, &lampzLink);
+		}
+
+		if (lamp->type == LA_AREA) {
+			float vec_z[3] = {0.0, 0.0, -1.0};
+			GPU_link(mat, "direction_transform_m4v3", GPU_uniform(&vec_z), GPU_dynamic_uniform((float*)lamp->dynmat, GPU_DYNAMIC_LAMP_DYNMAT, lamp->ob), &lamp_incoming);
+		}
+		else {
+			GPU_link(mat, "set_rgb", lampcoLink, &lampzLink);
+		}
+
 		/* to pass the lamp coordinates to the lamp shadertree */
-		GPU_link(mat, "shade_mul_value_v3", dist, lv, &lamp_lv);
-		GPU_material_set_lampco_link(mat, lamp_lv);
+		GPU_material_set_lamp_normal_link(mat, lamp_normal);
+		GPU_material_set_lamp_position_link(mat, lamp_position);
+		GPU_material_set_lamp_incoming_link(mat, lamp_incoming);
 
 		GPU_material_set_type(mat, GPU_MATERIAL_TYPE_LAMP);
 
