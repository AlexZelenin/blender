--- conflicted
+++ resolved
@@ -45,17 +45,6 @@
                                              struct LineartStaticMemPool *smp,
                                              void *data,
                                              int size);
-<<<<<<< HEAD
-void *lineart_list_append_pointer_pool_thread(ListBase *h,
-                                              struct LineartStaticMemPool *smp,
-                                              void *data);
-void *lineart_list_append_pointer_pool_sized_thread(ListBase *h,
-                                                    LineartStaticMemPool *smp,
-                                                    void *data,
-                                                    int size);
-void *list_push_pointer_static(ListBase *h, struct LineartStaticMemPool *smp, void *p);
-void *list_push_pointer_static_sized(ListBase *h,
-=======
 void *lineart_list_append_pointer_pool_thread(ListBase *list,
                                               struct LineartStaticMemPool *smp,
                                               void *data);
@@ -65,7 +54,6 @@
                                                     int size);
 void *list_push_pointer_static(ListBase *list, struct LineartStaticMemPool *smp, void *p);
 void *list_push_pointer_static_sized(ListBase *list,
->>>>>>> c3f07d5c
                                      struct LineartStaticMemPool *smp,
                                      void *p,
                                      int size);
@@ -97,26 +85,6 @@
 void lineart_count_and_print_render_buffer_memory(struct LineartRenderBuffer *rb);
 
 #define LRT_ITER_ALL_LINES_BEGIN \
-<<<<<<< HEAD
-  LineartEdge *e, *next_e, **current_list; \
-  e = rb->contours; \
-  if (!e) { \
-    e = rb->crease_lines; \
-  } \
-  if (!e) { \
-    e = rb->material_lines; \
-  } \
-  if (!e) { \
-    e = rb->edge_marks; \
-  } \
-  if (!e) { \
-    e = rb->intersection_lines; \
-  } \
-  if (!e) { \
-    e = rb->floating_lines; \
-  } \
-  for (current_list = &rb->contours; e; e = next_e) { \
-=======
   LineartEdge *e, *next_e; \
   void **current_head; \
   e = rb->contour.first; \
@@ -139,7 +107,6 @@
     e = rb->light_contour.first; \
   } \
   for (current_head = &rb->contour.first; e; e = next_e) { \
->>>>>>> c3f07d5c
     next_e = e->next;
 
 #define LRT_ITER_ALL_LINES_NEXT \
@@ -162,9 +129,6 @@
     else if (current_head == &rb->floating.first) { \
       current_head = &rb->light_contour.first; \
     } \
-    else if (current_list == &rb->intersection_lines) { \
-      current_list = &rb->floating_lines; \
-    } \
     else { \
       break; \
     } \
