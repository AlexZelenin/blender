--- conflicted
+++ resolved
@@ -502,11 +502,7 @@
   rb->floating.last = rb->floating.first;
   rb->light_contour.last = rb->light_contour.first;
 
-<<<<<<< HEAD
-  TaskPool *tp = BLI_task_pool_create(NULL, TASK_PRIORITY_HIGH, TASK_ISOLATION_OFF);
-=======
   TaskPool *tp = BLI_task_pool_create(NULL, TASK_PRIORITY_HIGH);
->>>>>>> b37093de
 
   for (i = 0; i < thread_count; i++) {
     rti[i].thread_id = i;
@@ -2224,11 +2220,7 @@
   }
   DEG_OBJECT_ITER_END;
 
-<<<<<<< HEAD
-  TaskPool *tp = BLI_task_pool_create(NULL, TASK_PRIORITY_HIGH, TASK_ISOLATION_OFF);
-=======
   TaskPool *tp = BLI_task_pool_create(NULL, TASK_PRIORITY_HIGH);
->>>>>>> b37093de
 
   for (int i = 0; i < thread_count; i++) {
     olti[i].rb = rb;
