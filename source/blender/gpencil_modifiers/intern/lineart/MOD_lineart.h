/*
 * This program is free software; you can redistribute it and/or
 * modify it under the terms of the GNU General Public License
 * as published by the Free Software Foundation; either version 2
 * of the License, or (at your option) any later version.
 *
 * This program is distributed in the hope that it will be useful,
 * but WITHOUT ANY WARRANTY; without even the implied warranty of
 * MERCHANTABILITY or FITNESS FOR A PARTICULAR PURPOSE.  See the
 * GNU General Public License for more details.
 *
 * You should have received a copy of the GNU General Public License
 * along with this program; if not, write to the Free Software Foundation,
 * Inc., 51 Franklin Street, Fifth Floor, Boston, MA 02110-1301, USA.
 *
 * The Original Code is Copyright (C) 2008 Blender Foundation.
 * All rights reserved.
 */

/** \file
 * \ingroup editors
 */

#pragma once

#include "BLI_linklist.h"
#include "BLI_listbase.h"
#include "BLI_math.h" /* Needed here for inline functions. */
#include "BLI_threads.h"

#include <math.h>

typedef struct LineartStaticMemPoolNode {
  Link item;
  size_t size;
  size_t used_byte;
  /* User memory starts here */
} LineartStaticMemPoolNode;

typedef struct LineartStaticMemPool {
  ListBase pools;
  SpinLock lock_mem;
} LineartStaticMemPool;

typedef struct LineartTriangleAdjacent {
  struct LineartEdge *e[3];
} LineartTriangleAdjacent;

typedef struct LineartTriangle {
  struct LineartVert *v[3];

  /* first culled in line list to use adjacent triangle info, then go through triangle list. */
  double gn[3];

  unsigned char material_mask_bits;
  unsigned char intersection_mask;
  unsigned char mat_occlusion;
  unsigned char flags; /* #eLineartTriangleFlags */

  /* target_reference = (obi->obindex | triangle_index) */
  /*        higher 12 bits-------^         ^-----index in object, lower 20 bits */
  int target_reference;

  /**
   * Only use single link list, because we don't need to go back in order.
   * This variable is also reused to store the pointer to adjacent lines of this triangle before
   * intersection stage.
   */
  struct LinkNode *intersecting_verts;
} LineartTriangle;

typedef struct LineartTriangleThread {
  struct LineartTriangle base;
  /**
   * This variable is used to store per-thread triangle-line testing pair,
   * also re-used to store triangle-triangle pair for intersection testing stage.
   * Do not directly use #LineartTriangleThread.
   * The size of #LineartTriangle is dynamically allocated to contain set thread number of
   * "testing_e" field. Worker threads will test lines against the "base" triangle.
   * At least one thread is present, thus we always have at least `testing_e[0]`.
   */
  struct LineartEdge *testing_e[1];
} LineartTriangleThread;

typedef enum eLineArtElementNodeFlag {
  LRT_ELEMENT_IS_ADDITIONAL = (1 << 0),
  LRT_ELEMENT_BORDER_ONLY = (1 << 1),
  LRT_ELEMENT_NO_INTERSECTION = (1 << 2),
} eLineArtElementNodeFlag;

typedef struct LineartElementLinkNode {
  struct LineartElementLinkNode *next, *prev;
  void *pointer;
  int element_count;
  void *object_ref;
  eLineArtElementNodeFlag flags;

  /** Per object value, always set, if not enabled by #ObjectLineArt, then it's set to global. */
  float crease_threshold;
} LineartElementLinkNode;

typedef struct LineartEdgeSegment {
  struct LineartEdgeSegment *next, *prev;
  /** at==0: left  at==1: right  (this is in 2D projected space) */
  double at;
  /** Occlusion level after "at" point */
  unsigned char occlusion;

  /* Used to filter line art occlusion edges */
  unsigned char material_mask_bits;
} LineartEdgeSegment;

typedef struct LineartShadowSegmentContainer {
  struct LineartShadowSegmentContainer *next, *prev;
  /* Two end points in framebuffer coordinates viewed from the light source. */
  double fbc1[4], fbc2[4];
  double g1[3], g2[3];
  struct LineartEdge *e_ref;
  ListBase shadow_segments;
} LineartShadowSegmentContainer;

enum eLineartShadowSegmentFlag {
  LRT_SHADOW_CASTED = 1,
  LRT_SHADOW_FACING_LIGHT = 2,
};

typedef struct LineartShadowSegment {
  struct LineartShadowSegment *next, *prev;
  /* eLineartShadowSegmentFlag */
  int flag;
  /* In NDC, not in global linear. */
  double at;
  /* Left and right pos, because when casting shadows at some point there will be
   * non-continuous cuts. */
  double fbc1[4], fbc2[4];
  /* Global position. */
  double g1[4], g2[4];
  int target_reference;
} LineartShadowSegment;

typedef struct LineartVert {
  double gloc[3];
  double fbcoord[4];

  /* Scene global index. */
  int index;

  /**
   * Intersection data flag is here, when LRT_VERT_HAS_INTERSECTION_DATA is set,
   * size of the struct is extended to include intersection data.
   * See #eLineArtVertFlags.
   */
  char flag;

} LineartVert;

typedef struct LineartVertIntersection {
  struct LineartVert base;
  /** Use vert index because we only use this to check vertex equal. This way we save 8 Bytes. */
  int isec1, isec2;
  struct LineartTriangle *intersecting_with;
} LineartVertIntersection;

typedef enum eLineArtVertFlags {
  LRT_VERT_HAS_INTERSECTION_DATA = (1 << 0),
  LRT_VERT_EDGE_USED = (1 << 1),
} eLineArtVertFlags;

typedef struct LineartEdge {
  /** We only need link node kind of list here. */
  struct LineartEdge *next;
  struct LineartVert *v1, *v2;
  /**
   * Local vertex index for two ends, not pouting in #RenderVert because all verts are loaded, so
   * as long as fewer than half of the mesh edges are becoming a feature line, we save more memory.
   */
  int v1_obindex, v2_obindex;
  struct LineartTriangle *t1, *t2;
  ListBase segments;
  char min_occ;

  /** Also for line type determination on chaining. */
  uint16_t flags;
  uint8_t intersection_mask;
<<<<<<< HEAD

  int target_reference;
=======
>>>>>>> 08286533

  /**
   * Still need this entry because culled lines will not add to object
   * #LineartElementLinkNode node (known as `eln` internally).
   *
   * TODO: If really need more savings, we can allocate this in a "extended" way too, but we need
   * another bit in flags to be able to show the difference.
   */
  struct Object *object_ref;
} LineartEdge;

typedef struct LineartEdgeChain {
  struct LineartEdgeChain *next, *prev;
  ListBase chain;

  /** Calculated before draw command. */
  float length;

  /** Used when re-connecting and grease-pencil stroke generation. */
  char picked;
  char level;

  /** Chain now only contains one type of segments */
  int type;
  unsigned char material_mask_bits;
  unsigned char intersection_mask;

  struct Object *object_ref;
} LineartEdgeChain;

typedef struct LineartEdgeChainItem {
  struct LineartEdgeChainItem *next, *prev;
  /** Need z value for fading */
  float pos[3];
  /** For restoring position to 3d space */
  float gpos[3];
  float normal[3];
  unsigned char line_type;
  char occlusion;
  unsigned char material_mask_bits;
  unsigned char intersection_mask;
  size_t index;
} LineartEdgeChainItem;

typedef struct LineartChainRegisterEntry {
  struct LineartChainRegisterEntry *next, *prev;
  LineartEdgeChain *ec;
  LineartEdgeChainItem *eci;
  char picked;

  /* left/right mark.
   * Because we revert list in chaining so we need the flag. */
  char is_left;
} LineartChainRegisterEntry;

enum eLineArtTileRecursiveLimit {
  /* If tile gets this small, it's already much smaller than a pixel. No need to continue
   * splitting. */
  LRT_TILE_RECURSIVE_PERSPECTIVE = 30,
  /* This is a tried-and-true safe value for high poly models that also needed ortho rendering. */
  LRT_TILE_RECURSIVE_ORTHO = 10,
};

#define LRT_TILE_SPLITTING_TRIANGLE_LIMIT 100
#define LRT_TILE_EDGE_COUNT_INITIAL 32

enum eLineartShadowCameraType {
  LRT_SHADOW_CAMERA_DIRECTIONAL = 1,
  LRT_SHADOW_CAMERA_POINT = 2,
};

typedef struct LineartRenderBuffer {
  struct LineartRenderBuffer *prev, *next;

  int thread_count;

  int w, h;
  int tile_size_w, tile_size_h;
  int tile_count_x, tile_count_y;
  double width_per_tile, height_per_tile;
  double view_projection[4][4];
  double view[4][4];

  bool do_shadow_cast;

  float overscan;

  struct LineartBoundingArea *initial_bounding_areas;
  unsigned int bounding_area_count;

  /* Array of thread_count length for spatial locks. */
  SpinLock *lock_bounding_areas;

  /* When splitting bounding areas, if there's an ortho camera placed at a straight angle, there
   * will be a lot of triangles aligned in line which can not be separated by continue subdividing
   * the tile. So we set a strict limit when using ortho camera. See eLineArtTileRecursiveLimit. */
  int tile_recursive_level;

  ListBase vertex_buffer_pointers;
  ListBase line_buffer_pointers;
  ListBase triangle_buffer_pointers;

  /** This one's memory is not from main pool and is free()ed after culling stage. */
  ListBase triangle_adjacent_pointers;

  ListBase intersecting_vertex_buffer;
  /** Use the one comes with Line Art. */
  LineartStaticMemPool render_data_pool;
  ListBase wasted_cuts;
  ListBase wasted_shadow_cuts;
  SpinLock lock_cuts;

  /* This is just a reference to LineartCache::chain_data_pool, which is not cleared after line art
   * completes which serves as a cache. */
  LineartStaticMemPool *chain_data_pool;

  /* Reference to LineartCache::shadow_data_pool, stay available until the final round of line art
   * calculation is finished. */
  LineartStaticMemPool *shadow_data_pool;

  /*  Render status */
  double view_vector[3];

  int triangle_size;

  /* Although using ListBase here, LineartEdge is single linked list.
   * list.last is used to store worker progress along the list.
   * See lineart_main_occlusion_begin() for more info. */
  ListBase contour;
  ListBase intersection;
  ListBase crease;
  ListBase material;
  ListBase edge_mark;
  ListBase floating;
  ListBase light_contour;
<<<<<<< HEAD
  ListBase shadow;
=======
>>>>>>> 08286533

  ListBase chains;

  /* Intermediate shadow results, list of LineartShadowSegmentContainer */
  ListBase shadow_containers;

  /* For managing calculation tasks for multiple threads. */
  SpinLock lock_task;

  /*  settings */

  int max_occlusion_level;
  double crease_angle;
  double crease_cos;

  int draw_material_preview;
  double material_transparency;

  bool use_contour;
  bool use_crease;
  bool use_material;
  bool use_edge_marks;
  bool use_intersections;
  bool use_loose;
  bool use_light_contour;
<<<<<<< HEAD
  bool use_shadow;
=======
>>>>>>> 08286533
  bool fuzzy_intersections;
  bool fuzzy_everything;
  bool allow_boundaries;
  bool allow_overlapping_edges;
  bool allow_duplicated_types;
  bool remove_doubles;
  bool use_loose_as_contour;
  bool use_loose_edge_chain;
  bool use_geometry_space_chain;
  bool use_back_face_culling;

  bool filter_face_mark;
  bool filter_face_mark_invert;
  bool filter_face_mark_boundaries;
  bool filter_face_mark_keep_contour;

  bool force_crease;
  bool sharp_as_crease;

  /* Keep an copy of these data so when line art is running it's self-contained. */
  bool cam_is_persp;
  float cam_obmat[4][4];
  double camera_pos[3];
  double active_camera_pos[3]; /* Stroke offset calculation may use active or selected camera. */
  double near_clip, far_clip;
  float shift_x, shift_y;

  float crease_threshold;
  float chaining_image_threshold;
  float angle_splitting_threshold;
  float chain_smooth_tolerance;

  /* Could be direction or position, depends on light_is_sun. */
  double light_vector[3];
  bool light_is_sun;

  /* FIXME(Yiming): Temporary solution for speeding up calculation by not including lines that
   * are not in the selected source. This will not be needed after we have a proper scene-wise
   * cache running because multiple modifiers can then select results from that without further
   * calculation. */
  int _source_type;
  struct Collection *_source_collection;
  struct Object *_source_object;

} LineartRenderBuffer;

typedef struct LineartCache {
  /** Separate memory pool for chain data and shadow, this goes to the cache, so when we free the
   * main pool, chains and shadows will still be available. */
  LineartStaticMemPool chain_data_pool;
  LineartStaticMemPool shadow_data_pool;

  /** A copy of rb->Chains after calculation is done, then we can destroy rb. */
  ListBase chains;
  /** Shadow segments to be included into occlusion calculation in the second run of line art. */
  ListBase shadow_edges;

  /** Cache only contains edge types specified in this variable. */
<<<<<<< HEAD
  uint16_t rb_edge_types;
=======
  unsigned char rb_edge_types;
>>>>>>> 08286533
} LineartCache;

#define DBL_TRIANGLE_LIM 1e-8
#define DBL_EDGE_LIM 1e-9
#define DBL_SHADOW_LIM 1e-6

#define LRT_MEMORY_POOL_1MB (1 << 20)

typedef enum eLineartTriangleFlags {
  LRT_CULL_DONT_CARE = 0,
  LRT_CULL_USED = (1 << 0),
  LRT_CULL_DISCARD = (1 << 1),
  LRT_CULL_GENERATED = (1 << 2),
  LRT_TRIANGLE_INTERSECTION_ONLY = (1 << 3),
  LRT_TRIANGLE_NO_INTERSECTION = (1 << 4),
} eLineartTriangleFlags;

/**
 * Controls how many edges a worker thread is processing at one request.
 * There's no significant performance impact on choosing different values.
 * Don't make it too small so that the worker thread won't request too many times.
 */
#define LRT_THREAD_EDGE_COUNT 1000

typedef struct LineartRenderTaskInfo {
  struct LineartRenderBuffer *rb;

  int thread_id;

  /* These lists only denote the part of the main edge list that the thread should iterate over.
   * Be careful to not iterate outside of these bounds as it is not thread safe to do so. */
  ListBase contour;
  ListBase intersection;
  ListBase crease;
  ListBase material;
  ListBase edge_mark;
  ListBase floating;
  ListBase light_contour;
<<<<<<< HEAD
  ListBase shadow;
=======
>>>>>>> 08286533

} LineartRenderTaskInfo;

#define LRT_OBINDEX_SHIFT 20
#define LRT_OBINDEX_LOWER 0x0fffff /* Lower 20 bits. */

typedef struct LineartObjectInfo {
  struct LineartObjectInfo *next;
  struct Object *original_ob;
  struct Mesh *original_me;
  double model_view_proj[4][4];
  double model_view[4][4];
  double normal[4][4];
  LineartElementLinkNode *eln;
  int usage;
  uint8_t override_intersection_mask;
  int global_i_offset;

  /* Shifted LRT_OBINDEX_SHIFT bits to be combined with object triangle index. */
  int obindex;

  bool free_use_mesh;

  /* Threads will add lines inside here, when all threads are done, we combine those into the
   * ones in LineartRenderBuffer. */
  ListBase contour;
  ListBase intersection;
  ListBase crease;
  ListBase material;
  ListBase edge_mark;
  ListBase floating;
  ListBase light_contour;
<<<<<<< HEAD
  ListBase shadow;
=======
>>>>>>> 08286533

} LineartObjectInfo;

typedef struct LineartObjectLoadTaskInfo {
  struct LineartRenderBuffer *rb;
  struct Depsgraph *dg;
  /* LinkNode styled list */
  LineartObjectInfo *pending;
  /* Used to spread the load across several threads. This can not overflow. */
  uint64_t total_faces;
} LineartObjectLoadTaskInfo;

/**
 * Bounding area diagram:
 * \code{.txt}
 * +----+ <----U (Upper edge Y value)
 * |    |
 * +----+ <----B (Bottom edge Y value)
 * ^    ^
 * L    R (Left/Right edge X value)
 * \endcode
 *
 * Example structure when subdividing 1 bounding areas:
 * 1 area can be divided into 4 smaller children to
 * accommodate image areas with denser triangle distribution.
 * \code{.txt}
 * +--+--+-----+
 * +--+--+     |
 * +--+--+-----+
 * |     |     |
 * +-----+-----+
 * \endcode
 *
 * lp/rp/up/bp is the list for
 * storing pointers to adjacent bounding areas.
 */
typedef struct LineartBoundingArea {
  double l, r, u, b;
  double cx, cy;

  /** 1,2,3,4 quadrant */
  struct LineartBoundingArea *child;

  SpinLock *lock;

  ListBase lp;
  ListBase rp;
  ListBase up;
  ListBase bp;

  int16_t triangle_count;
  int16_t max_triangle_count;
  int16_t line_count;
  int16_t max_line_count;

  /* Use array for speeding up multiple accesses. */
  struct LineartTriangle **linked_triangles;
  struct LineartEdge **linked_lines;

  /** Reserved for image space reduction && multi-thread chaining. */
  ListBase linked_chains;
} LineartBoundingArea;

#define LRT_TILE(tile, r, c, CCount) tile[r * CCount + c]

#define LRT_CLAMP(a, Min, Max) a = a < Min ? Min : (a > Max ? Max : a)

#define LRT_MAX3_INDEX(a, b, c) (a > b ? (a > c ? 0 : (b > c ? 1 : 2)) : (b > c ? 1 : 2))

#define LRT_MIN3_INDEX(a, b, c) (a < b ? (a < c ? 0 : (b < c ? 1 : 2)) : (b < c ? 1 : 2))

#define LRT_MAX3_INDEX_ABC(x, y, z) (x > y ? (x > z ? a : (y > z ? b : c)) : (y > z ? b : c))

#define LRT_MIN3_INDEX_ABC(x, y, z) (x < y ? (x < z ? a : (y < z ? b : c)) : (y < z ? b : c))

#define LRT_ABC(index) (index == 0 ? a : (index == 1 ? b : c))

#define LRT_DOUBLE_CLOSE_ENOUGH(a, b) (((a) + DBL_EDGE_LIM) >= (b) && ((a)-DBL_EDGE_LIM) <= (b))

#define LRT_SHADOW_CLOSE_ENOUGH(a, b) \
  (((a) + DBL_SHADOW_LIM) >= (b) && ((a)-DBL_SHADOW_LIM) <= (b))

BLI_INLINE int lineart_LineIntersectTest2d(
    const double *a1, const double *a2, const double *b1, const double *b2, double *aRatio)
{
/* Legacy intersection math aligns better with occlusion function quirks. */
/* #define USE_VECTOR_LINE_INTERSECTION */
#ifdef USE_VECTOR_LINE_INTERSECTION

  /* from isect_line_line_v2_point() */

  double s10[2], s32[2];
  double div;

  sub_v2_v2v2_db(s10, a2, a1);
  sub_v2_v2v2_db(s32, b2, b1);

  div = cross_v2v2_db(s10, s32);
  if (div != 0.0f) {
    const double u = cross_v2v2_db(a2, a1);
    const double v = cross_v2v2_db(b2, b1);

    const double rx = ((s32[0] * u) - (s10[0] * v)) / div;
    const double ry = ((s32[1] * u) - (s10[1] * v)) / div;
    double rr;

    if (fabs(a2[0] - a1[0]) > fabs(a2[1] - a1[1])) {
      *aRatio = ratiod(a1[0], a2[0], rx);
      if (fabs(b2[0] - b1[0]) > fabs(b2[1] - b1[1])) {
        rr = ratiod(b1[0], b2[0], rx);
      }
      else {
        rr = ratiod(b1[1], b2[1], ry);
      }
      if ((*aRatio) > 0 && (*aRatio) < 1 && rr > 0 && rr < 1) {
        return 1;
      }
      return 0;
    }

    *aRatio = ratiod(a1[1], a2[1], ry);
    if (fabs(b2[0] - b1[0]) > fabs(b2[1] - b1[1])) {
      rr = ratiod(b1[0], b2[0], rx);
    }
    else {
      rr = ratiod(b1[1], b2[1], ry);
    }
    if ((*aRatio) > 0 && (*aRatio) < 1 && rr > 0 && rr < 1) {
      return 1;
    }
    return 0;
  }
  return 0;

#else
  double k1, k2;
  double x;
  double y;
  double ratio;
  double x_diff = (a2[0] - a1[0]);
  double x_diff2 = (b2[0] - b1[0]);

  if (LRT_DOUBLE_CLOSE_ENOUGH(x_diff, 0)) {
    if (LRT_DOUBLE_CLOSE_ENOUGH(x_diff2, 0)) {
      *aRatio = 0;
      return 0;
    }
    double r2 = ratiod(b1[0], b2[0], a1[0]);
    x = interpd(b2[0], b1[0], r2);
    y = interpd(b2[1], b1[1], r2);
    *aRatio = ratio = ratiod(a1[1], a2[1], y);
  }
  else {
    if (LRT_DOUBLE_CLOSE_ENOUGH(x_diff2, 0)) {
      ratio = ratiod(a1[0], a2[0], b1[0]);
      x = interpd(a2[0], a1[0], ratio);
      *aRatio = ratio;
    }
    else {
      k1 = (a2[1] - a1[1]) / x_diff;
      k2 = (b2[1] - b1[1]) / x_diff2;

      if (k1 == k2)
        return 0;

      x = (a1[1] - b1[1] - k1 * a1[0] + k2 * b1[0]) / (k2 - k1);

      ratio = (x - a1[0]) / x_diff;

      *aRatio = ratio;
    }
  }

  if (LRT_DOUBLE_CLOSE_ENOUGH(b1[0], b2[0])) {
    y = interpd(a2[1], a1[1], ratio);
    if (y > MAX2(b1[1], b2[1]) || y < MIN2(b1[1], b2[1]))
      return 0;
  }
  else if (ratio <= 0 || ratio > 1 || (b1[0] > b2[0] && x > b1[0]) ||
           (b1[0] < b2[0] && x < b1[0]) || (b2[0] > b1[0] && x > b2[0]) ||
           (b2[0] < b1[0] && x < b2[0]))
    return 0;

  return 1;
#endif
}

BLI_INLINE int lineart_line_isec_2d_ignore_line2pos(
    const double *a1, const double *a2, const double *b1, const double *b2, double *aRatio)
{
#define USE_VECTOR_LINE_INTERSECTION_IGN
#ifdef USE_VECTOR_LINE_INTERSECTION_IGN

  /* from isect_line_line_v2_point() */

  double s10[2], s32[2];
  double div;

  sub_v2_v2v2_db(s10, a2, a1);
  sub_v2_v2v2_db(s32, b2, b1);

  div = cross_v2v2_db(s10, s32);
  if (div != 0.0f) {
    const double u = cross_v2v2_db(a2, a1);
    const double v = cross_v2v2_db(b2, b1);

    const double rx = ((s32[0] * u) - (s10[0] * v)) / div;
    const double ry = ((s32[1] * u) - (s10[1] * v)) / div;

    if (fabs(a2[0] - a1[0]) > fabs(a2[1] - a1[1])) {
      *aRatio = ratiod(a1[0], a2[0], rx);
      if ((*aRatio) >= -DBL_EDGE_LIM && (*aRatio) <= 1 + DBL_EDGE_LIM) {
        return 1;
      }
      return 0;
    }

    *aRatio = ratiod(a1[1], a2[1], ry);
    if ((*aRatio) >= -DBL_EDGE_LIM && (*aRatio) <= 1 + DBL_EDGE_LIM) {
      return 1;
    }
    return 0;
  }
  return 0;

#else
  double k1, k2;
  double x;
  double y;
  double ratio;
  double x_diff = (a2[0] - a1[0]);
  double x_diff2 = (b2[0] - b1[0]);

  if (LRT_DOUBLE_CLOSE_ENOUGH(x_diff, 0)) {
    if (LRT_DOUBLE_CLOSE_ENOUGH(x_diff2, 0)) {
      *aRatio = 0;
      return 0;
    }
    double r2 = ratiod(b1[0], b2[0], a1[0]);
    x = interpd(b2[0], b1[0], r2);
    y = interpd(b2[1], b1[1], r2);
    *aRatio = ratio = ratiod(a1[1], a2[1], y);
  }
  else {
    if (LRT_DOUBLE_CLOSE_ENOUGH(x_diff2, 0)) {
      ratio = ratiod(a1[0], a2[0], b1[0]);
      x = interpd(a2[0], a1[0], ratio);
      *aRatio = ratio;
    }
    else {
      k1 = (a2[1] - a1[1]) / x_diff;
      k2 = (b2[1] - b1[1]) / x_diff2;

      if ((k1 == k2))
        return 0;

      x = (a1[1] - b1[1] - k1 * a1[0] + k2 * b1[0]) / (k2 - k1);

      ratio = (x - a1[0]) / x_diff;

      *aRatio = ratio;
    }
  }

  if (ratio <= 0 || ratio >= 1)
    return 0;

  return 1;
#endif
}

struct Depsgraph;
struct LineartGpencilModifierData;
struct LineartRenderBuffer;
struct Scene;

void MOD_lineart_destroy_render_data(struct LineartGpencilModifierData *lmd);

void MOD_lineart_chain_feature_lines(LineartRenderBuffer *rb);
void MOD_lineart_chain_split_for_fixed_occlusion(LineartRenderBuffer *rb);
void MOD_lineart_chain_connect(LineartRenderBuffer *rb);
void MOD_lineart_chain_discard_short(LineartRenderBuffer *rb, const float threshold);
void MOD_lineart_chain_split_angle(LineartRenderBuffer *rb, float angle_threshold_rad);
void MOD_lineart_smooth_chains(LineartRenderBuffer *rb, float tolerance);
void MOD_lineart_chain_offset_towards_camera(LineartRenderBuffer *rb,
                                             float dist,
                                             bool use_custom_camera);

int MOD_lineart_chain_count(const LineartEdgeChain *ec);
void MOD_lineart_chain_clear_picked_flag(LineartCache *lc);

bool MOD_lineart_compute_feature_lines(struct Depsgraph *depsgraph,
                                       struct LineartGpencilModifierData *lmd,
                                       struct LineartCache **cached_result,
                                       bool enable_stroke_offset);

struct Scene;

LineartBoundingArea *MOD_lineart_get_parent_bounding_area(LineartRenderBuffer *rb,
                                                          double x,
                                                          double y);

LineartBoundingArea *MOD_lineart_get_bounding_area(LineartRenderBuffer *rb, double x, double y);

struct bGPDframe;
struct bGPDlayer;

void MOD_lineart_gpencil_generate(LineartCache *cache,
                                  struct Depsgraph *depsgraph,
                                  struct Object *ob,
                                  struct bGPDlayer *gpl,
                                  struct bGPDframe *gpf,
                                  char source_type,
                                  void *source_reference,
                                  int level_start,
                                  int level_end,
                                  int mat_nr,
                                  short edge_types,
                                  unsigned char mask_switches,
                                  unsigned char material_mask_bits,
                                  unsigned char intersection_mask,
                                  short thickness,
                                  float opacity,
                                  const char *source_vgname,
                                  const char *vgname,
                                  int modifier_flags);

float MOD_lineart_chain_compute_length(LineartEdgeChain *ec);

void ED_operatortypes_lineart(void);<|MERGE_RESOLUTION|>--- conflicted
+++ resolved
@@ -182,11 +182,8 @@
   /** Also for line type determination on chaining. */
   uint16_t flags;
   uint8_t intersection_mask;
-<<<<<<< HEAD
 
   int target_reference;
-=======
->>>>>>> 08286533
 
   /**
    * Still need this entry because culled lines will not add to object
@@ -322,10 +319,7 @@
   ListBase edge_mark;
   ListBase floating;
   ListBase light_contour;
-<<<<<<< HEAD
   ListBase shadow;
-=======
->>>>>>> 08286533
 
   ListBase chains;
 
@@ -351,10 +345,7 @@
   bool use_intersections;
   bool use_loose;
   bool use_light_contour;
-<<<<<<< HEAD
   bool use_shadow;
-=======
->>>>>>> 08286533
   bool fuzzy_intersections;
   bool fuzzy_everything;
   bool allow_boundaries;
@@ -413,11 +404,7 @@
   ListBase shadow_edges;
 
   /** Cache only contains edge types specified in this variable. */
-<<<<<<< HEAD
   uint16_t rb_edge_types;
-=======
-  unsigned char rb_edge_types;
->>>>>>> 08286533
 } LineartCache;
 
 #define DBL_TRIANGLE_LIM 1e-8
@@ -456,10 +443,7 @@
   ListBase edge_mark;
   ListBase floating;
   ListBase light_contour;
-<<<<<<< HEAD
   ListBase shadow;
-=======
->>>>>>> 08286533
 
 } LineartRenderTaskInfo;
 
@@ -492,10 +476,7 @@
   ListBase edge_mark;
   ListBase floating;
   ListBase light_contour;
-<<<<<<< HEAD
   ListBase shadow;
-=======
->>>>>>> 08286533
 
 } LineartObjectInfo;
 
