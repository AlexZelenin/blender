--- conflicted
+++ resolved
@@ -155,9 +155,6 @@
     float new_pressure = weight * curvef;
 
     if (mmd->flag & GP_THICK_NORMALIZE) {
-<<<<<<< HEAD
-      pt->pressure = 1.0f * new_pressure;
-=======
       if (gps_has_unaffected_points) {
         /* Clamp value for very weird situations when stroke thickness can be zero. */
         CLAMP_MIN(gps->thickness, 1);
@@ -169,7 +166,6 @@
         /* Reset point pressure values so only stroke thickness counts. */
         pt->pressure = 1.0f;
       }
->>>>>>> da25aca2
     }
     else {
       if ((mmd->flag & GP_THICK_CUSTOM_CURVE) && (mmd->curve_thickness)) {
