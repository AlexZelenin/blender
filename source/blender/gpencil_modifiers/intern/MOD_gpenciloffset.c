/*
 * This program is free software; you can redistribute it and/or
 * modify it under the terms of the GNU General Public License
 * as published by the Free Software Foundation; either version 2
 * of the License, or (at your option) any later version.
 *
 * This program is distributed in the hope that it will be useful,
 * but WITHOUT ANY WARRANTY; without even the implied warranty of
 * MERCHANTABILITY or FITNESS FOR A PARTICULAR PURPOSE.  See the
 * GNU General Public License for more details.
 *
 * You should have received a copy of the GNU General Public License
 * along with this program; if not, write to the Free Software Foundation,
 * Inc., 51 Franklin Street, Fifth Floor, Boston, MA 02110-1301, USA.
 *
 * The Original Code is Copyright (C) 2017, Blender Foundation
 * This is a new part of Blender
 */

/** \file
 * \ingroup modifiers
 */

#include <stdio.h>

#include "BLI_listbase.h"
#include "BLI_utildefines.h"

#include "BLT_translation.h"

#include "BLI_hash.h"
#include "BLI_math.h"
#include "BLI_rand.h"

#include "DNA_defaults.h"
#include "DNA_gpencil_modifier_types.h"
#include "DNA_gpencil_types.h"
#include "DNA_meshdata_types.h"
#include "DNA_object_types.h"
#include "DNA_screen_types.h"

#include "BKE_context.h"
#include "BKE_deform.h"
#include "BKE_gpencil_geom.h"
#include "BKE_gpencil_modifier.h"
#include "BKE_lib_query.h"
#include "BKE_modifier.h"
#include "BKE_screen.h"

#include "DEG_depsgraph.h"

#include "UI_interface.h"
#include "UI_resources.h"

#include "MOD_gpencil_modifiertypes.h"
#include "MOD_gpencil_ui_common.h"
#include "MOD_gpencil_util.h"

static void initData(GpencilModifierData *md)
{
  OffsetGpencilModifierData *gpmd = (OffsetGpencilModifierData *)md;

  BLI_assert(MEMCMP_STRUCT_AFTER_IS_ZERO(gpmd, modifier));

  MEMCPY_STRUCT_AFTER(gpmd, DNA_struct_default_get(OffsetGpencilModifierData), modifier);
}

static void copyData(const GpencilModifierData *md, GpencilModifierData *target)
{
  BKE_gpencil_modifier_copydata_generic(md, target);
}

static bool do_modifier(Object *ob,
                        OffsetGpencilModifierData *mmd,
                        bGPDlayer *gpl,
                        bGPDstroke *gps)
{
  return is_stroke_affected_by_modifier(ob,
                                        mmd->layername,
                                        mmd->material,
                                        mmd->pass_index,
                                        mmd->layer_pass,
                                        1,
                                        gpl,
                                        gps,
                                        mmd->flag & GP_OFFSET_INVERT_LAYER,
                                        mmd->flag & GP_OFFSET_INVERT_PASS,
                                        mmd->flag & GP_OFFSET_INVERT_LAYERPASS,
                                        mmd->flag & GP_OFFSET_INVERT_MATERIAL);
}

/* Calculate transform matrix. */
static float prepare_matrix(OffsetGpencilModifierData *mmd, float weight, float r_mat[4][4])
{
  float loc[3], rot[3], scale[3];

  mul_v3_v3fl(loc, mmd->loc, weight);
  mul_v3_v3fl(rot, mmd->rot, weight);
  mul_v3_v3fl(scale, mmd->scale, weight);
  add_v3_fl(scale, 1.0);
  loc_eul_size_to_mat4(r_mat, loc, rot, scale);

  return (scale[0] + scale[1] + scale[2]) / 3.0f;
}

/* change stroke offsetness */
static void deformPolyline(GpencilModifierData *md,
                           Depsgraph *UNUSED(depsgraph),
                           Object *ob,
                           bGPDlayer *gpl,
                           bGPDframe *UNUSED(gpf),
                           bGPDstroke *gps)
{
  OffsetGpencilModifierData *mmd = (OffsetGpencilModifierData *)md;
  const int def_nr = BKE_object_defgroup_name_index(ob, mmd->vgname);

  if (!do_modifier(ob, mmd, gpl, gps)) {
    return;
  }

  bGPdata *gpd = ob->data;
  for (int i = 0; i < gps->totpoints; i++) {
    bGPDspoint *pt = &gps->points[i];
    MDeformVert *dvert = gps->dvert != NULL ? &gps->dvert[i] : NULL;

    /* Verify vertex group. */
    const float weight = get_modifier_point_weight(
        dvert, (mmd->flag & GP_OFFSET_INVERT_VGROUP) != 0, def_nr);
    if (weight < 0.0f) {
      continue;
    }
    float mat[4][4];
    float unit_scale = prepare_matrix(mmd, weight, mat);
    pt->pressure *= unit_scale;

    mul_m4_v3(mat, &pt->x);
  }
  /* Calc geometry data. */
  BKE_gpencil_stroke_geometry_update(gpd, gps, GP_GEO_UPDATE_DEFAULT);
}

static void deformBezier(GpencilModifierData *md,
                         Depsgraph *UNUSED(depsgraph),
                         Object *ob,
                         bGPDlayer *gpl,
                         bGPDframe *gpf,
                         bGPDstroke *gps)
{
  OffsetGpencilModifierData *mmd = (OffsetGpencilModifierData *)md;
  const int def_nr = BKE_object_defgroup_name_index(ob, mmd->vgname);

  if (!do_modifier(ob, mmd, gpl, gps)) {
    return;
  }

<<<<<<< HEAD
=======
  int seed = mmd->seed;
  /* Make sure different modifiers get different seeds. */
  seed += BLI_hash_string(ob->id.name + 2);
  seed += BLI_hash_string(md->name);

  float rand[3][3];
  float rand_offset = BLI_hash_int_01(seed);

  /* Get stroke index for random offset. */
  int rnd_index = 0;
  LISTBASE_FOREACH (bGPDstroke *, o_gps, &gpf->strokes) {
    if (o_gps == gps) {
      break;
    }
    rnd_index += 1;
  }
  for (int j = 0; j < 3; j++) {
    const uint primes[3] = {2, 3, 7};
    double offset[3] = {0.0f, 0.0f, 0.0f};
    double r[3];
    /* To ensure a nice distribution, we use halton sequence and offset using the seed. */
    BLI_halton_3d(primes, offset, rnd_index, r);

    if ((mmd->flag & GP_OFFSET_UNIFORM_RANDOM_SCALE) && j == 2) {
      float rand_value;
      rand_value = fmodf(r[0] * 2.0f - 1.0f + rand_offset, 1.0f);
      rand_value = fmodf(sin(rand_value * 12.9898f + j * 78.233f) * 43758.5453f, 1.0f);
      copy_v3_fl(rand[j], rand_value);
    }
    else {
      for (int i = 0; i < 3; i++) {
        rand[j][i] = fmodf(r[i] * 2.0f - 1.0f + rand_offset, 1.0f);
        rand[j][i] = fmodf(sin(rand[j][i] * 12.9898f + j * 78.233f) * 43758.5453f, 1.0f);
      }
    }
  }
  /* Calculate Random matrix. */
  float mat_rnd[4][4];
  float rnd_loc[3], rnd_rot[3];
  float rnd_scale[3] = {1.0f, 1.0f, 1.0f};
  mul_v3_v3v3(rnd_loc, mmd->rnd_offset, rand[0]);
  mul_v3_v3v3(rnd_rot, mmd->rnd_rot, rand[1]);
  madd_v3_v3v3(rnd_scale, mmd->rnd_scale, rand[2]);
  loc_eul_size_to_mat4(mat_rnd, rnd_loc, rnd_rot, rnd_scale);

>>>>>>> 933de820
  bGPdata *gpd = ob->data;
  bGPDcurve *gpc = gps->editcurve;

  for (int i = 0; i < gpc->tot_curve_points; i++) {
    bGPDcurve_point *pt = &gpc->curve_points[i];
    BezTriple *bezt = &pt->bezt;
    MDeformVert *dvert = (gpc->dvert != NULL) ? &gpc->dvert[i] : NULL;

    /* Verify vertex group. */
    const float weight = get_modifier_point_weight(
        dvert, (mmd->flag & GP_OFFSET_INVERT_VGROUP) != 0, def_nr);
    if (weight < 0.0f) {
      continue;
    }
<<<<<<< HEAD
    float mat[4][4];
    float unit_scale = prepare_matrix(mmd, weight, mat);
=======
    /* Apply randomness matrix. */
    mul_m4_v3(mat_rnd, &pt->x);

    /* Calculate matrix. */
    mul_v3_v3fl(loc, mmd->loc, weight);
    mul_v3_v3fl(rot, mmd->rot, weight);
    mul_v3_v3fl(scale, mmd->scale, weight);
    add_v3_fl(scale, 1.0);
    loc_eul_size_to_mat4(mat, loc, rot, scale);

    /* Apply scale to thickness. */
    float unit_scale = (scale[0] + scale[1] + scale[2]) / 3.0f;
>>>>>>> 933de820
    pt->pressure *= unit_scale;

    for (int j = 0; j < 3; j++) {
      mul_m4_v3(mat, bezt->vec[j]);
    }
  }

  BKE_gpencil_stroke_geometry_update(gpd, gps, GP_GEO_UPDATE_DEFAULT);
}

static void bakeModifier(struct Main *UNUSED(bmain),
                         Depsgraph *depsgraph,
                         GpencilModifierData *md,
                         Object *ob)
{
  bGPdata *gpd = ob->data;

  LISTBASE_FOREACH (bGPDlayer *, gpl, &gpd->layers) {
    LISTBASE_FOREACH (bGPDframe *, gpf, &gpl->frames) {
      LISTBASE_FOREACH (bGPDstroke *, gps, &gpf->strokes) {
        if (!GPENCIL_STROKE_TYPE_BEZIER(gps)) {
          deformPolyline(md, depsgraph, ob, gpl, gpf, gps);
        }
        else {
          deformBezier(md, depsgraph, ob, gpl, gpf, gps);
        }
      }
    }
  }
}

static void foreachIDLink(GpencilModifierData *md, Object *ob, IDWalkFunc walk, void *userData)
{
  OffsetGpencilModifierData *mmd = (OffsetGpencilModifierData *)md;

  walk(userData, ob, (ID **)&mmd->material, IDWALK_CB_USER);
}

static void panel_draw(const bContext *UNUSED(C), Panel *panel)
{
  uiLayout *layout = panel->layout;

  PointerRNA *ptr = gpencil_modifier_panel_get_property_pointers(panel, NULL);

  uiLayoutSetPropSep(layout, true);

  uiItemR(layout, ptr, "location", 0, NULL, ICON_NONE);
  uiItemR(layout, ptr, "rotation", 0, NULL, ICON_NONE);
  uiItemR(layout, ptr, "scale", 0, NULL, ICON_NONE);

  gpencil_modifier_panel_end(layout, ptr);
}

static void random_panel_draw(const bContext *UNUSED(C), Panel *panel)
{
  uiLayout *layout = panel->layout;

  PointerRNA *ptr = gpencil_modifier_panel_get_property_pointers(panel, NULL);

  uiLayoutSetPropSep(layout, true);

  uiItemR(layout, ptr, "random_offset", 0, IFACE_("Offset"), ICON_NONE);
  uiItemR(layout, ptr, "random_rotation", 0, IFACE_("Rotation"), ICON_NONE);
  uiItemR(layout, ptr, "random_scale", 0, IFACE_("Scale"), ICON_NONE);
  uiItemR(layout, ptr, "use_uniform_random_scale", 0, NULL, ICON_NONE);
  uiItemR(layout, ptr, "seed", 0, NULL, ICON_NONE);
}

static void mask_panel_draw(const bContext *UNUSED(C), Panel *panel)
{
  gpencil_modifier_masking_panel_draw(panel, true, true);
}

static void panelRegister(ARegionType *region_type)
{
  PanelType *panel_type = gpencil_modifier_panel_register(
      region_type, eGpencilModifierType_Offset, panel_draw);
  gpencil_modifier_subpanel_register(
      region_type, "randomize", "Randomize", NULL, random_panel_draw, panel_type);
  gpencil_modifier_subpanel_register(
      region_type, "mask", "Influence", NULL, mask_panel_draw, panel_type);
}

GpencilModifierTypeInfo modifierType_Gpencil_Offset = {
    /* name */ "Offset",
    /* structName */ "OffsetGpencilModifierData",
    /* structSize */ sizeof(OffsetGpencilModifierData),
    /* type */ eGpencilModifierTypeType_Gpencil,
    /* flags */ eGpencilModifierTypeFlag_SupportsEditmode,

    /* copyData */ copyData,

    /* deformPolyline */ deformPolyline,
    /* deformBezier */ deformBezier,
    /* generateStrokes */ NULL,
    /* bakeModifier */ bakeModifier,
    /* remapTime */ NULL,

    /* initData */ initData,
    /* freeData */ NULL,
    /* isDisabled */ NULL,
    /* updateDepsgraph */ NULL,
    /* dependsOnTime */ NULL,
    /* foreachIDLink */ foreachIDLink,
    /* foreachTexLink */ NULL,
    /* panelRegister */ panelRegister,
};<|MERGE_RESOLUTION|>--- conflicted
+++ resolved
@@ -118,43 +118,6 @@
     return;
   }
 
-  bGPdata *gpd = ob->data;
-  for (int i = 0; i < gps->totpoints; i++) {
-    bGPDspoint *pt = &gps->points[i];
-    MDeformVert *dvert = gps->dvert != NULL ? &gps->dvert[i] : NULL;
-
-    /* Verify vertex group. */
-    const float weight = get_modifier_point_weight(
-        dvert, (mmd->flag & GP_OFFSET_INVERT_VGROUP) != 0, def_nr);
-    if (weight < 0.0f) {
-      continue;
-    }
-    float mat[4][4];
-    float unit_scale = prepare_matrix(mmd, weight, mat);
-    pt->pressure *= unit_scale;
-
-    mul_m4_v3(mat, &pt->x);
-  }
-  /* Calc geometry data. */
-  BKE_gpencil_stroke_geometry_update(gpd, gps, GP_GEO_UPDATE_DEFAULT);
-}
-
-static void deformBezier(GpencilModifierData *md,
-                         Depsgraph *UNUSED(depsgraph),
-                         Object *ob,
-                         bGPDlayer *gpl,
-                         bGPDframe *gpf,
-                         bGPDstroke *gps)
-{
-  OffsetGpencilModifierData *mmd = (OffsetGpencilModifierData *)md;
-  const int def_nr = BKE_object_defgroup_name_index(ob, mmd->vgname);
-
-  if (!do_modifier(ob, mmd, gpl, gps)) {
-    return;
-  }
-
-<<<<<<< HEAD
-=======
   int seed = mmd->seed;
   /* Make sure different modifiers get different seeds. */
   seed += BLI_hash_string(ob->id.name + 2);
@@ -200,14 +163,11 @@
   madd_v3_v3v3(rnd_scale, mmd->rnd_scale, rand[2]);
   loc_eul_size_to_mat4(mat_rnd, rnd_loc, rnd_rot, rnd_scale);
 
->>>>>>> 933de820
   bGPdata *gpd = ob->data;
-  bGPDcurve *gpc = gps->editcurve;
-
-  for (int i = 0; i < gpc->tot_curve_points; i++) {
-    bGPDcurve_point *pt = &gpc->curve_points[i];
-    BezTriple *bezt = &pt->bezt;
-    MDeformVert *dvert = (gpc->dvert != NULL) ? &gpc->dvert[i] : NULL;
+
+  for (int i = 0; i < gps->totpoints; i++) {
+    bGPDspoint *pt = &gps->points[i];
+    MDeformVert *dvert = gps->dvert != NULL ? &gps->dvert[i] : NULL;
 
     /* Verify vertex group. */
     const float weight = get_modifier_point_weight(
@@ -215,10 +175,6 @@
     if (weight < 0.0f) {
       continue;
     }
-<<<<<<< HEAD
-    float mat[4][4];
-    float unit_scale = prepare_matrix(mmd, weight, mat);
-=======
     /* Apply randomness matrix. */
     mul_m4_v3(mat_rnd, &pt->x);
 
@@ -230,8 +186,46 @@
     loc_eul_size_to_mat4(mat, loc, rot, scale);
 
     /* Apply scale to thickness. */
-    float unit_scale = (scale[0] + scale[1] + scale[2]) / 3.0f;
->>>>>>> 933de820
+    float mat[4][4];
+    float unit_scale = prepare_matrix(mmd, weight, mat);
+    pt->pressure *= unit_scale;
+
+    mul_m4_v3(mat, &pt->x);
+  }
+  /* Calc geometry data. */
+  BKE_gpencil_stroke_geometry_update(gpd, gps, GP_GEO_UPDATE_DEFAULT);
+}
+
+static void deformBezier(GpencilModifierData *md,
+                         Depsgraph *UNUSED(depsgraph),
+                         Object *ob,
+                         bGPDlayer *gpl,
+                         bGPDframe *UNUSED(gpf),
+                         bGPDstroke *gps)
+{
+  OffsetGpencilModifierData *mmd = (OffsetGpencilModifierData *)md;
+  const int def_nr = BKE_object_defgroup_name_index(ob, mmd->vgname);
+
+  if (!do_modifier(ob, mmd, gpl, gps)) {
+    return;
+  }
+
+  bGPdata *gpd = ob->data;
+  bGPDcurve *gpc = gps->editcurve;
+
+  for (int i = 0; i < gpc->tot_curve_points; i++) {
+    bGPDcurve_point *pt = &gpc->curve_points[i];
+    BezTriple *bezt = &pt->bezt;
+    MDeformVert *dvert = (gpc->dvert != NULL) ? &gpc->dvert[i] : NULL;
+
+    /* Verify vertex group. */
+    const float weight = get_modifier_point_weight(
+        dvert, (mmd->flag & GP_OFFSET_INVERT_VGROUP) != 0, def_nr);
+    if (weight < 0.0f) {
+      continue;
+    }
+    float mat[4][4];
+    float unit_scale = prepare_matrix(mmd, weight, mat);
     pt->pressure *= unit_scale;
 
     for (int j = 0; j < 3; j++) {
