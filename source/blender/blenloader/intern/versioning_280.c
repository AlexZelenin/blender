/*
 * This program is free software; you can redistribute it and/or
 * modify it under the terms of the GNU General Public License
 * as published by the Free Software Foundation; either version 2
 * of the License, or (at your option) any later version.
 *
 * This program is distributed in the hope that it will be useful,
 * but WITHOUT ANY WARRANTY; without even the implied warranty of
 * MERCHANTABILITY or FITNESS FOR A PARTICULAR PURPOSE.  See the
 * GNU General Public License for more details.
 *
 * You should have received a copy of the GNU General Public License
 * along with this program; if not, write to the Free Software Foundation,
 * Inc., 51 Franklin Street, Fifth Floor, Boston, MA 02110-1301, USA.
 */

/** \file
 * \ingroup blenloader
 */

/* allow readfile to use deprecated functionality */
#define DNA_DEPRECATED_ALLOW

#include <string.h>
#include <float.h>

#include "BLI_listbase.h"
#include "BLI_math.h"
#include "BLI_mempool.h"
#include "BLI_string.h"
#include "BLI_utildefines.h"

#include "DNA_anim_types.h"
#include "DNA_object_types.h"
#include "DNA_camera_types.h"
#include "DNA_cloth_types.h"
#include "DNA_collection_types.h"
#include "DNA_constraint_types.h"
#include "DNA_gpu_types.h"
#include "DNA_light_types.h"
#include "DNA_layer_types.h"
#include "DNA_lightprobe_types.h"
#include "DNA_material_types.h"
#include "DNA_mesh_types.h"
#include "DNA_modifier_types.h"
#include "DNA_particle_types.h"
#include "DNA_rigidbody_types.h"
#include "DNA_scene_types.h"
#include "DNA_screen_types.h"
#include "DNA_view3d_types.h"
#include "DNA_genfile.h"
#include "DNA_gpencil_types.h"
#include "DNA_workspace_types.h"
#include "DNA_key_types.h"
#include "DNA_curve_types.h"
#include "DNA_armature_types.h"
#include "DNA_text_types.h"

#include "BKE_action.h"
#include "BKE_animsys.h"
#include "BKE_cloth.h"
#include "BKE_collection.h"
#include "BKE_constraint.h"
#include "BKE_colortools.h"
#include "BKE_customdata.h"
#include "BKE_fcurve.h"
#include "BKE_freestyle.h"
#include "BKE_gpencil.h"
#include "BKE_idprop.h"
#include "BKE_image.h"
#include "BKE_key.h"
#include "BKE_library.h"
#include "BKE_layer.h"
#include "BKE_main.h"
#include "BKE_material.h"
#include "BKE_mesh.h"
#include "BKE_node.h"
#include "BKE_object.h"
#include "BKE_paint.h"
#include "BKE_pointcache.h"
#include "BKE_report.h"
#include "BKE_rigidbody.h"
#include "BKE_scene.h"
#include "BKE_screen.h"
#include "BKE_sequencer.h"
#include "BKE_studiolight.h"
#include "BKE_unit.h"
#include "BKE_workspace.h"

/* Only for IMB_BlendMode */
#include "IMB_imbuf.h"

#include "DEG_depsgraph.h"

#include "BLT_translation.h"

#include "BLO_readfile.h"
#include "readfile.h"

#include "MEM_guardedalloc.h"

static bScreen *screen_parent_find(const bScreen *screen)
{
  /* Can avoid lookup if screen state isn't maximized/full
   * (parent and child store the same state). */
  if (ELEM(screen->state, SCREENMAXIMIZED, SCREENFULL)) {
    for (const ScrArea *sa = screen->areabase.first; sa; sa = sa->next) {
      if (sa->full && sa->full != screen) {
        BLI_assert(sa->full->state == screen->state);
        return sa->full;
      }
    }
  }

  return NULL;
}

static void do_version_workspaces_create_from_screens(Main *bmain)
{
  for (bScreen *screen = bmain->screens.first; screen; screen = screen->id.next) {
    const bScreen *screen_parent = screen_parent_find(screen);
    WorkSpace *workspace;
    if (screen->temp) {
      continue;
    }

    if (screen_parent) {
      /* Full-screen with "Back to Previous" option, don't create
       * a new workspace, add layout workspace containing parent. */
      workspace = BLI_findstring(
          &bmain->workspaces, screen_parent->id.name + 2, offsetof(ID, name) + 2);
    }
    else {
      workspace = BKE_workspace_add(bmain, screen->id.name + 2);
    }
    if (workspace == NULL) {
      continue; /* Not much we can do.. */
    }
    BKE_workspace_layout_add(bmain, workspace, screen, screen->id.name + 2);
  }
}

static void do_version_area_change_space_to_space_action(ScrArea *area, const Scene *scene)
{
  SpaceType *stype = BKE_spacetype_from_id(SPACE_ACTION);
  SpaceAction *saction = (SpaceAction *)stype->new (area, scene);
  ARegion *region_channels;

  /* Properly free current regions */
  for (ARegion *region = area->regionbase.first; region; region = region->next) {
    BKE_area_region_free(area->type, region);
  }
  BLI_freelistN(&area->regionbase);

  area->type = stype;
  area->spacetype = stype->spaceid;

  BLI_addhead(&area->spacedata, saction);
  area->regionbase = saction->regionbase;
  BLI_listbase_clear(&saction->regionbase);

  /* Different defaults for timeline */
  region_channels = BKE_area_find_region_type(area, RGN_TYPE_CHANNELS);
  region_channels->flag |= RGN_FLAG_HIDDEN;

  saction->mode = SACTCONT_TIMELINE;
  saction->ads.flag |= ADS_FLAG_SUMMARY_COLLAPSED;
  saction->ads.filterflag |= ADS_FILTER_SUMMARY;
}

/**
 * \brief After lib-link versioning for new workspace design.
 *
 * - Adds a workspace for (almost) each screen of the old file
 *   and adds the needed workspace-layout to wrap the screen.
 * - Active screen isn't stored directly in window anymore, but in the active workspace.
 * - Active scene isn't stored in screen anymore, but in window.
 * - Create workspace instance hook for each window.
 *
 * \note Some of the created workspaces might be deleted again
 * in case of reading the default `startup.blend`.
 */
static void do_version_workspaces_after_lib_link(Main *bmain)
{
  BLI_assert(BLI_listbase_is_empty(&bmain->workspaces));

  do_version_workspaces_create_from_screens(bmain);

  for (wmWindowManager *wm = bmain->wm.first; wm; wm = wm->id.next) {
    for (wmWindow *win = wm->windows.first; win; win = win->next) {
      bScreen *screen_parent = screen_parent_find(win->screen);
      bScreen *screen = screen_parent ? screen_parent : win->screen;

      if (screen->temp) {
        /* We do not generate a new workspace for those screens...
         * still need to set some data in win. */
        win->workspace_hook = BKE_workspace_instance_hook_create(bmain);
        win->scene = screen->scene;
        /* Deprecated from now on! */
        win->screen = NULL;
        continue;
      }

      WorkSpace *workspace = BLI_findstring(
          &bmain->workspaces, screen->id.name + 2, offsetof(ID, name) + 2);
      BLI_assert(workspace != NULL);
      WorkSpaceLayout *layout = BKE_workspace_layout_find(workspace, win->screen);
      BLI_assert(layout != NULL);

      win->workspace_hook = BKE_workspace_instance_hook_create(bmain);

      BKE_workspace_active_set(win->workspace_hook, workspace);
      BKE_workspace_active_layout_set(win->workspace_hook, layout);

      /* Move scene and view layer to window. */
      Scene *scene = screen->scene;
      ViewLayer *layer = BLI_findlink(&scene->view_layers, scene->r.actlay);
      if (!layer) {
        layer = BKE_view_layer_default_view(scene);
      }

      win->scene = scene;
      STRNCPY(win->view_layer_name, layer->name);

      /* Deprecated from now on! */
      win->screen = NULL;
    }
  }

  for (bScreen *screen = bmain->screens.first; screen; screen = screen->id.next) {
    /* Deprecated from now on! */
    BLI_freelistN(&screen->scene->transform_spaces);
    screen->scene = NULL;
  }
}

#ifdef USE_COLLECTION_COMPAT_28
enum {
  COLLECTION_DEPRECATED_VISIBLE = (1 << 0),
  COLLECTION_DEPRECATED_VIEWPORT = (1 << 0),
  COLLECTION_DEPRECATED_SELECTABLE = (1 << 1),
  COLLECTION_DEPRECATED_DISABLED = (1 << 2),
  COLLECTION_DEPRECATED_RENDER = (1 << 3),
};

static void do_version_view_layer_visibility(ViewLayer *view_layer)
{
  /* Convert from deprecated VISIBLE flag to DISABLED */
  LayerCollection *lc;
  for (lc = view_layer->layer_collections.first; lc; lc = lc->next) {
    if (lc->flag & COLLECTION_DEPRECATED_DISABLED) {
      lc->flag &= ~COLLECTION_DEPRECATED_DISABLED;
    }

    if ((lc->flag & COLLECTION_DEPRECATED_VISIBLE) == 0) {
      lc->flag |= COLLECTION_DEPRECATED_DISABLED;
    }

    lc->flag |= COLLECTION_DEPRECATED_VIEWPORT | COLLECTION_DEPRECATED_RENDER;
  }
}

static void do_version_layer_collection_pre(ViewLayer *view_layer,
                                            ListBase *lb,
                                            GSet *enabled_set,
                                            GSet *selectable_set)
{
  /* Convert from deprecated DISABLED to new layer collection and collection flags */
  for (LayerCollection *lc = lb->first; lc; lc = lc->next) {
    if (lc->scene_collection) {
      if (!(lc->flag & COLLECTION_DEPRECATED_DISABLED)) {
        BLI_gset_insert(enabled_set, lc->scene_collection);
      }
      if (lc->flag & COLLECTION_DEPRECATED_SELECTABLE) {
        BLI_gset_insert(selectable_set, lc->scene_collection);
      }
    }

    do_version_layer_collection_pre(
        view_layer, &lc->layer_collections, enabled_set, selectable_set);
  }
}

static void do_version_layer_collection_post(ViewLayer *view_layer,
                                             ListBase *lb,
                                             GSet *enabled_set,
                                             GSet *selectable_set,
                                             GHash *collection_map)
{
  /* Apply layer collection exclude flags. */
  for (LayerCollection *lc = lb->first; lc; lc = lc->next) {
    if (!(lc->collection->flag & COLLECTION_IS_MASTER)) {
      SceneCollection *sc = BLI_ghash_lookup(collection_map, lc->collection);
      const bool enabled = (sc && BLI_gset_haskey(enabled_set, sc));
      const bool selectable = (sc && BLI_gset_haskey(selectable_set, sc));

      if (!enabled) {
        lc->flag |= LAYER_COLLECTION_EXCLUDE;
      }
      if (enabled && !selectable) {
        lc->collection->flag |= COLLECTION_RESTRICT_SELECT;
      }
    }

    do_version_layer_collection_post(
        view_layer, &lc->layer_collections, enabled_set, selectable_set, collection_map);
  }
}

static void do_version_scene_collection_convert(
    Main *bmain, ID *id, SceneCollection *sc, Collection *collection, GHash *collection_map)
{
  if (collection_map) {
    BLI_ghash_insert(collection_map, collection, sc);
  }

  for (SceneCollection *nsc = sc->scene_collections.first; nsc;) {
    SceneCollection *nsc_next = nsc->next;
    Collection *ncollection = BKE_collection_add(bmain, collection, nsc->name);
    ncollection->id.lib = id->lib;
    do_version_scene_collection_convert(bmain, id, nsc, ncollection, collection_map);
    nsc = nsc_next;
  }

  for (LinkData *link = sc->objects.first; link; link = link->next) {
    Object *ob = link->data;
    if (ob) {
      BKE_collection_object_add(bmain, collection, ob);
      id_us_min(&ob->id);
    }
  }

  BLI_freelistN(&sc->objects);
  MEM_freeN(sc);
}

static void do_version_group_collection_to_collection(Main *bmain, Collection *group)
{
  /* Convert old 2.8 group collections to new unified collections. */
  if (group->collection) {
    do_version_scene_collection_convert(bmain, &group->id, group->collection, group, NULL);
  }

  group->collection = NULL;
  group->view_layer = NULL;
  id_fake_user_set(&group->id);
}

static void do_version_scene_collection_to_collection(Main *bmain, Scene *scene)
{
  /* Convert old 2.8 scene collections to new unified collections. */

  /* Temporarily clear view layers so we don't do any layer collection syncing
   * and destroy old flags that we want to restore. */
  ListBase view_layers = scene->view_layers;
  BLI_listbase_clear(&scene->view_layers);

  if (!scene->master_collection) {
    scene->master_collection = BKE_collection_master_add();
  }

  /* Convert scene collections. */
  GHash *collection_map = BLI_ghash_new(BLI_ghashutil_ptrhash, BLI_ghashutil_ptrcmp, __func__);
  if (scene->collection) {
    do_version_scene_collection_convert(
        bmain, &scene->id, scene->collection, scene->master_collection, collection_map);
    scene->collection = NULL;
  }

  scene->view_layers = view_layers;

  /* Convert layer collections. */
  ViewLayer *view_layer;
  for (view_layer = scene->view_layers.first; view_layer; view_layer = view_layer->next) {
    GSet *enabled_set = BLI_gset_new(BLI_ghashutil_ptrhash, BLI_ghashutil_ptrcmp, __func__);
    GSet *selectable_set = BLI_gset_new(BLI_ghashutil_ptrhash, BLI_ghashutil_ptrcmp, __func__);

    do_version_layer_collection_pre(
        view_layer, &view_layer->layer_collections, enabled_set, selectable_set);

    BKE_layer_collection_sync(scene, view_layer);

    do_version_layer_collection_post(
        view_layer, &view_layer->layer_collections, enabled_set, selectable_set, collection_map);

    BLI_gset_free(enabled_set, NULL);
    BLI_gset_free(selectable_set, NULL);

    BKE_layer_collection_sync(scene, view_layer);
  }

  BLI_ghash_free(collection_map, NULL, NULL);
}
#endif

static void do_version_layers_to_collections(Main *bmain, Scene *scene)
{
  /* Since we don't have access to FileData we check the (always valid) first
   * render layer instead. */
  if (!scene->master_collection) {
    scene->master_collection = BKE_collection_master_add();
  }

  if (scene->view_layers.first) {
    return;
  }

  /* Create collections from layers. */
  Collection *collection_master = BKE_collection_master(scene);
  Collection *collections[20] = {NULL};

  for (int layer = 0; layer < 20; layer++) {
    for (Base *base = scene->base.first; base; base = base->next) {
      if (base->lay & (1 << layer)) {
        /* Create collections when needed only. */
        if (collections[layer] == NULL) {
          char name[MAX_NAME];

          BLI_snprintf(
              name, sizeof(collection_master->id.name), DATA_("Collection %d"), layer + 1);

          Collection *collection = BKE_collection_add(bmain, collection_master, name);
          collection->id.lib = scene->id.lib;
          if (collection->id.lib != NULL) {
            collection->id.tag |= LIB_TAG_INDIRECT;
          }
          collections[layer] = collection;

          if (!(scene->lay & (1 << layer))) {
            collection->flag |= COLLECTION_RESTRICT_VIEWPORT | COLLECTION_RESTRICT_RENDER;
          }
        }

        /* Note usually this would do slow collection syncing for view layers,
         * but since no view layers exists yet at this point it's fast. */
        BKE_collection_object_add(bmain, collections[layer], base->object);
      }

      if (base->flag & SELECT) {
        base->object->flag |= SELECT;
      }
      else {
        base->object->flag &= ~SELECT;
      }
    }
  }

  /* Handle legacy render layers. */
  bool have_override = false;
  const bool need_default_renderlayer = scene->r.layers.first == NULL;

  for (SceneRenderLayer *srl = scene->r.layers.first; srl; srl = srl->next) {
    ViewLayer *view_layer = BKE_view_layer_add(scene, srl->name);

    if (srl->layflag & SCE_LAY_DISABLE) {
      view_layer->flag &= ~VIEW_LAYER_RENDER;
    }

    if ((srl->layflag & SCE_LAY_FRS) == 0) {
      view_layer->flag &= ~VIEW_LAYER_FREESTYLE;
    }

    view_layer->layflag = srl->layflag;
    view_layer->passflag = srl->passflag;
    view_layer->pass_alpha_threshold = srl->pass_alpha_threshold;
    view_layer->samples = srl->samples;
    view_layer->mat_override = srl->mat_override;

    BKE_freestyle_config_free(&view_layer->freestyle_config, true);
    view_layer->freestyle_config = srl->freestyleConfig;
    view_layer->id_properties = srl->prop;

    /* Set exclusion and overrides. */
    for (int layer = 0; layer < 20; layer++) {
      Collection *collection = collections[layer];
      if (collection) {
        LayerCollection *lc = BKE_layer_collection_first_from_scene_collection(view_layer,
                                                                               collection);

        if (srl->lay_exclude & (1 << layer)) {
          /* Disable excluded layer. */
          have_override = true;
          lc->flag |= LAYER_COLLECTION_EXCLUDE;
          for (LayerCollection *nlc = lc->layer_collections.first; nlc; nlc = nlc->next) {
            nlc->flag |= LAYER_COLLECTION_EXCLUDE;
          }
        }
        else {
          if (srl->lay_zmask & (1 << layer)) {
            have_override = true;
            lc->flag |= LAYER_COLLECTION_HOLDOUT;
          }

          if ((srl->lay & (1 << layer)) == 0) {
            have_override = true;
            lc->flag |= LAYER_COLLECTION_INDIRECT_ONLY;
          }
        }
      }
    }

    /* for convenience set the same active object in all the layers */
    if (scene->basact) {
      view_layer->basact = BKE_view_layer_base_find(view_layer, scene->basact->object);
    }

    for (Base *base = view_layer->object_bases.first; base; base = base->next) {
      if ((base->flag & BASE_SELECTABLE) && (base->object->flag & SELECT)) {
        base->flag |= BASE_SELECTED;
      }
    }
  }

  BLI_freelistN(&scene->r.layers);

  /* If render layers included overrides, or there are no render layers,
   * we also create a vanilla viewport layer. */
  if (have_override || need_default_renderlayer) {
    ViewLayer *view_layer = BKE_view_layer_add(scene, "Viewport");

    /* If we ported all the original render layers,
     * we don't need to make the viewport layer renderable. */
    if (!BLI_listbase_is_single(&scene->view_layers)) {
      view_layer->flag &= ~VIEW_LAYER_RENDER;
    }

    /* convert active base */
    if (scene->basact) {
      view_layer->basact = BKE_view_layer_base_find(view_layer, scene->basact->object);
    }

    /* convert selected bases */
    for (Base *base = view_layer->object_bases.first; base; base = base->next) {
      if ((base->flag & BASE_SELECTABLE) && (base->object->flag & SELECT)) {
        base->flag |= BASE_SELECTED;
      }

      /* keep lay around for forward compatibility (open those files in 2.79) */
      base->lay = base->object->lay;
    }
  }

  /* remove bases once and for all */
  for (Base *base = scene->base.first; base; base = base->next) {
    id_us_min(&base->object->id);
  }

  BLI_freelistN(&scene->base);
  scene->basact = NULL;
}

static void do_version_collection_propagate_lib_to_children(Collection *collection)
{
  if (collection->id.lib != NULL) {
    for (CollectionChild *collection_child = collection->children.first; collection_child != NULL;
         collection_child = collection_child->next) {
      if (collection_child->collection->id.lib == NULL) {
        collection_child->collection->id.lib = collection->id.lib;
      }
      do_version_collection_propagate_lib_to_children(collection_child->collection);
    }
  }
}

/** convert old annotations colors */
static void do_versions_fix_annotations(bGPdata *gpd)
{
  for (const bGPDpalette *palette = gpd->palettes.first; palette; palette = palette->next) {
    for (bGPDpalettecolor *palcolor = palette->colors.first; palcolor; palcolor = palcolor->next) {
      /* fix layers */
      for (bGPDlayer *gpl = gpd->layers.first; gpl; gpl = gpl->next) {
        /* unlock/unhide layer */
        gpl->flag &= ~GP_LAYER_LOCKED;
        gpl->flag &= ~GP_LAYER_HIDE;
        /* set opacity to 1 */
        gpl->opacity = 1.0f;
        /* disable tint */
        gpl->tintcolor[3] = 0.0f;

        for (bGPDframe *gpf = gpl->frames.first; gpf; gpf = gpf->next) {
          for (bGPDstroke *gps = gpf->strokes.first; gps; gps = gps->next) {
            if ((gps->colorname[0] != '\0') && (STREQ(gps->colorname, palcolor->info))) {
              /* copy color settings */
              copy_v4_v4(gpl->color, palcolor->color);
            }
          }
        }
      }
    }
  }
}

static void do_versions_remove_region(ListBase *regionbase, int regiontype)
{
  ARegion *ar, *ar_next;
  for (ar = regionbase->first; ar; ar = ar_next) {
    ar_next = ar->next;
    if (ar->regiontype == regiontype) {
      BLI_freelinkN(regionbase, ar);
    }
  }
}

static ARegion *do_versions_find_region_or_null(ListBase *regionbase, int regiontype)
{
  for (ARegion *ar = regionbase->first; ar; ar = ar->next) {
    if (ar->regiontype == regiontype) {
      return ar;
    }
  }
  return NULL;
}

static ARegion *do_versions_find_region(ListBase *regionbase, int regiontype)
{
  ARegion *ar = do_versions_find_region_or_null(regionbase, regiontype);
  if (ar == NULL) {
    BLI_assert(!"Did not find expected region in versioning");
  }
  return ar;
}

static ARegion *do_versions_add_region(int regiontype, const char *name)
{
  ARegion *ar = MEM_callocN(sizeof(ARegion), name);
  ar->regiontype = regiontype;
  return ar;
}

static void do_version_bones_split_bbone_scale(ListBase *lb)
{
  for (Bone *bone = lb->first; bone; bone = bone->next) {
    bone->scale_in_y = bone->scale_in_x;
    bone->scale_out_y = bone->scale_out_x;

    do_version_bones_split_bbone_scale(&bone->childbase);
  }
}

static bool replace_bbone_scale_rnapath(char **p_old_path)
{
  char *old_path = *p_old_path;

  if (old_path == NULL) {
    return false;
  }

  if (BLI_str_endswith(old_path, "bbone_scalein") ||
      BLI_str_endswith(old_path, "bbone_scaleout")) {
    *p_old_path = BLI_strdupcat(old_path, "x");

    MEM_freeN(old_path);
    return true;
  }

  return false;
}

static void do_version_bbone_scale_fcurve_fix(ListBase *curves, FCurve *fcu)
{
  /* Update driver variable paths. */
  if (fcu->driver) {
    LISTBASE_FOREACH (DriverVar *, dvar, &fcu->driver->variables) {
      DRIVER_TARGETS_LOOPER_BEGIN (dvar) {
        replace_bbone_scale_rnapath(&dtar->rna_path);
      }
      DRIVER_TARGETS_LOOPER_END;
    }
  }

  /* Update F-Curve's path. */
  if (replace_bbone_scale_rnapath(&fcu->rna_path)) {
    /* If matched, duplicate the curve and tweak name. */
    FCurve *second = copy_fcurve(fcu);

    second->rna_path[strlen(second->rna_path) - 1] = 'y';

    BLI_insertlinkafter(curves, fcu, second);

    /* Add to the curve group. */
    second->grp = fcu->grp;

    if (fcu->grp != NULL && fcu->grp->channels.last == fcu) {
      fcu->grp->channels.last = second;
    }
  }
}

static void do_version_bbone_scale_animdata_cb(ID *UNUSED(id),
                                               AnimData *adt,
                                               void *UNUSED(wrapper_data))
{
  LISTBASE_FOREACH_MUTABLE (FCurve *, fcu, &adt->drivers) {
    do_version_bbone_scale_fcurve_fix(&adt->drivers, fcu);
  }
}

static void do_version_constraints_maintain_volume_mode_uniform(ListBase *lb)
{
  for (bConstraint *con = lb->first; con; con = con->next) {
    if (con->type == CONSTRAINT_TYPE_SAMEVOL) {
      bSameVolumeConstraint *data = (bSameVolumeConstraint *)con->data;
      data->mode = SAMEVOL_UNIFORM;
    }
  }
}

static void do_version_constraints_copy_scale_power(ListBase *lb)
{
  for (bConstraint *con = lb->first; con; con = con->next) {
    if (con->type == CONSTRAINT_TYPE_SIZELIKE) {
      bSizeLikeConstraint *data = (bSizeLikeConstraint *)con->data;
      data->power = 1.0f;
    }
  }
}

static void do_versions_seq_alloc_transform_and_crop(ListBase *seqbase)
{
  for (Sequence *seq = seqbase->first; seq != NULL; seq = seq->next) {
    if (ELEM(seq->type, SEQ_TYPE_SOUND_RAM, SEQ_TYPE_SOUND_HD) == 0) {
      if (seq->strip->transform == NULL) {
        seq->strip->transform = MEM_callocN(sizeof(struct StripTransform), "StripTransform");
      }

      if (seq->strip->crop == NULL) {
        seq->strip->crop = MEM_callocN(sizeof(struct StripCrop), "StripCrop");
      }

      if (seq->seqbase.first != NULL) {
        do_versions_seq_alloc_transform_and_crop(&seq->seqbase);
      }
    }
  }
}

/* Return true if there is something to convert. */
static void do_versions_material_convert_legacy_blend_mode(bNodeTree *ntree, char blend_method)
{
  bool need_update = false;

  /* Iterate backwards from end so we don't encounter newly added links. */
  bNodeLink *prevlink;
  for (bNodeLink *link = ntree->links.last; link; link = prevlink) {
    prevlink = link->prev;

    /* Detect link to replace. */
    bNode *fromnode = link->fromnode;
    bNodeSocket *fromsock = link->fromsock;
    bNode *tonode = link->tonode;
    bNodeSocket *tosock = link->tosock;

    if (!(tonode->type == SH_NODE_OUTPUT_MATERIAL && STREQ(tosock->identifier, "Surface"))) {
      continue;
    }

    /* Only do outputs that are enabled for EEVEE */
    if (!ELEM(tonode->custom1, SHD_OUTPUT_ALL, SHD_OUTPUT_EEVEE)) {
      continue;
    }

    if (blend_method == 1 /* MA_BM_ADD */) {
      nodeRemLink(ntree, link);

      bNode *add_node = nodeAddStaticNode(NULL, ntree, SH_NODE_ADD_SHADER);
      add_node->locx = 0.5f * (fromnode->locx + tonode->locx);
      add_node->locy = 0.5f * (fromnode->locy + tonode->locy);

      bNodeSocket *shader1_socket = add_node->inputs.first;
      bNodeSocket *shader2_socket = add_node->inputs.last;
      bNodeSocket *add_socket = nodeFindSocket(add_node, SOCK_OUT, "Shader");

      bNode *transp_node = nodeAddStaticNode(NULL, ntree, SH_NODE_BSDF_TRANSPARENT);
      transp_node->locx = add_node->locx;
      transp_node->locy = add_node->locy - 110.0f;

      bNodeSocket *transp_socket = nodeFindSocket(transp_node, SOCK_OUT, "BSDF");

      /* Link to input and material output node. */
      nodeAddLink(ntree, fromnode, fromsock, add_node, shader1_socket);
      nodeAddLink(ntree, transp_node, transp_socket, add_node, shader2_socket);
      nodeAddLink(ntree, add_node, add_socket, tonode, tosock);

      need_update = true;
    }
    else if (blend_method == 2 /* MA_BM_MULTIPLY */) {
      nodeRemLink(ntree, link);

      bNode *transp_node = nodeAddStaticNode(NULL, ntree, SH_NODE_BSDF_TRANSPARENT);

      bNodeSocket *color_socket = nodeFindSocket(transp_node, SOCK_IN, "Color");
      bNodeSocket *transp_socket = nodeFindSocket(transp_node, SOCK_OUT, "BSDF");

      /* If incomming link is from a closure socket, we need to convert it. */
      if (fromsock->type == SOCK_SHADER) {
        transp_node->locx = 0.33f * fromnode->locx + 0.66f * tonode->locx;
        transp_node->locy = 0.33f * fromnode->locy + 0.66f * tonode->locy;

        bNode *shtorgb_node = nodeAddStaticNode(NULL, ntree, SH_NODE_SHADERTORGB);
        shtorgb_node->locx = 0.66f * fromnode->locx + 0.33f * tonode->locx;
        shtorgb_node->locy = 0.66f * fromnode->locy + 0.33f * tonode->locy;

        bNodeSocket *shader_socket = nodeFindSocket(shtorgb_node, SOCK_IN, "Shader");
        bNodeSocket *rgba_socket = nodeFindSocket(shtorgb_node, SOCK_OUT, "Color");

        nodeAddLink(ntree, fromnode, fromsock, shtorgb_node, shader_socket);
        nodeAddLink(ntree, shtorgb_node, rgba_socket, transp_node, color_socket);
      }
      else {
        transp_node->locx = 0.5f * (fromnode->locx + tonode->locx);
        transp_node->locy = 0.5f * (fromnode->locy + tonode->locy);

        nodeAddLink(ntree, fromnode, fromsock, transp_node, color_socket);
      }

      /* Link to input and material output node. */
      nodeAddLink(ntree, transp_node, transp_socket, tonode, tosock);

      need_update = true;
    }
  }

  if (need_update) {
    ntreeUpdateTree(NULL, ntree);
  }
}

void do_versions_after_linking_280(Main *bmain, ReportList *UNUSED(reports))
{
  bool use_collection_compat_28 = true;

  if (!MAIN_VERSION_ATLEAST(bmain, 280, 0)) {
    use_collection_compat_28 = false;

    /* Convert group layer visibility flags to hidden nested collection. */
    for (Collection *collection = bmain->collections.first; collection;
         collection = collection->id.next) {
      /* Add fake user for all existing groups. */
      id_fake_user_set(&collection->id);

      if (collection->flag & (COLLECTION_RESTRICT_VIEWPORT | COLLECTION_RESTRICT_RENDER)) {
        continue;
      }

      Collection *hidden_collection_array[20] = {NULL};
      for (CollectionObject *cob = collection->gobject.first, *cob_next = NULL; cob;
           cob = cob_next) {
        cob_next = cob->next;
        Object *ob = cob->ob;

        if (!(ob->lay & collection->layer)) {
          /* Find or create hidden collection matching object's first layer. */
          Collection **collection_hidden = NULL;
          int coll_idx = 0;
          for (; coll_idx < 20; coll_idx++) {
            if (ob->lay & (1 << coll_idx)) {
              collection_hidden = &hidden_collection_array[coll_idx];
              break;
            }
          }
          BLI_assert(collection_hidden != NULL);

          if (*collection_hidden == NULL) {
            char name[MAX_ID_NAME];
            BLI_snprintf(name, sizeof(name), DATA_("Hidden %d"), coll_idx + 1);
            *collection_hidden = BKE_collection_add(bmain, collection, name);
            (*collection_hidden)->flag |= COLLECTION_RESTRICT_VIEWPORT |
                                          COLLECTION_RESTRICT_RENDER;
          }

          BKE_collection_object_add(bmain, *collection_hidden, ob);
          BKE_collection_object_remove(bmain, collection, ob, true);
        }
      }
    }

    /* We need to assign lib pointer to generated hidden collections *after* all have been created,
     * otherwise we'll end up with several data-blocks sharing same name/library,
     * which is FORBIDDEN!
     * Note: we need this to be recursive,
     * since a child collection may be sorted before its parent in bmain. */
    for (Collection *collection = bmain->collections.first; collection != NULL;
         collection = collection->id.next) {
      do_version_collection_propagate_lib_to_children(collection);
    }

    /* Convert layers to collections. */
    for (Scene *scene = bmain->scenes.first; scene; scene = scene->id.next) {
      do_version_layers_to_collections(bmain, scene);
    }
  }

  if (!MAIN_VERSION_ATLEAST(bmain, 280, 0)) {
    for (bScreen *screen = bmain->screens.first; screen; screen = screen->id.next) {
      /* same render-layer as do_version_workspaces_after_lib_link will activate,
       * so same layer as BKE_view_layer_default_view would return */
      ViewLayer *layer = screen->scene->view_layers.first;

      for (ScrArea *sa = screen->areabase.first; sa; sa = sa->next) {
        for (SpaceLink *space = sa->spacedata.first; space; space = space->next) {
          if (space->spacetype == SPACE_OUTLINER) {
            SpaceOutliner *soutliner = (SpaceOutliner *)space;

            soutliner->outlinevis = SO_VIEW_LAYER;

            if (BLI_listbase_count_at_most(&layer->layer_collections, 2) == 1) {
              if (soutliner->treestore == NULL) {
                soutliner->treestore = BLI_mempool_create(
                    sizeof(TreeStoreElem), 1, 512, BLI_MEMPOOL_ALLOW_ITER);
              }

              /* Create a tree store element for the collection. This is normally
               * done in check_persistent (outliner_tree.c), but we need to access
               * it here :/ (expand element if it's the only one) */
              TreeStoreElem *tselem = BLI_mempool_calloc(soutliner->treestore);
              tselem->type = TSE_LAYER_COLLECTION;
              tselem->id = layer->layer_collections.first;
              tselem->nr = tselem->used = 0;
              tselem->flag &= ~TSE_CLOSED;
            }
          }
        }
      }
    }
  }

  if (!MAIN_VERSION_ATLEAST(bmain, 280, 0)) {
    for (bScreen *screen = bmain->screens.first; screen; screen = screen->id.next) {
      for (ScrArea *sa = screen->areabase.first; sa; sa = sa->next) {
        for (SpaceLink *space = sa->spacedata.first; space; space = space->next) {
          if (space->spacetype == SPACE_IMAGE) {
            SpaceImage *sima = (SpaceImage *)space;
            if ((sima) && (sima->gpd)) {
              sima->gpd->flag |= GP_DATA_ANNOTATIONS;
              do_versions_fix_annotations(sima->gpd);
            }
          }
          if (space->spacetype == SPACE_CLIP) {
            SpaceClip *spclip = (SpaceClip *)space;
            MovieClip *clip = spclip->clip;
            if ((clip) && (clip->gpd)) {
              clip->gpd->flag |= GP_DATA_ANNOTATIONS;
              do_versions_fix_annotations(clip->gpd);
            }
          }
        }
      }
    }
  }

  /* New workspace design */
  if (!MAIN_VERSION_ATLEAST(bmain, 280, 1)) {
    do_version_workspaces_after_lib_link(bmain);
  }

  if (!MAIN_VERSION_ATLEAST(bmain, 280, 2)) {
    /* Cleanup any remaining SceneRenderLayer data for files that were created
     * with Blender 2.8 before the SceneRenderLayer > RenderLayer refactor. */
    for (Scene *scene = bmain->scenes.first; scene; scene = scene->id.next) {
      for (SceneRenderLayer *srl = scene->r.layers.first; srl; srl = srl->next) {
        if (srl->prop) {
          IDP_FreeProperty(srl->prop);
        }
        BKE_freestyle_config_free(&srl->freestyleConfig, true);
      }
      BLI_freelistN(&scene->r.layers);
    }
  }

  if (!MAIN_VERSION_ATLEAST(bmain, 280, 3)) {
    /* Due to several changes to particle RNA and draw code particles from older files may
     * no longer be visible.
     * Here we correct this by setting a default draw size for those files. */
    for (Object *object = bmain->objects.first; object; object = object->id.next) {
      for (ParticleSystem *psys = object->particlesystem.first; psys; psys = psys->next) {
        if (psys->part->draw_size == 0.0f) {
          psys->part->draw_size = 0.1f;
        }
      }
    }
  }

  if (!MAIN_VERSION_ATLEAST(bmain, 280, 4)) {
    for (Object *object = bmain->objects.first; object; object = object->id.next) {
      if (object->particlesystem.first) {
        object->duplicator_visibility_flag = OB_DUPLI_FLAG_VIEWPORT;
        for (ParticleSystem *psys = object->particlesystem.first; psys; psys = psys->next) {
          if (psys->part->draw & PART_DRAW_EMITTER) {
            object->duplicator_visibility_flag |= OB_DUPLI_FLAG_RENDER;
            break;
          }
        }
      }
      else if (object->transflag & OB_DUPLI) {
        object->duplicator_visibility_flag = OB_DUPLI_FLAG_VIEWPORT;
      }
      else {
        object->duplicator_visibility_flag = OB_DUPLI_FLAG_VIEWPORT | OB_DUPLI_FLAG_RENDER;
      }
    }

    /* Cleanup deprecated flag from particlesettings data-blocks. */
    for (ParticleSettings *part = bmain->particles.first; part; part = part->id.next) {
      part->draw &= ~PART_DRAW_EMITTER;
    }
  }

  /* SpaceTime & SpaceLogic removal/replacing */
  if (!MAIN_VERSION_ATLEAST(bmain, 280, 9)) {
    const wmWindowManager *wm = bmain->wm.first;
    const Scene *scene = bmain->scenes.first;

    if (wm != NULL) {
      /* Action editors need a scene for creation. First, update active
       * screens using the active scene of the window they're displayed in.
       * Next, update remaining screens using first scene in main listbase. */

      for (wmWindow *win = wm->windows.first; win; win = win->next) {
        const bScreen *screen = BKE_workspace_active_screen_get(win->workspace_hook);
        for (ScrArea *area = screen->areabase.first; area; area = area->next) {
          if (ELEM(area->butspacetype, SPACE_TIME, SPACE_LOGIC)) {
            do_version_area_change_space_to_space_action(area, win->scene);

            /* Don't forget to unset! */
            area->butspacetype = SPACE_EMPTY;
          }
        }
      }
    }
    if (scene != NULL) {
      for (bScreen *screen = bmain->screens.first; screen; screen = screen->id.next) {
        for (ScrArea *area = screen->areabase.first; area; area = area->next) {
          if (ELEM(area->butspacetype, SPACE_TIME, SPACE_LOGIC)) {
            /* Areas that were already handled won't be handled again */
            do_version_area_change_space_to_space_action(area, scene);

            /* Don't forget to unset! */
            area->butspacetype = SPACE_EMPTY;
          }
        }
      }
    }
  }

#ifdef USE_COLLECTION_COMPAT_28
  if (use_collection_compat_28 && !MAIN_VERSION_ATLEAST(bmain, 280, 14)) {
    for (Collection *group = bmain->collections.first; group; group = group->id.next) {
      do_version_group_collection_to_collection(bmain, group);
    }

    for (Scene *scene = bmain->scenes.first; scene; scene = scene->id.next) {
      do_version_scene_collection_to_collection(bmain, scene);
    }
  }
#endif

  /* Update Curve object Shape Key data layout to include the Radius property */
  if (!MAIN_VERSION_ATLEAST(bmain, 280, 23)) {
    for (Curve *cu = bmain->curves.first; cu; cu = cu->id.next) {
      if (!cu->key || cu->key->elemsize != sizeof(float[4])) {
        continue;
      }

      cu->key->elemstr[0] = 3; /*KEYELEM_ELEM_SIZE_CURVE*/
      cu->key->elemsize = sizeof(float[3]);

      int new_count = BKE_keyblock_curve_element_count(&cu->nurb);

      for (KeyBlock *block = cu->key->block.first; block; block = block->next) {
        int old_count = block->totelem;
        void *old_data = block->data;

        if (!old_data || old_count <= 0) {
          continue;
        }

        block->totelem = new_count;
        block->data = MEM_callocN(sizeof(float[3]) * new_count, __func__);

        float *oldptr = old_data;
        float(*newptr)[3] = block->data;

        for (Nurb *nu = cu->nurb.first; nu; nu = nu->next) {
          if (nu->bezt) {
            BezTriple *bezt = nu->bezt;

            for (int a = 0; a < nu->pntsu; a++, bezt++) {
              if ((old_count -= 3) < 0) {
                memcpy(newptr, bezt->vec, sizeof(float[3][3]));
                newptr[3][0] = bezt->tilt;
              }
              else {
                memcpy(newptr, oldptr, sizeof(float[3][4]));
              }

              newptr[3][1] = bezt->radius;

              oldptr += 3 * 4;
              newptr += 4; /*KEYELEM_ELEM_LEN_BEZTRIPLE*/
            }
          }
          else if (nu->bp) {
            BPoint *bp = nu->bp;

            for (int a = 0; a < nu->pntsu * nu->pntsv; a++, bp++) {
              if (--old_count < 0) {
                copy_v3_v3(newptr[0], bp->vec);
                newptr[1][0] = bp->tilt;
              }
              else {
                memcpy(newptr, oldptr, sizeof(float[4]));
              }

              newptr[1][1] = bp->radius;

              oldptr += 4;
              newptr += 2; /*KEYELEM_ELEM_LEN_BPOINT*/
            }
          }
        }

        MEM_freeN(old_data);
      }
    }
  }

  /* Move B-Bone custom handle settings from bPoseChannel to Bone. */
  if (!MAIN_VERSION_ATLEAST(bmain, 280, 25)) {
    for (Object *ob = bmain->objects.first; ob; ob = ob->id.next) {
      bArmature *arm = ob->data;

      /* If it is an armature from the same file. */
      if (ob->pose && arm && arm->id.lib == ob->id.lib) {
        bool rebuild = false;

        for (bPoseChannel *pchan = ob->pose->chanbase.first; pchan; pchan = pchan->next) {
          /* If the 2.7 flag is enabled, processing is needed. */
          if (pchan->bone && (pchan->bboneflag & PCHAN_BBONE_CUSTOM_HANDLES)) {
            /* If the settings in the Bone are not set, copy. */
            if (pchan->bone->bbone_prev_type == BBONE_HANDLE_AUTO &&
                pchan->bone->bbone_next_type == BBONE_HANDLE_AUTO &&
                pchan->bone->bbone_prev == NULL && pchan->bone->bbone_next == NULL) {
              pchan->bone->bbone_prev_type = (pchan->bboneflag & PCHAN_BBONE_CUSTOM_START_REL) ?
                                                 BBONE_HANDLE_RELATIVE :
                                                 BBONE_HANDLE_ABSOLUTE;
              pchan->bone->bbone_next_type = (pchan->bboneflag & PCHAN_BBONE_CUSTOM_END_REL) ?
                                                 BBONE_HANDLE_RELATIVE :
                                                 BBONE_HANDLE_ABSOLUTE;

              if (pchan->bbone_prev) {
                pchan->bone->bbone_prev = pchan->bbone_prev->bone;
              }
              if (pchan->bbone_next) {
                pchan->bone->bbone_next = pchan->bbone_next->bone;
              }
            }

            rebuild = true;
            pchan->bboneflag = 0;
          }
        }

        /* Tag pose rebuild for all objects that use this armature. */
        if (rebuild) {
          for (Object *ob2 = bmain->objects.first; ob2; ob2 = ob2->id.next) {
            if (ob2->pose && ob2->data == arm) {
              ob2->pose->flag |= POSE_RECALC;
            }
          }
        }
      }
    }
  }

  if (!MAIN_VERSION_ATLEAST(bmain, 280, 30)) {
    for (Brush *brush = bmain->brushes.first; brush; brush = brush->id.next) {
      if (brush->gpencil_settings != NULL) {
        brush->gpencil_tool = brush->gpencil_settings->brush_type;
      }
    }
    BKE_paint_toolslots_init_from_main(bmain);
  }

  if (!MAIN_VERSION_ATLEAST(bmain, 280, 38)) {
    /* Ensure we get valid rigidbody object/constraint data in relevant collections' objects. */
    for (Scene *scene = bmain->scenes.first; scene; scene = scene->id.next) {
      RigidBodyWorld *rbw = scene->rigidbody_world;

      if (rbw == NULL) {
        continue;
      }

      BKE_rigidbody_objects_collection_validate(scene, rbw);
      BKE_rigidbody_constraints_collection_validate(scene, rbw);
    }
  }

  if (!MAIN_VERSION_ATLEAST(bmain, 280, 69)) {
    /* Unify DOF settings (EEVEE part only) */
    const int SCE_EEVEE_DOF_ENABLED = (1 << 7);
    LISTBASE_FOREACH (Scene *, scene, &bmain->scenes) {
      if (STREQ(scene->r.engine, RE_engine_id_BLENDER_EEVEE)) {
        if (scene->eevee.flag & SCE_EEVEE_DOF_ENABLED) {
          Object *cam_ob = scene->camera;
          if (cam_ob && cam_ob->type == OB_CAMERA) {
            Camera *cam = cam_ob->data;
            cam->dof.flag |= CAM_DOF_ENABLED;
          }
        }
      }
    }

    LISTBASE_FOREACH (Camera *, camera, &bmain->cameras) {
      camera->dof.focus_object = camera->dof_ob;
      camera->dof.focus_distance = camera->dof_distance;
      camera->dof.aperture_fstop = camera->gpu_dof.fstop;
      camera->dof.aperture_rotation = camera->gpu_dof.rotation;
      camera->dof.aperture_ratio = camera->gpu_dof.ratio;
      camera->dof.aperture_blades = camera->gpu_dof.num_blades;
      camera->dof_ob = NULL;
    }
  }

  if (!MAIN_VERSION_ATLEAST(bmain, 281, 2)) {
    /* Replace Multiply and Additive blend mode by Alpha Blend
     * now that we use dualsource blending. */
    /* We take care of doing only nodetrees that are always part of materials
     * with old blending modes. */
    for (Material *ma = bmain->materials.first; ma; ma = ma->id.next) {
      bNodeTree *ntree = ma->nodetree;
      if (ma->blend_method == 1 /* MA_BM_ADD */) {
        if (ma->use_nodes) {
          do_versions_material_convert_legacy_blend_mode(ntree, 1 /* MA_BM_ADD */);
        }
        ma->blend_method = MA_BM_BLEND;
      }
      else if (ma->blend_method == 2 /* MA_BM_MULTIPLY */) {
        if (ma->use_nodes) {
          do_versions_material_convert_legacy_blend_mode(ntree, 2 /* MA_BM_MULTIPLY */);
        }
        ma->blend_method = MA_BM_BLEND;
      }
    }
  }
}

/* NOTE: This version patch is intended for versions < 2.52.2,
 * but was initially introduced in 2.27 already.
 * But in 2.79 another case generating non-unique names was discovered
 * (see T55668, involving Meta strips). */
static void do_versions_seq_unique_name_all_strips(Scene *sce, ListBase *seqbasep)
{
  for (Sequence *seq = seqbasep->first; seq != NULL; seq = seq->next) {
    BKE_sequence_base_unique_name_recursive(&sce->ed->seqbase, seq);
    if (seq->seqbase.first != NULL) {
      do_versions_seq_unique_name_all_strips(sce, &seq->seqbase);
    }
  }
}

static void do_versions_seq_set_cache_defaults(Editing *ed)
{
  ed->cache_flag = SEQ_CACHE_STORE_FINAL_OUT;
  ed->cache_flag |= SEQ_CACHE_VIEW_FINAL_OUT;
  ed->cache_flag |= SEQ_CACHE_VIEW_ENABLE;
  ed->recycle_max_cost = 10.0f;
}

void blo_do_versions_280(FileData *fd, Library *UNUSED(lib), Main *bmain)
{
  bool use_collection_compat_28 = true;

  if (!MAIN_VERSION_ATLEAST(bmain, 280, 0)) {
    use_collection_compat_28 = false;

    for (Scene *scene = bmain->scenes.first; scene; scene = scene->id.next) {
      scene->r.gauss = 1.5f;
    }
  }

  if (!MAIN_VERSION_ATLEAST(bmain, 280, 1)) {
    if (!DNA_struct_elem_find(fd->filesdna, "Light", "float", "bleedexp")) {
      for (Light *la = bmain->lights.first; la; la = la->id.next) {
        la->bleedexp = 2.5f;
      }
    }

    if (!DNA_struct_elem_find(fd->filesdna, "GPUDOFSettings", "float", "ratio")) {
      for (Camera *ca = bmain->cameras.first; ca; ca = ca->id.next) {
        ca->gpu_dof.ratio = 1.0f;
      }
    }

    /* MTexPoly now removed. */
    if (DNA_struct_find(fd->filesdna, "MTexPoly")) {
      for (Mesh *me = bmain->meshes.first; me; me = me->id.next) {
        /* If we have UV's, so this file will have MTexPoly layers too! */
        if (me->mloopuv != NULL) {
          CustomData_update_typemap(&me->pdata);
          CustomData_free_layers(&me->pdata, CD_MTEXPOLY, me->totpoly);
          BKE_mesh_update_customdata_pointers(me, false);
        }
      }
    }
  }

  if (!MAIN_VERSION_ATLEAST(bmain, 280, 2)) {
    if (!DNA_struct_elem_find(fd->filesdna, "Light", "float", "cascade_max_dist")) {
      for (Light *la = bmain->lights.first; la; la = la->id.next) {
        la->cascade_max_dist = 1000.0f;
        la->cascade_count = 4;
        la->cascade_exponent = 0.8f;
        la->cascade_fade = 0.1f;
      }
    }

    if (!DNA_struct_elem_find(fd->filesdna, "Light", "float", "contact_dist")) {
      for (Light *la = bmain->lights.first; la; la = la->id.next) {
        la->contact_dist = 0.2f;
        la->contact_bias = 0.03f;
        la->contact_spread = 0.2f;
        la->contact_thickness = 0.2f;
      }
    }

    if (!DNA_struct_elem_find(fd->filesdna, "LightProbe", "float", "vis_bias")) {
      for (LightProbe *probe = bmain->lightprobes.first; probe; probe = probe->id.next) {
        probe->vis_bias = 1.0f;
        probe->vis_blur = 0.2f;
      }
    }

    typedef enum eNTreeDoVersionErrors {
      NTREE_DOVERSION_NO_ERROR = 0,
      NTREE_DOVERSION_NEED_OUTPUT = (1 << 0),
      NTREE_DOVERSION_TRANSPARENCY_EMISSION = (1 << 1),
    } eNTreeDoVersionErrors;

    /* Eevee shader nodes renamed because of the output node system.
     * Note that a new output node is not being added here, because it would be overkill
     * to handle this case in lib_verify_nodetree.
     *
     * Also, metallic node is now unified into the principled node. */
    eNTreeDoVersionErrors error = NTREE_DOVERSION_NO_ERROR;

    FOREACH_NODETREE_BEGIN (bmain, ntree, id) {
      if (ntree->type == NTREE_SHADER) {
        for (bNode *node = ntree->nodes.first; node; node = node->next) {
          if (node->type == 194 /* SH_NODE_EEVEE_METALLIC */ &&
              STREQ(node->idname, "ShaderNodeOutputMetallic")) {
            BLI_strncpy(node->idname, "ShaderNodeEeveeMetallic", sizeof(node->idname));
            error |= NTREE_DOVERSION_NEED_OUTPUT;
          }

          else if (node->type == SH_NODE_EEVEE_SPECULAR &&
                   STREQ(node->idname, "ShaderNodeOutputSpecular")) {
            BLI_strncpy(node->idname, "ShaderNodeEeveeSpecular", sizeof(node->idname));
            error |= NTREE_DOVERSION_NEED_OUTPUT;
          }

          else if (node->type == 196 /* SH_NODE_OUTPUT_EEVEE_MATERIAL */ &&
                   STREQ(node->idname, "ShaderNodeOutputEeveeMaterial")) {
            node->type = SH_NODE_OUTPUT_MATERIAL;
            BLI_strncpy(node->idname, "ShaderNodeOutputMaterial", sizeof(node->idname));
          }

          else if (node->type == 194 /* SH_NODE_EEVEE_METALLIC */ &&
                   STREQ(node->idname, "ShaderNodeEeveeMetallic")) {
            node->type = SH_NODE_BSDF_PRINCIPLED;
            BLI_strncpy(node->idname, "ShaderNodeBsdfPrincipled", sizeof(node->idname));
            node->custom1 = SHD_GLOSSY_MULTI_GGX;
            error |= NTREE_DOVERSION_TRANSPARENCY_EMISSION;
          }
        }
      }
    }
    FOREACH_NODETREE_END;

    if (error & NTREE_DOVERSION_NEED_OUTPUT) {
      BKE_report(fd->reports, RPT_ERROR, "Eevee material conversion problem. Error in console");
      printf(
          "You need to connect Principled and Eevee Specular shader nodes to new material output "
          "nodes.\n");
    }

    if (error & NTREE_DOVERSION_TRANSPARENCY_EMISSION) {
      BKE_report(fd->reports, RPT_ERROR, "Eevee material conversion problem. Error in console");
      printf(
          "You need to combine transparency and emission shaders to the converted Principled "
          "shader nodes.\n");
    }

#ifdef USE_COLLECTION_COMPAT_28
    if (use_collection_compat_28 &&
        (DNA_struct_elem_find(fd->filesdna, "ViewLayer", "FreestyleConfig", "freestyle_config") ==
         false) &&
        DNA_struct_elem_find(fd->filesdna, "Scene", "ListBase", "view_layers")) {
      for (Scene *scene = bmain->scenes.first; scene; scene = scene->id.next) {
        ViewLayer *view_layer;
        for (view_layer = scene->view_layers.first; view_layer; view_layer = view_layer->next) {
          view_layer->flag |= VIEW_LAYER_FREESTYLE;
          view_layer->layflag = 0x7FFF; /* solid ztra halo edge strand */
          view_layer->passflag = SCE_PASS_COMBINED | SCE_PASS_Z;
          view_layer->pass_alpha_threshold = 0.5f;
          BKE_freestyle_config_init(&view_layer->freestyle_config);
        }
      }
    }
#endif

    {
      /* Grease pencil sculpt and paint cursors */
      if (!DNA_struct_elem_find(fd->filesdna, "GP_Sculpt_Settings", "int", "weighttype")) {
        for (Scene *scene = bmain->scenes.first; scene; scene = scene->id.next) {
          /* sculpt brushes */
          GP_Sculpt_Settings *gset = &scene->toolsettings->gp_sculpt;
          if (gset) {
            gset->weighttype = GP_SCULPT_TYPE_WEIGHT;
          }
        }
      }

      {
        float curcolor_add[3], curcolor_sub[3];
        ARRAY_SET_ITEMS(curcolor_add, 1.0f, 0.6f, 0.6f);
        ARRAY_SET_ITEMS(curcolor_sub, 0.6f, 0.6f, 1.0f);
        GP_Sculpt_Data *gp_brush;

        for (Scene *scene = bmain->scenes.first; scene; scene = scene->id.next) {
          ToolSettings *ts = scene->toolsettings;
          /* sculpt brushes */
          GP_Sculpt_Settings *gset = &ts->gp_sculpt;
          for (int i = 0; i < GP_SCULPT_TYPE_MAX; ++i) {
            gp_brush = &gset->brush[i];
            gp_brush->flag |= GP_SCULPT_FLAG_ENABLE_CURSOR;
            copy_v3_v3(gp_brush->curcolor_add, curcolor_add);
            copy_v3_v3(gp_brush->curcolor_sub, curcolor_sub);
          }
        }
      }

      /* Init grease pencil edit line color */
      if (!DNA_struct_elem_find(fd->filesdna, "bGPdata", "float", "line_color[4]")) {
        for (bGPdata *gpd = bmain->gpencils.first; gpd; gpd = gpd->id.next) {
          ARRAY_SET_ITEMS(gpd->line_color, 0.6f, 0.6f, 0.6f, 0.5f);
        }
      }

      /* Init grease pencil pixel size factor */
      if (!DNA_struct_elem_find(fd->filesdna, "bGPdata", "float", "pixfactor")) {
        for (bGPdata *gpd = bmain->gpencils.first; gpd; gpd = gpd->id.next) {
          gpd->pixfactor = GP_DEFAULT_PIX_FACTOR;
        }
      }

      /* Grease pencil multiframe falloff curve */
      if (!DNA_struct_elem_find(
              fd->filesdna, "GP_Sculpt_Settings", "CurveMapping", "cur_falloff")) {
        for (Scene *scene = bmain->scenes.first; scene; scene = scene->id.next) {
          /* sculpt brushes */
          GP_Sculpt_Settings *gset = &scene->toolsettings->gp_sculpt;
          if ((gset) && (gset->cur_falloff == NULL)) {
            gset->cur_falloff = BKE_curvemapping_add(1, 0.0f, 0.0f, 1.0f, 1.0f);
            BKE_curvemapping_initialize(gset->cur_falloff);
            BKE_curvemap_reset(gset->cur_falloff->cm,
                               &gset->cur_falloff->clipr,
                               CURVE_PRESET_GAUSS,
                               CURVEMAP_SLOPE_POSITIVE);
          }
        }
      }
    }

    /* 2.79 style Maintain Volume mode. */
    LISTBASE_FOREACH (Object *, ob, &bmain->objects) {
      do_version_constraints_maintain_volume_mode_uniform(&ob->constraints);
      if (ob->pose) {
        LISTBASE_FOREACH (bPoseChannel *, pchan, &ob->pose->chanbase) {
          do_version_constraints_maintain_volume_mode_uniform(&pchan->constraints);
        }
      }
    }
  }

#ifdef USE_COLLECTION_COMPAT_28
  if (use_collection_compat_28 && !MAIN_VERSION_ATLEAST(bmain, 280, 3)) {
    for (Scene *scene = bmain->scenes.first; scene; scene = scene->id.next) {
      ViewLayer *view_layer;
      for (view_layer = scene->view_layers.first; view_layer; view_layer = view_layer->next) {
        do_version_view_layer_visibility(view_layer);
      }
    }

    for (Collection *group = bmain->collections.first; group; group = group->id.next) {
      if (group->view_layer != NULL) {
        do_version_view_layer_visibility(group->view_layer);
      }
    }
  }
#endif

  if (!MAIN_VERSION_ATLEAST(bmain, 280, 3)) {
    /* init grease pencil grids and paper */
    if (!DNA_struct_elem_find(
            fd->filesdna, "gp_paper_opacity", "float", "gpencil_paper_color[3]")) {
      for (bScreen *screen = bmain->screens.first; screen; screen = screen->id.next) {
        for (ScrArea *area = screen->areabase.first; area; area = area->next) {
          for (SpaceLink *sl = area->spacedata.first; sl; sl = sl->next) {
            if (sl->spacetype == SPACE_VIEW3D) {
              View3D *v3d = (View3D *)sl;
              v3d->overlay.gpencil_paper_opacity = 0.5f;
              v3d->overlay.gpencil_grid_opacity = 0.9f;
            }
          }
        }
      }
    }
  }

  if (!MAIN_VERSION_ATLEAST(bmain, 280, 6)) {
    if (DNA_struct_elem_find(fd->filesdna, "SpaceOutliner", "int", "filter") == false) {
      bScreen *sc;
      ScrArea *sa;
      SpaceLink *sl;

      /* Update files using invalid (outdated) outlinevis Outliner values. */
      for (sc = bmain->screens.first; sc; sc = sc->id.next) {
        for (sa = sc->areabase.first; sa; sa = sa->next) {
          for (sl = sa->spacedata.first; sl; sl = sl->next) {
            if (sl->spacetype == SPACE_OUTLINER) {
              SpaceOutliner *so = (SpaceOutliner *)sl;

              if (!ELEM(so->outlinevis,
                        SO_SCENES,
                        SO_LIBRARIES,
                        SO_SEQUENCE,
                        SO_DATA_API,
                        SO_ID_ORPHANS)) {
                so->outlinevis = SO_VIEW_LAYER;
              }
            }
          }
        }
      }
    }

    if (!DNA_struct_elem_find(fd->filesdna, "LightProbe", "float", "intensity")) {
      for (LightProbe *probe = bmain->lightprobes.first; probe; probe = probe->id.next) {
        probe->intensity = 1.0f;
      }
    }

    for (Object *ob = bmain->objects.first; ob; ob = ob->id.next) {
      bConstraint *con, *con_next;
      con = ob->constraints.first;
      while (con) {
        con_next = con->next;
        if (con->type == 17) { /* CONSTRAINT_TYPE_RIGIDBODYJOINT */
          BLI_remlink(&ob->constraints, con);
          BKE_constraint_free_data(con);
          MEM_freeN(con);
        }
        con = con_next;
      }
    }

    for (bScreen *sc = bmain->screens.first; sc; sc = sc->id.next) {
      for (ScrArea *sa = sc->areabase.first; sa; sa = sa->next) {
        for (SpaceLink *sl = sa->spacedata.first; sl; sl = sl->next) {
          if (sl->spacetype == SPACE_VIEW3D) {
            View3D *v3d = (View3D *)sl;
            v3d->shading.light = V3D_LIGHTING_STUDIO;
            v3d->shading.flag |= V3D_SHADING_OBJECT_OUTLINE;

            /* Assume (demo) files written with 2.8 want to show
             * Eevee renders in the viewport. */
            if (MAIN_VERSION_ATLEAST(bmain, 280, 0)) {
              v3d->drawtype = OB_MATERIAL;
            }
          }
        }
      }
    }
  }

  if (!MAIN_VERSION_ATLEAST(bmain, 280, 7)) {
    /* Render engine storage moved elsewhere and back during 2.8
     * development, we assume any files saved in 2.8 had Eevee set
     * as scene render engine. */
    if (MAIN_VERSION_ATLEAST(bmain, 280, 0)) {
      for (Scene *scene = bmain->scenes.first; scene; scene = scene->id.next) {
        BLI_strncpy(scene->r.engine, RE_engine_id_BLENDER_EEVEE, sizeof(scene->r.engine));
      }
    }
  }

  if (!MAIN_VERSION_ATLEAST(bmain, 280, 8)) {
    /* Blender Internal removal */
    for (Scene *scene = bmain->scenes.first; scene; scene = scene->id.next) {
      if (STREQ(scene->r.engine, "BLENDER_RENDER") || STREQ(scene->r.engine, "BLENDER_GAME")) {
        BLI_strncpy(scene->r.engine, RE_engine_id_BLENDER_EEVEE, sizeof(scene->r.engine));
      }

      scene->r.bake_mode = 0;
    }

    for (Tex *tex = bmain->textures.first; tex; tex = tex->id.next) {
      /* Removed envmap, pointdensity, voxeldata, ocean textures. */
      if (ELEM(tex->type, 10, 14, 15, 16)) {
        tex->type = 0;
      }
    }
  }

  if (!MAIN_VERSION_ATLEAST(bmain, 280, 11)) {

    /* Remove info editor, but only if at the top of the window. */
    for (bScreen *screen = bmain->screens.first; screen; screen = screen->id.next) {
      /* Calculate window width/height from screen vertices */
      int win_width = 0, win_height = 0;
      for (ScrVert *vert = screen->vertbase.first; vert; vert = vert->next) {
        win_width = MAX2(win_width, vert->vec.x);
        win_height = MAX2(win_height, vert->vec.y);
      }

      for (ScrArea *area = screen->areabase.first, *area_next; area; area = area_next) {
        area_next = area->next;

        if (area->spacetype == SPACE_INFO) {
          if ((area->v2->vec.y == win_height) && (area->v1->vec.x == 0) &&
              (area->v4->vec.x == win_width)) {
            BKE_screen_area_free(area);

            BLI_remlink(&screen->areabase, area);

            BKE_screen_remove_double_scredges(screen);
            BKE_screen_remove_unused_scredges(screen);
            BKE_screen_remove_unused_scrverts(screen);

            MEM_freeN(area);
          }
        }
        /* AREA_TEMP_INFO is deprecated from now on, it should only be set for info areas
         * which are deleted above, so don't need to unset it. Its slot/bit can be reused */
      }
    }
  }

  if (!MAIN_VERSION_ATLEAST(bmain, 280, 11)) {
    for (Light *la = bmain->lights.first; la; la = la->id.next) {
      if (la->mode & (1 << 13)) { /* LA_SHAD_RAY */
        la->mode |= LA_SHADOW;
        la->mode &= ~(1 << 13);
      }
    }
  }

  if (!MAIN_VERSION_ATLEAST(bmain, 280, 12)) {
    /* Remove tool property regions. */
    for (bScreen *screen = bmain->screens.first; screen; screen = screen->id.next) {
      for (ScrArea *sa = screen->areabase.first; sa; sa = sa->next) {
        for (SpaceLink *sl = sa->spacedata.first; sl; sl = sl->next) {
          if (ELEM(sl->spacetype, SPACE_VIEW3D, SPACE_CLIP)) {
            ListBase *regionbase = (sl == sa->spacedata.first) ? &sa->regionbase : &sl->regionbase;

            for (ARegion *region = regionbase->first, *region_next; region; region = region_next) {
              region_next = region->next;

              if (region->regiontype == RGN_TYPE_TOOL_PROPS) {
                BKE_area_region_free(NULL, region);
                BLI_freelinkN(regionbase, region);
              }
            }
          }
        }
      }
    }
  }

  if (!MAIN_VERSION_ATLEAST(bmain, 280, 13)) {
    /* Initialize specular factor. */
    if (!DNA_struct_elem_find(fd->filesdna, "Light", "float", "spec_fac")) {
      for (Light *la = bmain->lights.first; la; la = la->id.next) {
        la->spec_fac = 1.0f;
      }
    }

    /* Initialize new view3D options. */
    for (bScreen *screen = bmain->screens.first; screen; screen = screen->id.next) {
      for (ScrArea *sa = screen->areabase.first; sa; sa = sa->next) {
        for (SpaceLink *sl = sa->spacedata.first; sl; sl = sl->next) {
          if (sl->spacetype == SPACE_VIEW3D) {
            View3D *v3d = (View3D *)sl;
            v3d->shading.light = V3D_LIGHTING_STUDIO;
            v3d->shading.color_type = V3D_SHADING_MATERIAL_COLOR;
            copy_v3_fl(v3d->shading.single_color, 0.8f);
            v3d->shading.shadow_intensity = 0.5;

            v3d->overlay.backwire_opacity = 0.5f;
            v3d->overlay.normals_length = 0.1f;
            v3d->overlay.flag = 0;
          }
        }
      }
    }
  }

  if (!MAIN_VERSION_ATLEAST(bmain, 280, 14)) {
    if (!DNA_struct_elem_find(fd->filesdna, "Scene", "SceneDisplay", "display")) {
      /* Initialize new scene.SceneDisplay */
      for (Scene *scene = bmain->scenes.first; scene; scene = scene->id.next) {
        copy_v3_v3(scene->display.light_direction, (float[3]){-M_SQRT1_3, -M_SQRT1_3, M_SQRT1_3});
      }
    }
    if (!DNA_struct_elem_find(fd->filesdna, "SceneDisplay", "float", "shadow_shift")) {
      for (Scene *scene = bmain->scenes.first; scene; scene = scene->id.next) {
        scene->display.shadow_shift = 0.1;
      }
    }

    if (!DNA_struct_elem_find(fd->filesdna, "ToolSettings", "char", "transform_pivot_point")) {
      for (Scene *scene = bmain->scenes.first; scene; scene = scene->id.next) {
        scene->toolsettings->transform_pivot_point = V3D_AROUND_CENTER_MEDIAN;
      }
    }

    if (!DNA_struct_find(fd->filesdna, "SceneEEVEE")) {
      for (Scene *scene = bmain->scenes.first; scene; scene = scene->id.next) {
        /* First set the default for all the properties. */

        scene->eevee.gi_diffuse_bounces = 3;
        scene->eevee.gi_cubemap_resolution = 512;
        scene->eevee.gi_visibility_resolution = 32;

        scene->eevee.taa_samples = 16;
        scene->eevee.taa_render_samples = 64;

        scene->eevee.sss_samples = 7;
        scene->eevee.sss_jitter_threshold = 0.3f;

        scene->eevee.ssr_quality = 0.25f;
        scene->eevee.ssr_max_roughness = 0.5f;
        scene->eevee.ssr_thickness = 0.2f;
        scene->eevee.ssr_border_fade = 0.075f;
        scene->eevee.ssr_firefly_fac = 10.0f;

        scene->eevee.volumetric_start = 0.1f;
        scene->eevee.volumetric_end = 100.0f;
        scene->eevee.volumetric_tile_size = 8;
        scene->eevee.volumetric_samples = 64;
        scene->eevee.volumetric_sample_distribution = 0.8f;
        scene->eevee.volumetric_light_clamp = 0.0f;
        scene->eevee.volumetric_shadow_samples = 16;

        scene->eevee.gtao_distance = 0.2f;
        scene->eevee.gtao_factor = 1.0f;
        scene->eevee.gtao_quality = 0.25f;

        scene->eevee.bokeh_max_size = 100.0f;
        scene->eevee.bokeh_threshold = 1.0f;

        copy_v3_fl(scene->eevee.bloom_color, 1.0f);
        scene->eevee.bloom_threshold = 0.8f;
        scene->eevee.bloom_knee = 0.5f;
        scene->eevee.bloom_intensity = 0.05f;
        scene->eevee.bloom_radius = 6.5f;
        scene->eevee.bloom_clamp = 0.0f;

        scene->eevee.motion_blur_samples = 8;
        scene->eevee.motion_blur_shutter = 0.5f;

        scene->eevee.shadow_method = SHADOW_ESM;
        scene->eevee.shadow_cube_size = 512;
        scene->eevee.shadow_cascade_size = 1024;

        scene->eevee.flag = SCE_EEVEE_VOLUMETRIC_LIGHTS | SCE_EEVEE_GTAO_BENT_NORMALS |
                            SCE_EEVEE_GTAO_BOUNCE | SCE_EEVEE_TAA_REPROJECTION |
                            SCE_EEVEE_SSR_HALF_RESOLUTION;

        /* If the file is pre-2.80 move on. */
        if (scene->layer_properties == NULL) {
          continue;
        }

        /* Now we handle eventual properties that may be set in the file. */
#define EEVEE_GET_BOOL(_props, _name, _flag) \
  { \
    IDProperty *_idprop = IDP_GetPropertyFromGroup(_props, #_name); \
    if (_idprop != NULL) { \
      const int _value = IDP_Int(_idprop); \
      if (_value) { \
        scene->eevee.flag |= _flag; \
      } \
      else { \
        scene->eevee.flag &= ~_flag; \
      } \
    } \
  } \
  ((void)0)

#define EEVEE_GET_INT(_props, _name) \
  { \
    IDProperty *_idprop = IDP_GetPropertyFromGroup(_props, #_name); \
    if (_idprop != NULL) { \
      scene->eevee._name = IDP_Int(_idprop); \
    } \
  } \
  ((void)0)

#define EEVEE_GET_FLOAT(_props, _name) \
  { \
    IDProperty *_idprop = IDP_GetPropertyFromGroup(_props, #_name); \
    if (_idprop != NULL) { \
      scene->eevee._name = IDP_Float(_idprop); \
    } \
  } \
  ((void)0)

#define EEVEE_GET_FLOAT_ARRAY(_props, _name, _length) \
  { \
    IDProperty *_idprop = IDP_GetPropertyFromGroup(_props, #_name); \
    if (_idprop != NULL) { \
      const float *_values = IDP_Array(_idprop); \
      for (int _i = 0; _i < _length; _i++) { \
        scene->eevee._name[_i] = _values[_i]; \
      } \
    } \
  } \
  ((void)0)
        const int SCE_EEVEE_DOF_ENABLED = (1 << 7);
        IDProperty *props = IDP_GetPropertyFromGroup(scene->layer_properties,
                                                     RE_engine_id_BLENDER_EEVEE);
        // EEVEE_GET_BOOL(props, volumetric_enable, SCE_EEVEE_VOLUMETRIC_ENABLED);
        EEVEE_GET_BOOL(props, volumetric_lights, SCE_EEVEE_VOLUMETRIC_LIGHTS);
        EEVEE_GET_BOOL(props, volumetric_shadows, SCE_EEVEE_VOLUMETRIC_SHADOWS);
        EEVEE_GET_BOOL(props, gtao_enable, SCE_EEVEE_GTAO_ENABLED);
        EEVEE_GET_BOOL(props, gtao_use_bent_normals, SCE_EEVEE_GTAO_BENT_NORMALS);
        EEVEE_GET_BOOL(props, gtao_bounce, SCE_EEVEE_GTAO_BOUNCE);
        EEVEE_GET_BOOL(props, dof_enable, SCE_EEVEE_DOF_ENABLED);
        EEVEE_GET_BOOL(props, bloom_enable, SCE_EEVEE_BLOOM_ENABLED);
        EEVEE_GET_BOOL(props, motion_blur_enable, SCE_EEVEE_MOTION_BLUR_ENABLED);
        EEVEE_GET_BOOL(props, shadow_high_bitdepth, SCE_EEVEE_SHADOW_HIGH_BITDEPTH);
        EEVEE_GET_BOOL(props, taa_reprojection, SCE_EEVEE_TAA_REPROJECTION);
        // EEVEE_GET_BOOL(props, sss_enable, SCE_EEVEE_SSS_ENABLED);
        EEVEE_GET_BOOL(props, sss_separate_albedo, SCE_EEVEE_SSS_SEPARATE_ALBEDO);
        EEVEE_GET_BOOL(props, ssr_enable, SCE_EEVEE_SSR_ENABLED);
        EEVEE_GET_BOOL(props, ssr_refraction, SCE_EEVEE_SSR_REFRACTION);
        EEVEE_GET_BOOL(props, ssr_halfres, SCE_EEVEE_SSR_HALF_RESOLUTION);

        EEVEE_GET_INT(props, gi_diffuse_bounces);
        EEVEE_GET_INT(props, gi_diffuse_bounces);
        EEVEE_GET_INT(props, gi_cubemap_resolution);
        EEVEE_GET_INT(props, gi_visibility_resolution);

        EEVEE_GET_INT(props, taa_samples);
        EEVEE_GET_INT(props, taa_render_samples);

        EEVEE_GET_INT(props, sss_samples);
        EEVEE_GET_FLOAT(props, sss_jitter_threshold);

        EEVEE_GET_FLOAT(props, ssr_quality);
        EEVEE_GET_FLOAT(props, ssr_max_roughness);
        EEVEE_GET_FLOAT(props, ssr_thickness);
        EEVEE_GET_FLOAT(props, ssr_border_fade);
        EEVEE_GET_FLOAT(props, ssr_firefly_fac);

        EEVEE_GET_FLOAT(props, volumetric_start);
        EEVEE_GET_FLOAT(props, volumetric_end);
        EEVEE_GET_INT(props, volumetric_tile_size);
        EEVEE_GET_INT(props, volumetric_samples);
        EEVEE_GET_FLOAT(props, volumetric_sample_distribution);
        EEVEE_GET_FLOAT(props, volumetric_light_clamp);
        EEVEE_GET_INT(props, volumetric_shadow_samples);

        EEVEE_GET_FLOAT(props, gtao_distance);
        EEVEE_GET_FLOAT(props, gtao_factor);
        EEVEE_GET_FLOAT(props, gtao_quality);

        EEVEE_GET_FLOAT(props, bokeh_max_size);
        EEVEE_GET_FLOAT(props, bokeh_threshold);

        EEVEE_GET_FLOAT_ARRAY(props, bloom_color, 3);
        EEVEE_GET_FLOAT(props, bloom_threshold);
        EEVEE_GET_FLOAT(props, bloom_knee);
        EEVEE_GET_FLOAT(props, bloom_intensity);
        EEVEE_GET_FLOAT(props, bloom_radius);
        EEVEE_GET_FLOAT(props, bloom_clamp);

        EEVEE_GET_INT(props, motion_blur_samples);
        EEVEE_GET_FLOAT(props, motion_blur_shutter);

        EEVEE_GET_INT(props, shadow_method);
        EEVEE_GET_INT(props, shadow_cube_size);
        EEVEE_GET_INT(props, shadow_cascade_size);

        /* Cleanup. */
        IDP_FreeProperty(scene->layer_properties);
        scene->layer_properties = NULL;

#undef EEVEE_GET_FLOAT_ARRAY
#undef EEVEE_GET_FLOAT
#undef EEVEE_GET_INT
#undef EEVEE_GET_BOOL
      }
    }

    if (!MAIN_VERSION_ATLEAST(bmain, 280, 15)) {
      for (Scene *scene = bmain->scenes.first; scene; scene = scene->id.next) {
        scene->display.matcap_ssao_distance = 0.2f;
        scene->display.matcap_ssao_attenuation = 1.0f;
        scene->display.matcap_ssao_samples = 16;
      }

      for (bScreen *screen = bmain->screens.first; screen; screen = screen->id.next) {
        for (ScrArea *sa = screen->areabase.first; sa; sa = sa->next) {
          for (SpaceLink *sl = sa->spacedata.first; sl; sl = sl->next) {
            if (sl->spacetype == SPACE_OUTLINER) {
              SpaceOutliner *soops = (SpaceOutliner *)sl;
              soops->filter_id_type = ID_GR;
              soops->outlinevis = SO_VIEW_LAYER;
            }
          }
        }
      }

      for (Scene *scene = bmain->scenes.first; scene; scene = scene->id.next) {
        switch (scene->toolsettings->snap_mode) {
          case 0:
            scene->toolsettings->snap_mode = SCE_SNAP_MODE_INCREMENT;
            break;
          case 1:
            scene->toolsettings->snap_mode = SCE_SNAP_MODE_VERTEX;
            break;
          case 2:
            scene->toolsettings->snap_mode = SCE_SNAP_MODE_EDGE;
            break;
          case 3:
            scene->toolsettings->snap_mode = SCE_SNAP_MODE_FACE;
            break;
          case 4:
            scene->toolsettings->snap_mode = SCE_SNAP_MODE_VOLUME;
            break;
        }
        switch (scene->toolsettings->snap_node_mode) {
          case 5:
            scene->toolsettings->snap_node_mode = SCE_SNAP_MODE_NODE_X;
            break;
          case 6:
            scene->toolsettings->snap_node_mode = SCE_SNAP_MODE_NODE_Y;
            break;
          case 7:
            scene->toolsettings->snap_node_mode = SCE_SNAP_MODE_NODE_X | SCE_SNAP_MODE_NODE_Y;
            break;
          case 8:
            scene->toolsettings->snap_node_mode = SCE_SNAP_MODE_GRID;
            break;
        }
        switch (scene->toolsettings->snap_uv_mode) {
          case 0:
            scene->toolsettings->snap_uv_mode = SCE_SNAP_MODE_INCREMENT;
            break;
          case 1:
            scene->toolsettings->snap_uv_mode = SCE_SNAP_MODE_VERTEX;
            break;
        }
      }

      ParticleSettings *part;
      for (part = bmain->particles.first; part; part = part->id.next) {
        part->shape_flag = PART_SHAPE_CLOSE_TIP;
        part->shape = 0.0f;
        part->rad_root = 1.0f;
        part->rad_tip = 0.0f;
        part->rad_scale = 0.01f;
      }
    }
  }

  if (!MAIN_VERSION_ATLEAST(bmain, 280, 18)) {
    if (!DNA_struct_elem_find(fd->filesdna, "Material", "float", "roughness")) {
      for (Material *mat = bmain->materials.first; mat; mat = mat->id.next) {
        if (mat->use_nodes) {
          if (MAIN_VERSION_ATLEAST(bmain, 280, 0)) {
            mat->roughness = mat->gloss_mir;
          }
          else {
            mat->roughness = 0.25f;
          }
        }
        else {
          mat->roughness = 1.0f - mat->gloss_mir;
        }
        mat->metallic = mat->ray_mirror;
      }

      for (bScreen *screen = bmain->screens.first; screen; screen = screen->id.next) {
        for (ScrArea *sa = screen->areabase.first; sa; sa = sa->next) {
          for (SpaceLink *sl = sa->spacedata.first; sl; sl = sl->next) {
            if (sl->spacetype == SPACE_VIEW3D) {
              View3D *v3d = (View3D *)sl;
              v3d->shading.flag |= V3D_SHADING_SPECULAR_HIGHLIGHT;
            }
          }
        }
      }
    }

    if (!DNA_struct_elem_find(fd->filesdna, "View3DShading", "float", "xray_alpha")) {
      for (bScreen *screen = bmain->screens.first; screen; screen = screen->id.next) {
        for (ScrArea *sa = screen->areabase.first; sa; sa = sa->next) {
          for (SpaceLink *sl = sa->spacedata.first; sl; sl = sl->next) {
            if (sl->spacetype == SPACE_VIEW3D) {
              View3D *v3d = (View3D *)sl;
              v3d->shading.xray_alpha = 0.5f;
            }
          }
        }
      }
    }
    if (!DNA_struct_elem_find(fd->filesdna, "View3DShading", "char", "matcap[256]")) {
      StudioLight *default_matcap = BKE_studiolight_find_default(STUDIOLIGHT_TYPE_MATCAP);
      /* when loading the internal file is loaded before the matcaps */
      if (default_matcap) {
        for (bScreen *screen = bmain->screens.first; screen; screen = screen->id.next) {
          for (ScrArea *sa = screen->areabase.first; sa; sa = sa->next) {
            for (SpaceLink *sl = sa->spacedata.first; sl; sl = sl->next) {
              if (sl->spacetype == SPACE_VIEW3D) {
                View3D *v3d = (View3D *)sl;
                BLI_strncpy(v3d->shading.matcap, default_matcap->name, FILE_MAXFILE);
              }
            }
          }
        }
      }
    }
    if (!DNA_struct_elem_find(fd->filesdna, "View3DOverlay", "float", "wireframe_threshold")) {
      for (bScreen *screen = bmain->screens.first; screen; screen = screen->id.next) {
        for (ScrArea *sa = screen->areabase.first; sa; sa = sa->next) {
          for (SpaceLink *sl = sa->spacedata.first; sl; sl = sl->next) {
            if (sl->spacetype == SPACE_VIEW3D) {
              View3D *v3d = (View3D *)sl;
              v3d->overlay.wireframe_threshold = 0.5f;
            }
          }
        }
      }
    }
    if (!DNA_struct_elem_find(fd->filesdna, "View3DShading", "float", "cavity_valley_factor")) {
      for (bScreen *screen = bmain->screens.first; screen; screen = screen->id.next) {
        for (ScrArea *sa = screen->areabase.first; sa; sa = sa->next) {
          for (SpaceLink *sl = sa->spacedata.first; sl; sl = sl->next) {
            if (sl->spacetype == SPACE_VIEW3D) {
              View3D *v3d = (View3D *)sl;
              v3d->shading.cavity_valley_factor = 1.0f;
              v3d->shading.cavity_ridge_factor = 1.0f;
            }
          }
        }
      }
    }
    if (!DNA_struct_elem_find(fd->filesdna, "View3DOverlay", "float", "xray_alpha_bone")) {
      for (bScreen *screen = bmain->screens.first; screen; screen = screen->id.next) {
        for (ScrArea *sa = screen->areabase.first; sa; sa = sa->next) {
          for (SpaceLink *sl = sa->spacedata.first; sl; sl = sl->next) {
            if (sl->spacetype == SPACE_VIEW3D) {
              View3D *v3d = (View3D *)sl;
              v3d->overlay.xray_alpha_bone = 0.5f;
            }
          }
        }
      }
    }
  }

  if (!MAIN_VERSION_ATLEAST(bmain, 280, 19)) {
    if (!DNA_struct_elem_find(fd->filesdna, "Image", "ListBase", "renderslot")) {
      for (Image *ima = bmain->images.first; ima; ima = ima->id.next) {
        if (ima->type == IMA_TYPE_R_RESULT) {
          for (int i = 0; i < 8; i++) {
            RenderSlot *slot = MEM_callocN(sizeof(RenderSlot), "Image Render Slot Init");
            BLI_snprintf(slot->name, sizeof(slot->name), "Slot %d", i + 1);
            BLI_addtail(&ima->renderslots, slot);
          }
        }
      }
    }

    if (!DNA_struct_elem_find(fd->filesdna, "SpaceAction", "char", "mode_prev")) {
      for (bScreen *screen = bmain->screens.first; screen; screen = screen->id.next) {
        for (ScrArea *sa = screen->areabase.first; sa; sa = sa->next) {
          for (SpaceLink *sl = sa->spacedata.first; sl; sl = sl->next) {
            if (sl->spacetype == SPACE_ACTION) {
              SpaceAction *saction = (SpaceAction *)sl;
              /* "Dopesheet" should be default here,
               * unless it looks like the Action Editor was active instead. */
              if ((saction->mode_prev == 0) && (saction->action == NULL)) {
                saction->mode_prev = SACTCONT_DOPESHEET;
              }
            }
          }
        }
      }
    }

    for (bScreen *screen = bmain->screens.first; screen; screen = screen->id.next) {
      for (ScrArea *sa = screen->areabase.first; sa; sa = sa->next) {
        for (SpaceLink *sl = sa->spacedata.first; sl; sl = sl->next) {
          if (sl->spacetype == SPACE_VIEW3D) {
            View3D *v3d = (View3D *)sl;
            if (v3d->drawtype == OB_TEXTURE) {
              v3d->drawtype = OB_SOLID;
              v3d->shading.light = V3D_LIGHTING_STUDIO;
              v3d->shading.color_type = V3D_SHADING_TEXTURE_COLOR;
            }
          }
        }
      }
    }
  }

  if (!MAIN_VERSION_ATLEAST(bmain, 280, 21)) {
    for (Scene *sce = bmain->scenes.first; sce != NULL; sce = sce->id.next) {
      if (sce->ed != NULL && sce->ed->seqbase.first != NULL) {
        do_versions_seq_unique_name_all_strips(sce, &sce->ed->seqbase);
      }
    }

    if (!DNA_struct_elem_find(
            fd->filesdna, "View3DOverlay", "float", "texture_paint_mode_opacity")) {
      for (bScreen *screen = bmain->screens.first; screen; screen = screen->id.next) {
        for (ScrArea *sa = screen->areabase.first; sa; sa = sa->next) {
          for (SpaceLink *sl = sa->spacedata.first; sl; sl = sl->next) {
            if (sl->spacetype == SPACE_VIEW3D) {
              enum {
                V3D_SHOW_MODE_SHADE_OVERRIDE = (1 << 15),
              };
              View3D *v3d = (View3D *)sl;
              float alpha = v3d->flag2 & V3D_SHOW_MODE_SHADE_OVERRIDE ? 0.0f : 1.0f;
              v3d->overlay.texture_paint_mode_opacity = alpha;
              v3d->overlay.vertex_paint_mode_opacity = alpha;
              v3d->overlay.weight_paint_mode_opacity = alpha;
            }
          }
        }
      }
    }

    if (!DNA_struct_elem_find(fd->filesdna, "View3DShading", "char", "background_type")) {
      for (bScreen *screen = bmain->screens.first; screen; screen = screen->id.next) {
        for (ScrArea *sa = screen->areabase.first; sa; sa = sa->next) {
          for (SpaceLink *sl = sa->spacedata.first; sl; sl = sl->next) {
            if (sl->spacetype == SPACE_VIEW3D) {
              View3D *v3d = (View3D *)sl;
              copy_v3_fl(v3d->shading.background_color, 0.05f);
            }
          }
        }
      }
    }

    if (!DNA_struct_elem_find(fd->filesdna, "SceneEEVEE", "float", "gi_cubemap_draw_size")) {
      for (Scene *scene = bmain->scenes.first; scene; scene = scene->id.next) {
        scene->eevee.gi_irradiance_draw_size = 0.1f;
        scene->eevee.gi_cubemap_draw_size = 0.3f;
      }
    }

    if (!DNA_struct_elem_find(
            fd->filesdna, "RigidBodyWorld", "RigidBodyWorld_Shared", "*shared")) {
      for (Scene *scene = bmain->scenes.first; scene; scene = scene->id.next) {
        RigidBodyWorld *rbw = scene->rigidbody_world;

        if (rbw == NULL) {
          continue;
        }

        if (rbw->shared == NULL) {
          rbw->shared = MEM_callocN(sizeof(*rbw->shared), "RigidBodyWorld_Shared");
        }

        /* Move shared pointers from deprecated location to current location */
        rbw->shared->pointcache = rbw->pointcache;
        rbw->shared->ptcaches = rbw->ptcaches;

        rbw->pointcache = NULL;
        BLI_listbase_clear(&rbw->ptcaches);

        if (rbw->shared->pointcache == NULL) {
          rbw->shared->pointcache = BKE_ptcache_add(&(rbw->shared->ptcaches));
        }
      }
    }

    if (!DNA_struct_elem_find(fd->filesdna, "SoftBody", "SoftBody_Shared", "*shared")) {
      for (Object *ob = bmain->objects.first; ob; ob = ob->id.next) {
        SoftBody *sb = ob->soft;
        if (sb == NULL) {
          continue;
        }
        if (sb->shared == NULL) {
          sb->shared = MEM_callocN(sizeof(*sb->shared), "SoftBody_Shared");
        }

        /* Move shared pointers from deprecated location to current location */
        sb->shared->pointcache = sb->pointcache;
        sb->shared->ptcaches = sb->ptcaches;

        sb->pointcache = NULL;
        BLI_listbase_clear(&sb->ptcaches);
      }
    }

    if (!DNA_struct_elem_find(fd->filesdna, "View3DShading", "short", "type")) {
      for (bScreen *screen = bmain->screens.first; screen; screen = screen->id.next) {
        for (ScrArea *sa = screen->areabase.first; sa; sa = sa->next) {
          for (SpaceLink *sl = sa->spacedata.first; sl; sl = sl->next) {
            if (sl->spacetype == SPACE_VIEW3D) {
              View3D *v3d = (View3D *)sl;
              if (v3d->drawtype == OB_RENDER) {
                v3d->drawtype = OB_SOLID;
              }
              v3d->shading.type = v3d->drawtype;
              v3d->shading.prev_type = OB_SOLID;
            }
          }
        }
      }
    }

    if (!DNA_struct_elem_find(fd->filesdna, "SceneDisplay", "View3DShading", "shading")) {
      for (Scene *scene = bmain->scenes.first; scene; scene = scene->id.next) {
        BKE_screen_view3d_shading_init(&scene->display.shading);
      }
    }
    /* initialize grease pencil view data */
    if (!DNA_struct_elem_find(fd->filesdna, "SpaceView3D", "float", "vertex_opacity")) {
      for (bScreen *sc = bmain->screens.first; sc; sc = sc->id.next) {
        for (ScrArea *sa = sc->areabase.first; sa; sa = sa->next) {
          for (SpaceLink *sl = sa->spacedata.first; sl; sl = sl->next) {
            if (sl->spacetype == SPACE_VIEW3D) {
              View3D *v3d = (View3D *)sl;
              v3d->vertex_opacity = 1.0f;
              v3d->gp_flag |= V3D_GP_SHOW_EDIT_LINES;
            }
          }
        }
      }
    }
  }

  if (!MAIN_VERSION_ATLEAST(bmain, 280, 22)) {
    if (!DNA_struct_elem_find(fd->filesdna, "ToolSettings", "char", "annotate_v3d_align")) {
      for (Scene *scene = bmain->scenes.first; scene; scene = scene->id.next) {
        scene->toolsettings->annotate_v3d_align = GP_PROJECT_VIEWSPACE | GP_PROJECT_CURSOR;
        scene->toolsettings->annotate_thickness = 3;
      }
    }
    if (!DNA_struct_elem_find(fd->filesdna, "bGPDlayer", "short", "line_change")) {
      for (bGPdata *gpd = bmain->gpencils.first; gpd; gpd = gpd->id.next) {
        for (bGPDlayer *gpl = gpd->layers.first; gpl; gpl = gpl->next) {
          gpl->line_change = gpl->thickness;
          if ((gpl->thickness < 1) || (gpl->thickness > 10)) {
            gpl->thickness = 3;
          }
        }
      }
    }
    if (!DNA_struct_elem_find(fd->filesdna, "View3DOverlay", "float", "gpencil_paper_opacity")) {
      for (bScreen *screen = bmain->screens.first; screen; screen = screen->id.next) {
        for (ScrArea *sa = screen->areabase.first; sa; sa = sa->next) {
          for (SpaceLink *sl = sa->spacedata.first; sl; sl = sl->next) {
            if (sl->spacetype == SPACE_VIEW3D) {
              View3D *v3d = (View3D *)sl;
              v3d->overlay.gpencil_paper_opacity = 0.5f;
            }
          }
        }
      }
    }
    if (!DNA_struct_elem_find(fd->filesdna, "View3DOverlay", "float", "gpencil_grid_opacity")) {
      for (bScreen *screen = bmain->screens.first; screen; screen = screen->id.next) {
        for (ScrArea *sa = screen->areabase.first; sa; sa = sa->next) {
          for (SpaceLink *sl = sa->spacedata.first; sl; sl = sl->next) {
            if (sl->spacetype == SPACE_VIEW3D) {
              View3D *v3d = (View3D *)sl;
              v3d->overlay.gpencil_grid_opacity = 0.5f;
            }
          }
        }
      }
    }

    /* default loc axis */
    if (!DNA_struct_elem_find(fd->filesdna, "GP_Sculpt_Settings", "int", "lock_axis")) {
      for (Scene *scene = bmain->scenes.first; scene; scene = scene->id.next) {
        /* lock axis */
        GP_Sculpt_Settings *gset = &scene->toolsettings->gp_sculpt;
        if (gset) {
          gset->lock_axis = GP_LOCKAXIS_Y;
        }
      }
    }

    /* Versioning code for Subsurf modifier. */
    if (!DNA_struct_elem_find(fd->filesdna, "SubsurfModifier", "short", "uv_smooth")) {
      for (Object *object = bmain->objects.first; object != NULL; object = object->id.next) {
        for (ModifierData *md = object->modifiers.first; md; md = md->next) {
          if (md->type == eModifierType_Subsurf) {
            SubsurfModifierData *smd = (SubsurfModifierData *)md;
            if (smd->flags & eSubsurfModifierFlag_SubsurfUv_DEPRECATED) {
              smd->uv_smooth = SUBSURF_UV_SMOOTH_PRESERVE_CORNERS;
            }
            else {
              smd->uv_smooth = SUBSURF_UV_SMOOTH_NONE;
            }
          }
        }
      }
    }

    if (!DNA_struct_elem_find(fd->filesdna, "SubsurfModifier", "short", "quality")) {
      for (Object *object = bmain->objects.first; object != NULL; object = object->id.next) {
        for (ModifierData *md = object->modifiers.first; md; md = md->next) {
          if (md->type == eModifierType_Subsurf) {
            SubsurfModifierData *smd = (SubsurfModifierData *)md;
            smd->quality = min_ii(smd->renderLevels, 3);
          }
        }
      }
    }
    /* Versioning code for Multires modifier. */
    if (!DNA_struct_elem_find(fd->filesdna, "MultiresModifier", "short", "quality")) {
      for (Object *object = bmain->objects.first; object != NULL; object = object->id.next) {
        for (ModifierData *md = object->modifiers.first; md; md = md->next) {
          if (md->type == eModifierType_Multires) {
            MultiresModifierData *mmd = (MultiresModifierData *)md;
            mmd->quality = 3;
            if (mmd->flags & eMultiresModifierFlag_PlainUv_DEPRECATED) {
              mmd->uv_smooth = SUBSURF_UV_SMOOTH_NONE;
            }
            else {
              mmd->uv_smooth = SUBSURF_UV_SMOOTH_PRESERVE_CORNERS;
            }
          }
        }
      }
    }

    if (!DNA_struct_elem_find(fd->filesdna, "ClothSimSettings", "short", "bending_model")) {
      for (Object *ob = bmain->objects.first; ob; ob = ob->id.next) {
        for (ModifierData *md = ob->modifiers.first; md; md = md->next) {
          ClothModifierData *clmd = NULL;
          if (md->type == eModifierType_Cloth) {
            clmd = (ClothModifierData *)md;
          }
          else if (md->type == eModifierType_ParticleSystem) {
            ParticleSystemModifierData *psmd = (ParticleSystemModifierData *)md;
            ParticleSystem *psys = psmd->psys;
            clmd = psys->clmd;
          }
          if (clmd != NULL) {
            clmd->sim_parms->bending_model = CLOTH_BENDING_LINEAR;
            clmd->sim_parms->tension = clmd->sim_parms->structural;
            clmd->sim_parms->compression = clmd->sim_parms->structural;
            clmd->sim_parms->shear = clmd->sim_parms->structural;
            clmd->sim_parms->max_tension = clmd->sim_parms->max_struct;
            clmd->sim_parms->max_compression = clmd->sim_parms->max_struct;
            clmd->sim_parms->max_shear = clmd->sim_parms->max_struct;
            clmd->sim_parms->vgroup_shear = clmd->sim_parms->vgroup_struct;
            clmd->sim_parms->tension_damp = clmd->sim_parms->Cdis;
            clmd->sim_parms->compression_damp = clmd->sim_parms->Cdis;
            clmd->sim_parms->shear_damp = clmd->sim_parms->Cdis;
          }
        }
      }
    }

    if (!DNA_struct_elem_find(fd->filesdna, "BrushGpencilSettings", "float", "era_strength_f")) {
      for (Brush *brush = bmain->brushes.first; brush; brush = brush->id.next) {
        if (brush->gpencil_settings != NULL) {
          BrushGpencilSettings *gp = brush->gpencil_settings;
          if (gp->brush_type == GPAINT_TOOL_ERASE) {
            gp->era_strength_f = 100.0f;
            gp->era_thickness_f = 10.0f;
          }
        }
      }
    }

    for (Object *ob = bmain->objects.first; ob; ob = ob->id.next) {
      for (ModifierData *md = ob->modifiers.first; md; md = md->next) {
        if (md->type == eModifierType_Cloth) {
          ClothModifierData *clmd = (ClothModifierData *)md;

          if (!(clmd->sim_parms->flags & CLOTH_SIMSETTINGS_FLAG_GOAL)) {
            clmd->sim_parms->vgroup_mass = 0;
          }

          if (!(clmd->sim_parms->flags & CLOTH_SIMSETTINGS_FLAG_SCALING)) {
            clmd->sim_parms->vgroup_struct = 0;
            clmd->sim_parms->vgroup_shear = 0;
            clmd->sim_parms->vgroup_bend = 0;
          }

          if (!(clmd->sim_parms->flags & CLOTH_SIMSETTINGS_FLAG_SEW)) {
            clmd->sim_parms->shrink_min = 0.0f;
            clmd->sim_parms->vgroup_shrink = 0;
          }

          if (!(clmd->coll_parms->flags & CLOTH_COLLSETTINGS_FLAG_ENABLED)) {
            clmd->coll_parms->flags &= ~CLOTH_COLLSETTINGS_FLAG_SELF;
          }
        }
      }
    }
  }

  if (!MAIN_VERSION_ATLEAST(bmain, 280, 24)) {
    for (bScreen *screen = bmain->screens.first; screen; screen = screen->id.next) {
      for (ScrArea *sa = screen->areabase.first; sa; sa = sa->next) {
        for (SpaceLink *sl = sa->spacedata.first; sl; sl = sl->next) {
          if (sl->spacetype == SPACE_VIEW3D) {
            View3D *v3d = (View3D *)sl;
            v3d->overlay.edit_flag |= V3D_OVERLAY_EDIT_FACES | V3D_OVERLAY_EDIT_SEAMS |
                                      V3D_OVERLAY_EDIT_SHARP | V3D_OVERLAY_EDIT_FREESTYLE_EDGE |
                                      V3D_OVERLAY_EDIT_FREESTYLE_FACE | V3D_OVERLAY_EDIT_EDGES |
                                      V3D_OVERLAY_EDIT_CREASES | V3D_OVERLAY_EDIT_BWEIGHTS |
                                      V3D_OVERLAY_EDIT_CU_HANDLES | V3D_OVERLAY_EDIT_CU_NORMALS;
          }
        }
      }
    }

    if (!DNA_struct_elem_find(fd->filesdna, "ShrinkwrapModifierData", "char", "shrinkMode")) {
      for (Object *ob = bmain->objects.first; ob; ob = ob->id.next) {
        for (ModifierData *md = ob->modifiers.first; md; md = md->next) {
          if (md->type == eModifierType_Shrinkwrap) {
            ShrinkwrapModifierData *smd = (ShrinkwrapModifierData *)md;
            if (smd->shrinkOpts & MOD_SHRINKWRAP_KEEP_ABOVE_SURFACE) {
              smd->shrinkMode = MOD_SHRINKWRAP_ABOVE_SURFACE;
              smd->shrinkOpts &= ~MOD_SHRINKWRAP_KEEP_ABOVE_SURFACE;
            }
          }
        }
      }
    }

    if (!DNA_struct_elem_find(fd->filesdna, "PartDeflect", "float", "pdef_cfrict")) {
      for (Object *ob = bmain->objects.first; ob; ob = ob->id.next) {
        if (ob->pd) {
          ob->pd->pdef_cfrict = 5.0f;
        }

        for (ModifierData *md = ob->modifiers.first; md; md = md->next) {
          if (md->type == eModifierType_Cloth) {
            ClothModifierData *clmd = (ClothModifierData *)md;

            clmd->coll_parms->selfepsilon = 0.015f;
          }
        }
      }
    }

    if (!DNA_struct_elem_find(fd->filesdna, "View3DShading", "float", "xray_alpha_wire")) {
      for (bScreen *screen = bmain->screens.first; screen; screen = screen->id.next) {
        for (ScrArea *sa = screen->areabase.first; sa; sa = sa->next) {
          for (SpaceLink *sl = sa->spacedata.first; sl; sl = sl->next) {
            if (sl->spacetype == SPACE_VIEW3D) {
              View3D *v3d = (View3D *)sl;
              v3d->shading.flag |= V3D_SHADING_XRAY_WIREFRAME;
            }
          }
        }
      }
    }
  }

  if (!MAIN_VERSION_ATLEAST(bmain, 280, 25)) {
    for (Scene *scene = bmain->scenes.first; scene; scene = scene->id.next) {
      UnitSettings *unit = &scene->unit;
      if (unit->system != USER_UNIT_NONE) {
        unit->length_unit = bUnit_GetBaseUnitOfType(scene->unit.system, B_UNIT_LENGTH);
        unit->mass_unit = bUnit_GetBaseUnitOfType(scene->unit.system, B_UNIT_MASS);
      }
      unit->time_unit = bUnit_GetBaseUnitOfType(USER_UNIT_NONE, B_UNIT_TIME);
    }

    /* gpencil grid settings */
    for (bGPdata *gpd = bmain->gpencils.first; gpd; gpd = gpd->id.next) {
      ARRAY_SET_ITEMS(gpd->grid.color, 0.5f, 0.5f, 0.5f);  // Color
      ARRAY_SET_ITEMS(gpd->grid.scale, 1.0f, 1.0f);        // Scale
      gpd->grid.lines = GP_DEFAULT_GRID_LINES;             // Number of lines
    }
  }

  if (!MAIN_VERSION_ATLEAST(bmain, 280, 28)) {
    for (Mesh *mesh = bmain->meshes.first; mesh; mesh = mesh->id.next) {
      BKE_mesh_calc_edges_loose(mesh);
    }
  }

  if (!MAIN_VERSION_ATLEAST(bmain, 280, 29)) {
    for (bScreen *screen = bmain->screens.first; screen; screen = screen->id.next) {
      for (ScrArea *sa = screen->areabase.first; sa; sa = sa->next) {
        for (SpaceLink *sl = sa->spacedata.first; sl; sl = sl->next) {
          if (sl->spacetype == SPACE_VIEW3D) {
            enum { V3D_OCCLUDE_WIRE = (1 << 14) };
            View3D *v3d = (View3D *)sl;
            if (v3d->flag2 & V3D_OCCLUDE_WIRE) {
              v3d->overlay.edit_flag |= V3D_OVERLAY_EDIT_OCCLUDE_WIRE;
              v3d->flag2 &= ~V3D_OCCLUDE_WIRE;
            }
          }
        }
      }
    }

    for (bScreen *screen = bmain->screens.first; screen; screen = screen->id.next) {
      for (ScrArea *sa = screen->areabase.first; sa; sa = sa->next) {
        for (SpaceLink *sl = sa->spacedata.first; sl; sl = sl->next) {
          if (sl->spacetype == SPACE_PROPERTIES) {
            ListBase *regionbase = (sl == sa->spacedata.first) ? &sa->regionbase : &sl->regionbase;
            ARegion *ar = MEM_callocN(sizeof(ARegion), "navigation bar for properties");
            ARegion *ar_header = NULL;

            for (ar_header = regionbase->first; ar_header; ar_header = ar_header->next) {
              if (ar_header->regiontype == RGN_TYPE_HEADER) {
                break;
              }
            }
            BLI_assert(ar_header);

            BLI_insertlinkafter(regionbase, ar_header, ar);

            ar->regiontype = RGN_TYPE_NAV_BAR;
            ar->alignment = RGN_ALIGN_LEFT;
          }
        }
      }
    }

    /* grease pencil fade layer opacity */
    if (!DNA_struct_elem_find(fd->filesdna, "View3DOverlay", "float", "gpencil_fade_layer")) {
      for (bScreen *screen = bmain->screens.first; screen; screen = screen->id.next) {
        for (ScrArea *sa = screen->areabase.first; sa; sa = sa->next) {
          for (SpaceLink *sl = sa->spacedata.first; sl; sl = sl->next) {
            if (sl->spacetype == SPACE_VIEW3D) {
              View3D *v3d = (View3D *)sl;
              v3d->overlay.gpencil_fade_layer = 0.5f;
            }
          }
        }
      }
    }
  }

  if (!MAIN_VERSION_ATLEAST(bmain, 280, 30)) {
    /* grease pencil main material show switches */
    for (Material *mat = bmain->materials.first; mat; mat = mat->id.next) {
      if (mat->gp_style) {
        mat->gp_style->flag |= GP_STYLE_STROKE_SHOW;
        mat->gp_style->flag |= GP_STYLE_FILL_SHOW;
      }
    }
  }

  if (!MAIN_VERSION_ATLEAST(bmain, 280, 33)) {
    /* Grease pencil reset sculpt brushes after struct rename  */
    if (!DNA_struct_elem_find(fd->filesdna, "GP_Sculpt_Settings", "int", "weighttype")) {
      float curcolor_add[3], curcolor_sub[3];
      ARRAY_SET_ITEMS(curcolor_add, 1.0f, 0.6f, 0.6f);
      ARRAY_SET_ITEMS(curcolor_sub, 0.6f, 0.6f, 1.0f);

      for (Scene *scene = bmain->scenes.first; scene; scene = scene->id.next) {
        /* sculpt brushes */
        GP_Sculpt_Settings *gset = &scene->toolsettings->gp_sculpt;
        if (gset) {
          for (int i = 0; i < GP_SCULPT_TYPE_MAX; i++) {
            GP_Sculpt_Data *gp_brush = &gset->brush[i];
            gp_brush->size = 30;
            gp_brush->strength = 0.5f;
            gp_brush->flag = GP_SCULPT_FLAG_USE_FALLOFF | GP_SCULPT_FLAG_ENABLE_CURSOR;
            copy_v3_v3(gp_brush->curcolor_add, curcolor_add);
            copy_v3_v3(gp_brush->curcolor_sub, curcolor_sub);
          }
        }
      }
    }

    if (!DNA_struct_elem_find(fd->filesdna, "SceneEEVEE", "float", "overscan")) {
      for (Scene *scene = bmain->scenes.first; scene; scene = scene->id.next) {
        scene->eevee.overscan = 3.0f;
      }
    }

    for (Light *la = bmain->lights.first; la; la = la->id.next) {
      /* Removed Hemi lights. */
      if (!ELEM(la->type, LA_LOCAL, LA_SUN, LA_SPOT, LA_AREA)) {
        la->type = LA_SUN;
      }
    }

    if (!DNA_struct_elem_find(fd->filesdna, "SceneEEVEE", "float", "light_threshold")) {
      for (Scene *scene = bmain->scenes.first; scene; scene = scene->id.next) {
        scene->eevee.light_threshold = 0.01f;
      }
    }

    if (!DNA_struct_elem_find(fd->filesdna, "SceneEEVEE", "float", "gi_irradiance_smoothing")) {
      for (Scene *scene = bmain->scenes.first; scene; scene = scene->id.next) {
        scene->eevee.gi_irradiance_smoothing = 0.1f;
      }
    }

    if (!DNA_struct_elem_find(fd->filesdna, "SceneEEVEE", "float", "gi_filter_quality")) {
      for (Scene *scene = bmain->scenes.first; scene; scene = scene->id.next) {
        scene->eevee.gi_filter_quality = 1.0f;
      }
    }

    if (!DNA_struct_elem_find(fd->filesdna, "Light", "float", "att_dist")) {
      for (Light *la = bmain->lights.first; la; la = la->id.next) {
        la->att_dist = la->clipend;
      }
    }

    if (!DNA_struct_elem_find(fd->filesdna, "Brush", "char", "weightpaint_tool")) {
      /* Magic defines from old files (2.7x) */

#define PAINT_BLEND_MIX 0
#define PAINT_BLEND_ADD 1
#define PAINT_BLEND_SUB 2
#define PAINT_BLEND_MUL 3
#define PAINT_BLEND_BLUR 4
#define PAINT_BLEND_LIGHTEN 5
#define PAINT_BLEND_DARKEN 6
#define PAINT_BLEND_AVERAGE 7
#define PAINT_BLEND_SMEAR 8
#define PAINT_BLEND_COLORDODGE 9
#define PAINT_BLEND_DIFFERENCE 10
#define PAINT_BLEND_SCREEN 11
#define PAINT_BLEND_HARDLIGHT 12
#define PAINT_BLEND_OVERLAY 13
#define PAINT_BLEND_SOFTLIGHT 14
#define PAINT_BLEND_EXCLUSION 15
#define PAINT_BLEND_LUMINOSITY 16
#define PAINT_BLEND_SATURATION 17
#define PAINT_BLEND_HUE 18
#define PAINT_BLEND_ALPHA_SUB 19
#define PAINT_BLEND_ALPHA_ADD 20

      for (Brush *brush = bmain->brushes.first; brush; brush = brush->id.next) {
        if (brush->ob_mode & (OB_MODE_VERTEX_PAINT | OB_MODE_WEIGHT_PAINT)) {
          const char tool_init = brush->vertexpaint_tool;
          bool is_blend = false;

          {
            char tool = tool_init;
            switch (tool_init) {
              case PAINT_BLEND_MIX:
                tool = VPAINT_TOOL_DRAW;
                break;
              case PAINT_BLEND_BLUR:
                tool = VPAINT_TOOL_BLUR;
                break;
              case PAINT_BLEND_AVERAGE:
                tool = VPAINT_TOOL_AVERAGE;
                break;
              case PAINT_BLEND_SMEAR:
                tool = VPAINT_TOOL_SMEAR;
                break;
              default:
                tool = VPAINT_TOOL_DRAW;
                is_blend = true;
                break;
            }
            brush->vertexpaint_tool = tool;
          }

          if (is_blend == false) {
            brush->blend = IMB_BLEND_MIX;
          }
          else {
            short blend = IMB_BLEND_MIX;
            switch (tool_init) {
              case PAINT_BLEND_ADD:
                blend = IMB_BLEND_ADD;
                break;
              case PAINT_BLEND_SUB:
                blend = IMB_BLEND_SUB;
                break;
              case PAINT_BLEND_MUL:
                blend = IMB_BLEND_MUL;
                break;
              case PAINT_BLEND_LIGHTEN:
                blend = IMB_BLEND_LIGHTEN;
                break;
              case PAINT_BLEND_DARKEN:
                blend = IMB_BLEND_DARKEN;
                break;
              case PAINT_BLEND_COLORDODGE:
                blend = IMB_BLEND_COLORDODGE;
                break;
              case PAINT_BLEND_DIFFERENCE:
                blend = IMB_BLEND_DIFFERENCE;
                break;
              case PAINT_BLEND_SCREEN:
                blend = IMB_BLEND_SCREEN;
                break;
              case PAINT_BLEND_HARDLIGHT:
                blend = IMB_BLEND_HARDLIGHT;
                break;
              case PAINT_BLEND_OVERLAY:
                blend = IMB_BLEND_OVERLAY;
                break;
              case PAINT_BLEND_SOFTLIGHT:
                blend = IMB_BLEND_SOFTLIGHT;
                break;
              case PAINT_BLEND_EXCLUSION:
                blend = IMB_BLEND_EXCLUSION;
                break;
              case PAINT_BLEND_LUMINOSITY:
                blend = IMB_BLEND_LUMINOSITY;
                break;
              case PAINT_BLEND_SATURATION:
                blend = IMB_BLEND_SATURATION;
                break;
              case PAINT_BLEND_HUE:
                blend = IMB_BLEND_HUE;
                break;
              case PAINT_BLEND_ALPHA_SUB:
                blend = IMB_BLEND_ERASE_ALPHA;
                break;
              case PAINT_BLEND_ALPHA_ADD:
                blend = IMB_BLEND_ADD_ALPHA;
                break;
            }
            brush->blend = blend;
          }
        }
        /* For now these match, in the future new items may not. */
        brush->weightpaint_tool = brush->vertexpaint_tool;
      }

#undef PAINT_BLEND_MIX
#undef PAINT_BLEND_ADD
#undef PAINT_BLEND_SUB
#undef PAINT_BLEND_MUL
#undef PAINT_BLEND_BLUR
#undef PAINT_BLEND_LIGHTEN
#undef PAINT_BLEND_DARKEN
#undef PAINT_BLEND_AVERAGE
#undef PAINT_BLEND_SMEAR
#undef PAINT_BLEND_COLORDODGE
#undef PAINT_BLEND_DIFFERENCE
#undef PAINT_BLEND_SCREEN
#undef PAINT_BLEND_HARDLIGHT
#undef PAINT_BLEND_OVERLAY
#undef PAINT_BLEND_SOFTLIGHT
#undef PAINT_BLEND_EXCLUSION
#undef PAINT_BLEND_LUMINOSITY
#undef PAINT_BLEND_SATURATION
#undef PAINT_BLEND_HUE
#undef PAINT_BLEND_ALPHA_SUB
#undef PAINT_BLEND_ALPHA_ADD
    }
  }

  if (!MAIN_VERSION_ATLEAST(bmain, 280, 34)) {
    for (bScreen *screen = bmain->screens.first; screen; screen = screen->id.next) {
      for (ScrArea *area = screen->areabase.first; area; area = area->next) {
        for (SpaceLink *slink = area->spacedata.first; slink; slink = slink->next) {
          if (slink->spacetype == SPACE_USERPREF) {
            ARegion *navigation_region = BKE_spacedata_find_region_type(
                slink, area, RGN_TYPE_NAV_BAR);

            if (!navigation_region) {
              ARegion *main_region = BKE_spacedata_find_region_type(slink, area, RGN_TYPE_WINDOW);
              ListBase *regionbase = (slink == area->spacedata.first) ? &area->regionbase :
                                                                        &slink->regionbase;

              navigation_region = MEM_callocN(sizeof(ARegion),
                                              "userpref navigation-region do_versions");

              /* Order matters, addhead not addtail! */
              BLI_insertlinkbefore(regionbase, main_region, navigation_region);

              navigation_region->regiontype = RGN_TYPE_NAV_BAR;
              navigation_region->alignment = RGN_ALIGN_LEFT;
            }
          }
        }
      }
    }
  }

  if (!MAIN_VERSION_ATLEAST(bmain, 280, 36)) {
    if (!DNA_struct_elem_find(fd->filesdna, "View3DShading", "float", "curvature_ridge_factor")) {
      for (bScreen *screen = bmain->screens.first; screen; screen = screen->id.next) {
        for (ScrArea *sa = screen->areabase.first; sa; sa = sa->next) {
          for (SpaceLink *sl = sa->spacedata.first; sl; sl = sl->next) {
            if (sl->spacetype == SPACE_VIEW3D) {
              View3D *v3d = (View3D *)sl;
              v3d->shading.curvature_ridge_factor = 1.0f;
              v3d->shading.curvature_valley_factor = 1.0f;
            }
          }
        }
      }
    }

    /* Rename OpenGL to Workbench. */
    for (Scene *scene = bmain->scenes.first; scene; scene = scene->id.next) {
      if (STREQ(scene->r.engine, "BLENDER_OPENGL")) {
        STRNCPY(scene->r.engine, RE_engine_id_BLENDER_WORKBENCH);
      }
    }

    /* init Annotations onion skin */
    if (!DNA_struct_elem_find(fd->filesdna, "bGPDlayer", "int", "gstep")) {
      for (bGPdata *gpd = bmain->gpencils.first; gpd; gpd = gpd->id.next) {
        for (bGPDlayer *gpl = gpd->layers.first; gpl; gpl = gpl->next) {
          ARRAY_SET_ITEMS(gpl->gcolor_prev, 0.302f, 0.851f, 0.302f);
          ARRAY_SET_ITEMS(gpl->gcolor_next, 0.250f, 0.1f, 1.0f);
        }
      }
    }

    /* Move studio_light selection to lookdev_light. */
    if (!DNA_struct_elem_find(fd->filesdna, "View3DShading", "char", "lookdev_light[256]")) {
      for (bScreen *screen = bmain->screens.first; screen; screen = screen->id.next) {
        for (ScrArea *sa = screen->areabase.first; sa; sa = sa->next) {
          for (SpaceLink *sl = sa->spacedata.first; sl; sl = sl->next) {
            if (sl->spacetype == SPACE_VIEW3D) {
              View3D *v3d = (View3D *)sl;
              memcpy(v3d->shading.lookdev_light, v3d->shading.studio_light, sizeof(char) * 256);
            }
          }
        }
      }
    }

    /* Change Solid mode shadow orientation. */
    if (!DNA_struct_elem_find(fd->filesdna, "SceneDisplay", "float", "shadow_focus")) {
      for (Scene *scene = bmain->scenes.first; scene; scene = scene->id.next) {
        float *dir = scene->display.light_direction;
        SWAP(float, dir[2], dir[1]);
        dir[2] = -dir[2];
        dir[0] = -dir[0];
      }
    }
  }

  if (!MAIN_VERSION_ATLEAST(bmain, 280, 37)) {
    for (Camera *ca = bmain->cameras.first; ca; ca = ca->id.next) {
      ca->drawsize *= 2.0f;
    }

    /* Grease pencil primitive curve */
    if (!DNA_struct_elem_find(
            fd->filesdna, "GP_Sculpt_Settings", "CurveMapping", "cur_primitive")) {
      for (Scene *scene = bmain->scenes.first; scene; scene = scene->id.next) {
        GP_Sculpt_Settings *gset = &scene->toolsettings->gp_sculpt;
        if ((gset) && (gset->cur_primitive == NULL)) {
          gset->cur_primitive = BKE_curvemapping_add(1, 0.0f, 0.0f, 1.0f, 1.0f);
          BKE_curvemapping_initialize(gset->cur_primitive);
          BKE_curvemap_reset(gset->cur_primitive->cm,
                             &gset->cur_primitive->clipr,
                             CURVE_PRESET_BELL,
                             CURVEMAP_SLOPE_POSITIVE);
        }
      }
    }
  }

  if (!MAIN_VERSION_ATLEAST(bmain, 280, 38)) {
    if (DNA_struct_elem_find(fd->filesdna, "Object", "char", "empty_image_visibility_flag")) {
      for (Object *ob = bmain->objects.first; ob; ob = ob->id.next) {
        ob->empty_image_visibility_flag ^= (OB_EMPTY_IMAGE_HIDE_PERSPECTIVE |
                                            OB_EMPTY_IMAGE_HIDE_ORTHOGRAPHIC |
                                            OB_EMPTY_IMAGE_HIDE_BACK);
      }
    }

    for (bScreen *screen = bmain->screens.first; screen; screen = screen->id.next) {
      for (ScrArea *area = screen->areabase.first; area; area = area->next) {
        for (SpaceLink *sl = area->spacedata.first; sl; sl = sl->next) {
          switch (sl->spacetype) {
            case SPACE_IMAGE: {
              SpaceImage *sima = (SpaceImage *)sl;
              sima->flag &= ~(SI_FLAG_UNUSED_0 | SI_FLAG_UNUSED_1 | SI_FLAG_UNUSED_3 |
                              SI_FLAG_UNUSED_6 | SI_FLAG_UNUSED_7 | SI_FLAG_UNUSED_8 |
                              SI_FLAG_UNUSED_17 | SI_FLAG_UNUSED_18 | SI_FLAG_UNUSED_23 |
                              SI_FLAG_UNUSED_24);
              break;
            }
            case SPACE_VIEW3D: {
              View3D *v3d = (View3D *)sl;
              v3d->flag &= ~(V3D_FLAG_UNUSED_0 | V3D_FLAG_UNUSED_1 | V3D_FLAG_UNUSED_10 |
                             V3D_FLAG_UNUSED_12);
              v3d->flag2 &= ~(V3D_FLAG2_UNUSED_3 | V3D_FLAG2_UNUSED_6 | V3D_FLAG2_UNUSED_12 |
                              V3D_FLAG2_UNUSED_13 | V3D_FLAG2_UNUSED_14 | V3D_FLAG2_UNUSED_15);
              break;
            }
            case SPACE_OUTLINER: {
              SpaceOutliner *so = (SpaceOutliner *)sl;
              so->filter &= ~(SO_FILTER_UNUSED_1 | SO_FILTER_UNUSED_5 | SO_FILTER_UNUSED_12);
              so->storeflag &= ~(SO_TREESTORE_UNUSED_1);
              break;
            }
            case SPACE_FILE: {
              SpaceFile *sfile = (SpaceFile *)sl;
              if (sfile->params) {
                sfile->params->flag &= ~(FILE_PARAMS_FLAG_UNUSED_1 | FILE_PARAMS_FLAG_UNUSED_6 |
                                         FILE_PARAMS_FLAG_UNUSED_9);
              }
              break;
            }
            case SPACE_NODE: {
              SpaceNode *snode = (SpaceNode *)sl;
              snode->flag &= ~(SNODE_FLAG_UNUSED_6 | SNODE_FLAG_UNUSED_10 | SNODE_FLAG_UNUSED_11);
              break;
            }
            case SPACE_PROPERTIES: {
              SpaceProperties *sbuts = (SpaceProperties *)sl;
              sbuts->flag &= ~(SB_FLAG_UNUSED_2 | SB_FLAG_UNUSED_3);
              break;
            }
            case SPACE_NLA: {
              SpaceNla *snla = (SpaceNla *)sl;
              snla->flag &= ~(SNLA_FLAG_UNUSED_0 | SNLA_FLAG_UNUSED_1 | SNLA_FLAG_UNUSED_3);
              break;
            }
          }
        }
      }
    }

    for (Scene *scene = bmain->scenes.first; scene; scene = scene->id.next) {
      scene->r.mode &= ~(R_MODE_UNUSED_1 | R_MODE_UNUSED_2 | R_MODE_UNUSED_3 | R_MODE_UNUSED_4 |
                         R_MODE_UNUSED_5 | R_MODE_UNUSED_6 | R_MODE_UNUSED_7 | R_MODE_UNUSED_8 |
                         R_MODE_UNUSED_10 | R_MODE_UNUSED_13 | R_MODE_UNUSED_16 |
                         R_MODE_UNUSED_17 | R_MODE_UNUSED_18 | R_MODE_UNUSED_19 |
                         R_MODE_UNUSED_20 | R_MODE_UNUSED_21 | R_MODE_UNUSED_27);

      scene->r.scemode &= ~(R_SCEMODE_UNUSED_8 | R_SCEMODE_UNUSED_11 | R_SCEMODE_UNUSED_13 |
                            R_SCEMODE_UNUSED_16 | R_SCEMODE_UNUSED_17 | R_SCEMODE_UNUSED_19);

      if (scene->toolsettings->sculpt) {
        scene->toolsettings->sculpt->flags &= ~(SCULPT_FLAG_UNUSED_0 | SCULPT_FLAG_UNUSED_1 |
                                                SCULPT_FLAG_UNUSED_2);
      }

      if (scene->ed) {
        Sequence *seq;
        SEQ_BEGIN (scene->ed, seq) {
          seq->flag &= ~(SEQ_FLAG_UNUSED_6 | SEQ_FLAG_UNUSED_18 | SEQ_FLAG_UNUSED_19 |
                         SEQ_FLAG_UNUSED_21);
          if (seq->type == SEQ_TYPE_SPEED) {
            SpeedControlVars *s = (SpeedControlVars *)seq->effectdata;
            s->flags &= ~(SEQ_SPEED_UNUSED_1);
          }
        }
        SEQ_END;
      }
    }

    for (World *world = bmain->worlds.first; world; world = world->id.next) {
      world->flag &= ~(WO_MODE_UNUSED_1 | WO_MODE_UNUSED_2 | WO_MODE_UNUSED_3 | WO_MODE_UNUSED_4 |
                       WO_MODE_UNUSED_5 | WO_MODE_UNUSED_7);
    }

    for (Image *image = bmain->images.first; image; image = image->id.next) {
      image->flag &= ~(IMA_FLAG_UNUSED_0 | IMA_FLAG_UNUSED_1 | IMA_FLAG_UNUSED_4 |
                       IMA_FLAG_UNUSED_6 | IMA_FLAG_UNUSED_8 | IMA_FLAG_UNUSED_15 |
                       IMA_FLAG_UNUSED_16);
    }

    for (Object *ob = bmain->objects.first; ob; ob = ob->id.next) {
      ob->flag &= ~(OB_FLAG_UNUSED_11 | OB_FLAG_UNUSED_12);
      ob->transflag &= ~(OB_TRANSFLAG_UNUSED_0 | OB_TRANSFLAG_UNUSED_1);
      ob->shapeflag &= ~OB_SHAPE_FLAG_UNUSED_1;
    }

    for (Mesh *me = bmain->meshes.first; me; me = me->id.next) {
      me->flag &= ~(ME_FLAG_UNUSED_0 | ME_FLAG_UNUSED_1 | ME_FLAG_UNUSED_3 | ME_FLAG_UNUSED_4 |
                    ME_FLAG_UNUSED_6 | ME_FLAG_UNUSED_7 | ME_FLAG_UNUSED_8);
    }

    for (Material *mat = bmain->materials.first; mat; mat = mat->id.next) {
      mat->blend_flag &= ~(1 << 2); /* UNUSED */
    }
  }

  if (!MAIN_VERSION_ATLEAST(bmain, 280, 40)) {
    if (!DNA_struct_elem_find(fd->filesdna, "ToolSettings", "char", "snap_transform_mode_flag")) {
      for (Scene *scene = bmain->scenes.first; scene; scene = scene->id.next) {
        scene->toolsettings->snap_transform_mode_flag = SCE_SNAP_TRANSFORM_MODE_TRANSLATE;
      }
    }

    for (bScreen *screen = bmain->screens.first; screen; screen = screen->id.next) {
      for (ScrArea *area = screen->areabase.first; area; area = area->next) {
        for (SpaceLink *sl = area->spacedata.first; sl; sl = sl->next) {
          switch (sl->spacetype) {
            case SPACE_VIEW3D: {
              enum { V3D_BACKFACE_CULLING = (1 << 10) };
              View3D *v3d = (View3D *)sl;
              if (v3d->flag2 & V3D_BACKFACE_CULLING) {
                v3d->flag2 &= ~V3D_BACKFACE_CULLING;
                v3d->shading.flag |= V3D_SHADING_BACKFACE_CULLING;
              }
              break;
            }
          }
        }
      }
    }

    if (!DNA_struct_find(fd->filesdna, "TransformOrientationSlot")) {
      for (Scene *scene = bmain->scenes.first; scene; scene = scene->id.next) {
        for (int i = 0; i < ARRAY_SIZE(scene->orientation_slots); i++) {
          scene->orientation_slots[i].index_custom = -1;
        }
      }
    }

    /* Grease pencil target weight  */
    if (!DNA_struct_elem_find(fd->filesdna, "GP_Sculpt_Settings", "float", "weight")) {
      for (Scene *scene = bmain->scenes.first; scene; scene = scene->id.next) {
        /* sculpt brushes */
        GP_Sculpt_Settings *gset = &scene->toolsettings->gp_sculpt;
        if (gset) {
          for (int i = 0; i < GP_SCULPT_TYPE_MAX; i++) {
            GP_Sculpt_Data *gp_brush = &gset->brush[i];
            gp_brush->weight = 1.0f;
          }
        }
      }
    }

    /* Grease pencil cutter/select segment intersection threshold  */
    if (!DNA_struct_elem_find(fd->filesdna, "GP_Sculpt_Settings", "float", "isect_threshold")) {
      for (Scene *scene = bmain->scenes.first; scene; scene = scene->id.next) {
        GP_Sculpt_Settings *gset = &scene->toolsettings->gp_sculpt;
        if (gset) {
          gset->isect_threshold = 0.1f;
        }
      }
    }

    /* Fix anamorphic bokeh eevee rna limits.*/
    for (Camera *ca = bmain->cameras.first; ca; ca = ca->id.next) {
      if (ca->gpu_dof.ratio < 0.01f) {
        ca->gpu_dof.ratio = 0.01f;
      }
    }

    for (bScreen *screen = bmain->screens.first; screen; screen = screen->id.next) {
      for (ScrArea *area = screen->areabase.first; area; area = area->next) {
        for (SpaceLink *sl = area->spacedata.first; sl; sl = sl->next) {
          if (sl->spacetype == SPACE_USERPREF) {
            ARegion *execute_region = BKE_spacedata_find_region_type(sl, area, RGN_TYPE_EXECUTE);

            if (!execute_region) {
              ListBase *regionbase = (sl == area->spacedata.first) ? &area->regionbase :
                                                                     &sl->regionbase;
              ARegion *ar_navbar = BKE_spacedata_find_region_type(sl, area, RGN_TYPE_NAV_BAR);

              execute_region = MEM_callocN(sizeof(ARegion), "execute region for properties");

              BLI_assert(ar_navbar);

              BLI_insertlinkafter(regionbase, ar_navbar, execute_region);

              execute_region->regiontype = RGN_TYPE_EXECUTE;
              execute_region->alignment = RGN_ALIGN_BOTTOM | RGN_SPLIT_PREV;
              execute_region->flag |= RGN_FLAG_DYNAMIC_SIZE;
            }
          }
        }
      }
    }
  }

  if (!MAIN_VERSION_ATLEAST(bmain, 280, 43)) {
    ListBase *lb = which_libbase(bmain, ID_BR);
    BKE_main_id_repair_duplicate_names_listbase(lb);
  }

  if (!MAIN_VERSION_ATLEAST(bmain, 280, 44)) {
    if (!DNA_struct_elem_find(fd->filesdna, "Material", "float", "a")) {
      for (Material *mat = bmain->materials.first; mat; mat = mat->id.next) {
        mat->a = 1.0f;
      }
    }

    for (Scene *scene = bmain->scenes.first; scene; scene = scene->id.next) {
      enum {
        R_ALPHAKEY = 2,
      };
      scene->r.seq_flag &= ~(R_SEQ_UNUSED_0 | R_SEQ_UNUSED_1 | R_SEQ_UNUSED_2);
      scene->r.color_mgt_flag &= ~R_COLOR_MANAGEMENT_UNUSED_1;
      if (scene->r.alphamode == R_ALPHAKEY) {
        scene->r.alphamode = R_ADDSKY;
      }
      ToolSettings *ts = scene->toolsettings;
      ts->particle.flag &= ~PE_UNUSED_6;
      if (ts->sculpt != NULL) {
        ts->sculpt->flags &= ~SCULPT_FLAG_UNUSED_6;
      }
    }
  }

  if (!MAIN_VERSION_ATLEAST(bmain, 280, 45)) {
    for (bScreen *screen = bmain->screens.first; screen; screen = screen->id.next) {
      for (ScrArea *area = screen->areabase.first; area; area = area->next) {
        for (SpaceLink *sl = area->spacedata.first; sl; sl = sl->next) {
          if (sl->spacetype == SPACE_SEQ) {
            SpaceSeq *sseq = (SpaceSeq *)sl;
            sseq->flag |= SEQ_SHOW_MARKER_LINES;
          }
        }
      }
    }
  }

  if (!MAIN_VERSION_ATLEAST(bmain, 280, 46)) {
    /* Add wireframe color. */
    if (!DNA_struct_elem_find(fd->filesdna, "View3DShading", "char", "wire_color_type")) {
      for (bScreen *screen = bmain->screens.first; screen; screen = screen->id.next) {
        for (ScrArea *sa = screen->areabase.first; sa; sa = sa->next) {
          for (SpaceLink *sl = sa->spacedata.first; sl; sl = sl->next) {
            if (sl->spacetype == SPACE_VIEW3D) {
              View3D *v3d = (View3D *)sl;
              v3d->shading.wire_color_type = V3D_SHADING_SINGLE_COLOR;
            }
          }
        }
      }
    }

    if (!DNA_struct_elem_find(fd->filesdna, "View3DCursor", "short", "rotation_mode")) {
      for (Scene *scene = bmain->scenes.first; scene; scene = scene->id.next) {
        if (is_zero_v3(scene->cursor.rotation_axis)) {
          scene->cursor.rotation_mode = ROT_MODE_XYZ;
          scene->cursor.rotation_quaternion[0] = 1.0f;
          scene->cursor.rotation_axis[1] = 1.0f;
        }
      }
    }
  }

  if (!MAIN_VERSION_ATLEAST(bmain, 280, 47)) {
    LISTBASE_FOREACH (Scene *, scene, &bmain->scenes) {
      ParticleEditSettings *pset = &scene->toolsettings->particle;
      if (pset->brushtype < 0) {
        pset->brushtype = PE_BRUSH_COMB;
      }
    }

    LISTBASE_FOREACH (Object *, ob, &bmain->objects) {
      {
        enum { PARCURVE = 1, PARKEY = 2, PAR_DEPRECATED = 16 };
        if (ELEM(ob->partype, PARCURVE, PARKEY, PAR_DEPRECATED)) {
          ob->partype = PAROBJECT;
        }
      }

      {
        enum { OB_WAVE = 21, OB_LIFE = 23, OB_SECTOR = 24 };
        if (ELEM(ob->type, OB_WAVE, OB_LIFE, OB_SECTOR)) {
          ob->type = OB_EMPTY;
        }
      }

      ob->transflag &= ~(OB_TRANSFLAG_UNUSED_0 | OB_TRANSFLAG_UNUSED_1 | OB_TRANSFLAG_UNUSED_3 |
                         OB_TRANSFLAG_UNUSED_6 | OB_TRANSFLAG_UNUSED_12);

      ob->nlaflag &= ~(OB_ADS_UNUSED_1 | OB_ADS_UNUSED_2);
    }

    LISTBASE_FOREACH (bArmature *, arm, &bmain->armatures) {
      arm->flag &= ~(ARM_FLAG_UNUSED_1 | ARM_FLAG_UNUSED_5 | ARM_FLAG_UNUSED_6 |
                     ARM_FLAG_UNUSED_7 | ARM_FLAG_UNUSED_12);
    }

    LISTBASE_FOREACH (Text *, text, &bmain->texts) {
      text->flags &= ~(TXT_FLAG_UNUSED_8 | TXT_FLAG_UNUSED_9);
    }
  }

  if (!MAIN_VERSION_ATLEAST(bmain, 280, 48)) {
    for (Scene *scene = bmain->scenes.first; scene; scene = scene->id.next) {
      /* Those are not currently used, but are accessible through RNA API and were not
       * properly initialized previously. This is mere copy of BKE_init_scene() code. */
      if (scene->r.im_format.view_settings.look[0] == '\0') {
        BKE_color_managed_display_settings_init(&scene->r.im_format.display_settings);
        BKE_color_managed_view_settings_init_render(
            &scene->r.im_format.view_settings, &scene->r.im_format.display_settings, "Filmic");
      }

      if (scene->r.bake.im_format.view_settings.look[0] == '\0') {
        BKE_color_managed_display_settings_init(&scene->r.bake.im_format.display_settings);
        BKE_color_managed_view_settings_init_render(&scene->r.bake.im_format.view_settings,
                                                    &scene->r.bake.im_format.display_settings,
                                                    "Filmic");
      }
    }
  }

  if (!MAIN_VERSION_ATLEAST(bmain, 280, 49)) {
    /* All tool names changed, reset to defaults. */
    for (WorkSpace *workspace = bmain->workspaces.first; workspace;
         workspace = workspace->id.next) {
      while (!BLI_listbase_is_empty(&workspace->tools)) {
        BKE_workspace_tool_remove(workspace, workspace->tools.first);
      }
    }
  }

  if (!MAIN_VERSION_ATLEAST(bmain, 280, 52)) {
    LISTBASE_FOREACH (ParticleSettings *, part, &bmain->particles) {
      /* Replace deprecated PART_DRAW_BB by PART_DRAW_NOT */
      if (part->ren_as == PART_DRAW_BB) {
        part->ren_as = PART_DRAW_NOT;
      }
      if (part->draw_as == PART_DRAW_BB) {
        part->draw_as = PART_DRAW_NOT;
      }
    }

    if (!DNA_struct_elem_find(fd->filesdna, "TriangulateModifierData", "int", "min_vertices")) {
      for (Object *ob = bmain->objects.first; ob; ob = ob->id.next) {
        for (ModifierData *md = ob->modifiers.first; md; md = md->next) {
          if (md->type == eModifierType_Triangulate) {
            TriangulateModifierData *smd = (TriangulateModifierData *)md;
            smd->min_vertices = 4;
          }
        }
      }
    }

    FOREACH_NODETREE_BEGIN (bmain, ntree, id) {
      if (ntree->type == NTREE_SHADER) {
        for (bNode *node = ntree->nodes.first; node; node = node->next) {
          /* Fix missing version patching from earlier changes. */
          if (STREQ(node->idname, "ShaderNodeOutputLamp")) {
            STRNCPY(node->idname, "ShaderNodeOutputLight");
          }
          if (node->type == SH_NODE_BSDF_PRINCIPLED && node->custom2 == 0) {
            node->custom2 = SHD_SUBSURFACE_BURLEY;
          }
        }
      }
    }
    FOREACH_NODETREE_END;
  }

  if (!MAIN_VERSION_ATLEAST(bmain, 280, 53)) {
    for (Material *mat = bmain->materials.first; mat; mat = mat->id.next) {
      /* Eevee: Keep material appearance consistent with previous behavior. */
      if (!mat->use_nodes || !mat->nodetree || mat->blend_method == MA_BM_SOLID) {
        mat->blend_shadow = MA_BS_SOLID;
      }
    }

    /* grease pencil default animation channel color */
    {
      for (bGPdata *gpd = bmain->gpencils.first; gpd; gpd = gpd->id.next) {
        if (gpd->flag & GP_DATA_ANNOTATIONS) {
          continue;
        }
        for (bGPDlayer *gpl = gpd->layers.first; gpl; gpl = gpl->next) {
          /* default channel color */
          ARRAY_SET_ITEMS(gpl->color, 0.2f, 0.2f, 0.2f);
        }
      }
    }
  }

  if (!MAIN_VERSION_ATLEAST(bmain, 280, 54)) {
    for (Object *ob = bmain->objects.first; ob; ob = ob->id.next) {
      bool is_first_subdiv = true;
      for (ModifierData *md = ob->modifiers.first; md; md = md->next) {
        if (md->type == eModifierType_Subsurf) {
          SubsurfModifierData *smd = (SubsurfModifierData *)md;
          if (is_first_subdiv) {
            smd->flags |= eSubsurfModifierFlag_UseCrease;
          }
          else {
            smd->flags &= ~eSubsurfModifierFlag_UseCrease;
          }
          is_first_subdiv = false;
        }
        else if (md->type == eModifierType_Multires) {
          MultiresModifierData *mmd = (MultiresModifierData *)md;
          if (is_first_subdiv) {
            mmd->flags |= eMultiresModifierFlag_UseCrease;
          }
          else {
            mmd->flags &= ~eMultiresModifierFlag_UseCrease;
          }
          is_first_subdiv = false;
        }
      }
    }
  }

  if (!MAIN_VERSION_ATLEAST(bmain, 280, 55)) {
    for (bScreen *screen = bmain->screens.first; screen; screen = screen->id.next) {
      for (ScrArea *sa = screen->areabase.first; sa; sa = sa->next) {
        for (SpaceLink *sl = sa->spacedata.first; sl; sl = sl->next) {
          if (sl->spacetype == SPACE_TEXT) {
            ListBase *regionbase = (sl == sa->spacedata.first) ? &sa->regionbase : &sl->regionbase;

            /* Remove multiple footers that were added by mistake. */
            do_versions_remove_region(regionbase, RGN_TYPE_FOOTER);

            /* Add footer. */
            ARegion *ar = do_versions_add_region(RGN_TYPE_FOOTER, "footer for text");
            ar->alignment = (U.uiflag & USER_HEADER_BOTTOM) ? RGN_ALIGN_TOP : RGN_ALIGN_BOTTOM;

            ARegion *ar_header = do_versions_find_region(regionbase, RGN_TYPE_HEADER);
            BLI_insertlinkafter(regionbase, ar_header, ar);
          }
        }
      }
    }
  }

  if (!MAIN_VERSION_ATLEAST(bmain, 280, 56)) {
    for (bScreen *screen = bmain->screens.first; screen; screen = screen->id.next) {
      for (ScrArea *area = screen->areabase.first; area; area = area->next) {
        for (SpaceLink *sl = area->spacedata.first; sl; sl = sl->next) {
          if (sl->spacetype == SPACE_VIEW3D) {
            View3D *v3d = (View3D *)sl;
            v3d->gizmo_show_armature = V3D_GIZMO_SHOW_ARMATURE_BBONE |
                                       V3D_GIZMO_SHOW_ARMATURE_ROLL;
            v3d->gizmo_show_empty = V3D_GIZMO_SHOW_EMPTY_IMAGE | V3D_GIZMO_SHOW_EMPTY_FORCE_FIELD;
            v3d->gizmo_show_light = V3D_GIZMO_SHOW_LIGHT_SIZE | V3D_GIZMO_SHOW_LIGHT_LOOK_AT;
            v3d->gizmo_show_camera = V3D_GIZMO_SHOW_CAMERA_LENS | V3D_GIZMO_SHOW_CAMERA_DOF_DIST;
          }
        }
      }
    }
  }

  if (!MAIN_VERSION_ATLEAST(bmain, 280, 57)) {
    /* Enable Show Interpolation in dopesheet by default. */
    for (bScreen *screen = bmain->screens.first; screen; screen = screen->id.next) {
      for (ScrArea *sa = screen->areabase.first; sa; sa = sa->next) {
        for (SpaceLink *sl = sa->spacedata.first; sl; sl = sl->next) {
          if (sl->spacetype == SPACE_ACTION) {
            SpaceAction *saction = (SpaceAction *)sl;
            if ((saction->flag & SACTION_SHOW_EXTREMES) == 0) {
              saction->flag |= SACTION_SHOW_INTERPOLATION;
            }
          }
        }
      }
    }

    /* init grease pencil brush gradients */
    if (!DNA_struct_elem_find(fd->filesdna, "BrushGpencilSettings", "float", "gradient_f")) {
      for (Brush *brush = bmain->brushes.first; brush; brush = brush->id.next) {
        if (brush->gpencil_settings != NULL) {
          BrushGpencilSettings *gp = brush->gpencil_settings;
          gp->gradient_f = 1.0f;
          gp->gradient_s[0] = 1.0f;
          gp->gradient_s[1] = 1.0f;
        }
      }
    }

    /* init grease pencil stroke gradients */
    if (!DNA_struct_elem_find(fd->filesdna, "bGPDstroke", "float", "gradient_f")) {
      for (bGPdata *gpd = bmain->gpencils.first; gpd; gpd = gpd->id.next) {
        for (bGPDlayer *gpl = gpd->layers.first; gpl; gpl = gpl->next) {
          for (bGPDframe *gpf = gpl->frames.first; gpf; gpf = gpf->next) {
            for (bGPDstroke *gps = gpf->strokes.first; gps; gps = gps->next) {
              gps->gradient_f = 1.0f;
              gps->gradient_s[0] = 1.0f;
              gps->gradient_s[1] = 1.0f;
            }
          }
        }
      }
    }

    /* enable the axis aligned ortho grid by default */
    for (bScreen *screen = bmain->screens.first; screen; screen = screen->id.next) {
      for (ScrArea *area = screen->areabase.first; area; area = area->next) {
        for (SpaceLink *sl = area->spacedata.first; sl; sl = sl->next) {
          if (sl->spacetype == SPACE_VIEW3D) {
            View3D *v3d = (View3D *)sl;
            v3d->gridflag |= V3D_SHOW_ORTHO_GRID;
          }
        }
      }
    }
  }

  /* Keep un-versioned until we're finished adding space types. */
  {
    for (bScreen *screen = bmain->screens.first; screen; screen = screen->id.next) {
      for (ScrArea *sa = screen->areabase.first; sa; sa = sa->next) {
        for (SpaceLink *sl = sa->spacedata.first; sl; sl = sl->next) {
          ListBase *regionbase = (sl == sa->spacedata.first) ? &sa->regionbase : &sl->regionbase;
          /* All spaces that use tools must be eventually added. */
          ARegion *ar = NULL;
          if (ELEM(sl->spacetype, SPACE_VIEW3D, SPACE_IMAGE) &&
              ((ar = do_versions_find_region_or_null(regionbase, RGN_TYPE_TOOL_HEADER)) == NULL)) {
            /* Add tool header. */
            ar = do_versions_add_region(RGN_TYPE_TOOL_HEADER, "tool header");
            ar->alignment = (U.uiflag & USER_HEADER_BOTTOM) ? RGN_ALIGN_BOTTOM : RGN_ALIGN_TOP;

            ARegion *ar_header = do_versions_find_region(regionbase, RGN_TYPE_HEADER);
            BLI_insertlinkbefore(regionbase, ar_header, ar);
            /* Hide by default, enable for painting workspaces (startup only). */
            ar->flag |= RGN_FLAG_HIDDEN | RGN_FLAG_HIDDEN_BY_USER;
          }
          if (ar != NULL) {
            SET_FLAG_FROM_TEST(ar->flag, ar->flag & RGN_FLAG_HIDDEN_BY_USER, RGN_FLAG_HIDDEN);
          }
        }
      }
    }
  }

  if (!MAIN_VERSION_ATLEAST(bmain, 280, 60)) {
    if (!DNA_struct_elem_find(fd->filesdna, "bSplineIKConstraint", "short", "yScaleMode")) {
      for (Object *ob = bmain->objects.first; ob; ob = ob->id.next) {
        if (ob->pose) {
          for (bPoseChannel *pchan = ob->pose->chanbase.first; pchan; pchan = pchan->next) {
            for (bConstraint *con = pchan->constraints.first; con; con = con->next) {
              if (con->type == CONSTRAINT_TYPE_SPLINEIK) {
                bSplineIKConstraint *data = (bSplineIKConstraint *)con->data;
                if ((data->flag & CONSTRAINT_SPLINEIK_SCALE_LIMITED) == 0) {
                  data->yScaleMode = CONSTRAINT_SPLINEIK_YS_FIT_CURVE;
                }
              }
            }
          }
        }
      }
    }

    if (!DNA_struct_elem_find(
            fd->filesdna, "View3DOverlay", "float", "sculpt_mode_mask_opacity")) {
      for (bScreen *screen = bmain->screens.first; screen; screen = screen->id.next) {
        for (ScrArea *sa = screen->areabase.first; sa; sa = sa->next) {
          for (SpaceLink *sl = sa->spacedata.first; sl; sl = sl->next) {
            if (sl->spacetype == SPACE_VIEW3D) {
              View3D *v3d = (View3D *)sl;
              v3d->overlay.sculpt_mode_mask_opacity = 0.75f;
            }
          }
        }
      }
    }
    if (!DNA_struct_elem_find(fd->filesdna, "SceneDisplay", "char", "render_aa")) {
      LISTBASE_FOREACH (Scene *, scene, &bmain->scenes) {
        scene->display.render_aa = SCE_DISPLAY_AA_SAMPLES_8;
        scene->display.viewport_aa = SCE_DISPLAY_AA_FXAA;
      }
    }

    /* Split bbone_scalein/bbone_scaleout into x and y fields. */
    if (!DNA_struct_elem_find(fd->filesdna, "bPoseChannel", "float", "scale_out_y")) {
      /* Update armature data and pose channels. */
      LISTBASE_FOREACH (bArmature *, arm, &bmain->armatures) {
        do_version_bones_split_bbone_scale(&arm->bonebase);
      }

      LISTBASE_FOREACH (Object *, ob, &bmain->objects) {
        if (ob->pose) {
          LISTBASE_FOREACH (bPoseChannel *, pchan, &ob->pose->chanbase) {
            pchan->scale_in_y = pchan->scale_in_x;
            pchan->scale_out_y = pchan->scale_out_x;
          }
        }
      }

      /* Update action curves and drivers. */
      LISTBASE_FOREACH (bAction *, act, &bmain->actions) {
        LISTBASE_FOREACH_MUTABLE (FCurve *, fcu, &act->curves) {
          do_version_bbone_scale_fcurve_fix(&act->curves, fcu);
        }
      }

      BKE_animdata_main_cb(bmain, do_version_bbone_scale_animdata_cb, NULL);
    }

    for (Scene *sce = bmain->scenes.first; sce != NULL; sce = sce->id.next) {
      if (sce->ed != NULL) {
        do_versions_seq_set_cache_defaults(sce->ed);
      }
    }
  }

  if (!MAIN_VERSION_ATLEAST(bmain, 280, 61)) {
    /* Added a power option to Copy Scale. */
    if (!DNA_struct_elem_find(fd->filesdna, "bSizeLikeConstraint", "float", "power")) {
      LISTBASE_FOREACH (Object *, ob, &bmain->objects) {
        do_version_constraints_copy_scale_power(&ob->constraints);
        if (ob->pose) {
          LISTBASE_FOREACH (bPoseChannel *, pchan, &ob->pose->chanbase) {
            do_version_constraints_copy_scale_power(&pchan->constraints);
          }
        }
      }
    }

    for (bScreen *screen = bmain->screens.first; screen; screen = screen->id.next) {
      for (ScrArea *sa = screen->areabase.first; sa; sa = sa->next) {
        for (SpaceLink *sl = sa->spacedata.first; sl; sl = sl->next) {
          if (ELEM(sl->spacetype, SPACE_CLIP, SPACE_GRAPH, SPACE_SEQ)) {
            ListBase *regionbase = (sl == sa->spacedata.first) ? &sa->regionbase : &sl->regionbase;

            ARegion *ar = NULL;
            if (sl->spacetype == SPACE_CLIP) {
              if (((SpaceClip *)sl)->view == SC_VIEW_GRAPH) {
                ar = do_versions_find_region_or_null(regionbase, RGN_TYPE_PREVIEW);
              }
            }
            else {
              ar = do_versions_find_region_or_null(regionbase, RGN_TYPE_WINDOW);
            }

            if (ar != NULL) {
              ar->v2d.scroll &= ~V2D_SCROLL_LEFT;
              ar->v2d.scroll |= V2D_SCROLL_RIGHT;
            }
          }
        }
      }
    }

    for (bScreen *screen = bmain->screens.first; screen; screen = screen->id.next) {
      for (ScrArea *area = screen->areabase.first; area; area = area->next) {
        for (SpaceLink *sl = area->spacedata.first; sl; sl = sl->next) {
          if (sl->spacetype != SPACE_OUTLINER) {
            continue;
          }
          SpaceOutliner *so = (SpaceOutliner *)sl;
          so->filter &= ~SO_FLAG_UNUSED_1;
          so->show_restrict_flags = SO_RESTRICT_ENABLE | SO_RESTRICT_HIDE;
        }
      }
    }
  }

  if (!MAIN_VERSION_ATLEAST(bmain, 280, 69)) {
    LISTBASE_FOREACH (bArmature *, arm, &bmain->armatures) {
      arm->flag &= ~(ARM_FLAG_UNUSED_7 | ARM_FLAG_UNUSED_9);
    }

    /* Initializes sun lights with the new angular diameter property */
    if (!DNA_struct_elem_find(fd->filesdna, "Light", "float", "sun_angle")) {
      LISTBASE_FOREACH (Light *, light, &bmain->lights) {
        light->sun_angle = 2.0f * atanf(light->area_size);
      }
    }
  }

  if (!MAIN_VERSION_ATLEAST(bmain, 280, 70)) {
    /* New image alpha modes. */
    LISTBASE_FOREACH (Image *, image, &bmain->images) {
      const int IMA_IGNORE_ALPHA = (1 << 12);
      if (image->flag & IMA_IGNORE_ALPHA) {
        image->alpha_mode = IMA_ALPHA_IGNORE;
        image->flag &= ~IMA_IGNORE_ALPHA;
      }
    }
  }

  if (!MAIN_VERSION_ATLEAST(bmain, 280, 71)) {
    /* This assumes the Blender builtin config. Depending on the OCIO
     * environment variable for versioning is weak, and these deprecated view
     * transforms and look names don't seem to exist in other commonly used
     * OCIO configs so .blend files created for those would be unaffected. */
    for (Scene *scene = bmain->scenes.first; scene; scene = scene->id.next) {
      ColorManagedViewSettings *view_settings;
      view_settings = &scene->view_settings;

      if (STREQ(view_settings->view_transform, "Default")) {
        STRNCPY(view_settings->view_transform, "Standard");
      }
      else if (STREQ(view_settings->view_transform, "RRT") ||
               STREQ(view_settings->view_transform, "Film")) {
        STRNCPY(view_settings->view_transform, "Filmic");
      }
      else if (STREQ(view_settings->view_transform, "Log")) {
        STRNCPY(view_settings->view_transform, "Filmic Log");
      }

      if (STREQ(view_settings->look, "Filmic - Base Contrast")) {
        STRNCPY(view_settings->look, "None");
      }
    }
  }

  if (!MAIN_VERSION_ATLEAST(bmain, 280, 74)) {
    for (Scene *scene = bmain->scenes.first; scene; scene = scene->id.next) {
      if (scene->ed != NULL) {
        do_versions_seq_alloc_transform_and_crop(&scene->ed->seqbase);
      }
    }
  }

  if (!MAIN_VERSION_ATLEAST(bmain, 280, 75)) {
    for (Scene *scene = bmain->scenes.first; scene; scene = scene->id.next) {
      if (scene->master_collection != NULL) {
        scene->master_collection->flag &= ~(COLLECTION_RESTRICT_VIEWPORT |
                                            COLLECTION_RESTRICT_SELECT |
                                            COLLECTION_RESTRICT_RENDER);
      }

      UnitSettings *unit = &scene->unit;
      if (unit->system == USER_UNIT_NONE) {
        unit->length_unit = (char)USER_UNIT_ADAPTIVE;
        unit->mass_unit = (char)USER_UNIT_ADAPTIVE;
      }

      RenderData *render_data = &scene->r;
      switch (render_data->ffcodecdata.ffmpeg_preset) {
        case FFM_PRESET_ULTRAFAST:
        case FFM_PRESET_SUPERFAST:
          render_data->ffcodecdata.ffmpeg_preset = FFM_PRESET_REALTIME;
          break;
        case FFM_PRESET_VERYFAST:
        case FFM_PRESET_FASTER:
        case FFM_PRESET_FAST:
        case FFM_PRESET_MEDIUM:
          render_data->ffcodecdata.ffmpeg_preset = FFM_PRESET_GOOD;
          break;
        case FFM_PRESET_SLOW:
        case FFM_PRESET_SLOWER:
        case FFM_PRESET_VERYSLOW:
          render_data->ffcodecdata.ffmpeg_preset = FFM_PRESET_BEST;
      }
    }

    LISTBASE_FOREACH (bArmature *, arm, &bmain->armatures) {
      arm->flag &= ~(ARM_FLAG_UNUSED_6);
    }
  }

  if (!MAIN_VERSION_ATLEAST(bmain, 281, 1)) {
    LISTBASE_FOREACH (Object *, ob, &bmain->objects) {
      for (ModifierData *md = ob->modifiers.first; md; md = md->next) {
        if (md->type == eModifierType_DataTransfer) {
          /* Now datatransfer's mix factor is multiplied with weights when any,
           * instead of being ignored,
           * we need to take care of that to keep 'old' files compatible. */
          DataTransferModifierData *dtmd = (DataTransferModifierData *)md;
          if (dtmd->defgrp_name[0] != '\0') {
            dtmd->mix_factor = 1.0f;
          }
        }
      }
    }
  }

  if (!MAIN_VERSION_ATLEAST(bmain, 281, 3)) {
    if (U.view_rotate_sensitivity_turntable == 0) {
      U.view_rotate_sensitivity_turntable = DEG2RADF(0.4f);
      U.view_rotate_sensitivity_trackball = 1.0f;
    }
    for (bScreen *screen = bmain->screens.first; screen; screen = screen->id.next) {
      for (ScrArea *sa = screen->areabase.first; sa; sa = sa->next) {
        for (SpaceLink *sl = sa->spacedata.first; sl; sl = sl->next) {
          if (sl->spacetype == SPACE_TEXT) {
            ListBase *regionbase = (sl == sa->spacedata.first) ? &sa->regionbase : &sl->regionbase;
            ARegion *ar = do_versions_find_region_or_null(regionbase, RGN_TYPE_UI);
            if (ar) {
              ar->alignment = RGN_ALIGN_RIGHT;
            }
          }
          /* Mark outliners as dirty for syncing and enable synced selection */
          if (sl->spacetype == SPACE_OUTLINER) {
            SpaceOutliner *soutliner = (SpaceOutliner *)sl;
            soutliner->sync_select_dirty |= WM_OUTLINER_SYNC_SELECT_FROM_ALL;
            soutliner->flag |= SO_SYNC_SELECT;
          }
        }
      }
    }
    for (Mesh *mesh = bmain->meshes.first; mesh; mesh = mesh->id.next) {
      if (mesh->remesh_voxel_size == 0.0f) {
        mesh->remesh_voxel_size = 0.1f;
      }
    }
  }

<<<<<<< HEAD
  if (1 ||
      !DNA_struct_find(fd->filesdna,
                       "AssetUUID")) { /* struct_find will have to wait, not working for now... */
    /* Move non-op filebrowsers to 'library browsing' type/mode. */
    for (bScreen *screen = bmain->screens.first; screen; screen = screen->id.next) {
      for (ScrArea *sa = screen->areabase.first; sa; sa = sa->next) {
        for (SpaceLink *sl = sa->spacedata.first; sl; sl = sl->next) {
          if (sl->spacetype == SPACE_FILE) {
            SpaceFile *sfile = (SpaceFile *)sl;
            if (sfile->params != NULL) {
              sfile->params->type = FILE_LOADLIB;
              sfile->params->filter = FILE_TYPE_FOLDER | FILE_TYPE_BLENDERLIB;
              /* For now, always init filterid to 'all true' */
              sfile->params->filter_id = FILTER_ID_AC | FILTER_ID_AR | FILTER_ID_BR |
                                         FILTER_ID_CA | FILTER_ID_CU | FILTER_ID_GD |
                                         FILTER_ID_GR | FILTER_ID_IM | FILTER_ID_LA |
                                         FILTER_ID_LS | FILTER_ID_LT | FILTER_ID_MA |
                                         FILTER_ID_MB | FILTER_ID_MC | FILTER_ID_ME |
                                         FILTER_ID_MSK | FILTER_ID_NT | FILTER_ID_OB |
                                         FILTER_ID_PA | FILTER_ID_PAL | FILTER_ID_PC |
                                         FILTER_ID_SCE | FILTER_ID_SPK | FILTER_ID_SO |
                                         FILTER_ID_TE | FILTER_ID_TXT | FILTER_ID_VF |
                                         FILTER_ID_WO | FILTER_ID_CF;
            }
          }
        }
      }
    }
=======
  {
    /* Versioning code until next subversion bump goes here. */
>>>>>>> 162c320a
  }
}<|MERGE_RESOLUTION|>--- conflicted
+++ resolved
@@ -3694,7 +3694,6 @@
     }
   }
 
-<<<<<<< HEAD
   if (1 ||
       !DNA_struct_find(fd->filesdna,
                        "AssetUUID")) { /* struct_find will have to wait, not working for now... */
@@ -3723,9 +3722,9 @@
         }
       }
     }
-=======
+  }
+
   {
     /* Versioning code until next subversion bump goes here. */
->>>>>>> 162c320a
   }
 }