--- conflicted
+++ resolved
@@ -282,7 +282,16 @@
 			sce->r.bake.im_format.compress = 15;
 		}
 	}
-<<<<<<< HEAD
+
+	if (!DNA_struct_elem_find(fd->filesdna, "FreestyleLineStyle", "float", "texstep")) {
+		FreestyleLineStyle *linestyle;
+
+		for (linestyle = main->linestyle.first; linestyle; linestyle = linestyle->id.next) {
+			linestyle->flag |= LS_TEXTURE;
+			linestyle->texstep = 1.0;
+		}
+	}
+
 	{
 		Scene *scene;
 		SceneRenderView *srv;
@@ -330,15 +339,6 @@
 				cam->stereo.interocular_distance = 0.065;
 				cam->stereo.convergence_distance = 30.f * 0.065;
 			}
-=======
-
-	if (!DNA_struct_elem_find(fd->filesdna, "FreestyleLineStyle", "float", "texstep")) {
-		FreestyleLineStyle *linestyle;
-
-		for (linestyle = main->linestyle.first; linestyle; linestyle = linestyle->id.next) {
-			linestyle->flag |= LS_TEXTURE;
-			linestyle->texstep = 1.0;
->>>>>>> 56b7d558
 		}
 	}
 }