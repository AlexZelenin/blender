--- conflicted
+++ resolved
@@ -164,18 +164,19 @@
 	}
 
 	if (!MAIN_VERSION_ATLEAST(main, 270, 2)) {
-<<<<<<< HEAD
-		Scene *sce;
-		for (sce = main->scene.first; sce; sce = sce->id.next) {
-			sce->toolsettings->imapaint.new_slot_xresolution = 1024;
-			sce->toolsettings->imapaint.new_slot_yresolution = 1024;
-=======
 		Mesh *me;
 
 		/* Mesh smoothresh deg->rad. */
 		for (me = main->mesh.first; me; me = me->id.next) {
 			me->smoothresh = DEG2RADF(me->smoothresh);
->>>>>>> dc40a97f
+		}
+	}
+
+	if (!MAIN_VERSION_ATLEAST(main, 270, 3)) {
+		Scene *sce;
+		for (sce = main->scene.first; sce; sce = sce->id.next) {
+			sce->toolsettings->imapaint.new_slot_xresolution = 1024;
+			sce->toolsettings->imapaint.new_slot_yresolution = 1024;
 		}
 	}
 }