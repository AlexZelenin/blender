/*
 * ***** BEGIN GPL LICENSE BLOCK *****
 *
 * This program is free software; you can redistribute it and/or
 * modify it under the terms of the GNU General Public License
 * as published by the Free Software Foundation; either version 2
 * of the License, or (at your option) any later version.
 *
 * This program is distributed in the hope that it will be useful,
 * but WITHOUT ANY WARRANTY; without even the implied warranty of
 * MERCHANTABILITY or FITNESS FOR A PARTICULAR PURPOSE.  See the
 * GNU General Public License for more details.
 *
 * You should have received a copy of the GNU General Public License
 * along with this program; if not, write to the Free Software Foundation,
 * Inc., 51 Franklin Street, Fifth Floor, Boston, MA 02110-1301, USA.
 *
 * Contributor(s): Blender Foundation
 *
 * ***** END GPL LICENSE BLOCK *****
 *
 */

/** \file blender/blenloader/intern/versioning_270.c
 *  \ingroup blenloader
 */

#include "BLI_utildefines.h"
#include "BLI_compiler_attrs.h"

/* for MinGW32 definition of NULL, could use BLI_blenlib.h instead too */
#include <stddef.h>

/* allow readfile to use deprecated functionality */
#define DNA_DEPRECATED_ALLOW

#include "DNA_anim_types.h"
#include "DNA_armature_types.h"
#include "DNA_brush_types.h"
#include "DNA_camera_types.h"
#include "DNA_cloth_types.h"
#include "DNA_constraint_types.h"
#include "DNA_gpencil_types.h"
#include "DNA_sdna_types.h"
#include "DNA_sequence_types.h"
#include "DNA_space_types.h"
#include "DNA_screen_types.h"
#include "DNA_object_force.h"
#include "DNA_object_types.h"
#include "DNA_mask_types.h"
#include "DNA_mesh_types.h"
#include "DNA_modifier_types.h"
#include "DNA_particle_types.h"
#include "DNA_linestyle_types.h"
#include "DNA_actuator_types.h"
#include "DNA_view3d_types.h"
#include "DNA_smoke_types.h"
#include "DNA_rigidbody_types.h"

#include "DNA_genfile.h"

#include "BKE_animsys.h"
#include "BKE_colortools.h"
#include "BKE_library.h"
#include "BKE_main.h"
#include "BKE_mask.h"
#include "BKE_modifier.h"
#include "BKE_node.h"
#include "BKE_scene.h"
#include "BKE_sequencer.h"
#include "BKE_screen.h"
#include "BKE_tracking.h"
#include "BKE_gpencil.h"

#include "BLI_math.h"
#include "BLI_listbase.h"
#include "BLI_string.h"

#include "BLO_readfile.h"

#include "NOD_common.h"
#include "NOD_socket.h"

#include "readfile.h"

#include "MEM_guardedalloc.h"

/**
 * Setup rotation stabilization from ancient single track spec.
 * Former Version of 2D stabilization used a single tracking marker to determine the rotation
 * to be compensated. Now several tracks can contribute to rotation detection and this feature
 * is enabled by the MovieTrackingTrack#flag on a per track base.
 */
static void migrate_single_rot_stabilization_track_settings(MovieTrackingStabilization *stab)
{
	if (stab->rot_track) {
		if (!(stab->rot_track->flag & TRACK_USE_2D_STAB_ROT)) {
			stab->tot_rot_track++;
			stab->rot_track->flag |= TRACK_USE_2D_STAB_ROT;
		}
	}
	stab->rot_track = NULL; /* this field is now ignored */
}

static void do_version_constraints_radians_degrees_270_1(ListBase *lb)
{
	bConstraint *con;

	for (con = lb->first; con; con = con->next) {
		if (con->type == CONSTRAINT_TYPE_TRANSFORM) {
			bTransformConstraint *data = (bTransformConstraint *)con->data;
			const float deg_to_rad_f = DEG2RADF(1.0f);

			if (data->from == TRANS_ROTATION) {
				mul_v3_fl(data->from_min, deg_to_rad_f);
				mul_v3_fl(data->from_max, deg_to_rad_f);
			}

			if (data->to == TRANS_ROTATION) {
				mul_v3_fl(data->to_min, deg_to_rad_f);
				mul_v3_fl(data->to_max, deg_to_rad_f);
			}
		}
	}
}

static void do_version_constraints_radians_degrees_270_5(ListBase *lb)
{
	bConstraint *con;

	for (con = lb->first; con; con = con->next) {
		if (con->type == CONSTRAINT_TYPE_TRANSFORM) {
			bTransformConstraint *data = (bTransformConstraint *)con->data;

			if (data->from == TRANS_ROTATION) {
				copy_v3_v3(data->from_min_rot, data->from_min);
				copy_v3_v3(data->from_max_rot, data->from_max);
			}
			else if (data->from == TRANS_SCALE) {
				copy_v3_v3(data->from_min_scale, data->from_min);
				copy_v3_v3(data->from_max_scale, data->from_max);
			}

			if (data->to == TRANS_ROTATION) {
				copy_v3_v3(data->to_min_rot, data->to_min);
				copy_v3_v3(data->to_max_rot, data->to_max);
			}
			else if (data->to == TRANS_SCALE) {
				copy_v3_v3(data->to_min_scale, data->to_min);
				copy_v3_v3(data->to_max_scale, data->to_max);
			}
		}
	}
}

static void do_version_constraints_stretch_to_limits(ListBase *lb)
{
	bConstraint *con;

	for (con = lb->first; con; con = con->next) {
		if (con->type == CONSTRAINT_TYPE_STRETCHTO) {
			bStretchToConstraint *data = (bStretchToConstraint *)con->data;
			data->bulge_min = 1.0f;
			data->bulge_max = 1.0f;
		}
	}
}

static void do_version_action_editor_properties_region(ListBase *regionbase)
{
	ARegion *ar;
	
	for (ar = regionbase->first; ar; ar = ar->next) {
		if (ar->regiontype == RGN_TYPE_UI) {
			/* already exists */
			return;
		}
		else if (ar->regiontype == RGN_TYPE_WINDOW) {
			/* add new region here */
			ARegion *arnew = MEM_callocN(sizeof(ARegion), "buttons for action");
			
			BLI_insertlinkbefore(regionbase, ar, arnew);
			
			arnew->regiontype = RGN_TYPE_UI;
			arnew->alignment = RGN_ALIGN_RIGHT;
			arnew->flag = RGN_FLAG_HIDDEN;
			
			return;
		}
	}
}

static void do_version_bones_super_bbone(ListBase *lb)
{
	for (Bone *bone = lb->first; bone; bone = bone->next) {
		bone->scaleIn = 1.0f;
		bone->scaleOut = 1.0f;
		
		do_version_bones_super_bbone(&bone->childbase);
	}
}

/* TODO(sergey): Consider making it somewhat more generic function in BLI_anim.h. */
static void anim_change_prop_name(FCurve *fcu,
                                  const char *prefix,
                                  const char *old_prop_name,
                                  const char *new_prop_name)
{
	const char *old_path = BLI_sprintfN("%s.%s", prefix, old_prop_name);
	if (STREQ(fcu->rna_path, old_path)) {
		MEM_freeN(fcu->rna_path);
		fcu->rna_path = BLI_sprintfN("%s.%s", prefix, new_prop_name);
	}
	MEM_freeN((char *)old_path);
}

static void do_version_hue_sat_node(bNodeTree *ntree, bNode *node)
{
	/* Make sure new sockets are properly created. */
	node_verify_socket_templates(ntree, node);
	/* Convert value from old storage to new sockets. */
	NodeHueSat *nhs = node->storage;
	bNodeSocket *hue = nodeFindSocket(node, SOCK_IN, "Hue"),
	            *saturation = nodeFindSocket(node, SOCK_IN, "Saturation"),
	            *value = nodeFindSocket(node, SOCK_IN, "Value");
	((bNodeSocketValueFloat *)hue->default_value)->value = nhs->hue;
	((bNodeSocketValueFloat *)saturation->default_value)->value = nhs->sat;
	((bNodeSocketValueFloat *)value->default_value)->value = nhs->val;
	/* Take care of possible animation. */
	AnimData *adt = BKE_animdata_from_id(&ntree->id);
	if (adt != NULL && adt->action != NULL) {
		const char *prefix = BLI_sprintfN("nodes[\"%s\"]", node->name);
		for (FCurve *fcu = adt->action->curves.first; fcu != NULL; fcu = fcu->next) {
			if (STRPREFIX(fcu->rna_path, prefix)) {
				anim_change_prop_name(fcu, prefix, "color_hue", "inputs[1].default_value");
				anim_change_prop_name(fcu, prefix, "color_saturation", "inputs[2].default_value");
				anim_change_prop_name(fcu, prefix, "color_value", "inputs[3].default_value");
			}
		}
		MEM_freeN((char *)prefix);
	}
	/* Free storage, it is no longer used. */
	MEM_freeN(node->storage);
	node->storage = NULL;
}

void blo_do_versions_270(FileData *fd, Library *UNUSED(lib), Main *main)
{
	if (!MAIN_VERSION_ATLEAST(main, 270, 0)) {

		if (!DNA_struct_elem_find(fd->filesdna, "BevelModifierData", "float", "profile")) {
			Object *ob;

			for (ob = main->object.first; ob; ob = ob->id.next) {
				ModifierData *md;
				for (md = ob->modifiers.first; md; md = md->next) {
					if (md->type == eModifierType_Bevel) {
						BevelModifierData *bmd = (BevelModifierData *)md;
						bmd->profile = 0.5f;
						bmd->val_flags = MOD_BEVEL_AMT_OFFSET;
					}
				}
			}
		}

		/* nodes don't use fixed node->id any more, clean up */
		FOREACH_NODETREE(main, ntree, id) {
			if (ntree->type == NTREE_COMPOSIT) {
				bNode *node;
				for (node = ntree->nodes.first; node; node = node->next) {
					if (ELEM(node->type, CMP_NODE_COMPOSITE, CMP_NODE_OUTPUT_FILE)) {
						node->id = NULL;
					}
				}
			}
		} FOREACH_NODETREE_END

		{
			bScreen *screen;

			for (screen = main->screen.first; screen; screen = screen->id.next) {
				ScrArea *area;
				for (area = screen->areabase.first; area; area = area->next) {
					SpaceLink *space_link;
					for (space_link = area->spacedata.first; space_link; space_link = space_link->next) {
						if (space_link->spacetype == SPACE_CLIP) {
							SpaceClip *space_clip = (SpaceClip *) space_link;
							if (space_clip->mode != SC_MODE_MASKEDIT) {
								space_clip->mode = SC_MODE_TRACKING;
							}
						}
					}
				}
			}
		}

		if (!DNA_struct_elem_find(fd->filesdna, "MovieTrackingSettings", "float", "default_weight")) {
			MovieClip *clip;
			for (clip = main->movieclip.first; clip; clip = clip->id.next) {
				clip->tracking.settings.default_weight = 1.0f;
			}
		}
	}

	if (!MAIN_VERSION_ATLEAST(main, 270, 1)) {
		Scene *sce;
		Object *ob;

		/* Update Transform constraint (another deg -> rad stuff). */
		for (ob = main->object.first; ob; ob = ob->id.next) {
			do_version_constraints_radians_degrees_270_1(&ob->constraints);

			if (ob->pose) {
				/* Bones constraints! */
				bPoseChannel *pchan;
				for (pchan = ob->pose->chanbase.first; pchan; pchan = pchan->next) {
					do_version_constraints_radians_degrees_270_1(&pchan->constraints);
				}
			}
		}

		for (sce = main->scene.first; sce; sce = sce->id.next) {
			if (sce->r.raytrace_structure == R_RAYSTRUCTURE_BLIBVH) {
				sce->r.raytrace_structure = R_RAYSTRUCTURE_AUTO;
			}
		}
	}

	if (!MAIN_VERSION_ATLEAST(main, 270, 2)) {
		Mesh *me;

		/* Mesh smoothresh deg->rad. */
		for (me = main->mesh.first; me; me = me->id.next) {
			me->smoothresh = DEG2RADF(me->smoothresh);
		}
	}

	if (!MAIN_VERSION_ATLEAST(main, 270, 3)) {
		FreestyleLineStyle *linestyle;

		for (linestyle = main->linestyle.first; linestyle; linestyle = linestyle->id.next) {
			linestyle->flag |= LS_NO_SORTING;
			linestyle->sort_key = LS_SORT_KEY_DISTANCE_FROM_CAMERA;
			linestyle->integration_type = LS_INTEGRATION_MEAN;
		}
	}

	if (!MAIN_VERSION_ATLEAST(main, 270, 4)) {
		/* ui_previews were not handled correctly when copying areas, leading to corrupted files (see T39847).
		 * This will always reset situation to a valid state.
		 */
		bScreen *sc;

		for (sc = main->screen.first; sc; sc = sc->id.next) {
			ScrArea *sa;
			for (sa = sc->areabase.first; sa; sa = sa->next) {
				SpaceLink *sl;

				for (sl = sa->spacedata.first; sl; sl = sl->next) {
					ARegion *ar;
					ListBase *lb = (sl == sa->spacedata.first) ? &sa->regionbase : &sl->regionbase;

					for (ar = lb->first; ar; ar = ar->next) {
						BLI_listbase_clear(&ar->ui_previews);
					}
				}
			}
		}
	}

	if (!MAIN_VERSION_ATLEAST(main, 270, 5)) {
		Object *ob;

		/* Update Transform constraint (again :|). */
		for (ob = main->object.first; ob; ob = ob->id.next) {
			do_version_constraints_radians_degrees_270_5(&ob->constraints);

			if (ob->pose) {
				/* Bones constraints! */
				bPoseChannel *pchan;
				for (pchan = ob->pose->chanbase.first; pchan; pchan = pchan->next) {
					do_version_constraints_radians_degrees_270_5(&pchan->constraints);
				}
			}
		}
	}

	if (!MAIN_VERSION_ATLEAST(main, 271, 0)) {
		if (!DNA_struct_elem_find(fd->filesdna, "Material", "int", "mode2")) {
			Material *ma;

			for (ma = main->mat.first; ma; ma = ma->id.next)
				ma->mode2 = MA_CASTSHADOW;
		}

		if (!DNA_struct_elem_find(fd->filesdna, "RenderData", "BakeData", "bake")) {
			Scene *sce;

			for (sce = main->scene.first; sce; sce = sce->id.next) {
				sce->r.bake.flag = R_BAKE_CLEAR;
				sce->r.bake.width = 512;
				sce->r.bake.height = 512;
				sce->r.bake.margin = 16;
				sce->r.bake.normal_space = R_BAKE_SPACE_TANGENT;
				sce->r.bake.normal_swizzle[0] = R_BAKE_POSX;
				sce->r.bake.normal_swizzle[1] = R_BAKE_POSY;
				sce->r.bake.normal_swizzle[2] = R_BAKE_POSZ;
				BLI_strncpy(sce->r.bake.filepath, U.renderdir, sizeof(sce->r.bake.filepath));

				sce->r.bake.im_format.planes = R_IMF_PLANES_RGBA;
				sce->r.bake.im_format.imtype = R_IMF_IMTYPE_PNG;
				sce->r.bake.im_format.depth = R_IMF_CHAN_DEPTH_8;
				sce->r.bake.im_format.quality = 90;
				sce->r.bake.im_format.compress = 15;
			}
		}

		if (!DNA_struct_elem_find(fd->filesdna, "FreestyleLineStyle", "float", "texstep")) {
			FreestyleLineStyle *linestyle;

			for (linestyle = main->linestyle.first; linestyle; linestyle = linestyle->id.next) {
				linestyle->flag |= LS_TEXTURE;
				linestyle->texstep = 1.0;
			}
		}

		{
			Scene *scene;
			for (scene = main->scene.first; scene; scene = scene->id.next) {
				int num_layers = BLI_listbase_count(&scene->r.layers);
				scene->r.actlay = min_ff(scene->r.actlay, num_layers - 1);
			}
		}
	}

	if (!MAIN_VERSION_ATLEAST(main, 271, 1)) {
		if (!DNA_struct_elem_find(fd->filesdna, "Material", "float", "line_col[4]")) {
			Material *mat;

			for (mat = main->mat.first; mat; mat = mat->id.next) {
				mat->line_col[0] = mat->line_col[1] = mat->line_col[2] = 0.0f;
				mat->line_col[3] = mat->alpha;
			}
		}

		if (!DNA_struct_elem_find(fd->filesdna, "RenderData", "int", "preview_start_resolution")) {
			Scene *scene;
			for (scene = main->scene.first; scene; scene = scene->id.next) {
				scene->r.preview_start_resolution = 64;
			}
		}
	}

	if (!MAIN_VERSION_ATLEAST(main, 271, 2)) {
		/* init up & track axis property of trackto actuators */
		Object *ob;

		for (ob = main->object.first; ob; ob = ob->id.next) {
			bActuator *act;
			for (act = ob->actuators.first; act; act = act->next) {
				if (act->type == ACT_EDIT_OBJECT) {
					bEditObjectActuator *eoact = act->data;
					eoact->trackflag = ob->trackflag;
					/* if trackflag is pointing +-Z axis then upflag should point Y axis.
					 * Rest of trackflag cases, upflag should be point z axis */
					if ((ob->trackflag == OB_POSZ) || (ob->trackflag == OB_NEGZ)) {
						eoact->upflag = 1;
					}
					else {
						eoact->upflag = 2;
					}
				}
			}
		}
	}

	if (!MAIN_VERSION_ATLEAST(main, 271, 3)) {
		Brush *br;

		for (br = main->brush.first; br; br = br->id.next) {
			br->fill_threshold = 0.2f;
		}

		if (!DNA_struct_elem_find(fd->filesdna, "BevelModifierData", "int", "mat")) {
			Object *ob;
			for (ob = main->object.first; ob; ob = ob->id.next) {
				ModifierData *md;

				for (md = ob->modifiers.first; md; md = md->next) {
					if (md->type == eModifierType_Bevel) {
						BevelModifierData *bmd = (BevelModifierData *)md;
						bmd->mat = -1;
					}
				}
			}
		}
	}

	if (!MAIN_VERSION_ATLEAST(main, 271, 6)) {
		Object *ob;
		for (ob = main->object.first; ob; ob = ob->id.next) {
			ModifierData *md;

			for (md = ob->modifiers.first; md; md = md->next) {
				if (md->type == eModifierType_ParticleSystem) {
					ParticleSystemModifierData *pmd = (ParticleSystemModifierData *)md;
					if (pmd->psys && pmd->psys->clmd) {
						pmd->psys->clmd->sim_parms->vel_damping = 1.0f;
					}
				}
			}
		}
	}

	if (!MAIN_VERSION_ATLEAST(main, 272, 0)) {
		if (!DNA_struct_elem_find(fd->filesdna, "RenderData", "int", "preview_start_resolution")) {
			Scene *scene;
			for (scene = main->scene.first; scene; scene = scene->id.next) {
				scene->r.preview_start_resolution = 64;
			}
		}
	}

	if (!MAIN_VERSION_ATLEAST(main, 272, 1)) {
		Brush *br;
		for (br = main->brush.first; br; br = br->id.next) {
			if ((br->ob_mode & OB_MODE_SCULPT) && ELEM(br->sculpt_tool, SCULPT_TOOL_GRAB, SCULPT_TOOL_SNAKE_HOOK))
				br->alpha = 1.0f;
		}
	}

	if (!MAIN_VERSION_ATLEAST(main, 272, 2)) {
		if (!DNA_struct_elem_find(fd->filesdna, "Image", "float", "gen_color")) {
			Image *image;
			for (image = main->image.first; image != NULL; image = image->id.next) {
				image->gen_color[3] = 1.0f;
			}
		}

		if (!DNA_struct_elem_find(fd->filesdna, "bStretchToConstraint", "float", "bulge_min")) {
			Object *ob;

			/* Update Transform constraint (again :|). */
			for (ob = main->object.first; ob; ob = ob->id.next) {
				do_version_constraints_stretch_to_limits(&ob->constraints);

				if (ob->pose) {
					/* Bones constraints! */
					bPoseChannel *pchan;
					for (pchan = ob->pose->chanbase.first; pchan; pchan = pchan->next) {
						do_version_constraints_stretch_to_limits(&pchan->constraints);
					}
				}
			}
		}
	}

	if (!MAIN_VERSION_ATLEAST(main, 273, 1)) {
#define	BRUSH_RAKE (1 << 7)
#define BRUSH_RANDOM_ROTATION (1 << 25)

		Brush *br;

		for (br = main->brush.first; br; br = br->id.next) {
			if (br->flag & BRUSH_RAKE) {
				br->mtex.brush_angle_mode |= MTEX_ANGLE_RAKE;
				br->mask_mtex.brush_angle_mode |= MTEX_ANGLE_RAKE;
			}
			else if (br->flag & BRUSH_RANDOM_ROTATION) {
				br->mtex.brush_angle_mode |= MTEX_ANGLE_RANDOM;
				br->mask_mtex.brush_angle_mode |= MTEX_ANGLE_RANDOM;
			}
			br->mtex.random_angle = 2.0 * M_PI;
			br->mask_mtex.random_angle = 2.0 * M_PI;
		}
	}

#undef BRUSH_RAKE
#undef BRUSH_RANDOM_ROTATION

	/* Customizable Safe Areas */
	if (!MAIN_VERSION_ATLEAST(main, 273, 2)) {
		if (!DNA_struct_elem_find(fd->filesdna, "Scene", "DisplaySafeAreas", "safe_areas")) {
			Scene *scene;

			for (scene = main->scene.first; scene; scene = scene->id.next) {
				copy_v2_fl2(scene->safe_areas.title, 3.5f / 100.0f, 3.5f / 100.0f);
				copy_v2_fl2(scene->safe_areas.action, 10.0f / 100.0f, 5.0f / 100.0f);
				copy_v2_fl2(scene->safe_areas.title_center, 17.5f / 100.0f, 5.0f / 100.0f);
				copy_v2_fl2(scene->safe_areas.action_center, 15.0f / 100.0f, 5.0f / 100.0f);
			}
		}
	}
	
	if (!MAIN_VERSION_ATLEAST(main, 273, 3)) {
		ParticleSettings *part;
		for (part = main->particle.first; part; part = part->id.next) {
			if (part->clumpcurve)
				part->child_flag |= PART_CHILD_USE_CLUMP_CURVE;
			if (part->roughcurve)
				part->child_flag |= PART_CHILD_USE_ROUGH_CURVE;
		}
	}

	if (!MAIN_VERSION_ATLEAST(main, 273, 6)) {
		if (!DNA_struct_elem_find(fd->filesdna, "ClothSimSettings", "float", "bending_damping")) {
			Object *ob;
			ModifierData *md;
			for (ob = main->object.first; ob; ob = ob->id.next) {
				for (md = ob->modifiers.first; md; md = md->next) {
					if (md->type == eModifierType_Cloth) {
						ClothModifierData *clmd = (ClothModifierData *)md;
						clmd->sim_parms->bending_damping = 0.5f;
					}
					else if (md->type == eModifierType_ParticleSystem) {
						ParticleSystemModifierData *pmd = (ParticleSystemModifierData *)md;
						if (pmd->psys->clmd) {
							pmd->psys->clmd->sim_parms->bending_damping = 0.5f;
						}
					}
				}
			}
		}

		if (!DNA_struct_elem_find(fd->filesdna, "ParticleSettings", "float", "clump_noise_size")) {
			ParticleSettings *part;
			for (part = main->particle.first; part; part = part->id.next) {
				part->clump_noise_size = 1.0f;
			}
		}

		if (!DNA_struct_elem_find(fd->filesdna, "ParticleSettings", "int", "kink_extra_steps")) {
			ParticleSettings *part;
			for (part = main->particle.first; part; part = part->id.next) {
				part->kink_extra_steps = 4;
			}
		}

		if (!DNA_struct_elem_find(fd->filesdna, "MTex", "float", "kinkampfac")) {
			ParticleSettings *part;
			for (part = main->particle.first; part; part = part->id.next) {
				int a;
				for (a = 0; a < MAX_MTEX; a++) {
					MTex *mtex = part->mtex[a];
					if (mtex) {
						mtex->kinkampfac = 1.0f;
					}
				}
			}
		}

		if (!DNA_struct_elem_find(fd->filesdna, "HookModifierData", "char", "flag")) {
			Object *ob;

			for (ob = main->object.first; ob; ob = ob->id.next) {
				ModifierData *md;
				for (md = ob->modifiers.first; md; md = md->next) {
					if (md->type == eModifierType_Hook) {
						HookModifierData *hmd = (HookModifierData *)md;
						hmd->falloff_type = eHook_Falloff_InvSquare;
					}
				}
			}
		}

		if (!DNA_struct_elem_find(fd->filesdna, "NodePlaneTrackDeformData", "char", "flag")) {
			FOREACH_NODETREE(main, ntree, id) {
				if (ntree->type == NTREE_COMPOSIT) {
					bNode *node;
					for (node = ntree->nodes.first; node; node = node->next) {
						if (ELEM(node->type, CMP_NODE_PLANETRACKDEFORM)) {
							NodePlaneTrackDeformData *data = node->storage;
							data->flag = 0;
							data->motion_blur_samples = 16;
							data->motion_blur_shutter = 0.5f;
						}
					}
				}
			}
			FOREACH_NODETREE_END
		}

		if (!DNA_struct_elem_find(fd->filesdna, "Camera", "GPUDOFSettings", "gpu_dof")) {
			Camera *ca;
			for (ca = main->camera.first; ca; ca = ca->id.next) {
				ca->gpu_dof.fstop = 128.0f;
				ca->gpu_dof.focal_length = 1.0f;
				ca->gpu_dof.focus_distance = 1.0f;
				ca->gpu_dof.sensor = 1.0f;
			}
		}
	}

	if (!MAIN_VERSION_ATLEAST(main, 273, 8)) {
		Object *ob;
		for (ob = main->object.first; ob != NULL; ob = ob->id.next) {
			ModifierData *md;
			for (md = ob->modifiers.last; md != NULL; md = md->prev) {
				if (modifier_unique_name(&ob->modifiers, md)) {
					printf("Warning: Object '%s' had several modifiers with the "
					       "same name, renamed one of them to '%s'.\n",
					       ob->id.name + 2, md->name);
				}
			}
		}
	}

	if (!MAIN_VERSION_ATLEAST(main, 273, 9)) {
		bScreen *scr;
		ScrArea *sa;
		SpaceLink *sl;
		ARegion *ar;

		/* Make sure sequencer preview area limits zoom */
		for (scr = main->screen.first; scr; scr = scr->id.next) {
			for (sa = scr->areabase.first; sa; sa = sa->next) {
				for (sl = sa->spacedata.first; sl; sl = sl->next) {
					if (sl->spacetype == SPACE_SEQ) {
						for (ar = sl->regionbase.first; ar; ar = ar->next) {
							if (ar->regiontype == RGN_TYPE_PREVIEW) {
								ar->v2d.keepzoom |= V2D_LIMITZOOM;
								ar->v2d.minzoom = 0.001f;
								ar->v2d.maxzoom = 1000.0f;
								break;
							}
						}
					}
				}
			}
		}
	}

	if (!MAIN_VERSION_ATLEAST(main, 274, 1)) {
		/* particle systems need to be forced to redistribute for jitter mode fix */
		{
			Object *ob;
			ParticleSystem *psys;
			for (ob = main->object.first; ob; ob = ob->id.next) {
				for (psys = ob->particlesystem.first; psys; psys = psys->next) {
					if ((psys->pointcache->flag & PTCACHE_BAKED) == 0) {
						psys->recalc |= PSYS_RECALC_RESET;
					}
				}
			}
		}

		/* hysteresis setted to 10% but not actived */
		if (!DNA_struct_elem_find(fd->filesdna, "LodLevel", "int", "obhysteresis")) {
			Object *ob;
			for (ob = main->object.first; ob; ob = ob->id.next) {
				LodLevel *level;
				for (level = ob->lodlevels.first; level; level = level->next) {
					level->obhysteresis = 10;
				}
			}
		}

		if (!DNA_struct_elem_find(fd->filesdna, "GameData", "int", "scehysteresis")) {
			Scene *scene;
			for (scene = main->scene.first; scene; scene = scene->id.next) {
				scene->gm.scehysteresis = 10;
			}
		}
	}

	if (!MAIN_VERSION_ATLEAST(main, 274, 2)) {
		FOREACH_NODETREE(main, ntree, id) {
			bNode *node;
			bNodeSocket *sock;

			for (node = ntree->nodes.first; node; node = node->next) {
				if (node->type == SH_NODE_MATERIAL) {
					for (sock = node->inputs.first; sock; sock = sock->next) {
						if (STREQ(sock->name, "Refl")) {
							BLI_strncpy(sock->name, "DiffuseIntensity", sizeof(sock->name));
						}
					}
				}
				else if (node->type == SH_NODE_MATERIAL_EXT) {
					for (sock = node->outputs.first; sock; sock = sock->next) {
						if (STREQ(sock->name, "Refl")) {
							BLI_strncpy(sock->name, "DiffuseIntensity", sizeof(sock->name));
						}
						else if (STREQ(sock->name, "Ray Mirror")) {
							BLI_strncpy(sock->name, "Reflectivity", sizeof(sock->name));
						}
					}
				}
			}
		} FOREACH_NODETREE_END
	}

	if (!MAIN_VERSION_ATLEAST(main, 274, 4)) {
		SceneRenderView *srv;
		wmWindowManager *wm;
		bScreen *screen;
		wmWindow *win;
		Scene *scene;
		Camera *cam;
		Image *ima;

		for (scene = main->scene.first; scene; scene = scene->id.next) {
			Sequence *seq;

			BKE_scene_add_render_view(scene, STEREO_LEFT_NAME);
			srv = scene->r.views.first;
			BLI_strncpy(srv->suffix, STEREO_LEFT_SUFFIX, sizeof(srv->suffix));

			BKE_scene_add_render_view(scene, STEREO_RIGHT_NAME);
			srv = scene->r.views.last;
			BLI_strncpy(srv->suffix, STEREO_RIGHT_SUFFIX, sizeof(srv->suffix));

			SEQ_BEGIN (scene->ed, seq)
			{
				seq->stereo3d_format = MEM_callocN(sizeof(Stereo3dFormat), "Stereo Display 3d Format");

#define SEQ_USE_PROXY_CUSTOM_DIR (1 << 19)
#define SEQ_USE_PROXY_CUSTOM_FILE (1 << 21)
				if (seq->strip && seq->strip->proxy && !seq->strip->proxy->storage) {
					if (seq->flag & SEQ_USE_PROXY_CUSTOM_DIR)
						seq->strip->proxy->storage = SEQ_STORAGE_PROXY_CUSTOM_DIR;
					if (seq->flag & SEQ_USE_PROXY_CUSTOM_FILE)
						seq->strip->proxy->storage = SEQ_STORAGE_PROXY_CUSTOM_FILE;
				}
#undef SEQ_USE_PROXY_CUSTOM_DIR
#undef SEQ_USE_PROXY_CUSTOM_FILE

			}
			SEQ_END
		}

		for (screen = main->screen.first; screen; screen = screen->id.next) {
			ScrArea *sa;
			for (sa = screen->areabase.first; sa; sa = sa->next) {
				SpaceLink *sl;

				for (sl = sa->spacedata.first; sl; sl = sl->next) {
					switch (sl->spacetype) {
						case SPACE_VIEW3D:
						{
							View3D *v3d = (View3D *)sl;
							v3d->stereo3d_camera = STEREO_3D_ID;
							v3d->stereo3d_flag |= V3D_S3D_DISPPLANE;
							v3d->stereo3d_convergence_alpha = 0.15f;
							v3d->stereo3d_volume_alpha = 0.05f;
							break;
						}
						case SPACE_IMAGE:
						{
							SpaceImage *sima = (SpaceImage *) sl;
							sima->iuser.flag |= IMA_SHOW_STEREO;
							break;
						}
					}
				}
			}
		}

		for (cam = main->camera.first; cam; cam = cam->id.next) {
			cam->stereo.interocular_distance = 0.065f;
			cam->stereo.convergence_distance = 30.0f * 0.065f;
		}

		for (ima = main->image.first; ima; ima = ima->id.next) {
			ima->stereo3d_format = MEM_callocN(sizeof(Stereo3dFormat), "Image Stereo 3d Format");

			if (ima->packedfile) {
				ImagePackedFile *imapf = MEM_mallocN(sizeof(ImagePackedFile), "Image Packed File");
				BLI_addtail(&ima->packedfiles, imapf);

				imapf->packedfile = ima->packedfile;
				BLI_strncpy(imapf->filepath, ima->name, FILE_MAX);
				ima->packedfile = NULL;
			}
		}

		for (wm = main->wm.first; wm; wm = wm->id.next) {
			for (win = wm->windows.first; win; win = win->next) {
				win->stereo3d_format = MEM_callocN(sizeof(Stereo3dFormat), "Stereo Display 3d Format");
			}
		}
	}

	if (!MAIN_VERSION_ATLEAST(main, 274, 6)) {
		bScreen *screen;

		if (!DNA_struct_elem_find(fd->filesdna, "FileSelectParams", "int", "thumbnail_size")) {
			for (screen = main->screen.first; screen; screen = screen->id.next) {
				ScrArea *sa;

				for (sa = screen->areabase.first; sa; sa = sa->next) {
					SpaceLink *sl;

					for (sl = sa->spacedata.first; sl; sl = sl->next) {
						if (sl->spacetype == SPACE_FILE) {
							SpaceFile *sfile = (SpaceFile *)sl;

							if (sfile->params) {
								sfile->params->thumbnail_size = 128;
							}
						}
					}
				}
			}
		}

		if (!DNA_struct_elem_find(fd->filesdna, "RenderData", "short", "simplify_subsurf_render")) {
			Scene *scene;
			for (scene = main->scene.first; scene != NULL; scene = scene->id.next) {
				scene->r.simplify_subsurf_render = scene->r.simplify_subsurf;
				scene->r.simplify_particles_render = scene->r.simplify_particles;
			}
		}

		if (!DNA_struct_elem_find(fd->filesdna, "DecimateModifierData", "float", "defgrp_factor")) {
			Object *ob;

			for (ob = main->object.first; ob; ob = ob->id.next) {
				ModifierData *md;
				for (md = ob->modifiers.first; md; md = md->next) {
					if (md->type == eModifierType_Decimate) {
						DecimateModifierData *dmd = (DecimateModifierData *)md;
						dmd->defgrp_factor = 1.0f;
					}
				}
			}
		}
	}

	if (!MAIN_VERSION_ATLEAST(main, 275, 3)) {
		Brush *br;
#define BRUSH_TORUS (1 << 1)
		for (br = main->brush.first; br; br = br->id.next) {
			br->flag &= ~BRUSH_TORUS;
		}
#undef BRUSH_TORUS
	}

	if (!MAIN_VERSION_ATLEAST(main, 276, 2)) {
		if (!DNA_struct_elem_find(fd->filesdna, "bPoseChannel", "float", "custom_scale")) {
			Object *ob;

			for (ob = main->object.first; ob; ob = ob->id.next) {
				if (ob->pose) {
					bPoseChannel *pchan;
					for (pchan = ob->pose->chanbase.first; pchan; pchan = pchan->next) {
						pchan->custom_scale = 1.0f;
					}
				}
			}
		}

		{
			bScreen *screen;
#define RV3D_VIEW_PERSPORTHO	 7
			for (screen = main->screen.first; screen; screen = screen->id.next) {
				ScrArea *sa;
				for (sa = screen->areabase.first; sa; sa = sa->next) {
					SpaceLink *sl;
					for (sl = sa->spacedata.first; sl; sl = sl->next) {
						if (sl->spacetype == SPACE_VIEW3D) {
							ARegion *ar;
							ListBase *lb = (sl == sa->spacedata.first) ? &sa->regionbase : &sl->regionbase;
							for (ar = lb->first; ar; ar = ar->next) {
								if (ar->regiontype == RGN_TYPE_WINDOW) {
									if (ar->regiondata) {
										RegionView3D *rv3d = ar->regiondata;
										if (rv3d->view == RV3D_VIEW_PERSPORTHO) {
											rv3d->view = RV3D_VIEW_USER;
										}
									}
								}
							}
							break;
						}
					}
				}
			}
#undef RV3D_VIEW_PERSPORTHO
		}

		{
			Lamp *lamp;
#define LA_YF_PHOTON	5
			for (lamp = main->lamp.first; lamp; lamp = lamp->id.next) {
				if (lamp->type == LA_YF_PHOTON) {
					lamp->type = LA_LOCAL;
				}
			}
#undef LA_YF_PHOTON
		}

		{
			Object *ob;
			for (ob = main->object.first; ob; ob = ob->id.next) {
				if (ob->body_type == OB_BODY_TYPE_CHARACTER && (ob->gameflag & OB_BOUNDS) && ob->collision_boundtype == OB_BOUND_TRIANGLE_MESH) {
					ob->boundtype = ob->collision_boundtype = OB_BOUND_BOX;
				}
			}
		}

	}

	if (!MAIN_VERSION_ATLEAST(main, 276, 3)) {
		if (!DNA_struct_elem_find(fd->filesdna, "RenderData", "CurveMapping", "mblur_shutter_curve")) {
			Scene *scene;
			for (scene = main->scene.first; scene != NULL; scene = scene->id.next) {
				CurveMapping *curve_mapping = &scene->r.mblur_shutter_curve;
				curvemapping_set_defaults(curve_mapping, 1, 0.0f, 0.0f, 1.0f, 1.0f);
				curvemapping_initialize(curve_mapping);
				curvemap_reset(curve_mapping->cm,
				               &curve_mapping->clipr,
				               CURVE_PRESET_MAX,
				               CURVEMAP_SLOPE_POS_NEG);
			}
		}
	}

	if (!MAIN_VERSION_ATLEAST(main, 276, 4)) {
		for (Scene *scene = main->scene.first; scene; scene = scene->id.next) {
			ToolSettings *ts = scene->toolsettings;
			
			if (ts->gp_sculpt.brush[0].size == 0) {
				GP_BrushEdit_Settings *gset = &ts->gp_sculpt;
				GP_EditBrush_Data *brush;
				
				brush = &gset->brush[GP_EDITBRUSH_TYPE_SMOOTH];
				brush->size = 25;
				brush->strength = 0.3f;
				brush->flag = GP_EDITBRUSH_FLAG_USE_FALLOFF | GP_EDITBRUSH_FLAG_SMOOTH_PRESSURE;
				
				brush = &gset->brush[GP_EDITBRUSH_TYPE_THICKNESS];
				brush->size = 25;
				brush->strength = 0.5f;
				brush->flag = GP_EDITBRUSH_FLAG_USE_FALLOFF;
				
				brush = &gset->brush[GP_EDITBRUSH_TYPE_GRAB];
				brush->size = 50;
				brush->strength = 0.3f;
				brush->flag = GP_EDITBRUSH_FLAG_USE_FALLOFF;
				
				brush = &gset->brush[GP_EDITBRUSH_TYPE_PUSH];
				brush->size = 25;
				brush->strength = 0.3f;
				brush->flag = GP_EDITBRUSH_FLAG_USE_FALLOFF;
				
				brush = &gset->brush[GP_EDITBRUSH_TYPE_TWIST];
				brush->size = 50;
				brush->strength = 0.3f; // XXX?
				brush->flag = GP_EDITBRUSH_FLAG_USE_FALLOFF;
				
				brush = &gset->brush[GP_EDITBRUSH_TYPE_PINCH];
				brush->size = 50;
				brush->strength = 0.5f; // XXX?
				brush->flag = GP_EDITBRUSH_FLAG_USE_FALLOFF;
				
				brush = &gset->brush[GP_EDITBRUSH_TYPE_RANDOMIZE];
				brush->size = 25;
				brush->strength = 0.5f;
				brush->flag = GP_EDITBRUSH_FLAG_USE_FALLOFF;
				
				brush = &gset->brush[GP_EDITBRUSH_TYPE_CLONE];
				brush->size = 50;
				brush->strength = 1.0f;
			}
			
			if (!DNA_struct_elem_find(fd->filesdna, "ToolSettings", "char", "gpencil_v3d_align")) {
#if 0 /* XXX: Cannot do this, as we get random crashes... */
				if (scene->gpd) {
					bGPdata *gpd = scene->gpd;
					
					/* Copy over the settings stored in the GP datablock linked to the scene, for minimal disruption */
					ts->gpencil_v3d_align = 0;
					
					if (gpd->flag & GP_DATA_VIEWALIGN)    ts->gpencil_v3d_align |= GP_PROJECT_VIEWSPACE;
					if (gpd->flag & GP_DATA_DEPTH_VIEW)   ts->gpencil_v3d_align |= GP_PROJECT_DEPTH_VIEW;
					if (gpd->flag & GP_DATA_DEPTH_STROKE) ts->gpencil_v3d_align |= GP_PROJECT_DEPTH_STROKE;
					
					if (gpd->flag & GP_DATA_DEPTH_STROKE_ENDPOINTS)
						ts->gpencil_v3d_align |= GP_PROJECT_DEPTH_STROKE_ENDPOINTS;
				}
				else {
					/* Default to cursor for all standard 3D views */
					ts->gpencil_v3d_align = GP_PROJECT_VIEWSPACE;
				}
#endif
				
				ts->gpencil_v3d_align = GP_PROJECT_VIEWSPACE;
				ts->gpencil_v2d_align = GP_PROJECT_VIEWSPACE;
				ts->gpencil_seq_align = GP_PROJECT_VIEWSPACE;
				ts->gpencil_ima_align = GP_PROJECT_VIEWSPACE;
			}
		}
		
		for (bGPdata *gpd = main->gpencil.first; gpd; gpd = gpd->id.next) {
			bool enabled = false;
			
			/* Ensure that the datablock's onionskinning toggle flag
			 * stays in sync with the status of the actual layers
			 */
			for (bGPDlayer *gpl = gpd->layers.first; gpl; gpl = gpl->next) {
				if (gpl->flag & GP_LAYER_ONIONSKIN) {
					enabled = true;
				}
			}
			
			if (enabled)
				gpd->flag |= GP_DATA_SHOW_ONIONSKINS;
			else
				gpd->flag &= ~GP_DATA_SHOW_ONIONSKINS;
		}

		if (!DNA_struct_elem_find(fd->filesdna, "Object", "unsigned char", "max_jumps")) {
			for (Object *ob = main->object.first; ob; ob = ob->id.next) {
				ob->max_jumps = 1;
			}
		}
	}
	if (!MAIN_VERSION_ATLEAST(main, 276, 5)) {
		ListBase *lbarray[MAX_LIBARRAY];
		int a;

		/* Important to clear all non-persistent flags from older versions here, otherwise they could collide
		 * with any new persistent flag we may add in the future. */
		a = set_listbasepointers(main, lbarray);
		while (a--) {
			for (ID *id = lbarray[a]->first; id; id = id->next) {
				id->flag &= LIB_FAKEUSER;
			}
		}
	}

	if (!MAIN_VERSION_ATLEAST(main, 276, 7)) {
		Scene *scene;
		for (scene = main->scene.first; scene != NULL; scene = scene->id.next) {
			scene->r.bake.pass_filter = R_BAKE_PASS_FILTER_ALL;
		}
	}

	if (!MAIN_VERSION_ATLEAST(main, 277, 1)) {
		for (Scene *scene = main->scene.first; scene; scene = scene->id.next) {
			ParticleEditSettings *pset = &scene->toolsettings->particle;
			for (int a = 0; a < PE_TOT_BRUSH; a++) {
				if (pset->brush[a].strength > 1.0f) {
					pset->brush[a].strength *= 0.01f;
				}
			}
		}

		for (bScreen *screen = main->screen.first; screen; screen = screen->id.next) {
			for (ScrArea *sa = screen->areabase.first; sa; sa = sa->next) {
				for (SpaceLink *sl = sa->spacedata.first; sl; sl = sl->next) {
					ListBase *regionbase = (sl == sa->spacedata.first) ? &sa->regionbase : &sl->regionbase;
					/* Bug: Was possible to add preview region to sequencer view by using AZones. */
					if (sl->spacetype == SPACE_SEQ) {
						SpaceSeq *sseq = (SpaceSeq *)sl;
						if (sseq->view == SEQ_VIEW_SEQUENCE) {
							for (ARegion *ar = regionbase->first; ar; ar = ar->next) {
								/* remove preview region for sequencer-only view! */
								if (ar->regiontype == RGN_TYPE_PREVIEW) {
									ar->flag |= RGN_FLAG_HIDDEN;
									ar->alignment = RGN_ALIGN_NONE;
									break;
								}
							}
						}
					}
					/* Remove old deprecated region from filebrowsers */
					else if (sl->spacetype == SPACE_FILE) {
						for (ARegion *ar = regionbase->first; ar; ar = ar->next) {
							if (ar->regiontype == RGN_TYPE_CHANNELS) {
								/* Free old deprecated 'channel' region... */
								BKE_area_region_free(NULL, ar);
								BLI_freelinkN(regionbase, ar);
								break;
							}
						}
					}
				}
			}
		}

		for (Scene *scene = main->scene.first; scene; scene = scene->id.next) {
			CurvePaintSettings *cps = &scene->toolsettings->curve_paint_settings;
			if (cps->error_threshold == 0) {
				cps->curve_type = CU_BEZIER;
				cps->flag |= CURVE_PAINT_FLAG_CORNERS_DETECT;
				cps->error_threshold = 8;
				cps->radius_max = 1.0f;
				cps->corner_angle = DEG2RADF(70.0f);
			}
		}

		for (Scene *scene = main->scene.first; scene; scene = scene->id.next) {
			Sequence *seq;

			SEQ_BEGIN (scene->ed, seq)
			{
				if (seq->type == SEQ_TYPE_TEXT) {
					TextVars *data = seq->effectdata;
					if (data->color[3] == 0.0f) {
						copy_v4_fl(data->color, 1.0f);
						data->shadow_color[3] = 1.0f;
					}
				}
			}
			SEQ_END
		}

		/* Adding "Properties" region to DopeSheet */
		for (bScreen *screen = main->screen.first; screen; screen = screen->id.next) {
			for (ScrArea *sa = screen->areabase.first; sa; sa = sa->next) {
				/* handle pushed-back space data first */
				for (SpaceLink *sl = sa->spacedata.first; sl; sl = sl->next) {
					if (sl->spacetype == SPACE_ACTION) {
						SpaceAction *saction = (SpaceAction *)sl;
						do_version_action_editor_properties_region(&saction->regionbase);
					}
				}
				
				/* active spacedata info must be handled too... */
				if (sa->spacetype == SPACE_ACTION) {
					do_version_action_editor_properties_region(&sa->regionbase);
				}
			}
		}
	}

	if (!MAIN_VERSION_ATLEAST(main, 277, 2)) {
		if (!DNA_struct_elem_find(fd->filesdna, "Bone", "float", "scaleIn")) {
			for (bArmature *arm = main->armature.first; arm; arm = arm->id.next) {
				do_version_bones_super_bbone(&arm->bonebase);
			}
		}
		if (!DNA_struct_elem_find(fd->filesdna, "bPoseChannel", "float", "scaleIn")) {
			for (Object *ob = main->object.first; ob; ob = ob->id.next) {
				if (ob->pose) {
					for (bPoseChannel *pchan = ob->pose->chanbase.first; pchan; pchan = pchan->next) {
						/* see do_version_bones_super_bbone()... */
						pchan->scaleIn = 1.0f;
						pchan->scaleOut = 1.0f;
						
						/* also make sure some legacy (unused for over a decade) flags are unset,
						 * so that we can reuse them for stuff that matters now...
						 * (i.e. POSE_IK_MAT, (unknown/unused x 4), POSE_HAS_IK)
						 *
						 * These seem to have been runtime flags used by the IK solver, but that stuff
						 * should be able to be recalculated automatically anyway, so it should be fine.
						 */
						pchan->flag &= ~((1 << 3) | (1 << 4) | (1 << 5) | (1 << 6) | (1 << 7) | (1 << 8));
					}
				}
			}
		}

		for (Camera *camera = main->camera.first; camera != NULL; camera = camera->id.next) {
			if (camera->stereo.pole_merge_angle_from == 0.0f &&
				camera->stereo.pole_merge_angle_to == 0.0f)
			{
				camera->stereo.pole_merge_angle_from = DEG2RADF(60.0f);
				camera->stereo.pole_merge_angle_to = DEG2RADF(75.0f);
			}
		}

		if (!DNA_struct_elem_find(fd->filesdna, "NormalEditModifierData", "float", "mix_limit")) {
			Object *ob;

			for (ob = main->object.first; ob; ob = ob->id.next) {
				ModifierData *md;
				for (md = ob->modifiers.first; md; md = md->next) {
					if (md->type == eModifierType_NormalEdit) {
						NormalEditModifierData *nemd = (NormalEditModifierData *)md;
						nemd->mix_limit = DEG2RADF(180.0f);
					}
				}
			}
		}

		if (!DNA_struct_elem_find(fd->filesdna, "BooleanModifierData", "float", "double_threshold")) {
			Object *ob;
			for (ob = main->object.first; ob; ob = ob->id.next) {
				ModifierData *md;
				for (md = ob->modifiers.first; md; md = md->next) {
					if (md->type == eModifierType_Boolean) {
						BooleanModifierData *bmd = (BooleanModifierData *)md;
						bmd->double_threshold = 1e-6f;
					}
				}
			}
		}

		for (Brush *br = main->brush.first; br; br = br->id.next) {
			if (br->sculpt_tool == SCULPT_TOOL_FLATTEN) {
				br->flag |= BRUSH_ACCUMULATE;
			}
		}

		if (!DNA_struct_elem_find(fd->filesdna, "ClothSimSettings", "float", "time_scale")) {
			Object *ob;
			ModifierData *md;
			for (ob = main->object.first; ob; ob = ob->id.next) {
				for (md = ob->modifiers.first; md; md = md->next) {
					if (md->type == eModifierType_Cloth) {
						ClothModifierData *clmd = (ClothModifierData *)md;
						clmd->sim_parms->time_scale = 1.0f;
					}
					else if (md->type == eModifierType_ParticleSystem) {
						ParticleSystemModifierData *pmd = (ParticleSystemModifierData *)md;
						if (pmd->psys->clmd) {
							pmd->psys->clmd->sim_parms->time_scale = 1.0f;
						}
					}
				}
			}
		}
	}

	if (!MAIN_VERSION_ATLEAST(main, 277, 3)) {
		/* ------- init of grease pencil initialization --------------- */
		if (!DNA_struct_elem_find(fd->filesdna, "bGPDstroke", "bGPDpalettecolor", "*palcolor")) {
			for (Scene *scene = main->scene.first; scene; scene = scene->id.next) {
				ToolSettings *ts = scene->toolsettings;
				/* initialize use position for sculpt brushes */
				ts->gp_sculpt.flag |= GP_BRUSHEDIT_FLAG_APPLY_POSITION;
				/* initialize  selected vertices alpha factor */
				ts->gp_sculpt.alpha = 1.0f;

				/* new strength sculpt brush */
				if (ts->gp_sculpt.brush[0].size >= 11) {
					GP_BrushEdit_Settings *gset = &ts->gp_sculpt;
					GP_EditBrush_Data *brush;

					brush = &gset->brush[GP_EDITBRUSH_TYPE_STRENGTH];
					brush->size = 25;
					brush->strength = 0.5f;
					brush->flag = GP_EDITBRUSH_FLAG_USE_FALLOFF;
				}
			}
			/* create a default grease pencil drawing brushes set */
			if (!BLI_listbase_is_empty(&main->gpencil)) {
				for (Scene *scene = main->scene.first; scene; scene = scene->id.next) {
					ToolSettings *ts = scene->toolsettings;
					if (BLI_listbase_is_empty(&ts->gp_brushes)) {
						BKE_gpencil_brush_init_presets(ts);
					}
				}
			}
			/* Convert Grease Pencil to new palettes/brushes
			 * Loop all strokes and create the palette and all colors
			 */
			for (bGPdata *gpd = main->gpencil.first; gpd; gpd = gpd->id.next) {
				if (BLI_listbase_is_empty(&gpd->palettes)) {
					/* create palette */
					bGPDpalette *palette = BKE_gpencil_palette_addnew(gpd, "GP_Palette", true);
					for (bGPDlayer *gpl = gpd->layers.first; gpl; gpl = gpl->next) {
						/* create color using layer name */
						bGPDpalettecolor *palcolor = BKE_gpencil_palettecolor_addnew(palette, gpl->info, true);
						if (palcolor != NULL) {
							/* set color attributes */
							copy_v4_v4(palcolor->color, gpl->color);
							copy_v4_v4(palcolor->fill, gpl->fill);
							
							if (gpl->flag & GP_LAYER_HIDE)       palcolor->flag |= PC_COLOR_HIDE;
							if (gpl->flag & GP_LAYER_LOCKED)     palcolor->flag |= PC_COLOR_LOCKED;
							if (gpl->flag & GP_LAYER_ONIONSKIN)  palcolor->flag |= PC_COLOR_ONIONSKIN;
							if (gpl->flag & GP_LAYER_VOLUMETRIC) palcolor->flag |= PC_COLOR_VOLUMETRIC;
							if (gpl->flag & GP_LAYER_HQ_FILL)    palcolor->flag |= PC_COLOR_HQ_FILL;
							
							/* set layer opacity to 1 */
							gpl->opacity = 1.0f;
							
							/* set tint color */
							ARRAY_SET_ITEMS(gpl->tintcolor, 0.0f, 0.0f, 0.0f, 0.0f);
							
							/* flush relevant layer-settings to strokes */
							for (bGPDframe *gpf = gpl->frames.first; gpf; gpf = gpf->next) {
								for (bGPDstroke *gps = gpf->strokes.first; gps; gps = gps->next) {
									/* set stroke to palette and force recalculation */
									BLI_strncpy(gps->colorname, gpl->info, sizeof(gps->colorname));
									gps->palcolor = NULL;
									gps->flag |= GP_STROKE_RECALC_COLOR;
									gps->thickness = gpl->thickness;
									
									/* set alpha strength to 1 */
									for (int i = 0; i < gps->totpoints; i++) {
										gps->points[i].strength = 1.0f;
									}
								}
							}
						}
						
						/* set thickness to 0 (now it is a factor to override stroke thickness) */
						gpl->thickness = 0.0f;
					}
					/* set first color as active */
					if (palette->colors.first)
						BKE_gpencil_palettecolor_setactive(palette, palette->colors.first);
				}
			}
		}
		/* ------- end of grease pencil initialization --------------- */
	}

	if (!MAIN_VERSION_ATLEAST(main, 278, 0)) {
		if (!DNA_struct_elem_find(fd->filesdna, "MovieTrackingTrack", "float", "weight_stab")) {
			MovieClip *clip;
			for (clip = main->movieclip.first; clip; clip = clip->id.next) {
				MovieTracking *tracking = &clip->tracking;
				MovieTrackingObject *tracking_object;
				for (tracking_object = tracking->objects.first;
				     tracking_object != NULL;
				     tracking_object = tracking_object->next)
				{
					ListBase *tracksbase = BKE_tracking_object_get_tracks(tracking, tracking_object);
					MovieTrackingTrack *track;
					for (track = tracksbase->first;
					     track != NULL;
					     track = track->next)
					{
						track->weight_stab = track->weight;
					}
				}
			}
		}

		if (!DNA_struct_elem_find(fd->filesdna, "MovieTrackingStabilization", "int", "tot_rot_track")) {
			MovieClip *clip;
			for (clip = main->movieclip.first; clip != NULL; clip = clip->id.next) {
				if (clip->tracking.stabilization.rot_track) {
					migrate_single_rot_stabilization_track_settings(&clip->tracking.stabilization);
				}
				if (clip->tracking.stabilization.scale == 0.0f) {
					/* ensure init.
					 * Was previously used for autoscale only,
					 * now used always (as "target scale") */
					clip->tracking.stabilization.scale = 1.0f;
				}
				/* blender prefers 1-based frame counting;
				 * thus using frame 1 as reference typically works best */
				clip->tracking.stabilization.anchor_frame = 1;
				/* by default show the track lists expanded, to improve "discoverability" */
				clip->tracking.stabilization.flag |= TRACKING_SHOW_STAB_TRACKS;
				/* deprecated, not used anymore */
				clip->tracking.stabilization.ok = false;
			}
		}
	}
	if (!MAIN_VERSION_ATLEAST(main, 278, 2)) {
		if (!DNA_struct_elem_find(fd->filesdna, "FFMpegCodecData", "int", "ffmpeg_preset")) {
			for (Scene *scene = main->scene.first; scene; scene = scene->id.next) {
				/* "medium" is the preset FFmpeg uses when no presets are given. */
				scene->r.ffcodecdata.ffmpeg_preset = FFM_PRESET_MEDIUM;
			}
		}
		if (!DNA_struct_elem_find(fd->filesdna, "FFMpegCodecData", "int", "constant_rate_factor")) {
			for (Scene *scene = main->scene.first; scene; scene = scene->id.next) {
				/* fall back to behaviour from before we introduced CRF for old files */
				scene->r.ffcodecdata.constant_rate_factor = FFM_CRF_NONE;
			}
		}

		if (!DNA_struct_elem_find(fd->filesdna, "SmokeModifierData", "float", "slice_per_voxel")) {
			Object *ob;
			ModifierData *md;

			for (ob = main->object.first; ob; ob = ob->id.next) {
				for (md = ob->modifiers.first; md; md = md->next) {
					if (md->type == eModifierType_Smoke) {
						SmokeModifierData *smd = (SmokeModifierData *)md;
						if (smd->domain) {
							smd->domain->slice_per_voxel = 5.0f;
							smd->domain->slice_depth = 0.5f;
							smd->domain->display_thickness = 1.0f;
						}
					}
				}
			}
		}
	}

	if (!MAIN_VERSION_ATLEAST(main, 278, 3)) {
		for (Scene *scene = main->scene.first; scene != NULL; scene = scene->id.next) {
			if (scene->toolsettings != NULL) {
				ToolSettings *ts = scene->toolsettings;
				ParticleEditSettings *pset = &ts->particle;
				for (int a = 0; a < PE_TOT_BRUSH; a++) {
					if (pset->brush[a].count == 0) {
						pset->brush[a].count = 10;
					}
				}
			}
		}

		if (!DNA_struct_elem_find(fd->filesdna, "RigidBodyCon", "float", "spring_stiffness_ang_x")) {
			Object *ob;
			for (ob = main->object.first; ob; ob = ob->id.next) {
				RigidBodyCon *rbc = ob->rigidbody_constraint;
				if (rbc) {
					rbc->spring_stiffness_ang_x = 10.0;
					rbc->spring_stiffness_ang_y = 10.0;
					rbc->spring_stiffness_ang_z = 10.0;
					rbc->spring_damping_ang_x = 0.5;
					rbc->spring_damping_ang_y = 0.5;
					rbc->spring_damping_ang_z = 0.5;
				}
			}
		}

		/* constant detail for sculpting is now a resolution value instead of
		 * a percentage, we reuse old DNA struct member but convert it */
		for (Scene *scene = main->scene.first; scene != NULL; scene = scene->id.next) {
			if (scene->toolsettings != NULL) {
				ToolSettings *ts = scene->toolsettings;
				if (ts->sculpt && ts->sculpt->constant_detail != 0.0f) {
					ts->sculpt->constant_detail = 100.0f / ts->sculpt->constant_detail;
				}
			}
		}
	}

	if (!MAIN_VERSION_ATLEAST(main, 278, 4)) {
		const float sqrt_3 = (float)M_SQRT3;
		for (Brush *br = main->brush.first; br; br = br->id.next) {
			br->fill_threshold /= sqrt_3;
		}

		/* Custom motion paths */
		if (!DNA_struct_elem_find(fd->filesdna, "bMotionPath", "int", "line_thickness")) {
			Object *ob;
			for (ob = main->object.first; ob; ob = ob->id.next) {
				bMotionPath *mpath;
				bPoseChannel *pchan;
				mpath = ob->mpath;
				if (mpath) {
					mpath->color[0] = 1.0f;
					mpath->color[1] = 0.0f;
					mpath->color[2] = 0.0f;
					mpath->line_thickness = 1;
					mpath->flag |= MOTIONPATH_FLAG_LINES;
				}
				/* bones motion path */
				if (ob->pose) {
					for (pchan = ob->pose->chanbase.first; pchan; pchan = pchan->next) {
						mpath = pchan->mpath;
						if (mpath) {
							mpath->color[0] = 1.0f;
							mpath->color[1] = 0.0f;
							mpath->color[2] = 0.0f;
							mpath->line_thickness = 1;
							mpath->flag |= MOTIONPATH_FLAG_LINES;
						}
					}
				}
			}
		}
	}

	/* To be added to next subversion bump! */
	{
		/* Mask primitive adding code was not initializing correctly id_type of its points' parent. */
		for (Mask *mask = main->mask.first; mask; mask = mask->id.next) {
			for (MaskLayer *mlayer = mask->masklayers.first; mlayer; mlayer = mlayer->next) {
				for (MaskSpline *mspline = mlayer->splines.first; mspline; mspline = mspline->next) {
					int i = 0;
					for (MaskSplinePoint *mspoint = mspline->points; i < mspline->tot_point; mspoint++, i++) {
						if (mspoint->parent.id_type == 0) {
							BKE_mask_parent_init(&mspoint->parent);
						}
					}
				}
			}
		}

	}

	{
		if (!DNA_struct_elem_find(fd->filesdna, "View3DDebug", "char", "background")) {
			bScreen *screen;

			for (screen = main->screen.first; screen; screen = screen->id.next) {
				ScrArea *sa;
				for (sa = screen->areabase.first; sa; sa = sa->next) {
					SpaceLink *sl;

					for (sl = sa->spacedata.first; sl; sl = sl->next) {
						switch (sl->spacetype) {
							case SPACE_VIEW3D:
							{
								View3D *v3d = (View3D *)sl;
								v3d->debug.background = V3D_DEBUG_BACKGROUND_NONE;
							}
						}
					}
				}
			}
		}
	}
<<<<<<< HEAD

	{
		if (!DNA_struct_elem_find(fd->filesdna, "SpaceNode", "float", "backdrop_zoom")) {
			bScreen *sc;
			for (sc = main->screen.first; sc; sc = sc->id.next) {
				ScrArea *sa;
				for (sa = sc->areabase.first; sa; sa = sa->next) {
					SpaceLink *sl;
					for (sl = sa->spacedata.first; sl; sl = sl->next) {
						if (sl->spacetype == SPACE_NODE) {
							SpaceNode *snode = (SpaceNode *)sl;
							snode->backdrop_zoom = 1.0;
						}
						if (sl->spacetype == SPACE_SEQ) {
							SpaceSeq *sseq = (SpaceSeq *)sl;
							sseq->overdrop_zoom = 1.0;
						}
					}
				}
			}
		}

		if (!DNA_struct_elem_find(fd->filesdna, "SpaceIpo", "float", "backdrop_zoom")) {
			bScreen *sc;
			for (sc = main->screen.first; sc; sc = sc->id.next) {
				ScrArea *sa;
				for (sa = sc->areabase.first; sa; sa = sa->next) {
					SpaceLink *sl;
					for (sl = sa->spacedata.first; sl; sl = sl->next) {
						if (sl->spacetype == SPACE_IPO) {
							SpaceIpo *sipo = (SpaceIpo *)sl;
							sipo->backdrop_zoom = 1.0f;
							sipo->backdrop_opacity = 0.7f;
						}
					}
				}
			}
		}
=======
}

void do_versions_after_linking_270(Main *main)
{
	/* To be added to next subversion bump! */
	{
		FOREACH_NODETREE(main, ntree, id) {
			if (ntree->type == NTREE_COMPOSIT) {
				ntreeSetTypes(NULL, ntree);
				for (bNode *node = ntree->nodes.first; node; node = node->next) {
					if (node->type == CMP_NODE_HUE_SAT) {
						do_version_hue_sat_node(ntree, node);
					}
				}
			}
		} FOREACH_NODETREE_END
>>>>>>> 2081dac9
	}
}<|MERGE_RESOLUTION|>--- conflicted
+++ resolved
@@ -1595,7 +1595,6 @@
 			}
 		}
 	}
-<<<<<<< HEAD
 
 	{
 		if (!DNA_struct_elem_find(fd->filesdna, "SpaceNode", "float", "backdrop_zoom")) {
@@ -1634,7 +1633,7 @@
 				}
 			}
 		}
-=======
+	}
 }
 
 void do_versions_after_linking_270(Main *main)
@@ -1651,6 +1650,5 @@
 				}
 			}
 		} FOREACH_NODETREE_END
->>>>>>> 2081dac9
 	}
 }