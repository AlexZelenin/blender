--- conflicted
+++ resolved
@@ -820,17 +820,6 @@
     }
     FOREACH_NODETREE_END;
 
-<<<<<<< HEAD
-    /* TODO: move to specific subversion when merging into master. */
-    FOREACH_NODETREE_BEGIN (bmain, ntree, id) {
-      if (ntree->type == NTREE_SHADER) {
-        LISTBASE_FOREACH (bNode *, node, &ntree->nodes) {
-          do_version_subsurface_methods(node);
-        }
-      }
-    }
-    FOREACH_NODETREE_END;
-=======
     /* Disable Fade Inactive Overlay by default as it is redundant after introducing flash on mode
      * transfer. */
     for (bScreen *screen = bmain->screens.first; screen; screen = screen->id.next) {
@@ -843,6 +832,15 @@
         }
       }
     }
->>>>>>> c52db4c4
+
+    /* TODO: move to specific subversion when merging into master. */
+    FOREACH_NODETREE_BEGIN (bmain, ntree, id) {
+      if (ntree->type == NTREE_SHADER) {
+        LISTBASE_FOREACH (bNode *, node, &ntree->nodes) {
+          do_version_subsurface_methods(node);
+        }
+      }
+    }
+    FOREACH_NODETREE_END;
   }
 }