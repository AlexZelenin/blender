/*
 * This program is free software; you can redistribute it and/or
 * modify it under the terms of the GNU General Public License
 * as published by the Free Software Foundation; either version 2
 * of the License, or (at your option) any later version.
 *
 * This program is distributed in the hope that it will be useful,
 * but WITHOUT ANY WARRANTY; without even the implied warranty of
 * MERCHANTABILITY or FITNESS FOR A PARTICULAR PURPOSE.  See the
 * GNU General Public License for more details.
 *
 * You should have received a copy of the GNU General Public License
 * along with this program; if not, write to the Free Software Foundation,
 * Inc., 51 Franklin Street, Fifth Floor, Boston, MA 02110-1301, USA.
 *
 * The Original Code is Copyright (C) 2001-2002 by NaN Holding BV.
 * All rights reserved.
 */

/** \file
 * \ingroup blenloader
 */

/**
 *
 * FILE FORMAT
 * ===========
 *
 * IFF-style structure (but not IFF compatible!)
 *
 * Start file:
 * <pre>
 * `BLENDER_V100`  `12` bytes  (version 1.00 is just an example).
 *                 `V` = big endian, `v` = little endian.
 *                 `_` = 4 byte pointer, `-` = 8 byte pointer.
 * </pre>
 *
 * data-blocks: (also see struct #BHead).
 * <pre>
 * `bh.code`       `char[4]` see `BLO_blend_defs.h` for a list of known types.
 * `bh.len`        `int32` length data after #BHead in bytes.
 * `bh.old`        `void *` old pointer (the address at the time of writing the file).
 * `bh.SDNAnr`     `int32` struct index of structs stored in #DNA1 data.
 * `bh.nr`         `int32` in case of array: number of structs.
 * data
 * ...
 * ...
 * </pre>
 *
 * Almost all data in Blender are structures. Each struct saved
 * gets a BHead header.  With BHead the struct can be linked again
 * and compared with #StructDNA.

 * WRITE
 * =====
 *
 * Preferred writing order: (not really a must, but why would you do it random?)
 * Any case: direct data is ALWAYS after the lib block.
 *
 * (Local file data)
 * - for each LibBlock
 *   - write LibBlock
 *   - write associated direct data
 * (External file data)
 * - per library
 *   - write library block
 *   - per LibBlock
 *     - write the ID of LibBlock
 * - write #TEST (#RenderInfo struct. 128x128 blend file preview is optional).
 * - write #GLOB (#FileGlobal struct) (some global vars).
 * - write #DNA1 (#SDNA struct)
 * - write #USER (#UserDef struct) if filename is ``~/.config/blender/X.XX/config/startup.blend``.
 */

#include <fcntl.h>
#include <limits.h>
#include <math.h>
#include <stdio.h>
#include <stdlib.h>
#include <string.h>

#ifdef WIN32
#  include "BLI_winstuff.h"
#  include "winsock2.h"
#  include <io.h>
#  include <zlib.h> /* odd include order-issue */
#else
#  include <unistd.h> /* FreeBSD, for write() and close(). */
#endif

#include "BLI_utildefines.h"

/* allow writefile to use deprecated functionality (for forward compatibility code) */
#define DNA_DEPRECATED_ALLOW

#include "DNA_anim_types.h"
#include "DNA_armature_types.h"
#include "DNA_brush_types.h"
#include "DNA_cachefile_types.h"
#include "DNA_camera_types.h"
#include "DNA_cloth_types.h"
#include "DNA_collection_types.h"
#include "DNA_constraint_types.h"
#include "DNA_curveprofile_types.h"
#include "DNA_dynamicpaint_types.h"
#include "DNA_fileglobal_types.h"
#include "DNA_fluid_types.h"
#include "DNA_genfile.h"
#include "DNA_gpencil_modifier_types.h"
#include "DNA_gpencil_types.h"
#include "DNA_hair_types.h"
#include "DNA_key_types.h"
#include "DNA_lattice_types.h"
#include "DNA_layer_types.h"
#include "DNA_light_types.h"
#include "DNA_lightprobe_types.h"
#include "DNA_linestyle_types.h"
#include "DNA_mask_types.h"
#include "DNA_material_types.h"
#include "DNA_mesh_types.h"
#include "DNA_meshdata_types.h"
#include "DNA_meta_types.h"
#include "DNA_movieclip_types.h"
#include "DNA_node_types.h"
#include "DNA_object_force_types.h"
#include "DNA_object_types.h"
#include "DNA_packedFile_types.h"
#include "DNA_particle_types.h"
#include "DNA_pointcloud_types.h"
#include "DNA_rigidbody_types.h"
#include "DNA_scene_types.h"
#include "DNA_screen_types.h"
#include "DNA_sdna_types.h"
#include "DNA_sequence_types.h"
#include "DNA_shader_fx_types.h"
#include "DNA_simulation_types.h"
#include "DNA_sound_types.h"
#include "DNA_space_types.h"
#include "DNA_speaker_types.h"
#include "DNA_text_types.h"
#include "DNA_vfont_types.h"
#include "DNA_view3d_types.h"
#include "DNA_volume_types.h"
#include "DNA_windowmanager_types.h"
#include "DNA_workspace_types.h"
#include "DNA_world_types.h"

#include "BLI_bitmap.h"
#include "BLI_blenlib.h"
#include "BLI_mempool.h"
#include "MEM_guardedalloc.h"  // MEM_freeN

#include "BKE_action.h"
#include "BKE_blender_version.h"
#include "BKE_bpath.h"
#include "BKE_collection.h"
#include "BKE_constraint.h"
#include "BKE_curve.h"
#include "BKE_fcurve.h"
#include "BKE_fcurve_driver.h"
#include "BKE_global.h"  // for G
#include "BKE_gpencil_modifier.h"
#include "BKE_idtype.h"
#include "BKE_layer.h"
#include "BKE_lib_id.h"
#include "BKE_lib_override.h"
#include "BKE_main.h"
#include "BKE_modifier.h"
#include "BKE_node.h"
#include "BKE_object.h"
#include "BKE_pointcache.h"
#include "BKE_report.h"
#include "BKE_sequencer.h"
#include "BKE_shader_fx.h"
#include "BKE_subsurf.h"
#include "BKE_workspace.h"

#include "BLO_blend_defs.h"
#include "BLO_blend_validate.h"
#include "BLO_read_write.h"
#include "BLO_readfile.h"
#include "BLO_undofile.h"
#include "BLO_writefile.h"

#include "readfile.h"

#include <errno.h>

/* Make preferences read-only. */
#define U (*((const UserDef *)&U))

/* ********* my write, buffered writing with minimum size chunks ************ */

/* Use optimal allocation since blocks of this size are kept in memory for undo. */
#define MYWRITE_BUFFER_SIZE (MEM_SIZE_OPTIMAL(1 << 17)) /* 128kb */
#define MYWRITE_MAX_CHUNK (MEM_SIZE_OPTIMAL(1 << 15))   /* ~32kb */

/** Use if we want to store how many bytes have been written to the file. */
// #define USE_WRITE_DATA_LEN

/* -------------------------------------------------------------------- */
/** \name Internal Write Wrapper's (Abstracts Compression)
 * \{ */

typedef enum {
  WW_WRAP_NONE = 1,
  WW_WRAP_ZLIB,
} eWriteWrapType;

typedef struct WriteWrap WriteWrap;
struct WriteWrap {
  /* callbacks */
  bool (*open)(WriteWrap *ww, const char *filepath);
  bool (*close)(WriteWrap *ww);
  size_t (*write)(WriteWrap *ww, const char *data, size_t data_len);

  /* Buffer output (we only want when output isn't already buffered). */
  bool use_buf;

  /* internal */
  union {
    int file_handle;
    gzFile gz_handle;
  } _user_data;
};

/* none */
#define FILE_HANDLE(ww) (ww)->_user_data.file_handle

static bool ww_open_none(WriteWrap *ww, const char *filepath)
{
  int file;

  file = BLI_open(filepath, O_BINARY + O_WRONLY + O_CREAT + O_TRUNC, 0666);

  if (file != -1) {
    FILE_HANDLE(ww) = file;
    return true;
  }
  else {
    return false;
  }
}
static bool ww_close_none(WriteWrap *ww)
{
  return (close(FILE_HANDLE(ww)) != -1);
}
static size_t ww_write_none(WriteWrap *ww, const char *buf, size_t buf_len)
{
  return write(FILE_HANDLE(ww), buf, buf_len);
}
#undef FILE_HANDLE

/* zlib */
#define FILE_HANDLE(ww) (ww)->_user_data.gz_handle

static bool ww_open_zlib(WriteWrap *ww, const char *filepath)
{
  gzFile file;

  file = BLI_gzopen(filepath, "wb1");

  if (file != Z_NULL) {
    FILE_HANDLE(ww) = file;
    return true;
  }
  else {
    return false;
  }
}
static bool ww_close_zlib(WriteWrap *ww)
{
  return (gzclose(FILE_HANDLE(ww)) == Z_OK);
}
static size_t ww_write_zlib(WriteWrap *ww, const char *buf, size_t buf_len)
{
  return gzwrite(FILE_HANDLE(ww), buf, buf_len);
}
#undef FILE_HANDLE

/* --- end compression types --- */

static void ww_handle_init(eWriteWrapType ww_type, WriteWrap *r_ww)
{
  memset(r_ww, 0, sizeof(*r_ww));

  switch (ww_type) {
    case WW_WRAP_ZLIB: {
      r_ww->open = ww_open_zlib;
      r_ww->close = ww_close_zlib;
      r_ww->write = ww_write_zlib;
      r_ww->use_buf = false;
      break;
    }
    default: {
      r_ww->open = ww_open_none;
      r_ww->close = ww_close_none;
      r_ww->write = ww_write_none;
      r_ww->use_buf = true;
      break;
    }
  }
}

/** \} */

/* -------------------------------------------------------------------- */
/** \name Write Data Type & Functions
 * \{ */

typedef struct {
  const struct SDNA *sdna;

  /** Use for file and memory writing (fixed size of #MYWRITE_BUFFER_SIZE). */
  uchar *buf;
  /** Number of bytes used in #WriteData.buf (flushed when exceeded). */
  int buf_used_len;

#ifdef USE_WRITE_DATA_LEN
  /** Total number of bytes written. */
  size_t write_len;
#endif

  /** Set on unlikely case of an error (ignores further file writing).  */
  bool error;

  /** #MemFile writing (used for undo). */
  MemFileWriteData mem;
  /** When true, write to #WriteData.current, could also call 'is_undo'. */
  bool use_memfile;

  /**
   * Wrap writing, so we can use zlib or
   * other compression types later, see: G_FILE_COMPRESS
   * Will be NULL for UNDO.
   */
  WriteWrap *ww;
} WriteData;

typedef struct BlendWriter {
  WriteData *wd;
} BlendWriter;

static WriteData *writedata_new(WriteWrap *ww)
{
  WriteData *wd = MEM_callocN(sizeof(*wd), "writedata");

  wd->sdna = DNA_sdna_current_get();

  wd->ww = ww;

  if ((ww == NULL) || (ww->use_buf)) {
    wd->buf = MEM_mallocN(MYWRITE_BUFFER_SIZE, "wd->buf");
  }

  return wd;
}

static void writedata_do_write(WriteData *wd, const void *mem, int memlen)
{
  if ((wd == NULL) || wd->error || (mem == NULL) || memlen < 1) {
    return;
  }

  if (UNLIKELY(wd->error)) {
    return;
  }

  /* memory based save */
  if (wd->use_memfile) {
    BLO_memfile_chunk_add(&wd->mem, mem, memlen);
  }
  else {
    if (wd->ww->write(wd->ww, mem, memlen) != memlen) {
      wd->error = true;
    }
  }
}

static void writedata_free(WriteData *wd)
{
  if (wd->buf) {
    MEM_freeN(wd->buf);
  }
  MEM_freeN(wd);
}

/** \} */

/* -------------------------------------------------------------------- */
/** \name Local Writing API 'mywrite'
 * \{ */

/**
 * Flush helps the de-duplicating memory for undo-save by logically segmenting data,
 * so differences in one part of memory won't cause unrelated data to be duplicated.
 */
static void mywrite_flush(WriteData *wd)
{
  if (wd->buf_used_len) {
    writedata_do_write(wd, wd->buf, wd->buf_used_len);
    wd->buf_used_len = 0;
  }
}

/**
 * Low level WRITE(2) wrapper that buffers data
 * \param adr: Pointer to new chunk of data
 * \param len: Length of new chunk of data
 */
static void mywrite(WriteData *wd, const void *adr, int len)
{
  if (UNLIKELY(wd->error)) {
    return;
  }

  if (UNLIKELY(adr == NULL)) {
    BLI_assert(0);
    return;
  }

#ifdef USE_WRITE_DATA_LEN
  wd->write_len += len;
#endif

  if (wd->buf == NULL) {
    writedata_do_write(wd, adr, len);
  }
  else {
    /* if we have a single big chunk, write existing data in
     * buffer and write out big chunk in smaller pieces */
    if (len > MYWRITE_MAX_CHUNK) {
      if (wd->buf_used_len) {
        writedata_do_write(wd, wd->buf, wd->buf_used_len);
        wd->buf_used_len = 0;
      }

      do {
        int writelen = MIN2(len, MYWRITE_MAX_CHUNK);
        writedata_do_write(wd, adr, writelen);
        adr = (const char *)adr + writelen;
        len -= writelen;
      } while (len > 0);

      return;
    }

    /* if data would overflow buffer, write out the buffer */
    if (len + wd->buf_used_len > MYWRITE_BUFFER_SIZE - 1) {
      writedata_do_write(wd, wd->buf, wd->buf_used_len);
      wd->buf_used_len = 0;
    }

    /* append data at end of buffer */
    memcpy(&wd->buf[wd->buf_used_len], adr, len);
    wd->buf_used_len += len;
  }
}

/**
 * BeGiN initializer for mywrite
 * \param ww: File write wrapper.
 * \param compare: Previous memory file (can be NULL).
 * \param current: The current memory file (can be NULL).
 * \warning Talks to other functions with global parameters
 */
static WriteData *mywrite_begin(WriteWrap *ww, MemFile *compare, MemFile *current)
{
  WriteData *wd = writedata_new(ww);

  if (current != NULL) {
    BLO_memfile_write_init(&wd->mem, current, compare);
    wd->use_memfile = true;
  }

  return wd;
}

/**
 * END the mywrite wrapper
 * \return 1 if write failed
 * \return unknown global variable otherwise
 * \warning Talks to other functions with global parameters
 */
static bool mywrite_end(WriteData *wd)
{
  if (wd->buf_used_len) {
    writedata_do_write(wd, wd->buf, wd->buf_used_len);
    wd->buf_used_len = 0;
  }

  if (wd->use_memfile) {
    BLO_memfile_write_finalize(&wd->mem);
  }

  const bool err = wd->error;
  writedata_free(wd);

  return err;
}

/**
 * Start writing of data related to a single ID.
 *
 * Only does something when storing an undo step.
 */
static void mywrite_id_begin(WriteData *wd, ID *id)
{
  if (wd->use_memfile) {
    wd->mem.current_id_session_uuid = id->session_uuid;

    /* If current next memchunk does not match the ID we are about to write, try to find the
     * correct memchunk in the mapping using ID's session_uuid. */
    if (wd->mem.id_session_uuid_mapping != NULL &&
        (wd->mem.reference_current_chunk == NULL ||
         wd->mem.reference_current_chunk->id_session_uuid != id->session_uuid)) {
      void *ref = BLI_ghash_lookup(wd->mem.id_session_uuid_mapping,
                                   POINTER_FROM_UINT(id->session_uuid));
      if (ref != NULL) {
        wd->mem.reference_current_chunk = ref;
      }
      /* Else, no existing memchunk found, i.e. this is supposed to be a new ID. */
    }
    /* Otherwise, we try with the current memchunk in any case, whether it is matching current
     * ID's session_uuid or not. */
  }
}

/**
 * Start writing of data related to a single ID.
 *
 * Only does something when storing an undo step.
 */
static void mywrite_id_end(WriteData *wd, ID *UNUSED(id))
{
  if (wd->use_memfile) {
    /* Very important to do it after every ID write now, otherwise we cannot know whether a
     * specific ID changed or not. */
    mywrite_flush(wd);
    wd->mem.current_id_session_uuid = MAIN_ID_SESSION_UUID_UNSET;
  }
}

/** \} */

/* -------------------------------------------------------------------- */
/** \name Generic DNA File Writing
 * \{ */

static void writestruct_at_address_nr(
    WriteData *wd, int filecode, const int struct_nr, int nr, const void *adr, const void *data)
{
  BHead bh;
  const short *sp;

  BLI_assert(struct_nr > 0 && struct_nr < SDNA_TYPE_MAX);

  if (adr == NULL || data == NULL || nr == 0) {
    return;
  }

  /* init BHead */
  bh.code = filecode;
  bh.old = adr;
  bh.nr = nr;

  bh.SDNAnr = struct_nr;
  sp = wd->sdna->structs[bh.SDNAnr];

  bh.len = nr * wd->sdna->types_size[sp[0]];

  if (bh.len == 0) {
    return;
  }

  mywrite(wd, &bh, sizeof(BHead));
  mywrite(wd, data, bh.len);
}

static void writestruct_nr(
    WriteData *wd, int filecode, const int struct_nr, int nr, const void *adr)
{
  writestruct_at_address_nr(wd, filecode, struct_nr, nr, adr, adr);
}

/* do not use for structs */
static void writedata(WriteData *wd, int filecode, int len, const void *adr)
{
  BHead bh;

  if (adr == NULL || len == 0) {
    return;
  }

  /* align to 4 (writes uninitialized bytes in some cases) */
  len = (len + 3) & ~3;

  /* init BHead */
  bh.code = filecode;
  bh.old = adr;
  bh.nr = 1;
  bh.SDNAnr = 0;
  bh.len = len;

  mywrite(wd, &bh, sizeof(BHead));
  mywrite(wd, adr, len);
}

/* use this to force writing of lists in same order as reading (using link_list) */
static void writelist_nr(WriteData *wd, int filecode, const int struct_nr, const ListBase *lb)
{
  const Link *link = lb->first;

  while (link) {
    writestruct_nr(wd, filecode, struct_nr, 1, link);
    link = link->next;
  }
}

#if 0
static void writelist_id(WriteData *wd, int filecode, const char *structname, const ListBase *lb)
{
  const Link *link = lb->first;
  if (link) {

    const int struct_nr = DNA_struct_find_nr(wd->sdna, structname);
    if (struct_nr == -1) {
      printf("error: can't find SDNA code <%s>\n", structname);
      return;
    }

    while (link) {
      writestruct_nr(wd, filecode, struct_nr, 1, link);
      link = link->next;
    }
  }
}
#endif

#define writestruct_at_address(wd, filecode, struct_id, nr, adr, data) \
  writestruct_at_address_nr(wd, filecode, SDNA_TYPE_FROM_STRUCT(struct_id), nr, adr, data)

#define writestruct(wd, filecode, struct_id, nr, adr) \
  writestruct_nr(wd, filecode, SDNA_TYPE_FROM_STRUCT(struct_id), nr, adr)

#define writelist(wd, filecode, struct_id, lb) \
  writelist_nr(wd, filecode, SDNA_TYPE_FROM_STRUCT(struct_id), lb)

/** \} */

/* -------------------------------------------------------------------- */
/** \name Typed DNA File Writing
 *
 * These functions are used by blender's .blend system for file saving/loading.
 * \{ */

void IDP_WriteProperty_OnlyData(const IDProperty *prop, BlendWriter *writer);
void IDP_WriteProperty(const IDProperty *prop, BlendWriter *writer);

static void IDP_WriteArray(const IDProperty *prop, BlendWriter *writer)
{
  /*REMEMBER to set totalen to len in the linking code!!*/
  if (prop->data.pointer) {
    BLO_write_raw(writer, MEM_allocN_len(prop->data.pointer), prop->data.pointer);

    if (prop->subtype == IDP_GROUP) {
      IDProperty **array = prop->data.pointer;
      int a;

      for (a = 0; a < prop->len; a++) {
        IDP_WriteProperty(array[a], writer);
      }
    }
  }
}

static void IDP_WriteIDPArray(const IDProperty *prop, BlendWriter *writer)
{
  /*REMEMBER to set totalen to len in the linking code!!*/
  if (prop->data.pointer) {
    const IDProperty *array = prop->data.pointer;
    int a;

    BLO_write_struct_array(writer, IDProperty, prop->len, array);

    for (a = 0; a < prop->len; a++) {
      IDP_WriteProperty_OnlyData(&array[a], writer);
    }
  }
}

static void IDP_WriteString(const IDProperty *prop, BlendWriter *writer)
{
  /*REMEMBER to set totalen to len in the linking code!!*/
  BLO_write_raw(writer, prop->len, prop->data.pointer);
}

static void IDP_WriteGroup(const IDProperty *prop, BlendWriter *writer)
{
  IDProperty *loop;

  for (loop = prop->data.group.first; loop; loop = loop->next) {
    IDP_WriteProperty(loop, writer);
  }
}

/* Functions to read/write ID Properties */
void IDP_WriteProperty_OnlyData(const IDProperty *prop, BlendWriter *writer)
{
  switch (prop->type) {
    case IDP_GROUP:
      IDP_WriteGroup(prop, writer);
      break;
    case IDP_STRING:
      IDP_WriteString(prop, writer);
      break;
    case IDP_ARRAY:
      IDP_WriteArray(prop, writer);
      break;
    case IDP_IDPARRAY:
      IDP_WriteIDPArray(prop, writer);
      break;
  }
}

void IDP_WriteProperty(const IDProperty *prop, BlendWriter *writer)
{
  BLO_write_struct(writer, IDProperty, prop);
  IDP_WriteProperty_OnlyData(prop, writer);
}

static void write_iddata(BlendWriter *writer, ID *id)
{
  /* ID_WM's id->properties are considered runtime only, and never written in .blend file. */
  if (id->properties && !ELEM(GS(id->name), ID_WM)) {
    IDP_WriteProperty(id->properties, writer);
  }

  if (id->override_library) {
    BLO_write_struct(writer, IDOverrideLibrary, id->override_library);

    BLO_write_struct_list(writer, IDOverrideLibraryProperty, &id->override_library->properties);
    LISTBASE_FOREACH (IDOverrideLibraryProperty *, op, &id->override_library->properties) {
      BLO_write_string(writer, op->rna_path);

      BLO_write_struct_list(writer, IDOverrideLibraryPropertyOperation, &op->operations);
      LISTBASE_FOREACH (IDOverrideLibraryPropertyOperation *, opop, &op->operations) {
        if (opop->subitem_reference_name) {
          BLO_write_string(writer, opop->subitem_reference_name);
        }
        if (opop->subitem_local_name) {
          BLO_write_string(writer, opop->subitem_local_name);
        }
      }
    }
  }
}

static void write_previews(BlendWriter *writer, const PreviewImage *prv_orig)
{
  /* Note we write previews also for undo steps. It takes up some memory,
   * but not doing so would causes all previews to be re-rendered after
   * undo which is too expensive. */
  if (prv_orig) {
    PreviewImage prv = *prv_orig;

    /* don't write out large previews if not requested */
    if (!(U.flag & USER_SAVE_PREVIEWS)) {
      prv.w[1] = 0;
      prv.h[1] = 0;
      prv.rect[1] = NULL;
    }
    BLO_write_struct_at_address(writer, PreviewImage, prv_orig, &prv);
    if (prv.rect[0]) {
      BLO_write_uint32_array(writer, prv.w[0] * prv.h[0], prv.rect[0]);
    }
    if (prv.rect[1]) {
      BLO_write_uint32_array(writer, prv.w[1] * prv.h[1], prv.rect[1]);
    }
  }
}

static void write_fmodifiers(BlendWriter *writer, ListBase *fmodifiers)
{
  FModifier *fcm;

  /* Write all modifiers first (for faster reloading) */
  BLO_write_struct_list(writer, FModifier, fmodifiers);

  /* Modifiers */
  for (fcm = fmodifiers->first; fcm; fcm = fcm->next) {
    const FModifierTypeInfo *fmi = fmodifier_get_typeinfo(fcm);

    /* Write the specific data */
    if (fmi && fcm->data) {
      /* firstly, just write the plain fmi->data struct */
      BLO_write_struct_by_name(writer, fmi->structName, fcm->data);

      /* do any modifier specific stuff */
      switch (fcm->type) {
        case FMODIFIER_TYPE_GENERATOR: {
          FMod_Generator *data = fcm->data;

          /* write coefficients array */
          if (data->coefficients) {
            BLO_write_float_array(writer, data->arraysize, data->coefficients);
          }

          break;
        }
        case FMODIFIER_TYPE_ENVELOPE: {
          FMod_Envelope *data = fcm->data;

          /* write envelope data */
          if (data->data) {
            BLO_write_struct_array(writer, FCM_EnvelopeData, data->totvert, data->data);
          }

          break;
        }
        case FMODIFIER_TYPE_PYTHON: {
          FMod_Python *data = fcm->data;

          /* Write ID Properties -- and copy this comment EXACTLY for easy finding
           * of library blocks that implement this.*/
          IDP_WriteProperty(data->prop, writer);

          break;
        }
      }
    }
  }
}

static void write_fcurves(BlendWriter *writer, ListBase *fcurves)
{
  FCurve *fcu;

  BLO_write_struct_list(writer, FCurve, fcurves);
  for (fcu = fcurves->first; fcu; fcu = fcu->next) {
    /* curve data */
    if (fcu->bezt) {
      BLO_write_struct_array(writer, BezTriple, fcu->totvert, fcu->bezt);
    }
    if (fcu->fpt) {
      BLO_write_struct_array(writer, FPoint, fcu->totvert, fcu->fpt);
    }

    if (fcu->rna_path) {
      BLO_write_string(writer, fcu->rna_path);
    }

    /* driver data */
    if (fcu->driver) {
      ChannelDriver *driver = fcu->driver;
      DriverVar *dvar;

      BLO_write_struct(writer, ChannelDriver, driver);

      /* variables */
      BLO_write_struct_list(writer, DriverVar, &driver->variables);
      for (dvar = driver->variables.first; dvar; dvar = dvar->next) {
        DRIVER_TARGETS_USED_LOOPER_BEGIN (dvar) {
          if (dtar->rna_path) {
            BLO_write_string(writer, dtar->rna_path);
          }
        }
        DRIVER_TARGETS_LOOPER_END;
      }
    }

    /* write F-Modifiers */
    write_fmodifiers(writer, &fcu->modifiers);
  }
}

static void write_action(BlendWriter *writer, bAction *act, const void *id_address)
{
  if (act->id.us > 0 || BLO_write_is_undo(writer)) {
    BLO_write_id_struct(writer, bAction, id_address, &act->id);
    write_iddata(writer, &act->id);

    write_fcurves(writer, &act->curves);

    LISTBASE_FOREACH (bActionGroup *, grp, &act->groups) {
      BLO_write_struct(writer, bActionGroup, grp);
    }

    LISTBASE_FOREACH (TimeMarker *, marker, &act->markers) {
      BLO_write_struct(writer, TimeMarker, marker);
    }
  }
}

static void write_keyingsets(BlendWriter *writer, ListBase *list)
{
  KeyingSet *ks;
  KS_Path *ksp;

  for (ks = list->first; ks; ks = ks->next) {
    /* KeyingSet */
    BLO_write_struct(writer, KeyingSet, ks);

    /* Paths */
    for (ksp = ks->paths.first; ksp; ksp = ksp->next) {
      /* Path */
      BLO_write_struct(writer, KS_Path, ksp);

      if (ksp->rna_path) {
        BLO_write_string(writer, ksp->rna_path);
      }
    }
  }
}

static void write_nlastrips(BlendWriter *writer, ListBase *strips)
{
  NlaStrip *strip;

  BLO_write_struct_list(writer, NlaStrip, strips);
  for (strip = strips->first; strip; strip = strip->next) {
    /* write the strip's F-Curves and modifiers */
    write_fcurves(writer, &strip->fcurves);
    write_fmodifiers(writer, &strip->modifiers);

    /* write the strip's children */
    write_nlastrips(writer, &strip->strips);
  }
}

static void write_nladata(BlendWriter *writer, ListBase *nlabase)
{
  NlaTrack *nlt;

  /* write all the tracks */
  for (nlt = nlabase->first; nlt; nlt = nlt->next) {
    /* write the track first */
    BLO_write_struct(writer, NlaTrack, nlt);

    /* write the track's strips */
    write_nlastrips(writer, &nlt->strips);
  }
}

static void write_animdata(BlendWriter *writer, AnimData *adt)
{
  AnimOverride *aor;

  /* firstly, just write the AnimData block */
  BLO_write_struct(writer, AnimData, adt);

  /* write drivers */
  write_fcurves(writer, &adt->drivers);

  /* write overrides */
  // FIXME: are these needed?
  for (aor = adt->overrides.first; aor; aor = aor->next) {
    /* overrides consist of base data + rna_path */
    BLO_write_struct(writer, AnimOverride, aor);
    BLO_write_string(writer, aor->rna_path);
  }

  // TODO write the remaps (if they are needed)

  /* write NLA data */
  write_nladata(writer, &adt->nla_tracks);
}

static void write_curvemapping_curves(BlendWriter *writer, CurveMapping *cumap)
{
  for (int a = 0; a < CM_TOT; a++) {
    BLO_write_struct_array(writer, CurveMapPoint, cumap->cm[a].totpoint, cumap->cm[a].curve);
  }
}

static void write_curvemapping(BlendWriter *writer, CurveMapping *cumap)
{
  BLO_write_struct(writer, CurveMapping, cumap);

  write_curvemapping_curves(writer, cumap);
}

static void write_CurveProfile(WriteData *wd, CurveProfile *profile)
{
  writestruct(wd, DATA, CurveProfile, 1, profile);
  writestruct(wd, DATA, CurveProfilePoint, profile->path_len, profile->path);
}

static void write_node_socket_default_value(BlendWriter *writer, bNodeSocket *sock)
{
  if (sock->default_value == NULL) {
    return;
  }

  switch ((eNodeSocketDatatype)sock->type) {
    case SOCK_FLOAT:
      BLO_write_struct(writer, bNodeSocketValueFloat, sock->default_value);
      break;
    case SOCK_VECTOR:
      BLO_write_struct(writer, bNodeSocketValueVector, sock->default_value);
      break;
    case SOCK_RGBA:
      BLO_write_struct(writer, bNodeSocketValueRGBA, sock->default_value);
      break;
    case SOCK_BOOLEAN:
      BLO_write_struct(writer, bNodeSocketValueBoolean, sock->default_value);
      break;
    case SOCK_INT:
      BLO_write_struct(writer, bNodeSocketValueInt, sock->default_value);
      break;
    case SOCK_STRING:
      BLO_write_struct(writer, bNodeSocketValueString, sock->default_value);
      break;
    case SOCK_OBJECT:
      BLO_write_struct(writer, bNodeSocketValueObject, sock->default_value);
      break;
    case SOCK_IMAGE:
      BLO_write_struct(writer, bNodeSocketValueImage, sock->default_value);
      break;
    case __SOCK_MESH:
    case SOCK_CUSTOM:
    case SOCK_SHADER:
    case SOCK_EMITTERS:
    case SOCK_EVENTS:
    case SOCK_FORCES:
    case SOCK_CONTROL_FLOW:
      BLI_assert(false);
      break;
  }
}

static void write_node_socket(BlendWriter *writer, bNodeSocket *sock)
{
  /* actual socket writing */
  BLO_write_struct(writer, bNodeSocket, sock);

  if (sock->prop) {
    IDP_WriteProperty(sock->prop, writer);
  }

  write_node_socket_default_value(writer, sock);
}
static void write_node_socket_interface(BlendWriter *writer, bNodeSocket *sock)
{
  /* actual socket writing */
  BLO_write_struct(writer, bNodeSocket, sock);

  if (sock->prop) {
    IDP_WriteProperty(sock->prop, writer);
  }

  write_node_socket_default_value(writer, sock);
}
/* this is only direct data, tree itself should have been written */
static void write_nodetree_nolib(BlendWriter *writer, bNodeTree *ntree)
{
  bNode *node;
  bNodeSocket *sock;
  bNodeLink *link;

  /* for link_list() speed, we write per list */

  if (ntree->adt) {
    write_animdata(writer, ntree->adt);
  }

  for (node = ntree->nodes.first; node; node = node->next) {
    BLO_write_struct(writer, bNode, node);

    if (node->prop) {
      IDP_WriteProperty(node->prop, writer);
    }

    for (sock = node->inputs.first; sock; sock = sock->next) {
      write_node_socket(writer, sock);
    }
    for (sock = node->outputs.first; sock; sock = sock->next) {
      write_node_socket(writer, sock);
    }

    for (link = node->internal_links.first; link; link = link->next) {
      BLO_write_struct(writer, bNodeLink, link);
    }

    if (node->storage) {
      /* could be handlerized at some point, now only 1 exception still */
      if ((ntree->type == NTREE_SHADER) &&
          ELEM(node->type, SH_NODE_CURVE_VEC, SH_NODE_CURVE_RGB)) {
        write_curvemapping(writer, node->storage);
      }
      else if (ntree->type == NTREE_SHADER && (node->type == SH_NODE_SCRIPT)) {
        NodeShaderScript *nss = (NodeShaderScript *)node->storage;
        if (nss->bytecode) {
          BLO_write_string(writer, nss->bytecode);
        }
        BLO_write_struct_by_name(writer, node->typeinfo->storagename, node->storage);
      }
      else if ((ntree->type == NTREE_COMPOSIT) && ELEM(node->type,
                                                       CMP_NODE_TIME,
                                                       CMP_NODE_CURVE_VEC,
                                                       CMP_NODE_CURVE_RGB,
                                                       CMP_NODE_HUECORRECT)) {
        write_curvemapping(writer, node->storage);
      }
      else if ((ntree->type == NTREE_TEXTURE) &&
               (node->type == TEX_NODE_CURVE_RGB || node->type == TEX_NODE_CURVE_TIME)) {
        write_curvemapping(writer, node->storage);
      }
      else if ((ntree->type == NTREE_COMPOSIT) && (node->type == CMP_NODE_MOVIEDISTORTION)) {
        /* pass */
      }
      else if ((ntree->type == NTREE_COMPOSIT) && (node->type == CMP_NODE_GLARE)) {
        /* Simple forward compatibility for fix for T50736.
         * Not ideal (there is no ideal solution here), but should do for now. */
        NodeGlare *ndg = node->storage;
        /* Not in undo case. */
        if (!BLO_write_is_undo(writer)) {
          switch (ndg->type) {
            case 2: /* Grrrr! magic numbers :( */
              ndg->angle = ndg->streaks;
              break;
            case 0:
              ndg->angle = ndg->star_45;
              break;
            default:
              break;
          }
        }
        BLO_write_struct_by_name(writer, node->typeinfo->storagename, node->storage);
      }
      else if ((ntree->type == NTREE_COMPOSIT) && (node->type == CMP_NODE_CRYPTOMATTE)) {
        NodeCryptomatte *nc = (NodeCryptomatte *)node->storage;
        if (nc->matte_id) {
          BLO_write_string(writer, nc->matte_id);
        }
        BLO_write_struct_by_name(writer, node->typeinfo->storagename, node->storage);
      }
      else {
        BLO_write_struct_by_name(writer, node->typeinfo->storagename, node->storage);
      }
    }

    if (node->type == CMP_NODE_OUTPUT_FILE) {
      /* inputs have own storage data */
      for (sock = node->inputs.first; sock; sock = sock->next) {
        BLO_write_struct(writer, NodeImageMultiFileSocket, sock->storage);
      }
    }
    if (ELEM(node->type, CMP_NODE_IMAGE, CMP_NODE_R_LAYERS)) {
      /* write extra socket info */
      for (sock = node->outputs.first; sock; sock = sock->next) {
        BLO_write_struct(writer, NodeImageLayer, sock->storage);
      }
    }
  }

  for (link = ntree->links.first; link; link = link->next) {
    BLO_write_struct(writer, bNodeLink, link);
  }

  for (sock = ntree->inputs.first; sock; sock = sock->next) {
    write_node_socket_interface(writer, sock);
  }
  for (sock = ntree->outputs.first; sock; sock = sock->next) {
    write_node_socket_interface(writer, sock);
  }
}

/**
 * Take care using 'use_active_win', since we wont want the currently active window
 * to change which scene renders (currently only used for undo).
 */
static void current_screen_compat(Main *mainvar,
                                  bool use_active_win,
                                  bScreen **r_screen,
                                  Scene **r_scene,
                                  ViewLayer **r_view_layer)
{
  wmWindowManager *wm;
  wmWindow *window = NULL;

  /* find a global current screen in the first open window, to have
   * a reasonable default for reading in older versions */
  wm = mainvar->wm.first;

  if (wm) {
    if (use_active_win) {
      /* write the active window into the file, needed for multi-window undo T43424 */
      for (window = wm->windows.first; window; window = window->next) {
        if (window->active) {
          break;
        }
      }

      /* fallback */
      if (window == NULL) {
        window = wm->windows.first;
      }
    }
    else {
      window = wm->windows.first;
    }
  }

  *r_screen = (window) ? BKE_workspace_active_screen_get(window->workspace_hook) : NULL;
  *r_scene = (window) ? window->scene : NULL;
  *r_view_layer = (window && *r_scene) ? BKE_view_layer_find(*r_scene, window->view_layer_name) :
                                         NULL;
}

typedef struct RenderInfo {
  int sfra;
  int efra;
  char scene_name[MAX_ID_NAME - 2];
} RenderInfo;

/**
 * This was originally added for the historic render-daemon feature,
 * now write because it can be easily extracted without reading the whole blend file.
 *
 * See: `release/scripts/modules/blend_render_info.py`
 */
static void write_renderinfo(WriteData *wd, Main *mainvar)
{
  bScreen *curscreen;
  Scene *sce, *curscene = NULL;
  ViewLayer *view_layer;
  RenderInfo data;

  /* XXX in future, handle multiple windows with multiple screens? */
  current_screen_compat(mainvar, false, &curscreen, &curscene, &view_layer);

  for (sce = mainvar->scenes.first; sce; sce = sce->id.next) {
    if (sce->id.lib == NULL && (sce == curscene || (sce->r.scemode & R_BG_RENDER))) {
      data.sfra = sce->r.sfra;
      data.efra = sce->r.efra;
      memset(data.scene_name, 0, sizeof(data.scene_name));

      BLI_strncpy(data.scene_name, sce->id.name + 2, sizeof(data.scene_name));

      writedata(wd, REND, sizeof(data), &data);
    }
  }
}

static void write_keymapitem(BlendWriter *writer, const wmKeyMapItem *kmi)
{
  BLO_write_struct(writer, wmKeyMapItem, kmi);
  if (kmi->properties) {
    IDP_WriteProperty(kmi->properties, writer);
  }
}

static void write_userdef(BlendWriter *writer, const UserDef *userdef)
{
  writestruct(writer->wd, USER, UserDef, 1, userdef);

  LISTBASE_FOREACH (const bTheme *, btheme, &userdef->themes) {
    BLO_write_struct(writer, bTheme, btheme);
  }

  LISTBASE_FOREACH (const wmKeyMap *, keymap, &userdef->user_keymaps) {
    BLO_write_struct(writer, wmKeyMap, keymap);

    LISTBASE_FOREACH (const wmKeyMapDiffItem *, kmdi, &keymap->diff_items) {
      BLO_write_struct(writer, wmKeyMapDiffItem, kmdi);
      if (kmdi->remove_item) {
        write_keymapitem(writer, kmdi->remove_item);
      }
      if (kmdi->add_item) {
        write_keymapitem(writer, kmdi->add_item);
      }
    }

    LISTBASE_FOREACH (const wmKeyMapItem *, kmi, &keymap->items) {
      write_keymapitem(writer, kmi);
    }
  }

  LISTBASE_FOREACH (const wmKeyConfigPref *, kpt, &userdef->user_keyconfig_prefs) {
    BLO_write_struct(writer, wmKeyConfigPref, kpt);
    if (kpt->prop) {
      IDP_WriteProperty(kpt->prop, writer);
    }
  }

  LISTBASE_FOREACH (const bUserMenu *, um, &userdef->user_menus) {
    BLO_write_struct(writer, bUserMenu, um);
    LISTBASE_FOREACH (const bUserMenuItem *, umi, &um->items) {
      if (umi->type == USER_MENU_TYPE_OPERATOR) {
        const bUserMenuItem_Op *umi_op = (const bUserMenuItem_Op *)umi;
        BLO_write_struct(writer, bUserMenuItem_Op, umi_op);
        if (umi_op->prop) {
          IDP_WriteProperty(umi_op->prop, writer);
        }
      }
      else if (umi->type == USER_MENU_TYPE_MENU) {
        const bUserMenuItem_Menu *umi_mt = (const bUserMenuItem_Menu *)umi;
        BLO_write_struct(writer, bUserMenuItem_Menu, umi_mt);
      }
      else if (umi->type == USER_MENU_TYPE_PROP) {
        const bUserMenuItem_Prop *umi_pr = (const bUserMenuItem_Prop *)umi;
        BLO_write_struct(writer, bUserMenuItem_Prop, umi_pr);
      }
      else {
        BLO_write_struct(writer, bUserMenuItem, umi);
      }
    }
  }

  LISTBASE_FOREACH (const bAddon *, bext, &userdef->addons) {
    BLO_write_struct(writer, bAddon, bext);
    if (bext->prop) {
      IDP_WriteProperty(bext->prop, writer);
    }
  }

  LISTBASE_FOREACH (const bPathCompare *, path_cmp, &userdef->autoexec_paths) {
    BLO_write_struct(writer, bPathCompare, path_cmp);
  }

  LISTBASE_FOREACH (const uiStyle *, style, &userdef->uistyles) {
    BLO_write_struct(writer, uiStyle, style);
  }
}

static void write_boid_state(WriteData *wd, BoidState *state)
{
  BoidRule *rule = state->rules.first;

  writestruct(wd, DATA, BoidState, 1, state);

  for (; rule; rule = rule->next) {
    switch (rule->type) {
      case eBoidRuleType_Goal:
      case eBoidRuleType_Avoid:
        writestruct(wd, DATA, BoidRuleGoalAvoid, 1, rule);
        break;
      case eBoidRuleType_AvoidCollision:
        writestruct(wd, DATA, BoidRuleAvoidCollision, 1, rule);
        break;
      case eBoidRuleType_FollowLeader:
        writestruct(wd, DATA, BoidRuleFollowLeader, 1, rule);
        break;
      case eBoidRuleType_AverageSpeed:
        writestruct(wd, DATA, BoidRuleAverageSpeed, 1, rule);
        break;
      case eBoidRuleType_Fight:
        writestruct(wd, DATA, BoidRuleFight, 1, rule);
        break;
      default:
        writestruct(wd, DATA, BoidRule, 1, rule);
        break;
    }
  }
#if 0
  BoidCondition *cond = state->conditions.first;
  for (; cond; cond = cond->next) {
    writestruct(wd, DATA, BoidCondition, 1, cond);
  }
#endif
}

/* update this also to readfile.c */
static const char *ptcache_data_struct[] = {
    "",          // BPHYS_DATA_INDEX
    "",          // BPHYS_DATA_LOCATION
    "",          // BPHYS_DATA_VELOCITY
    "",          // BPHYS_DATA_ROTATION
    "",          // BPHYS_DATA_AVELOCITY / BPHYS_DATA_XCONST */
    "",          // BPHYS_DATA_SIZE:
    "",          // BPHYS_DATA_TIMES:
    "BoidData",  // case BPHYS_DATA_BOIDS:
};
static const char *ptcache_extra_struct[] = {
    "",
    "ParticleSpring",
};
static void write_pointcaches(BlendWriter *writer, ListBase *ptcaches)
{
  PointCache *cache = ptcaches->first;
  int i;

  for (; cache; cache = cache->next) {
    BLO_write_struct(writer, PointCache, cache);

    if ((cache->flag & PTCACHE_DISK_CACHE) == 0) {
      PTCacheMem *pm = cache->mem_cache.first;

      for (; pm; pm = pm->next) {
        PTCacheExtra *extra = pm->extradata.first;

        BLO_write_struct(writer, PTCacheMem, pm);

        for (i = 0; i < BPHYS_TOT_DATA; i++) {
          if (pm->data[i] && pm->data_types & (1 << i)) {
            if (ptcache_data_struct[i][0] == '\0') {
              BLO_write_raw(writer, MEM_allocN_len(pm->data[i]), pm->data[i]);
            }
            else {
              BLO_write_struct_array_by_name(
                  writer, ptcache_data_struct[i], pm->totpoint, pm->data[i]);
            }
          }
        }

        for (; extra; extra = extra->next) {
          if (ptcache_extra_struct[extra->type][0] == '\0') {
            continue;
          }
          BLO_write_struct(writer, PTCacheExtra, extra);
          BLO_write_struct_array_by_name(
              writer, ptcache_extra_struct[extra->type], extra->totdata, extra->data);
        }
      }
    }
  }
}

static void write_particlesettings(BlendWriter *writer,
                                   ParticleSettings *part,
                                   const void *id_address)
{
  if (part->id.us > 0 || BLO_write_is_undo(writer)) {
    /* write LibData */
    BLO_write_id_struct(writer, ParticleSettings, id_address, &part->id);
    write_iddata(writer, &part->id);

    if (part->adt) {
      write_animdata(writer, part->adt);
    }
    BLO_write_struct(writer, PartDeflect, part->pd);
    BLO_write_struct(writer, PartDeflect, part->pd2);
    BLO_write_struct(writer, EffectorWeights, part->effector_weights);

    if (part->clumpcurve) {
      write_curvemapping(writer, part->clumpcurve);
    }
    if (part->roughcurve) {
      write_curvemapping(writer, part->roughcurve);
    }
    if (part->twistcurve) {
      write_curvemapping(writer, part->twistcurve);
    }

    LISTBASE_FOREACH (ParticleDupliWeight *, dw, &part->instance_weights) {
      /* update indices, but only if dw->ob is set (can be NULL after loading e.g.) */
      if (dw->ob != NULL) {
        dw->index = 0;
        if (part->instance_collection) { /* can be NULL if lining fails or set to None */
          FOREACH_COLLECTION_OBJECT_RECURSIVE_BEGIN (part->instance_collection, object) {
            if (object == dw->ob) {
              break;
            }
            dw->index++;
          }
          FOREACH_COLLECTION_OBJECT_RECURSIVE_END;
        }
      }
      BLO_write_struct(writer, ParticleDupliWeight, dw);
    }

    if (part->boids && part->phystype == PART_PHYS_BOIDS) {
      BLO_write_struct(writer, BoidSettings, part->boids);

      LISTBASE_FOREACH (BoidState *, state, &part->boids->states) {
        write_boid_state(writer->wd, state);
      }
    }
    if (part->fluid && part->phystype == PART_PHYS_FLUID) {
      BLO_write_struct(writer, SPHFluidSettings, part->fluid);
    }

    for (int a = 0; a < MAX_MTEX; a++) {
      if (part->mtex[a]) {
        BLO_write_struct(writer, MTex, part->mtex[a]);
      }
    }
  }
}

static void write_particlesystems(BlendWriter *writer, ListBase *particles)
{
  ParticleSystem *psys = particles->first;
  ParticleTarget *pt;
  int a;

  for (; psys; psys = psys->next) {
    BLO_write_struct(writer, ParticleSystem, psys);

    if (psys->particles) {
      BLO_write_struct_array(writer, ParticleData, psys->totpart, psys->particles);

      if (psys->particles->hair) {
        ParticleData *pa = psys->particles;

        for (a = 0; a < psys->totpart; a++, pa++) {
          BLO_write_struct_array(writer, HairKey, pa->totkey, pa->hair);
        }
      }

      if (psys->particles->boid && (psys->part->phystype == PART_PHYS_BOIDS)) {
        BLO_write_struct_array(writer, BoidParticle, psys->totpart, psys->particles->boid);
      }

      if (psys->part->fluid && (psys->part->phystype == PART_PHYS_FLUID) &&
          (psys->part->fluid->flag & SPH_VISCOELASTIC_SPRINGS)) {
        BLO_write_struct_array(
            writer, ParticleSpring, psys->tot_fluidsprings, psys->fluid_springs);
      }
    }
    pt = psys->targets.first;
    for (; pt; pt = pt->next) {
      BLO_write_struct(writer, ParticleTarget, pt);
    }

    if (psys->child) {
      BLO_write_struct_array(writer, ChildParticle, psys->totchild, psys->child);
    }

    if (psys->clmd) {
      BLO_write_struct(writer, ClothModifierData, psys->clmd);
      BLO_write_struct(writer, ClothSimSettings, psys->clmd->sim_parms);
      BLO_write_struct(writer, ClothCollSettings, psys->clmd->coll_parms);
    }

    write_pointcaches(writer, &psys->ptcaches);
  }
}

static void write_motionpath(BlendWriter *writer, bMotionPath *mpath)
{
  /* sanity checks */
  if (mpath == NULL) {
    return;
  }

  /* firstly, just write the motionpath struct */
  BLO_write_struct(writer, bMotionPath, mpath);

  /* now write the array of data */
  BLO_write_struct_array(writer, bMotionPathVert, mpath->length, mpath->points);
}

static void write_constraints(BlendWriter *writer, ListBase *conlist)
{
  bConstraint *con;

  for (con = conlist->first; con; con = con->next) {
    const bConstraintTypeInfo *cti = BKE_constraint_typeinfo_get(con);

    /* Write the specific data */
    if (cti && con->data) {
      /* firstly, just write the plain con->data struct */
      BLO_write_struct_by_name(writer, cti->structName, con->data);

      /* do any constraint specific stuff */
      switch (con->type) {
        case CONSTRAINT_TYPE_PYTHON: {
          bPythonConstraint *data = con->data;
          bConstraintTarget *ct;

          /* write targets */
          for (ct = data->targets.first; ct; ct = ct->next) {
            BLO_write_struct(writer, bConstraintTarget, ct);
          }

          /* Write ID Properties -- and copy this comment EXACTLY for easy finding
           * of library blocks that implement this.*/
          IDP_WriteProperty(data->prop, writer);

          break;
        }
        case CONSTRAINT_TYPE_ARMATURE: {
          bArmatureConstraint *data = con->data;
          bConstraintTarget *ct;

          /* write targets */
          for (ct = data->targets.first; ct; ct = ct->next) {
            BLO_write_struct(writer, bConstraintTarget, ct);
          }

          break;
        }
        case CONSTRAINT_TYPE_SPLINEIK: {
          bSplineIKConstraint *data = con->data;

          /* write points array */
          BLO_write_float_array(writer, data->numpoints, data->points);

          break;
        }
      }
    }

    /* Write the constraint */
    BLO_write_struct(writer, bConstraint, con);
  }
}

static void write_pose(BlendWriter *writer, bPose *pose)
{
  bPoseChannel *chan;
  bActionGroup *grp;

  /* Write each channel */
  if (pose == NULL) {
    return;
  }

  /* Write channels */
  for (chan = pose->chanbase.first; chan; chan = chan->next) {
    /* Write ID Properties -- and copy this comment EXACTLY for easy finding
     * of library blocks that implement this.*/
    if (chan->prop) {
      IDP_WriteProperty(chan->prop, writer);
    }

    write_constraints(writer, &chan->constraints);

    write_motionpath(writer, chan->mpath);

    /* prevent crashes with autosave,
     * when a bone duplicated in editmode has not yet been assigned to its posechannel */
    if (chan->bone) {
      /* gets restored on read, for library armatures */
      chan->selectflag = chan->bone->flag & BONE_SELECTED;
    }

    BLO_write_struct(writer, bPoseChannel, chan);
  }

  /* Write groups */
  for (grp = pose->agroups.first; grp; grp = grp->next) {
    BLO_write_struct(writer, bActionGroup, grp);
  }

  /* write IK param */
  if (pose->ikparam) {
    const char *structname = BKE_pose_ikparam_get_name(pose);
    if (structname) {
      BLO_write_struct_by_name(writer, structname, pose->ikparam);
    }
  }

  /* Write this pose */
  BLO_write_struct(writer, bPose, pose);
}

static void write_defgroups(BlendWriter *writer, ListBase *defbase)
{
  LISTBASE_FOREACH (bDeformGroup *, defgroup, defbase) {
    BLO_write_struct(writer, bDeformGroup, defgroup);
  }
}

static void write_fmaps(BlendWriter *writer, ListBase *fbase)
{
  LISTBASE_FOREACH (bFaceMap *, fmap, fbase) {
    BLO_write_struct(writer, bFaceMap, fmap);
  }
}

static void write_modifiers(BlendWriter *writer, ListBase *modbase)
{
  ModifierData *md;

  if (modbase == NULL) {
    return;
  }

  for (md = modbase->first; md; md = md->next) {
    const ModifierTypeInfo *mti = BKE_modifier_get_info(md->type);
    if (mti == NULL) {
      return;
    }

    BLO_write_struct_by_name(writer, mti->structName, md);

    if (md->type == eModifierType_Hook) {
      HookModifierData *hmd = (HookModifierData *)md;

      if (hmd->curfalloff) {
        write_curvemapping(writer, hmd->curfalloff);
      }

      BLO_write_int32_array(writer, hmd->totindex, hmd->indexar);
    }
    else if (md->type == eModifierType_Cloth) {
      ClothModifierData *clmd = (ClothModifierData *)md;

      BLO_write_struct(writer, ClothSimSettings, clmd->sim_parms);
      BLO_write_struct(writer, ClothCollSettings, clmd->coll_parms);
      BLO_write_struct(writer, EffectorWeights, clmd->sim_parms->effector_weights);
      write_pointcaches(writer, &clmd->ptcaches);
    }
    else if (md->type == eModifierType_Fluid) {
      FluidModifierData *mmd = (FluidModifierData *)md;

      if (mmd->type & MOD_FLUID_TYPE_DOMAIN) {
        BLO_write_struct(writer, FluidDomainSettings, mmd->domain);

        if (mmd->domain) {
          write_pointcaches(writer, &(mmd->domain->ptcaches[0]));

          /* create fake pointcache so that old blender versions can read it */
          mmd->domain->point_cache[1] = BKE_ptcache_add(&mmd->domain->ptcaches[1]);
          mmd->domain->point_cache[1]->flag |= PTCACHE_DISK_CACHE | PTCACHE_FAKE_SMOKE;
          mmd->domain->point_cache[1]->step = 1;

          write_pointcaches(writer, &(mmd->domain->ptcaches[1]));

          if (mmd->domain->coba) {
            BLO_write_struct(writer, ColorBand, mmd->domain->coba);
          }

          /* cleanup the fake pointcache */
          BKE_ptcache_free_list(&mmd->domain->ptcaches[1]);
          mmd->domain->point_cache[1] = NULL;

          BLO_write_struct(writer, EffectorWeights, mmd->domain->effector_weights);
        }
      }
      else if (mmd->type & MOD_FLUID_TYPE_FLOW) {
        BLO_write_struct(writer, FluidFlowSettings, mmd->flow);
      }
      else if (mmd->type & MOD_FLUID_TYPE_EFFEC) {
        BLO_write_struct(writer, FluidEffectorSettings, mmd->effector);
      }
    }
    else if (md->type == eModifierType_Fluidsim) {
      FluidsimModifierData *fluidmd = (FluidsimModifierData *)md;

      BLO_write_struct(writer, FluidsimSettings, fluidmd->fss);
    }
    else if (md->type == eModifierType_DynamicPaint) {
      DynamicPaintModifierData *pmd = (DynamicPaintModifierData *)md;

      if (pmd->canvas) {
        DynamicPaintSurface *surface;
        BLO_write_struct(writer, DynamicPaintCanvasSettings, pmd->canvas);

        /* write surfaces */
        for (surface = pmd->canvas->surfaces.first; surface; surface = surface->next) {
          BLO_write_struct(writer, DynamicPaintSurface, surface);
        }
        /* write caches and effector weights */
        for (surface = pmd->canvas->surfaces.first; surface; surface = surface->next) {
          write_pointcaches(writer, &(surface->ptcaches));

          BLO_write_struct(writer, EffectorWeights, surface->effector_weights);
        }
      }
      if (pmd->brush) {
        BLO_write_struct(writer, DynamicPaintBrushSettings, pmd->brush);
        BLO_write_struct(writer, ColorBand, pmd->brush->paint_ramp);
        BLO_write_struct(writer, ColorBand, pmd->brush->vel_ramp);
      }
    }
    else if (md->type == eModifierType_Collision) {

#if 0
      CollisionModifierData *collmd = (CollisionModifierData *)md;
      // TODO: CollisionModifier should use pointcache
      // + have proper reset events before enabling this
      writestruct(wd, DATA, MVert, collmd->numverts, collmd->x);
      writestruct(wd, DATA, MVert, collmd->numverts, collmd->xnew);
      writestruct(wd, DATA, MFace, collmd->numfaces, collmd->mfaces);
#endif
    }
    else if (md->type == eModifierType_MeshDeform) {
      MeshDeformModifierData *mmd = (MeshDeformModifierData *)md;
      int size = mmd->dyngridsize;

      BLO_write_struct_array(writer, MDefInfluence, mmd->totinfluence, mmd->bindinfluences);
      BLO_write_int32_array(writer, mmd->totvert + 1, mmd->bindoffsets);
      BLO_write_float3_array(writer, mmd->totcagevert, mmd->bindcagecos);
      BLO_write_struct_array(writer, MDefCell, size * size * size, mmd->dyngrid);
      BLO_write_struct_array(writer, MDefInfluence, mmd->totinfluence, mmd->dyninfluences);
      BLO_write_int32_array(writer, mmd->totvert, mmd->dynverts);
    }
    else if (md->type == eModifierType_Warp) {
      WarpModifierData *tmd = (WarpModifierData *)md;
      if (tmd->curfalloff) {
        write_curvemapping(writer, tmd->curfalloff);
      }
    }
    else if (md->type == eModifierType_WeightVGEdit) {
      WeightVGEditModifierData *wmd = (WeightVGEditModifierData *)md;

      if (wmd->cmap_curve) {
        write_curvemapping(writer, wmd->cmap_curve);
      }
    }
    else if (md->type == eModifierType_LaplacianDeform) {
      LaplacianDeformModifierData *lmd = (LaplacianDeformModifierData *)md;

      BLO_write_float3_array(writer, lmd->total_verts, lmd->vertexco);
    }
    else if (md->type == eModifierType_CorrectiveSmooth) {
      CorrectiveSmoothModifierData *csmd = (CorrectiveSmoothModifierData *)md;

      if (csmd->bind_coords) {
        BLO_write_float3_array(writer, csmd->bind_coords_num, (float *)csmd->bind_coords);
      }
    }
    else if (md->type == eModifierType_SurfaceDeform) {
      SurfaceDeformModifierData *smd = (SurfaceDeformModifierData *)md;

      BLO_write_struct_array(writer, SDefVert, smd->numverts, smd->verts);

      if (smd->verts) {
        for (int i = 0; i < smd->numverts; i++) {
          BLO_write_struct_array(writer, SDefBind, smd->verts[i].numbinds, smd->verts[i].binds);

          if (smd->verts[i].binds) {
            for (int j = 0; j < smd->verts[i].numbinds; j++) {
              BLO_write_uint32_array(
                  writer, smd->verts[i].binds[j].numverts, smd->verts[i].binds[j].vert_inds);

              if (smd->verts[i].binds[j].mode == MOD_SDEF_MODE_CENTROID ||
                  smd->verts[i].binds[j].mode == MOD_SDEF_MODE_LOOPTRI) {
                BLO_write_float3_array(writer, 1, smd->verts[i].binds[j].vert_weights);
              }
              else {
                BLO_write_float_array(
                    writer, smd->verts[i].binds[j].numverts, smd->verts[i].binds[j].vert_weights);
              }
            }
          }
        }
      }
    }
    else if (md->type == eModifierType_Bevel) {
      BevelModifierData *bmd = (BevelModifierData *)md;
      if (bmd->custom_profile) {
        write_CurveProfile(writer->wd, bmd->custom_profile);
      }
    }
  }
}

static void write_gpencil_modifiers(BlendWriter *writer, ListBase *modbase)
{
  GpencilModifierData *md;

  if (modbase == NULL) {
    return;
  }

  for (md = modbase->first; md; md = md->next) {
    const GpencilModifierTypeInfo *mti = BKE_gpencil_modifier_get_info(md->type);
    if (mti == NULL) {
      return;
    }

    BLO_write_struct_by_name(writer, mti->struct_name, md);

    if (md->type == eGpencilModifierType_Thick) {
      ThickGpencilModifierData *gpmd = (ThickGpencilModifierData *)md;

      if (gpmd->curve_thickness) {
        write_curvemapping(writer, gpmd->curve_thickness);
      }
    }
    else if (md->type == eGpencilModifierType_Noise) {
      NoiseGpencilModifierData *gpmd = (NoiseGpencilModifierData *)md;

      if (gpmd->curve_intensity) {
        write_curvemapping(writer, gpmd->curve_intensity);
      }
    }
    else if (md->type == eGpencilModifierType_Hook) {
      HookGpencilModifierData *gpmd = (HookGpencilModifierData *)md;

      if (gpmd->curfalloff) {
        write_curvemapping(writer, gpmd->curfalloff);
      }
    }
    else if (md->type == eGpencilModifierType_Tint) {
      TintGpencilModifierData *gpmd = (TintGpencilModifierData *)md;
      if (gpmd->colorband) {
        BLO_write_struct(writer, ColorBand, gpmd->colorband);
      }
      if (gpmd->curve_intensity) {
        write_curvemapping(writer, gpmd->curve_intensity);
      }
    }
    else if (md->type == eGpencilModifierType_Smooth) {
      SmoothGpencilModifierData *gpmd = (SmoothGpencilModifierData *)md;
      if (gpmd->curve_intensity) {
        write_curvemapping(writer, gpmd->curve_intensity);
      }
    }
    else if (md->type == eGpencilModifierType_Color) {
      ColorGpencilModifierData *gpmd = (ColorGpencilModifierData *)md;
      if (gpmd->curve_intensity) {
        write_curvemapping(writer, gpmd->curve_intensity);
      }
    }
    else if (md->type == eGpencilModifierType_Opacity) {
      OpacityGpencilModifierData *gpmd = (OpacityGpencilModifierData *)md;
      if (gpmd->curve_intensity) {
        write_curvemapping(writer, gpmd->curve_intensity);
      }
    }
  }
}

static void write_shaderfxs(BlendWriter *writer, ListBase *fxbase)
{
  ShaderFxData *fx;

  if (fxbase == NULL) {
    return;
  }

  for (fx = fxbase->first; fx; fx = fx->next) {
    const ShaderFxTypeInfo *fxi = BKE_shaderfx_get_info(fx->type);
    if (fxi == NULL) {
      return;
    }

    BLO_write_struct_by_name(writer, fxi->struct_name, fx);
  }
}

static void write_object(BlendWriter *writer, Object *ob, const void *id_address)
{
  if (ob->id.us > 0 || BLO_write_is_undo(writer)) {
    /* Clean up, important in undo case to reduce false detection of changed datablocks. */
    BKE_object_runtime_reset(ob);

    /* write LibData */
    BLO_write_id_struct(writer, Object, id_address, &ob->id);
    write_iddata(writer, &ob->id);

    if (ob->adt) {
      write_animdata(writer, ob->adt);
    }

    /* direct data */
    BLO_write_pointer_array(writer, ob->totcol, ob->mat);
    BLO_write_raw(writer, sizeof(char) * ob->totcol, ob->matbits);

    if (ob->type == OB_ARMATURE) {
      bArmature *arm = ob->data;
      if (arm && ob->pose && arm->act_bone) {
        BLI_strncpy(
            ob->pose->proxy_act_bone, arm->act_bone->name, sizeof(ob->pose->proxy_act_bone));
      }
    }

    write_pose(writer, ob->pose);
    write_defgroups(writer, &ob->defbase);
    write_fmaps(writer, &ob->fmaps);
    write_constraints(writer, &ob->constraints);
    write_motionpath(writer, ob->mpath);

    BLO_write_struct(writer, PartDeflect, ob->pd);
    if (ob->soft) {
      /* Set deprecated pointers to prevent crashes of older Blenders */
      ob->soft->pointcache = ob->soft->shared->pointcache;
      ob->soft->ptcaches = ob->soft->shared->ptcaches;
      BLO_write_struct(writer, SoftBody, ob->soft);
      BLO_write_struct(writer, SoftBody_Shared, ob->soft->shared);
      write_pointcaches(writer, &(ob->soft->shared->ptcaches));
      BLO_write_struct(writer, EffectorWeights, ob->soft->effector_weights);
    }

    if (ob->rigidbody_object) {
      /* TODO: if any extra data is added to handle duplis, will need separate function then */
      BLO_write_struct(writer, RigidBodyOb, ob->rigidbody_object);
    }
    if (ob->rigidbody_constraint) {
      BLO_write_struct(writer, RigidBodyCon, ob->rigidbody_constraint);
    }

    if (ob->type == OB_EMPTY && ob->empty_drawtype == OB_EMPTY_IMAGE) {
      BLO_write_struct(writer, ImageUser, ob->iuser);
    }

    write_particlesystems(writer, &ob->particlesystem);
    write_modifiers(writer, &ob->modifiers);
    write_gpencil_modifiers(writer, &ob->greasepencil_modifiers);
    write_shaderfxs(writer, &ob->shader_fx);

    BLO_write_struct_list(writer, LinkData, &ob->pc_ids);
    BLO_write_struct_list(writer, LodLevel, &ob->lodlevels);

    write_previews(writer, ob->preview);
  }
}

static void write_vfont(BlendWriter *writer, VFont *vf, const void *id_address)
{
  if (vf->id.us > 0 || BLO_write_is_undo(writer)) {
    /* Clean up, important in undo case to reduce false detection of changed datablocks. */
    vf->data = NULL;
    vf->temp_pf = NULL;

    /* write LibData */
    BLO_write_id_struct(writer, VFont, id_address, &vf->id);
    write_iddata(writer, &vf->id);

    /* direct data */
    if (vf->packedfile) {
      PackedFile *pf = vf->packedfile;
      BLO_write_struct(writer, PackedFile, pf);
      BLO_write_raw(writer, pf->size, pf->data);
    }
  }
}

static void write_key(BlendWriter *writer, Key *key, const void *id_address)
{
  if (key->id.us > 0 || BLO_write_is_undo(writer)) {
    /* write LibData */
    BLO_write_id_struct(writer, Key, id_address, &key->id);
    write_iddata(writer, &key->id);

    if (key->adt) {
      write_animdata(writer, key->adt);
    }

    /* direct data */
    LISTBASE_FOREACH (KeyBlock *, kb, &key->block) {
      BLO_write_struct(writer, KeyBlock, kb);
      if (kb->data) {
        BLO_write_raw(writer, kb->totelem * key->elemsize, kb->data);
      }
    }
  }
}

static void write_camera(BlendWriter *writer, Camera *cam, const void *id_address)
{
  if (cam->id.us > 0 || BLO_write_is_undo(writer)) {
    /* write LibData */
    BLO_write_id_struct(writer, Camera, id_address, &cam->id);
    write_iddata(writer, &cam->id);

    if (cam->adt) {
      write_animdata(writer, cam->adt);
    }

    LISTBASE_FOREACH (CameraBGImage *, bgpic, &cam->bg_images) {
      BLO_write_struct(writer, CameraBGImage, bgpic);
    }
  }
}

static void write_mball(BlendWriter *writer, MetaBall *mb, const void *id_address)
{
  if (mb->id.us > 0 || BLO_write_is_undo(writer)) {
    /* Clean up, important in undo case to reduce false detection of changed datablocks. */
    BLI_listbase_clear(&mb->disp);
    mb->editelems = NULL;
    /* Must always be cleared (meta's don't have their own edit-data). */
    mb->needs_flush_to_id = 0;
    mb->lastelem = NULL;
    mb->batch_cache = NULL;

    /* write LibData */
    BLO_write_id_struct(writer, MetaBall, id_address, &mb->id);
    write_iddata(writer, &mb->id);

    /* direct data */
    BLO_write_pointer_array(writer, mb->totcol, mb->mat);
    if (mb->adt) {
      write_animdata(writer, mb->adt);
    }

    LISTBASE_FOREACH (MetaElem *, ml, &mb->elems) {
      BLO_write_struct(writer, MetaElem, ml);
    }
  }
}

static void write_curve(BlendWriter *writer, Curve *cu, const void *id_address)
{
  if (cu->id.us > 0 || BLO_write_is_undo(writer)) {
    /* Clean up, important in undo case to reduce false detection of changed datablocks. */
    cu->editnurb = NULL;
    cu->editfont = NULL;
    cu->batch_cache = NULL;

    /* write LibData */
    BLO_write_id_struct(writer, Curve, id_address, &cu->id);
    write_iddata(writer, &cu->id);

    /* direct data */
    BLO_write_pointer_array(writer, cu->totcol, cu->mat);
    if (cu->adt) {
      write_animdata(writer, cu->adt);
    }

    if (cu->vfont) {
      BLO_write_raw(writer, cu->len + 1, cu->str);
      BLO_write_struct_array(writer, CharInfo, cu->len_wchar + 1, cu->strinfo);
      BLO_write_struct_array(writer, TextBox, cu->totbox, cu->tb);
    }
    else {
      /* is also the order of reading */
      LISTBASE_FOREACH (Nurb *, nu, &cu->nurb) {
        BLO_write_struct(writer, Nurb, nu);
      }
      LISTBASE_FOREACH (Nurb *, nu, &cu->nurb) {
        if (nu->type == CU_BEZIER) {
          BLO_write_struct_array(writer, BezTriple, nu->pntsu, nu->bezt);
        }
        else {

          BLO_write_struct_array(writer, BPoint, nu->pntsu * nu->pntsv, nu->bp);
          if (nu->knotsu) {
            BLO_write_float_array(writer, KNOTSU(nu), nu->knotsu);
          }
          if (nu->knotsv) {
            BLO_write_float_array(writer, KNOTSV(nu), nu->knotsv);
          }
        }
      }
    }
  }
}

static void write_dverts(BlendWriter *writer, int count, MDeformVert *dvlist)
{
  if (dvlist) {

    /* Write the dvert list */
    BLO_write_struct_array(writer, MDeformVert, count, dvlist);

    /* Write deformation data for each dvert */
    for (int i = 0; i < count; i++) {
      if (dvlist[i].dw) {
        BLO_write_struct_array(writer, MDeformWeight, dvlist[i].totweight, dvlist[i].dw);
      }
    }
  }
}

static void write_mdisps(BlendWriter *writer, int count, MDisps *mdlist, int external)
{
  if (mdlist) {
    int i;

    BLO_write_struct_array(writer, MDisps, count, mdlist);
    for (i = 0; i < count; i++) {
      MDisps *md = &mdlist[i];
      if (md->disps) {
        if (!external) {
          BLO_write_float3_array(writer, md->totdisp, &md->disps[0][0]);
        }
      }

      if (md->hidden) {
        BLO_write_raw(writer, BLI_BITMAP_SIZE(md->totdisp), md->hidden);
      }
    }
  }
}

static void write_grid_paint_mask(BlendWriter *writer, int count, GridPaintMask *grid_paint_mask)
{
  if (grid_paint_mask) {
    int i;

    BLO_write_struct_array(writer, GridPaintMask, count, grid_paint_mask);
    for (i = 0; i < count; i++) {
      GridPaintMask *gpm = &grid_paint_mask[i];
      if (gpm->data) {
        const int gridsize = BKE_ccg_gridsize(gpm->level);
        BLO_write_raw(writer, sizeof(*gpm->data) * gridsize * gridsize, gpm->data);
      }
    }
  }
}

static void write_customdata(BlendWriter *writer,
                             ID *id,
                             int count,
                             CustomData *data,
                             CustomDataLayer *layers,
                             CustomDataMask cddata_mask)
{
  int i;

  /* write external customdata (not for undo) */
  if (data->external && !BLO_write_is_undo(writer)) {
    CustomData_external_write(data, id, cddata_mask, count, 0);
  }

  BLO_write_struct_array_at_address(writer, CustomDataLayer, data->totlayer, data->layers, layers);

  for (i = 0; i < data->totlayer; i++) {
    CustomDataLayer *layer = &layers[i];
    const char *structname;
    int structnum, datasize;

    if (layer->type == CD_MDEFORMVERT) {
      /* layer types that allocate own memory need special handling */
      write_dverts(writer, count, layer->data);
    }
    else if (layer->type == CD_MDISPS) {
      write_mdisps(writer, count, layer->data, layer->flag & CD_FLAG_EXTERNAL);
    }
    else if (layer->type == CD_PAINT_MASK) {
      const float *layer_data = layer->data;
      BLO_write_raw(writer, sizeof(*layer_data) * count, layer_data);
    }
    else if (layer->type == CD_SCULPT_FACE_SETS) {
      const float *layer_data = layer->data;
      BLO_write_raw(writer, sizeof(*layer_data) * count, layer_data);
    }
    else if (layer->type == CD_GRID_PAINT_MASK) {
      write_grid_paint_mask(writer, count, layer->data);
    }
    else if (layer->type == CD_FACEMAP) {
      const int *layer_data = layer->data;
      BLO_write_raw(writer, sizeof(*layer_data) * count, layer_data);
    }
    else {
      CustomData_file_write_info(layer->type, &structname, &structnum);
      if (structnum) {
        datasize = structnum * count;
        BLO_write_struct_array_by_name(writer, structname, datasize, layer->data);
      }
      else if (!BLO_write_is_undo(writer)) { /* Do not warn on undo. */
        printf("%s error: layer '%s':%d - can't be written to file\n",
               __func__,
               structname,
               layer->type);
      }
    }
  }

  if (data->external) {
    BLO_write_struct(writer, CustomDataExternal, data->external);
  }
}

static void write_mesh(BlendWriter *writer, Mesh *mesh, const void *id_address)
{
  if (mesh->id.us > 0 || BLO_write_is_undo(writer)) {
    /* cache only - don't write */
    mesh->mface = NULL;
    mesh->totface = 0;
    memset(&mesh->fdata, 0, sizeof(mesh->fdata));
    memset(&mesh->runtime, 0, sizeof(mesh->runtime));

    /* Reduce xdata layers, fill xlayers with layers to be written.
     * This makes xdata invalid for Blender, which is why we made a
     * temporary local copy. */
    CustomDataLayer *vlayers = NULL, vlayers_buff[CD_TEMP_CHUNK_SIZE];
    CustomDataLayer *elayers = NULL, elayers_buff[CD_TEMP_CHUNK_SIZE];
    CustomDataLayer *flayers = NULL, flayers_buff[CD_TEMP_CHUNK_SIZE];
    CustomDataLayer *llayers = NULL, llayers_buff[CD_TEMP_CHUNK_SIZE];
    CustomDataLayer *players = NULL, players_buff[CD_TEMP_CHUNK_SIZE];

    CustomData_file_write_prepare(&mesh->vdata, &vlayers, vlayers_buff, ARRAY_SIZE(vlayers_buff));
    CustomData_file_write_prepare(&mesh->edata, &elayers, elayers_buff, ARRAY_SIZE(elayers_buff));
    flayers = flayers_buff;
    CustomData_file_write_prepare(&mesh->ldata, &llayers, llayers_buff, ARRAY_SIZE(llayers_buff));
    CustomData_file_write_prepare(&mesh->pdata, &players, players_buff, ARRAY_SIZE(players_buff));

    BLO_write_id_struct(writer, Mesh, id_address, &mesh->id);
    write_iddata(writer, &mesh->id);

    /* direct data */
    if (mesh->adt) {
      write_animdata(writer, mesh->adt);
    }

    BLO_write_pointer_array(writer, mesh->totcol, mesh->mat);
    BLO_write_raw(writer, sizeof(MSelect) * mesh->totselect, mesh->mselect);

    write_customdata(writer, &mesh->id, mesh->totvert, &mesh->vdata, vlayers, CD_MASK_MESH.vmask);
    write_customdata(writer, &mesh->id, mesh->totedge, &mesh->edata, elayers, CD_MASK_MESH.emask);
    /* fdata is really a dummy - written so slots align */
    write_customdata(writer, &mesh->id, mesh->totface, &mesh->fdata, flayers, CD_MASK_MESH.fmask);
    write_customdata(writer, &mesh->id, mesh->totloop, &mesh->ldata, llayers, CD_MASK_MESH.lmask);
    write_customdata(writer, &mesh->id, mesh->totpoly, &mesh->pdata, players, CD_MASK_MESH.pmask);

    /* free temporary data */
    if (vlayers && vlayers != vlayers_buff) {
      MEM_freeN(vlayers);
    }
    if (elayers && elayers != elayers_buff) {
      MEM_freeN(elayers);
    }
    if (flayers && flayers != flayers_buff) {
      MEM_freeN(flayers);
    }
    if (llayers && llayers != llayers_buff) {
      MEM_freeN(llayers);
    }
    if (players && players != players_buff) {
      MEM_freeN(players);
    }
  }
}

static void write_lattice(BlendWriter *writer, Lattice *lt, const void *id_address)
{
  if (lt->id.us > 0 || BLO_write_is_undo(writer)) {
    /* Clean up, important in undo case to reduce false detection of changed datablocks. */
    lt->editlatt = NULL;
    lt->batch_cache = NULL;

    /* write LibData */
    BLO_write_id_struct(writer, Lattice, id_address, &lt->id);
    write_iddata(writer, &lt->id);

    /* write animdata */
    if (lt->adt) {
      write_animdata(writer, lt->adt);
    }

    /* direct data */
    BLO_write_struct_array(writer, BPoint, lt->pntsu * lt->pntsv * lt->pntsw, lt->def);

    write_dverts(writer, lt->pntsu * lt->pntsv * lt->pntsw, lt->dvert);
  }
}

static void write_image(BlendWriter *writer, Image *ima, const void *id_address)
{
  if (ima->id.us > 0 || BLO_write_is_undo(writer)) {
    ImagePackedFile *imapf;

    /* Some trickery to keep forward compatibility of packed images. */
    BLI_assert(ima->packedfile == NULL);
    if (ima->packedfiles.first != NULL) {
      imapf = ima->packedfiles.first;
      ima->packedfile = imapf->packedfile;
    }

    /* write LibData */
    BLO_write_id_struct(writer, Image, id_address, &ima->id);
    write_iddata(writer, &ima->id);

    for (imapf = ima->packedfiles.first; imapf; imapf = imapf->next) {
      BLO_write_struct(writer, ImagePackedFile, imapf);
      if (imapf->packedfile) {
        PackedFile *pf = imapf->packedfile;
        BLO_write_struct(writer, PackedFile, pf);
        BLO_write_raw(writer, pf->size, pf->data);
      }
    }

    write_previews(writer, ima->preview);

    LISTBASE_FOREACH (ImageView *, iv, &ima->views) {
      BLO_write_struct(writer, ImageView, iv);
    }
    BLO_write_struct(writer, Stereo3dFormat, ima->stereo3d_format);

    BLO_write_struct_list(writer, ImageTile, &ima->tiles);

    ima->packedfile = NULL;

    BLO_write_struct_list(writer, RenderSlot, &ima->renderslots);
  }
}

static void write_texture(BlendWriter *writer, Tex *tex, const void *id_address)
{
  if (tex->id.us > 0 || BLO_write_is_undo(writer)) {
    /* write LibData */
    BLO_write_id_struct(writer, Tex, id_address, &tex->id);
    write_iddata(writer, &tex->id);

    if (tex->adt) {
      write_animdata(writer, tex->adt);
    }

    /* direct data */
    if (tex->coba) {
      BLO_write_struct(writer, ColorBand, tex->coba);
    }

    /* nodetree is integral part of texture, no libdata */
    if (tex->nodetree) {
      BLO_write_struct(writer, bNodeTree, tex->nodetree);
      write_nodetree_nolib(writer, tex->nodetree);
    }

    write_previews(writer, tex->preview);
  }
}

static void write_material(BlendWriter *writer, Material *ma, const void *id_address)
{
  if (ma->id.us > 0 || BLO_write_is_undo(writer)) {
    /* Clean up, important in undo case to reduce false detection of changed datablocks. */
    ma->texpaintslot = NULL;
    BLI_listbase_clear(&ma->gpumaterial);

    /* write LibData */
    BLO_write_id_struct(writer, Material, id_address, &ma->id);
    write_iddata(writer, &ma->id);

    if (ma->adt) {
      write_animdata(writer, ma->adt);
    }

    /* nodetree is integral part of material, no libdata */
    if (ma->nodetree) {
      BLO_write_struct(writer, bNodeTree, ma->nodetree);
      write_nodetree_nolib(writer, ma->nodetree);
    }

    write_previews(writer, ma->preview);

    /* grease pencil settings */
    if (ma->gp_style) {
      BLO_write_struct(writer, MaterialGPencilStyle, ma->gp_style);
    }
  }
}

static void write_world(BlendWriter *writer, World *wrld, const void *id_address)
{
  if (wrld->id.us > 0 || BLO_write_is_undo(writer)) {
    /* Clean up, important in undo case to reduce false detection of changed datablocks. */
    BLI_listbase_clear(&wrld->gpumaterial);

    /* write LibData */
    BLO_write_id_struct(writer, World, id_address, &wrld->id);
    write_iddata(writer, &wrld->id);

    if (wrld->adt) {
      write_animdata(writer, wrld->adt);
    }

    /* nodetree is integral part of world, no libdata */
    if (wrld->nodetree) {
      BLO_write_struct(writer, bNodeTree, wrld->nodetree);
      write_nodetree_nolib(writer, wrld->nodetree);
    }

    write_previews(writer, wrld->preview);
  }
}

static void write_light(BlendWriter *writer, Light *la, const void *id_address)
{
  if (la->id.us > 0 || BLO_write_is_undo(writer)) {
    /* write LibData */
    BLO_write_id_struct(writer, Light, id_address, &la->id);
    write_iddata(writer, &la->id);

    if (la->adt) {
      write_animdata(writer, la->adt);
    }

    if (la->curfalloff) {
      write_curvemapping(writer, la->curfalloff);
    }

    /* Node-tree is integral part of lights, no libdata. */
    if (la->nodetree) {
      BLO_write_struct(writer, bNodeTree, la->nodetree);
      write_nodetree_nolib(writer, la->nodetree);
    }

    write_previews(writer, la->preview);
  }
}

static void write_collection_nolib(BlendWriter *writer, Collection *collection)
{
  /* Shared function for collection data-blocks and scene master collection. */
  write_previews(writer, collection->preview);

  LISTBASE_FOREACH (CollectionObject *, cob, &collection->gobject) {
    BLO_write_struct(writer, CollectionObject, cob);
  }

  LISTBASE_FOREACH (CollectionChild *, child, &collection->children) {
    BLO_write_struct(writer, CollectionChild, child);
  }
}

static void write_collection(BlendWriter *writer, Collection *collection, const void *id_address)
{
  if (collection->id.us > 0 || BLO_write_is_undo(writer)) {
    /* Clean up, important in undo case to reduce false detection of changed datablocks. */
    collection->flag &= ~COLLECTION_HAS_OBJECT_CACHE;
    collection->tag = 0;
    BLI_listbase_clear(&collection->object_cache);
    BLI_listbase_clear(&collection->parents);

    /* write LibData */
    BLO_write_id_struct(writer, Collection, id_address, &collection->id);
    write_iddata(writer, &collection->id);

    write_collection_nolib(writer, collection);
  }
}

static void write_sequence_modifiers(BlendWriter *writer, ListBase *modbase)
{
  SequenceModifierData *smd;

  for (smd = modbase->first; smd; smd = smd->next) {
    const SequenceModifierTypeInfo *smti = BKE_sequence_modifier_type_info_get(smd->type);

    if (smti) {
      BLO_write_struct_by_name(writer, smti->struct_name, smd);

      if (smd->type == seqModifierType_Curves) {
        CurvesModifierData *cmd = (CurvesModifierData *)smd;

        write_curvemapping(writer, &cmd->curve_mapping);
      }
      else if (smd->type == seqModifierType_HueCorrect) {
        HueCorrectModifierData *hcmd = (HueCorrectModifierData *)smd;

        write_curvemapping(writer, &hcmd->curve_mapping);
      }
    }
    else {
      BLO_write_struct(writer, SequenceModifierData, smd);
    }
  }
}

static void write_view_settings(BlendWriter *writer, ColorManagedViewSettings *view_settings)
{
  if (view_settings->curve_mapping) {
    write_curvemapping(writer, view_settings->curve_mapping);
  }
}

static void write_view3dshading(BlendWriter *writer, View3DShading *shading)
{
  if (shading->prop) {
    IDP_WriteProperty(shading->prop, writer);
  }
}

static void write_paint(BlendWriter *writer, Paint *p)
{
  if (p->cavity_curve) {
    write_curvemapping(writer, p->cavity_curve);
  }
  BLO_write_struct_array(writer, PaintToolSlot, p->tool_slots_len, p->tool_slots);
}

static void write_layer_collections(BlendWriter *writer, ListBase *lb)
{
  LISTBASE_FOREACH (LayerCollection *, lc, lb) {
    BLO_write_struct(writer, LayerCollection, lc);

    write_layer_collections(writer, &lc->layer_collections);
  }
}

static void write_view_layer(BlendWriter *writer, ViewLayer *view_layer)
{
  BLO_write_struct(writer, ViewLayer, view_layer);
  BLO_write_struct_list(writer, Base, &view_layer->object_bases);

  if (view_layer->id_properties) {
    IDP_WriteProperty(view_layer->id_properties, writer);
  }

  LISTBASE_FOREACH (FreestyleModuleConfig *, fmc, &view_layer->freestyle_config.modules) {
    BLO_write_struct(writer, FreestyleModuleConfig, fmc);
  }

  LISTBASE_FOREACH (FreestyleLineSet *, fls, &view_layer->freestyle_config.linesets) {
    BLO_write_struct(writer, FreestyleLineSet, fls);
  }
  write_layer_collections(writer, &view_layer->layer_collections);
}

static void write_lightcache_texture(WriteData *wd, LightCacheTexture *tex)
{
  if (tex->data) {
    size_t data_size = tex->components * tex->tex_size[0] * tex->tex_size[1] * tex->tex_size[2];
    if (tex->data_type == LIGHTCACHETEX_FLOAT) {
      data_size *= sizeof(float);
    }
    else if (tex->data_type == LIGHTCACHETEX_UINT) {
      data_size *= sizeof(uint);
    }
    writedata(wd, DATA, data_size, tex->data);
  }
}

static void write_lightcache(WriteData *wd, LightCache *cache)
{
  write_lightcache_texture(wd, &cache->grid_tx);
  write_lightcache_texture(wd, &cache->cube_tx);

  if (cache->cube_mips) {
    writestruct(wd, DATA, LightCacheTexture, cache->mips_len, cache->cube_mips);
    for (int i = 0; i < cache->mips_len; i++) {
      write_lightcache_texture(wd, &cache->cube_mips[i]);
    }
  }

  writestruct(wd, DATA, LightGridCache, cache->grid_len, cache->grid_data);
  writestruct(wd, DATA, LightProbeCache, cache->cube_len, cache->cube_data);
}

static void write_scene(BlendWriter *writer, Scene *sce, const void *id_address)
{
  if (BLO_write_is_undo(writer)) {
    /* Clean up, important in undo case to reduce false detection of changed datablocks. */
    /* XXX This UI data should not be stored in Scene at all... */
    memset(&sce->cursor, 0, sizeof(sce->cursor));
  }

  /* write LibData */
  BLO_write_id_struct(writer, Scene, id_address, &sce->id);
  write_iddata(writer, &sce->id);

  if (sce->adt) {
    write_animdata(writer, sce->adt);
  }
  write_keyingsets(writer, &sce->keyingsets);

  /* direct data */
  ToolSettings *tos = sce->toolsettings;
  BLO_write_struct(writer, ToolSettings, tos);
  if (tos->vpaint) {
    BLO_write_struct(writer, VPaint, tos->vpaint);
    write_paint(writer, &tos->vpaint->paint);
  }
  if (tos->wpaint) {
    BLO_write_struct(writer, VPaint, tos->wpaint);
    write_paint(writer, &tos->wpaint->paint);
  }
  if (tos->sculpt) {
    BLO_write_struct(writer, Sculpt, tos->sculpt);
    write_paint(writer, &tos->sculpt->paint);
  }
  if (tos->uvsculpt) {
    BLO_write_struct(writer, UvSculpt, tos->uvsculpt);
    write_paint(writer, &tos->uvsculpt->paint);
  }
  if (tos->gp_paint) {
    BLO_write_struct(writer, GpPaint, tos->gp_paint);
    write_paint(writer, &tos->gp_paint->paint);
  }
  if (tos->gp_vertexpaint) {
    BLO_write_struct(writer, GpVertexPaint, tos->gp_vertexpaint);
    write_paint(writer, &tos->gp_vertexpaint->paint);
  }
  if (tos->gp_sculptpaint) {
    BLO_write_struct(writer, GpSculptPaint, tos->gp_sculptpaint);
    write_paint(writer, &tos->gp_sculptpaint->paint);
  }
  if (tos->gp_weightpaint) {
    BLO_write_struct(writer, GpWeightPaint, tos->gp_weightpaint);
    write_paint(writer, &tos->gp_weightpaint->paint);
  }
  /* write grease-pencil custom ipo curve to file */
  if (tos->gp_interpolate.custom_ipo) {
    write_curvemapping(writer, tos->gp_interpolate.custom_ipo);
  }
  /* write grease-pencil multiframe falloff curve to file */
  if (tos->gp_sculpt.cur_falloff) {
    write_curvemapping(writer, tos->gp_sculpt.cur_falloff);
  }
  /* write grease-pencil primitive curve to file */
  if (tos->gp_sculpt.cur_primitive) {
    write_curvemapping(writer, tos->gp_sculpt.cur_primitive);
  }
  /* Write the curve profile to the file. */
  if (tos->custom_bevel_profile_preset) {
    write_CurveProfile(writer->wd, tos->custom_bevel_profile_preset);
  }

  write_paint(writer, &tos->imapaint.paint);

  Editing *ed = sce->ed;
  if (ed) {
    Sequence *seq;

    BLO_write_struct(writer, Editing, ed);

    /* reset write flags too */

    SEQ_BEGIN (ed, seq) {
      if (seq->strip) {
        seq->strip->done = false;
      }
      BLO_write_struct(writer, Sequence, seq);
    }
    SEQ_END;

    SEQ_BEGIN (ed, seq) {
      if (seq->strip && seq->strip->done == 0) {
        /* write strip with 'done' at 0 because readfile */

        if (seq->effectdata) {
          switch (seq->type) {
            case SEQ_TYPE_COLOR:
              BLO_write_struct(writer, SolidColorVars, seq->effectdata);
              break;
            case SEQ_TYPE_SPEED:
              BLO_write_struct(writer, SpeedControlVars, seq->effectdata);
              break;
            case SEQ_TYPE_WIPE:
              BLO_write_struct(writer, WipeVars, seq->effectdata);
              break;
            case SEQ_TYPE_GLOW:
              BLO_write_struct(writer, GlowVars, seq->effectdata);
              break;
            case SEQ_TYPE_TRANSFORM:
              BLO_write_struct(writer, TransformVars, seq->effectdata);
              break;
            case SEQ_TYPE_GAUSSIAN_BLUR:
              BLO_write_struct(writer, GaussianBlurVars, seq->effectdata);
              break;
            case SEQ_TYPE_TEXT:
              BLO_write_struct(writer, TextVars, seq->effectdata);
              break;
            case SEQ_TYPE_COLORMIX:
              BLO_write_struct(writer, ColorMixVars, seq->effectdata);
              break;
          }
        }

        BLO_write_struct(writer, Stereo3dFormat, seq->stereo3d_format);

        Strip *strip = seq->strip;
        BLO_write_struct(writer, Strip, strip);
        if (strip->crop) {
          BLO_write_struct(writer, StripCrop, strip->crop);
        }
        if (strip->transform) {
          BLO_write_struct(writer, StripTransform, strip->transform);
        }
        if (strip->proxy) {
          BLO_write_struct(writer, StripProxy, strip->proxy);
        }
        if (seq->type == SEQ_TYPE_IMAGE) {
          BLO_write_struct_array(writer,
                                 StripElem,
                                 MEM_allocN_len(strip->stripdata) / sizeof(struct StripElem),
                                 strip->stripdata);
        }
        else if (ELEM(seq->type, SEQ_TYPE_MOVIE, SEQ_TYPE_SOUND_RAM, SEQ_TYPE_SOUND_HD)) {
          BLO_write_struct(writer, StripElem, strip->stripdata);
        }

        strip->done = true;
      }

      if (seq->prop) {
        IDP_WriteProperty(seq->prop, writer);
      }

      write_sequence_modifiers(writer, &seq->modifiers);
    }
    SEQ_END;

    /* new; meta stack too, even when its nasty restore code */
    LISTBASE_FOREACH (MetaStack *, ms, &ed->metastack) {
      BLO_write_struct(writer, MetaStack, ms);
    }
  }

  if (sce->r.avicodecdata) {
    BLO_write_struct(writer, AviCodecData, sce->r.avicodecdata);
    if (sce->r.avicodecdata->lpFormat) {
      BLO_write_raw(writer, sce->r.avicodecdata->cbFormat, sce->r.avicodecdata->lpFormat);
    }
    if (sce->r.avicodecdata->lpParms) {
      BLO_write_raw(writer, sce->r.avicodecdata->cbParms, sce->r.avicodecdata->lpParms);
    }
  }
  if (sce->r.ffcodecdata.properties) {
    IDP_WriteProperty(sce->r.ffcodecdata.properties, writer);
  }

  /* writing dynamic list of TimeMarkers to the blend file */
  LISTBASE_FOREACH (TimeMarker *, marker, &sce->markers) {
    BLO_write_struct(writer, TimeMarker, marker);
  }

  /* writing dynamic list of TransformOrientations to the blend file */
  LISTBASE_FOREACH (TransformOrientation *, ts, &sce->transform_spaces) {
    BLO_write_struct(writer, TransformOrientation, ts);
  }

  /* writing MultiView to the blend file */
  LISTBASE_FOREACH (SceneRenderView *, srv, &sce->r.views) {
    BLO_write_struct(writer, SceneRenderView, srv);
  }

  if (sce->nodetree) {
    BLO_write_struct(writer, bNodeTree, sce->nodetree);
    write_nodetree_nolib(writer, sce->nodetree);
  }

  write_view_settings(writer, &sce->view_settings);

  /* writing RigidBodyWorld data to the blend file */
  if (sce->rigidbody_world) {
    /* Set deprecated pointers to prevent crashes of older Blenders */
    sce->rigidbody_world->pointcache = sce->rigidbody_world->shared->pointcache;
    sce->rigidbody_world->ptcaches = sce->rigidbody_world->shared->ptcaches;
    BLO_write_struct(writer, RigidBodyWorld, sce->rigidbody_world);

    BLO_write_struct(writer, RigidBodyWorld_Shared, sce->rigidbody_world->shared);
    BLO_write_struct(writer, EffectorWeights, sce->rigidbody_world->effector_weights);
    write_pointcaches(writer, &(sce->rigidbody_world->shared->ptcaches));
  }

  write_previews(writer, sce->preview);
  write_curvemapping_curves(writer, &sce->r.mblur_shutter_curve);

  LISTBASE_FOREACH (ViewLayer *, view_layer, &sce->view_layers) {
    write_view_layer(writer, view_layer);
  }

  if (sce->master_collection) {
    BLO_write_struct(writer, Collection, sce->master_collection);
    write_collection_nolib(writer, sce->master_collection);
  }

  /* Eevee Lightcache */
  if (sce->eevee.light_cache_data && !BLO_write_is_undo(writer)) {
    BLO_write_struct(writer, LightCache, sce->eevee.light_cache_data);
    write_lightcache(writer->wd, sce->eevee.light_cache_data);
  }

  write_view3dshading(writer, &sce->display.shading);

  /* Freed on doversion. */
  BLI_assert(sce->layer_properties == NULL);
}

static void write_gpencil(BlendWriter *writer, bGPdata *gpd, const void *id_address)
{
  if (gpd->id.us > 0 || BLO_write_is_undo(writer)) {
    /* Clean up, important in undo case to reduce false detection of changed data-blocks. */
    /* XXX not sure why the whole run-time data is not cleared in reading code,
     * for now mimicking it here. */
    gpd->runtime.sbuffer = NULL;
    gpd->runtime.sbuffer_used = 0;
    gpd->runtime.sbuffer_size = 0;
    gpd->runtime.tot_cp_points = 0;

    /* write gpd data block to file */
    BLO_write_id_struct(writer, bGPdata, id_address, &gpd->id);
    write_iddata(writer, &gpd->id);

    if (gpd->adt) {
      write_animdata(writer, gpd->adt);
    }

    BLO_write_pointer_array(writer, gpd->totcol, gpd->mat);

    /* write grease-pencil layers to file */
    BLO_write_struct_list(writer, bGPDlayer, &gpd->layers);
    LISTBASE_FOREACH (bGPDlayer *, gpl, &gpd->layers) {
      /* Write mask list. */
      BLO_write_struct_list(writer, bGPDlayer_Mask, &gpl->mask_layers);
      /* write this layer's frames to file */
      BLO_write_struct_list(writer, bGPDframe, &gpl->frames);
      LISTBASE_FOREACH (bGPDframe *, gpf, &gpl->frames) {
        /* write strokes */
        BLO_write_struct_list(writer, bGPDstroke, &gpf->strokes);
        LISTBASE_FOREACH (bGPDstroke *, gps, &gpf->strokes) {
          BLO_write_struct_array(writer, bGPDspoint, gps->totpoints, gps->points);
          BLO_write_struct_array(writer, bGPDtriangle, gps->tot_triangles, gps->triangles);
<<<<<<< HEAD
          if (gps->editcurve != NULL) {
            BLO_write_struct(writer, bGPDcurve, gps->editcurve);
            BLO_write_struct_array(
                writer, BezTriple, gps->editcurve->tot_curve_points, gps->editcurve->curve_points);
            BLO_write_int32_array(
                writer, gps->editcurve->tot_curve_points, gps->editcurve->point_index_array);
          }
          write_dverts(writer->wd, gps->totpoints, gps->dvert);
=======
          write_dverts(writer, gps->totpoints, gps->dvert);
>>>>>>> 8a686f9c
        }
      }
    }
  }
}

static void write_wm_xr_data(BlendWriter *writer, wmXrData *xr_data)
{
  write_view3dshading(writer, &xr_data->session_settings.shading);
}

static void write_region(BlendWriter *writer, ARegion *region, int spacetype)
{
  BLO_write_struct(writer, ARegion, region);

  if (region->regiondata) {
    if (region->flag & RGN_FLAG_TEMP_REGIONDATA) {
      return;
    }

    switch (spacetype) {
      case SPACE_VIEW3D:
        if (region->regiontype == RGN_TYPE_WINDOW) {
          RegionView3D *rv3d = region->regiondata;
          BLO_write_struct(writer, RegionView3D, rv3d);

          if (rv3d->localvd) {
            BLO_write_struct(writer, RegionView3D, rv3d->localvd);
          }
          if (rv3d->clipbb) {
            BLO_write_struct(writer, BoundBox, rv3d->clipbb);
          }
        }
        else {
          printf("regiondata write missing!\n");
        }
        break;
      default:
        printf("regiondata write missing!\n");
    }
  }
}

static void write_uilist(BlendWriter *writer, uiList *ui_list)
{
  BLO_write_struct(writer, uiList, ui_list);

  if (ui_list->properties) {
    IDP_WriteProperty(ui_list->properties, writer);
  }
}

static void write_soops(BlendWriter *writer, SpaceOutliner *so)
{
  BLI_mempool *ts = so->treestore;

  if (ts) {
    SpaceOutliner so_flat = *so;

    int elems = BLI_mempool_len(ts);
    /* linearize mempool to array */
    TreeStoreElem *data = elems ? BLI_mempool_as_arrayN(ts, "TreeStoreElem") : NULL;

    if (data) {
      /* In this block we use the memory location of the treestore
       * but _not_ its data, the addresses in this case are UUID's,
       * since we can't rely on malloc giving us different values each time.
       */
      TreeStore ts_flat = {0};

      /* we know the treestore is at least as big as a pointer,
       * so offsetting works to give us a UUID. */
      void *data_addr = (void *)POINTER_OFFSET(ts, sizeof(void *));

      ts_flat.usedelem = elems;
      ts_flat.totelem = elems;
      ts_flat.data = data_addr;

      BLO_write_struct(writer, SpaceOutliner, so);

      BLO_write_struct_at_address(writer, TreeStore, ts, &ts_flat);
      BLO_write_struct_array_at_address(writer, TreeStoreElem, elems, data_addr, data);

      MEM_freeN(data);
    }
    else {
      so_flat.treestore = NULL;
      BLO_write_struct_at_address(writer, SpaceOutliner, so, &so_flat);
    }
  }
  else {
    BLO_write_struct(writer, SpaceOutliner, so);
  }
}

static void write_panel_list(BlendWriter *writer, ListBase *lb)
{
  LISTBASE_FOREACH (Panel *, panel, lb) {
    BLO_write_struct(writer, Panel, panel);
    write_panel_list(writer, &panel->children);
  }
}

static void write_area_regions(BlendWriter *writer, ScrArea *area)
{
  LISTBASE_FOREACH (ARegion *, region, &area->regionbase) {
    write_region(writer, region, area->spacetype);
    write_panel_list(writer, &region->panels);

    LISTBASE_FOREACH (PanelCategoryStack *, pc_act, &region->panels_category_active) {
      BLO_write_struct(writer, PanelCategoryStack, pc_act);
    }

    LISTBASE_FOREACH (uiList *, ui_list, &region->ui_lists) {
      write_uilist(writer, ui_list);
    }

    LISTBASE_FOREACH (uiPreview *, ui_preview, &region->ui_previews) {
      BLO_write_struct(writer, uiPreview, ui_preview);
    }
  }

  LISTBASE_FOREACH (SpaceLink *, sl, &area->spacedata) {
    LISTBASE_FOREACH (ARegion *, region, &sl->regionbase) {
      write_region(writer, region, sl->spacetype);
    }

    if (sl->spacetype == SPACE_VIEW3D) {
      View3D *v3d = (View3D *)sl;
      BLO_write_struct(writer, View3D, v3d);

      if (v3d->localvd) {
        BLO_write_struct(writer, View3D, v3d->localvd);
      }

      write_view3dshading(writer, &v3d->shading);
    }
    else if (sl->spacetype == SPACE_GRAPH) {
      SpaceGraph *sipo = (SpaceGraph *)sl;
      ListBase tmpGhosts = sipo->runtime.ghost_curves;

      /* temporarily disable ghost curves when saving */
      BLI_listbase_clear(&sipo->runtime.ghost_curves);

      BLO_write_struct(writer, SpaceGraph, sl);
      if (sipo->ads) {
        BLO_write_struct(writer, bDopeSheet, sipo->ads);
      }

      /* reenable ghost curves */
      sipo->runtime.ghost_curves = tmpGhosts;
    }
    else if (sl->spacetype == SPACE_PROPERTIES) {
      BLO_write_struct(writer, SpaceProperties, sl);
    }
    else if (sl->spacetype == SPACE_FILE) {
      SpaceFile *sfile = (SpaceFile *)sl;

      BLO_write_struct(writer, SpaceFile, sl);
      if (sfile->params) {
        BLO_write_struct(writer, FileSelectParams, sfile->params);
      }
    }
    else if (sl->spacetype == SPACE_SEQ) {
      BLO_write_struct(writer, SpaceSeq, sl);
    }
    else if (sl->spacetype == SPACE_OUTLINER) {
      SpaceOutliner *so = (SpaceOutliner *)sl;
      write_soops(writer, so);
    }
    else if (sl->spacetype == SPACE_IMAGE) {
      BLO_write_struct(writer, SpaceImage, sl);
    }
    else if (sl->spacetype == SPACE_TEXT) {
      BLO_write_struct(writer, SpaceText, sl);
    }
    else if (sl->spacetype == SPACE_SCRIPT) {
      SpaceScript *scr = (SpaceScript *)sl;
      scr->but_refs = NULL;
      BLO_write_struct(writer, SpaceScript, sl);
    }
    else if (sl->spacetype == SPACE_ACTION) {
      BLO_write_struct(writer, SpaceAction, sl);
    }
    else if (sl->spacetype == SPACE_NLA) {
      SpaceNla *snla = (SpaceNla *)sl;

      BLO_write_struct(writer, SpaceNla, snla);
      if (snla->ads) {
        BLO_write_struct(writer, bDopeSheet, snla->ads);
      }
    }
    else if (sl->spacetype == SPACE_NODE) {
      SpaceNode *snode = (SpaceNode *)sl;
      bNodeTreePath *path;
      BLO_write_struct(writer, SpaceNode, snode);

      for (path = snode->treepath.first; path; path = path->next) {
        BLO_write_struct(writer, bNodeTreePath, path);
      }
    }
    else if (sl->spacetype == SPACE_CONSOLE) {
      SpaceConsole *con = (SpaceConsole *)sl;
      ConsoleLine *cl;

      for (cl = con->history.first; cl; cl = cl->next) {
        /* 'len_alloc' is invalid on write, set from 'len' on read */
        BLO_write_struct(writer, ConsoleLine, cl);
        BLO_write_raw(writer, cl->len + 1, cl->line);
      }
      BLO_write_struct(writer, SpaceConsole, sl);
    }
#ifdef WITH_GLOBAL_AREA_WRITING
    else if (sl->spacetype == SPACE_TOPBAR) {
      BLO_write_struct(writer, SpaceTopBar, sl);
    }
    else if (sl->spacetype == SPACE_STATUSBAR) {
      BLO_write_struct(writer, SpaceStatusBar, sl);
    }
#endif
    else if (sl->spacetype == SPACE_USERPREF) {
      BLO_write_struct(writer, SpaceUserPref, sl);
    }
    else if (sl->spacetype == SPACE_CLIP) {
      BLO_write_struct(writer, SpaceClip, sl);
    }
    else if (sl->spacetype == SPACE_INFO) {
      BLO_write_struct(writer, SpaceInfo, sl);
    }
  }
}

static void write_area_map(BlendWriter *writer, ScrAreaMap *area_map)
{
  BLO_write_struct_list(writer, ScrVert, &area_map->vertbase);
  BLO_write_struct_list(writer, ScrEdge, &area_map->edgebase);
  LISTBASE_FOREACH (ScrArea *, area, &area_map->areabase) {
    area->butspacetype = area->spacetype; /* Just for compatibility, will be reset below. */

    BLO_write_struct(writer, ScrArea, area);

#ifdef WITH_GLOBAL_AREA_WRITING
    BLO_write_struct(writer, ScrGlobalAreaData, area->global);
#endif

    write_area_regions(writer, area);

    area->butspacetype = SPACE_EMPTY; /* Unset again, was changed above. */
  }
}

static void write_windowmanager(BlendWriter *writer, wmWindowManager *wm, const void *id_address)
{
  BLO_write_id_struct(writer, wmWindowManager, id_address, &wm->id);
  write_iddata(writer, &wm->id);
  write_wm_xr_data(writer, &wm->xr);

  LISTBASE_FOREACH (wmWindow *, win, &wm->windows) {
#ifndef WITH_GLOBAL_AREA_WRITING
    /* Don't write global areas yet, while we make changes to them. */
    ScrAreaMap global_areas = win->global_areas;
    memset(&win->global_areas, 0, sizeof(win->global_areas));
#endif

    /* update deprecated screen member (for so loading in 2.7x uses the correct screen) */
    win->screen = BKE_workspace_active_screen_get(win->workspace_hook);

    BLO_write_struct(writer, wmWindow, win);
    BLO_write_struct(writer, WorkSpaceInstanceHook, win->workspace_hook);
    BLO_write_struct(writer, Stereo3dFormat, win->stereo3d_format);

#ifdef WITH_GLOBAL_AREA_WRITING
    write_area_map(writer, &win->global_areas);
#else
    win->global_areas = global_areas;
#endif

    /* data is written, clear deprecated data again */
    win->screen = NULL;
  }
}

static void write_screen(BlendWriter *writer, bScreen *screen, const void *id_address)
{
  /* Screens are reference counted, only saved if used by a workspace. */
  if (screen->id.us > 0 || BLO_write_is_undo(writer)) {
    /* write LibData */
    /* in 2.50+ files, the file identifier for screens is patched, forward compatibility */
    writestruct_at_address(writer->wd, ID_SCRN, bScreen, 1, id_address, screen);
    write_iddata(writer, &screen->id);

    write_previews(writer, screen->preview);

    /* direct data */
    write_area_map(writer, AREAMAP_FROM_SCREEN(screen));
  }
}

static void write_bone(BlendWriter *writer, Bone *bone)
{
  /* PATCH for upward compatibility after 2.37+ armature recode */
  bone->size[0] = bone->size[1] = bone->size[2] = 1.0f;

  /* Write this bone */
  BLO_write_struct(writer, Bone, bone);

  /* Write ID Properties -- and copy this comment EXACTLY for easy finding
   * of library blocks that implement this.*/
  if (bone->prop) {
    IDP_WriteProperty(bone->prop, writer);
  }

  /* Write Children */
  LISTBASE_FOREACH (Bone *, cbone, &bone->childbase) {
    write_bone(writer, cbone);
  }
}

static void write_armature(BlendWriter *writer, bArmature *arm, const void *id_address)
{
  if (arm->id.us > 0 || BLO_write_is_undo(writer)) {
    /* Clean up, important in undo case to reduce false detection of changed datablocks. */
    arm->bonehash = NULL;
    arm->edbo = NULL;
    /* Must always be cleared (armatures don't have their own edit-data). */
    arm->needs_flush_to_id = 0;
    arm->act_edbone = NULL;

    BLO_write_id_struct(writer, bArmature, id_address, &arm->id);
    write_iddata(writer, &arm->id);

    if (arm->adt) {
      write_animdata(writer, arm->adt);
    }

    /* Direct data */
    LISTBASE_FOREACH (Bone *, bone, &arm->bonebase) {
      write_bone(writer, bone);
    }
  }
}

static void write_text(BlendWriter *writer, Text *text, const void *id_address)
{
  /* Note: we are clearing local temp data here, *not* the flag in the actual 'real' ID. */
  if ((text->flags & TXT_ISMEM) && (text->flags & TXT_ISEXT)) {
    text->flags &= ~TXT_ISEXT;
  }

  /* Clean up, important in undo case to reduce false detection of changed datablocks. */
  text->compiled = NULL;

  /* write LibData */
  BLO_write_id_struct(writer, Text, id_address, &text->id);
  write_iddata(writer, &text->id);

  if (text->name) {
    BLO_write_string(writer, text->name);
  }

  if (!(text->flags & TXT_ISEXT)) {
    /* now write the text data, in two steps for optimization in the readfunction */
    LISTBASE_FOREACH (TextLine *, tmp, &text->lines) {
      BLO_write_struct(writer, TextLine, tmp);
    }

    LISTBASE_FOREACH (TextLine *, tmp, &text->lines) {
      BLO_write_raw(writer, tmp->len + 1, tmp->line);
    }
  }
}

static void write_speaker(BlendWriter *writer, Speaker *spk, const void *id_address)
{
  if (spk->id.us > 0 || BLO_write_is_undo(writer)) {
    /* write LibData */
    BLO_write_id_struct(writer, Speaker, id_address, &spk->id);
    write_iddata(writer, &spk->id);

    if (spk->adt) {
      write_animdata(writer, spk->adt);
    }
  }
}

static void write_sound(BlendWriter *writer, bSound *sound, const void *id_address)
{
  if (sound->id.us > 0 || BLO_write_is_undo(writer)) {
    /* Clean up, important in undo case to reduce false detection of changed datablocks. */
    sound->tags = 0;
    sound->handle = NULL;
    sound->playback_handle = NULL;
    sound->spinlock = NULL;

    /* write LibData */
    BLO_write_id_struct(writer, bSound, id_address, &sound->id);
    write_iddata(writer, &sound->id);

    if (sound->packedfile) {
      PackedFile *pf = sound->packedfile;
      BLO_write_struct(writer, PackedFile, pf);
      BLO_write_raw(writer, pf->size, pf->data);
    }
  }
}

static void write_probe(BlendWriter *writer, LightProbe *prb, const void *id_address)
{
  if (prb->id.us > 0 || BLO_write_is_undo(writer)) {
    /* write LibData */
    BLO_write_id_struct(writer, LightProbe, id_address, &prb->id);
    write_iddata(writer, &prb->id);

    if (prb->adt) {
      write_animdata(writer, prb->adt);
    }
  }
}

static void write_nodetree(BlendWriter *writer, bNodeTree *ntree, const void *id_address)
{
  if (ntree->id.us > 0 || BLO_write_is_undo(writer)) {
    /* Clean up, important in undo case to reduce false detection of changed datablocks. */
    ntree->init = 0; /* to set callbacks and force setting types */
    ntree->is_updating = false;
    ntree->typeinfo = NULL;
    ntree->interface_type = NULL;
    ntree->progress = NULL;
    ntree->execdata = NULL;

    BLO_write_id_struct(writer, bNodeTree, id_address, &ntree->id);
    /* Note that trees directly used by other IDs (materials etc.) are not 'real' ID, they cannot
     * be linked, etc., so we write actual id data here only, for 'real' ID trees. */
    write_iddata(writer, &ntree->id);

    write_nodetree_nolib(writer, ntree);
  }
}

static void write_brush(BlendWriter *writer, Brush *brush, const void *id_address)
{
  if (brush->id.us > 0 || BLO_write_is_undo(writer)) {
    BLO_write_id_struct(writer, Brush, id_address, &brush->id);
    write_iddata(writer, &brush->id);

    if (brush->curve) {
      write_curvemapping(writer, brush->curve);
    }

    if (brush->gpencil_settings) {
      BLO_write_struct(writer, BrushGpencilSettings, brush->gpencil_settings);

      if (brush->gpencil_settings->curve_sensitivity) {
        write_curvemapping(writer, brush->gpencil_settings->curve_sensitivity);
      }
      if (brush->gpencil_settings->curve_strength) {
        write_curvemapping(writer, brush->gpencil_settings->curve_strength);
      }
      if (brush->gpencil_settings->curve_jitter) {
        write_curvemapping(writer, brush->gpencil_settings->curve_jitter);
      }
      if (brush->gpencil_settings->curve_rand_pressure) {
        write_curvemapping(writer, brush->gpencil_settings->curve_rand_pressure);
      }
      if (brush->gpencil_settings->curve_rand_strength) {
        write_curvemapping(writer, brush->gpencil_settings->curve_rand_strength);
      }
      if (brush->gpencil_settings->curve_rand_uv) {
        write_curvemapping(writer, brush->gpencil_settings->curve_rand_uv);
      }
      if (brush->gpencil_settings->curve_rand_hue) {
        write_curvemapping(writer, brush->gpencil_settings->curve_rand_hue);
      }
      if (brush->gpencil_settings->curve_rand_saturation) {
        write_curvemapping(writer, brush->gpencil_settings->curve_rand_saturation);
      }
      if (brush->gpencil_settings->curve_rand_value) {
        write_curvemapping(writer, brush->gpencil_settings->curve_rand_value);
      }
    }
    if (brush->gradient) {
      BLO_write_struct(writer, ColorBand, brush->gradient);
    }
  }
}

static void write_palette(BlendWriter *writer, Palette *palette, const void *id_address)
{
  if (palette->id.us > 0 || BLO_write_is_undo(writer)) {
    PaletteColor *color;
    BLO_write_id_struct(writer, Palette, id_address, &palette->id);
    write_iddata(writer, &palette->id);

    for (color = palette->colors.first; color; color = color->next) {
      BLO_write_struct(writer, PaletteColor, color);
    }
  }
}

static void write_paintcurve(BlendWriter *writer, PaintCurve *pc, const void *id_address)
{
  if (pc->id.us > 0 || BLO_write_is_undo(writer)) {
    BLO_write_id_struct(writer, PaintCurve, id_address, &pc->id);
    write_iddata(writer, &pc->id);

    BLO_write_struct_array(writer, PaintCurvePoint, pc->tot_points, pc->points);
  }
}

static void write_movieTracks(BlendWriter *writer, ListBase *tracks)
{
  MovieTrackingTrack *track;

  track = tracks->first;
  while (track) {
    BLO_write_struct(writer, MovieTrackingTrack, track);

    if (track->markers) {
      BLO_write_struct_array(writer, MovieTrackingMarker, track->markersnr, track->markers);
    }

    track = track->next;
  }
}

static void write_moviePlaneTracks(BlendWriter *writer, ListBase *plane_tracks_base)
{
  MovieTrackingPlaneTrack *plane_track;

  for (plane_track = plane_tracks_base->first; plane_track; plane_track = plane_track->next) {
    BLO_write_struct(writer, MovieTrackingPlaneTrack, plane_track);

    BLO_write_pointer_array(writer, plane_track->point_tracksnr, plane_track->point_tracks);
    BLO_write_struct_array(
        writer, MovieTrackingPlaneMarker, plane_track->markersnr, plane_track->markers);
  }
}

static void write_movieReconstruction(BlendWriter *writer,
                                      MovieTrackingReconstruction *reconstruction)
{
  if (reconstruction->camnr) {
    BLO_write_struct_array(
        writer, MovieReconstructedCamera, reconstruction->camnr, reconstruction->cameras);
  }
}

static void write_movieclip(BlendWriter *writer, MovieClip *clip, const void *id_address)
{
  if (clip->id.us > 0 || BLO_write_is_undo(writer)) {
    /* Clean up, important in undo case to reduce false detection of changed datablocks. */
    clip->anim = NULL;
    clip->tracking_context = NULL;
    clip->tracking.stats = NULL;

    MovieTracking *tracking = &clip->tracking;
    MovieTrackingObject *object;

    BLO_write_id_struct(writer, MovieClip, id_address, &clip->id);
    write_iddata(writer, &clip->id);

    if (clip->adt) {
      write_animdata(writer, clip->adt);
    }

    write_movieTracks(writer, &tracking->tracks);
    write_moviePlaneTracks(writer, &tracking->plane_tracks);
    write_movieReconstruction(writer, &tracking->reconstruction);

    object = tracking->objects.first;
    while (object) {
      BLO_write_struct(writer, MovieTrackingObject, object);

      write_movieTracks(writer, &object->tracks);
      write_moviePlaneTracks(writer, &object->plane_tracks);
      write_movieReconstruction(writer, &object->reconstruction);

      object = object->next;
    }
  }
}

static void write_mask(BlendWriter *writer, Mask *mask, const void *id_address)
{
  if (mask->id.us > 0 || BLO_write_is_undo(writer)) {
    MaskLayer *masklay;

    BLO_write_id_struct(writer, Mask, id_address, &mask->id);
    write_iddata(writer, &mask->id);

    if (mask->adt) {
      write_animdata(writer, mask->adt);
    }

    for (masklay = mask->masklayers.first; masklay; masklay = masklay->next) {
      MaskSpline *spline;
      MaskLayerShape *masklay_shape;

      BLO_write_struct(writer, MaskLayer, masklay);

      for (spline = masklay->splines.first; spline; spline = spline->next) {
        int i;

        void *points_deform = spline->points_deform;
        spline->points_deform = NULL;

        BLO_write_struct(writer, MaskSpline, spline);
        BLO_write_struct_array(writer, MaskSplinePoint, spline->tot_point, spline->points);

        spline->points_deform = points_deform;

        for (i = 0; i < spline->tot_point; i++) {
          MaskSplinePoint *point = &spline->points[i];

          if (point->tot_uw) {
            BLO_write_struct_array(writer, MaskSplinePointUW, point->tot_uw, point->uw);
          }
        }
      }

      for (masklay_shape = masklay->splines_shapes.first; masklay_shape;
           masklay_shape = masklay_shape->next) {
        BLO_write_struct(writer, MaskLayerShape, masklay_shape);
        BLO_write_float_array(
            writer, masklay_shape->tot_vert * MASK_OBJECT_SHAPE_ELEM_SIZE, masklay_shape->data);
      }
    }
  }
}

static void write_linestyle_color_modifiers(BlendWriter *writer, ListBase *modifiers)
{
  LineStyleModifier *m;

  for (m = modifiers->first; m; m = m->next) {
    int struct_nr;
    switch (m->type) {
      case LS_MODIFIER_ALONG_STROKE:
        struct_nr = SDNA_TYPE_FROM_STRUCT(LineStyleColorModifier_AlongStroke);
        break;
      case LS_MODIFIER_DISTANCE_FROM_CAMERA:
        struct_nr = SDNA_TYPE_FROM_STRUCT(LineStyleColorModifier_DistanceFromCamera);
        break;
      case LS_MODIFIER_DISTANCE_FROM_OBJECT:
        struct_nr = SDNA_TYPE_FROM_STRUCT(LineStyleColorModifier_DistanceFromObject);
        break;
      case LS_MODIFIER_MATERIAL:
        struct_nr = SDNA_TYPE_FROM_STRUCT(LineStyleColorModifier_Material);
        break;
      case LS_MODIFIER_TANGENT:
        struct_nr = SDNA_TYPE_FROM_STRUCT(LineStyleColorModifier_Tangent);
        break;
      case LS_MODIFIER_NOISE:
        struct_nr = SDNA_TYPE_FROM_STRUCT(LineStyleColorModifier_Noise);
        break;
      case LS_MODIFIER_CREASE_ANGLE:
        struct_nr = SDNA_TYPE_FROM_STRUCT(LineStyleColorModifier_CreaseAngle);
        break;
      case LS_MODIFIER_CURVATURE_3D:
        struct_nr = SDNA_TYPE_FROM_STRUCT(LineStyleColorModifier_Curvature_3D);
        break;
      default:
        struct_nr = SDNA_TYPE_FROM_STRUCT(LineStyleModifier); /* this should not happen */
    }
    BLO_write_struct_by_id(writer, struct_nr, m);
  }
  for (m = modifiers->first; m; m = m->next) {
    switch (m->type) {
      case LS_MODIFIER_ALONG_STROKE:
        BLO_write_struct(writer, ColorBand, ((LineStyleColorModifier_AlongStroke *)m)->color_ramp);
        break;
      case LS_MODIFIER_DISTANCE_FROM_CAMERA:
        BLO_write_struct(
            writer, ColorBand, ((LineStyleColorModifier_DistanceFromCamera *)m)->color_ramp);
        break;
      case LS_MODIFIER_DISTANCE_FROM_OBJECT:
        BLO_write_struct(
            writer, ColorBand, ((LineStyleColorModifier_DistanceFromObject *)m)->color_ramp);
        break;
      case LS_MODIFIER_MATERIAL:
        BLO_write_struct(writer, ColorBand, ((LineStyleColorModifier_Material *)m)->color_ramp);
        break;
      case LS_MODIFIER_TANGENT:
        BLO_write_struct(writer, ColorBand, ((LineStyleColorModifier_Tangent *)m)->color_ramp);
        break;
      case LS_MODIFIER_NOISE:
        BLO_write_struct(writer, ColorBand, ((LineStyleColorModifier_Noise *)m)->color_ramp);
        break;
      case LS_MODIFIER_CREASE_ANGLE:
        BLO_write_struct(writer, ColorBand, ((LineStyleColorModifier_CreaseAngle *)m)->color_ramp);
        break;
      case LS_MODIFIER_CURVATURE_3D:
        BLO_write_struct(
            writer, ColorBand, ((LineStyleColorModifier_Curvature_3D *)m)->color_ramp);
        break;
    }
  }
}

static void write_linestyle_alpha_modifiers(BlendWriter *writer, ListBase *modifiers)
{
  LineStyleModifier *m;

  for (m = modifiers->first; m; m = m->next) {
    int struct_nr;
    switch (m->type) {
      case LS_MODIFIER_ALONG_STROKE:
        struct_nr = SDNA_TYPE_FROM_STRUCT(LineStyleAlphaModifier_AlongStroke);
        break;
      case LS_MODIFIER_DISTANCE_FROM_CAMERA:
        struct_nr = SDNA_TYPE_FROM_STRUCT(LineStyleAlphaModifier_DistanceFromCamera);
        break;
      case LS_MODIFIER_DISTANCE_FROM_OBJECT:
        struct_nr = SDNA_TYPE_FROM_STRUCT(LineStyleAlphaModifier_DistanceFromObject);
        break;
      case LS_MODIFIER_MATERIAL:
        struct_nr = SDNA_TYPE_FROM_STRUCT(LineStyleAlphaModifier_Material);
        break;
      case LS_MODIFIER_TANGENT:
        struct_nr = SDNA_TYPE_FROM_STRUCT(LineStyleAlphaModifier_Tangent);
        break;
      case LS_MODIFIER_NOISE:
        struct_nr = SDNA_TYPE_FROM_STRUCT(LineStyleAlphaModifier_Noise);
        break;
      case LS_MODIFIER_CREASE_ANGLE:
        struct_nr = SDNA_TYPE_FROM_STRUCT(LineStyleAlphaModifier_CreaseAngle);
        break;
      case LS_MODIFIER_CURVATURE_3D:
        struct_nr = SDNA_TYPE_FROM_STRUCT(LineStyleAlphaModifier_Curvature_3D);
        break;
      default:
        struct_nr = SDNA_TYPE_FROM_STRUCT(LineStyleModifier); /* this should not happen */
    }
    BLO_write_struct_by_id(writer, struct_nr, m);
  }
  for (m = modifiers->first; m; m = m->next) {
    switch (m->type) {
      case LS_MODIFIER_ALONG_STROKE:
        write_curvemapping(writer, ((LineStyleAlphaModifier_AlongStroke *)m)->curve);
        break;
      case LS_MODIFIER_DISTANCE_FROM_CAMERA:
        write_curvemapping(writer, ((LineStyleAlphaModifier_DistanceFromCamera *)m)->curve);
        break;
      case LS_MODIFIER_DISTANCE_FROM_OBJECT:
        write_curvemapping(writer, ((LineStyleAlphaModifier_DistanceFromObject *)m)->curve);
        break;
      case LS_MODIFIER_MATERIAL:
        write_curvemapping(writer, ((LineStyleAlphaModifier_Material *)m)->curve);
        break;
      case LS_MODIFIER_TANGENT:
        write_curvemapping(writer, ((LineStyleAlphaModifier_Tangent *)m)->curve);
        break;
      case LS_MODIFIER_NOISE:
        write_curvemapping(writer, ((LineStyleAlphaModifier_Noise *)m)->curve);
        break;
      case LS_MODIFIER_CREASE_ANGLE:
        write_curvemapping(writer, ((LineStyleAlphaModifier_CreaseAngle *)m)->curve);
        break;
      case LS_MODIFIER_CURVATURE_3D:
        write_curvemapping(writer, ((LineStyleAlphaModifier_Curvature_3D *)m)->curve);
        break;
    }
  }
}

static void write_linestyle_thickness_modifiers(BlendWriter *writer, ListBase *modifiers)
{
  LineStyleModifier *m;

  for (m = modifiers->first; m; m = m->next) {
    int struct_nr;
    switch (m->type) {
      case LS_MODIFIER_ALONG_STROKE:
        struct_nr = SDNA_TYPE_FROM_STRUCT(LineStyleThicknessModifier_AlongStroke);
        break;
      case LS_MODIFIER_DISTANCE_FROM_CAMERA:
        struct_nr = SDNA_TYPE_FROM_STRUCT(LineStyleThicknessModifier_DistanceFromCamera);
        break;
      case LS_MODIFIER_DISTANCE_FROM_OBJECT:
        struct_nr = SDNA_TYPE_FROM_STRUCT(LineStyleThicknessModifier_DistanceFromObject);
        break;
      case LS_MODIFIER_MATERIAL:
        struct_nr = SDNA_TYPE_FROM_STRUCT(LineStyleThicknessModifier_Material);
        break;
      case LS_MODIFIER_CALLIGRAPHY:
        struct_nr = SDNA_TYPE_FROM_STRUCT(LineStyleThicknessModifier_Calligraphy);
        break;
      case LS_MODIFIER_TANGENT:
        struct_nr = SDNA_TYPE_FROM_STRUCT(LineStyleThicknessModifier_Tangent);
        break;
      case LS_MODIFIER_NOISE:
        struct_nr = SDNA_TYPE_FROM_STRUCT(LineStyleThicknessModifier_Noise);
        break;
      case LS_MODIFIER_CREASE_ANGLE:
        struct_nr = SDNA_TYPE_FROM_STRUCT(LineStyleThicknessModifier_CreaseAngle);
        break;
      case LS_MODIFIER_CURVATURE_3D:
        struct_nr = SDNA_TYPE_FROM_STRUCT(LineStyleThicknessModifier_Curvature_3D);
        break;
      default:
        struct_nr = SDNA_TYPE_FROM_STRUCT(LineStyleModifier); /* this should not happen */
    }
    BLO_write_struct_by_id(writer, struct_nr, m);
  }
  for (m = modifiers->first; m; m = m->next) {
    switch (m->type) {
      case LS_MODIFIER_ALONG_STROKE:
        write_curvemapping(writer, ((LineStyleThicknessModifier_AlongStroke *)m)->curve);
        break;
      case LS_MODIFIER_DISTANCE_FROM_CAMERA:
        write_curvemapping(writer, ((LineStyleThicknessModifier_DistanceFromCamera *)m)->curve);
        break;
      case LS_MODIFIER_DISTANCE_FROM_OBJECT:
        write_curvemapping(writer, ((LineStyleThicknessModifier_DistanceFromObject *)m)->curve);
        break;
      case LS_MODIFIER_MATERIAL:
        write_curvemapping(writer, ((LineStyleThicknessModifier_Material *)m)->curve);
        break;
      case LS_MODIFIER_TANGENT:
        write_curvemapping(writer, ((LineStyleThicknessModifier_Tangent *)m)->curve);
        break;
      case LS_MODIFIER_CREASE_ANGLE:
        write_curvemapping(writer, ((LineStyleThicknessModifier_CreaseAngle *)m)->curve);
        break;
      case LS_MODIFIER_CURVATURE_3D:
        write_curvemapping(writer, ((LineStyleThicknessModifier_Curvature_3D *)m)->curve);
        break;
    }
  }
}

static void write_linestyle_geometry_modifiers(BlendWriter *writer, ListBase *modifiers)
{
  LineStyleModifier *m;

  for (m = modifiers->first; m; m = m->next) {
    int struct_nr;
    switch (m->type) {
      case LS_MODIFIER_SAMPLING:
        struct_nr = SDNA_TYPE_FROM_STRUCT(LineStyleGeometryModifier_Sampling);
        break;
      case LS_MODIFIER_BEZIER_CURVE:
        struct_nr = SDNA_TYPE_FROM_STRUCT(LineStyleGeometryModifier_BezierCurve);
        break;
      case LS_MODIFIER_SINUS_DISPLACEMENT:
        struct_nr = SDNA_TYPE_FROM_STRUCT(LineStyleGeometryModifier_SinusDisplacement);
        break;
      case LS_MODIFIER_SPATIAL_NOISE:
        struct_nr = SDNA_TYPE_FROM_STRUCT(LineStyleGeometryModifier_SpatialNoise);
        break;
      case LS_MODIFIER_PERLIN_NOISE_1D:
        struct_nr = SDNA_TYPE_FROM_STRUCT(LineStyleGeometryModifier_PerlinNoise1D);
        break;
      case LS_MODIFIER_PERLIN_NOISE_2D:
        struct_nr = SDNA_TYPE_FROM_STRUCT(LineStyleGeometryModifier_PerlinNoise2D);
        break;
      case LS_MODIFIER_BACKBONE_STRETCHER:
        struct_nr = SDNA_TYPE_FROM_STRUCT(LineStyleGeometryModifier_BackboneStretcher);
        break;
      case LS_MODIFIER_TIP_REMOVER:
        struct_nr = SDNA_TYPE_FROM_STRUCT(LineStyleGeometryModifier_TipRemover);
        break;
      case LS_MODIFIER_POLYGONIZATION:
        struct_nr = SDNA_TYPE_FROM_STRUCT(LineStyleGeometryModifier_Polygonalization);
        break;
      case LS_MODIFIER_GUIDING_LINES:
        struct_nr = SDNA_TYPE_FROM_STRUCT(LineStyleGeometryModifier_GuidingLines);
        break;
      case LS_MODIFIER_BLUEPRINT:
        struct_nr = SDNA_TYPE_FROM_STRUCT(LineStyleGeometryModifier_Blueprint);
        break;
      case LS_MODIFIER_2D_OFFSET:
        struct_nr = SDNA_TYPE_FROM_STRUCT(LineStyleGeometryModifier_2DOffset);
        break;
      case LS_MODIFIER_2D_TRANSFORM:
        struct_nr = SDNA_TYPE_FROM_STRUCT(LineStyleGeometryModifier_2DTransform);
        break;
      case LS_MODIFIER_SIMPLIFICATION:
        struct_nr = SDNA_TYPE_FROM_STRUCT(LineStyleGeometryModifier_Simplification);
        break;
      default:
        struct_nr = SDNA_TYPE_FROM_STRUCT(LineStyleModifier); /* this should not happen */
    }
    BLO_write_struct_by_id(writer, struct_nr, m);
  }
}

static void write_linestyle(BlendWriter *writer,
                            FreestyleLineStyle *linestyle,
                            const void *id_address)
{
  if (linestyle->id.us > 0 || BLO_write_is_undo(writer)) {
    BLO_write_id_struct(writer, FreestyleLineStyle, id_address, &linestyle->id);
    write_iddata(writer, &linestyle->id);

    if (linestyle->adt) {
      write_animdata(writer, linestyle->adt);
    }

    write_linestyle_color_modifiers(writer, &linestyle->color_modifiers);
    write_linestyle_alpha_modifiers(writer, &linestyle->alpha_modifiers);
    write_linestyle_thickness_modifiers(writer, &linestyle->thickness_modifiers);
    write_linestyle_geometry_modifiers(writer, &linestyle->geometry_modifiers);
    for (int a = 0; a < MAX_MTEX; a++) {
      if (linestyle->mtex[a]) {
        BLO_write_struct(writer, MTex, linestyle->mtex[a]);
      }
    }
    if (linestyle->nodetree) {
      BLO_write_struct(writer, bNodeTree, linestyle->nodetree);
      write_nodetree_nolib(writer, linestyle->nodetree);
    }
  }
}

static void write_cachefile(BlendWriter *writer, CacheFile *cache_file, const void *id_address)
{
  if (cache_file->id.us > 0 || BLO_write_is_undo(writer)) {
    /* Clean up, important in undo case to reduce false detection of changed datablocks. */
    BLI_listbase_clear(&cache_file->object_paths);
    cache_file->handle = NULL;
    memset(cache_file->handle_filepath, 0, sizeof(cache_file->handle_filepath));
    cache_file->handle_readers = NULL;

    BLO_write_id_struct(writer, CacheFile, id_address, &cache_file->id);

    if (cache_file->adt) {
      write_animdata(writer, cache_file->adt);
    }
  }
}

static void write_workspace(BlendWriter *writer, WorkSpace *workspace, const void *id_address)
{
  BLO_write_id_struct(writer, WorkSpace, id_address, &workspace->id);
  write_iddata(writer, &workspace->id);
  BLO_write_struct_list(writer, WorkSpaceLayout, &workspace->layouts);
  BLO_write_struct_list(writer, WorkSpaceDataRelation, &workspace->hook_layout_relations);
  BLO_write_struct_list(writer, wmOwnerID, &workspace->owner_ids);
  BLO_write_struct_list(writer, bToolRef, &workspace->tools);
  LISTBASE_FOREACH (bToolRef *, tref, &workspace->tools) {
    if (tref->properties) {
      IDP_WriteProperty(tref->properties, writer);
    }
  }
}

static void write_hair(BlendWriter *writer, Hair *hair, const void *id_address)
{
  if (hair->id.us > 0 || BLO_write_is_undo(writer)) {
    CustomDataLayer *players = NULL, players_buff[CD_TEMP_CHUNK_SIZE];
    CustomDataLayer *clayers = NULL, clayers_buff[CD_TEMP_CHUNK_SIZE];
    CustomData_file_write_prepare(&hair->pdata, &players, players_buff, ARRAY_SIZE(players_buff));
    CustomData_file_write_prepare(&hair->cdata, &clayers, clayers_buff, ARRAY_SIZE(clayers_buff));

    /* Write LibData */
    BLO_write_id_struct(writer, Hair, id_address, &hair->id);
    write_iddata(writer, &hair->id);

    /* Direct data */
    write_customdata(writer, &hair->id, hair->totpoint, &hair->pdata, players, CD_MASK_ALL);
    write_customdata(writer, &hair->id, hair->totcurve, &hair->cdata, clayers, CD_MASK_ALL);
    BLO_write_pointer_array(writer, hair->totcol, hair->mat);
    if (hair->adt) {
      write_animdata(writer, hair->adt);
    }

    /* Remove temporary data. */
    if (players && players != players_buff) {
      MEM_freeN(players);
    }
    if (clayers && clayers != clayers_buff) {
      MEM_freeN(clayers);
    }
  }
}

static void write_pointcloud(BlendWriter *writer, PointCloud *pointcloud, const void *id_address)
{
  if (pointcloud->id.us > 0 || BLO_write_is_undo(writer)) {
    CustomDataLayer *players = NULL, players_buff[CD_TEMP_CHUNK_SIZE];
    CustomData_file_write_prepare(
        &pointcloud->pdata, &players, players_buff, ARRAY_SIZE(players_buff));

    /* Write LibData */
    BLO_write_id_struct(writer, PointCloud, id_address, &pointcloud->id);
    write_iddata(writer, &pointcloud->id);

    /* Direct data */
    write_customdata(
        writer, &pointcloud->id, pointcloud->totpoint, &pointcloud->pdata, players, CD_MASK_ALL);
    BLO_write_pointer_array(writer, pointcloud->totcol, pointcloud->mat);
    if (pointcloud->adt) {
      write_animdata(writer, pointcloud->adt);
    }

    /* Remove temporary data. */
    if (players && players != players_buff) {
      MEM_freeN(players);
    }
  }
}

static void write_volume(BlendWriter *writer, Volume *volume, const void *id_address)
{
  if (volume->id.us > 0 || BLO_write_is_undo(writer)) {
    /* Clean up, important in undo case to reduce false detection of changed datablocks. */
    volume->runtime.grids = 0;

    /* write LibData */
    BLO_write_id_struct(writer, Volume, id_address, &volume->id);
    write_iddata(writer, &volume->id);

    /* direct data */
    BLO_write_pointer_array(writer, volume->totcol, volume->mat);
    if (volume->adt) {
      write_animdata(writer, volume->adt);
    }

    if (volume->packedfile) {
      PackedFile *pf = volume->packedfile;
      BLO_write_struct(writer, PackedFile, pf);
      BLO_write_raw(writer, pf->size, pf->data);
    }
  }
}

static void write_simulation(BlendWriter *writer, Simulation *simulation, const void *id_address)
{
  if (simulation->id.us > 0 || BLO_write_is_undo(writer)) {
    BLO_write_id_struct(writer, Simulation, id_address, &simulation->id);
    write_iddata(writer, &simulation->id);

    if (simulation->adt) {
      write_animdata(writer, simulation->adt);
    }

    /* nodetree is integral part of simulation, no libdata */
    if (simulation->nodetree) {
      BLO_write_struct(writer, bNodeTree, simulation->nodetree);
      write_nodetree_nolib(writer, simulation->nodetree);
    }
  }
}

/* Keep it last of write_foodata functions. */
static void write_libraries(WriteData *wd, Main *main)
{
  ListBase *lbarray[MAX_LIBARRAY];
  ID *id;
  int a, tot;
  bool found_one;

  for (; main; main = main->next) {
    a = tot = set_listbasepointers(main, lbarray);

    /* test: is lib being used */
    if (main->curlib && main->curlib->packedfile) {
      found_one = true;
    }
    else if (wd->use_memfile) {
      /* When writing undo step we always write all existing libraries, makes reading undo step
       * much easier when dealing with purely indirectly used libraries. */
      found_one = true;
    }
    else {
      found_one = false;
      while (!found_one && tot--) {
        for (id = lbarray[tot]->first; id; id = id->next) {
          if (id->us > 0 &&
              ((id->tag & LIB_TAG_EXTERN) ||
               ((id->tag & LIB_TAG_INDIRECT) && (id->flag & LIB_INDIRECT_WEAK_LINK)))) {
            found_one = true;
            break;
          }
        }
      }
    }

    /* To be able to restore 'quit.blend' and temp saves,
     * the packed blend has to be in undo buffers... */
    /* XXX needs rethink, just like save UI in undo files now -
     * would be nice to append things only for the 'quit.blend' and temp saves. */
    if (found_one) {
      /* Not overridable. */

      BlendWriter writer = {wd};
      writestruct(wd, ID_LI, Library, 1, main->curlib);
      write_iddata(&writer, &main->curlib->id);

      if (main->curlib->packedfile) {
        PackedFile *pf = main->curlib->packedfile;
        writestruct(wd, DATA, PackedFile, 1, pf);
        writedata(wd, DATA, pf->size, pf->data);
        if (wd->use_memfile == false) {
          printf("write packed .blend: %s\n", main->curlib->name);
        }
      }

      /* Write link placeholders for all direct linked IDs. */
      while (a--) {
        for (id = lbarray[a]->first; id; id = id->next) {
          if (id->us > 0 &&
              ((id->tag & LIB_TAG_EXTERN) ||
               ((id->tag & LIB_TAG_INDIRECT) && (id->flag & LIB_INDIRECT_WEAK_LINK)))) {
            if (!BKE_idtype_idcode_is_linkable(GS(id->name))) {
              printf(
                  "ERROR: write file: data-block '%s' from lib '%s' is not linkable "
                  "but is flagged as directly linked",
                  id->name,
                  main->curlib->filepath);
              BLI_assert(0);
            }
            writestruct(wd, ID_LINK_PLACEHOLDER, ID, 1, id);
          }
        }
      }
    }
  }

  mywrite_flush(wd);
}

/* context is usually defined by WM, two cases where no WM is available:
 * - for forward compatibility, curscreen has to be saved
 * - for undofile, curscene needs to be saved */
static void write_global(WriteData *wd, int fileflags, Main *mainvar)
{
  const bool is_undo = wd->use_memfile;
  FileGlobal fg;
  bScreen *screen;
  Scene *scene;
  ViewLayer *view_layer;
  char subvstr[8];

  /* prevent mem checkers from complaining */
  memset(fg._pad, 0, sizeof(fg._pad));
  memset(fg.filename, 0, sizeof(fg.filename));
  memset(fg.build_hash, 0, sizeof(fg.build_hash));
  fg._pad1 = NULL;

  current_screen_compat(mainvar, is_undo, &screen, &scene, &view_layer);

  /* XXX still remap G */
  fg.curscreen = screen;
  fg.curscene = scene;
  fg.cur_view_layer = view_layer;

  /* prevent to save this, is not good convention, and feature with concerns... */
  fg.fileflags = (fileflags & ~G_FILE_FLAG_ALL_RUNTIME);

  fg.globalf = G.f;
  BLI_strncpy(fg.filename, mainvar->name, sizeof(fg.filename));
  sprintf(subvstr, "%4d", BLENDER_FILE_SUBVERSION);
  memcpy(fg.subvstr, subvstr, 4);

  fg.subversion = BLENDER_FILE_SUBVERSION;
  fg.minversion = BLENDER_FILE_MIN_VERSION;
  fg.minsubversion = BLENDER_FILE_MIN_SUBVERSION;
#ifdef WITH_BUILDINFO
  {
    extern unsigned long build_commit_timestamp;
    extern char build_hash[];
    /* TODO(sergey): Add branch name to file as well? */
    fg.build_commit_timestamp = build_commit_timestamp;
    BLI_strncpy(fg.build_hash, build_hash, sizeof(fg.build_hash));
  }
#else
  fg.build_commit_timestamp = 0;
  BLI_strncpy(fg.build_hash, "unknown", sizeof(fg.build_hash));
#endif
  writestruct(wd, GLOB, FileGlobal, 1, &fg);
}

/* preview image, first 2 values are width and height
 * second are an RGBA image (uchar)
 * note, this uses 'TEST' since new types will segfault on file load for older blender versions.
 */
static void write_thumb(WriteData *wd, const BlendThumbnail *thumb)
{
  if (thumb) {
    writedata(wd, TEST, BLEN_THUMB_MEMSIZE_FILE(thumb->width, thumb->height), thumb);
  }
}

/** \} */

/* -------------------------------------------------------------------- */
/** \name File Writing (Private)
 * \{ */

/* if MemFile * there's filesave to memory */
static bool write_file_handle(Main *mainvar,
                              WriteWrap *ww,
                              MemFile *compare,
                              MemFile *current,
                              int write_flags,
                              const BlendThumbnail *thumb)
{
  BHead bhead;
  ListBase mainlist;
  char buf[16];
  WriteData *wd;

  blo_split_main(&mainlist, mainvar);

  wd = mywrite_begin(ww, compare, current);
  BlendWriter writer = {wd};

  sprintf(buf,
          "BLENDER%c%c%.3d",
          (sizeof(void *) == 8) ? '-' : '_',
          (ENDIAN_ORDER == B_ENDIAN) ? 'V' : 'v',
          BLENDER_FILE_VERSION);

  mywrite(wd, buf, 12);

  write_renderinfo(wd, mainvar);
  write_thumb(wd, thumb);
  write_global(wd, write_flags, mainvar);

  /* The windowmanager and screen often change,
   * avoid thumbnail detecting changes because of this. */
  mywrite_flush(wd);

  OverrideLibraryStorage *override_storage =
      wd->use_memfile ? NULL : BKE_lib_override_library_operations_store_initialize();

#define ID_BUFFER_STATIC_SIZE 8192
  /* This outer loop allows to save first data-blocks from real mainvar,
   * then the temp ones from override process,
   * if needed, without duplicating whole code. */
  Main *bmain = mainvar;
  do {
    ListBase *lbarray[MAX_LIBARRAY];
    int a = set_listbasepointers(bmain, lbarray);
    while (a--) {
      ID *id = lbarray[a]->first;

      if (id == NULL || GS(id->name) == ID_LI) {
        continue; /* Libraries are handled separately below. */
      }

      char id_buffer_static[ID_BUFFER_STATIC_SIZE];
      void *id_buffer = id_buffer_static;
      const size_t idtype_struct_size = BKE_idtype_get_info_from_id(id)->struct_size;
      if (idtype_struct_size > ID_BUFFER_STATIC_SIZE) {
        BLI_assert(0);
        id_buffer = MEM_mallocN(idtype_struct_size, __func__);
      }

      for (; id; id = id->next) {
        /* We should never attempt to write non-regular IDs
         * (i.e. all kind of temp/runtime ones). */
        BLI_assert(
            (id->tag & (LIB_TAG_NO_MAIN | LIB_TAG_NO_USER_REFCOUNT | LIB_TAG_NOT_ALLOCATED)) == 0);

        const bool do_override = !ELEM(override_storage, NULL, bmain) && id->override_library;

        if (do_override) {
          BKE_lib_override_library_operations_store_start(bmain, override_storage, id);
        }

        if (wd->use_memfile) {
          /* Record the changes that happened up to this undo push in
           * recalc_up_to_undo_push, and clear recalc_after_undo_push again
           * to start accumulating for the next undo push. */
          id->recalc_up_to_undo_push = id->recalc_after_undo_push;
          id->recalc_after_undo_push = 0;

          bNodeTree *nodetree = ntreeFromID(id);
          if (nodetree != NULL) {
            nodetree->id.recalc_up_to_undo_push = nodetree->id.recalc_after_undo_push;
            nodetree->id.recalc_after_undo_push = 0;
          }
          if (GS(id->name) == ID_SCE) {
            Scene *scene = (Scene *)id;
            if (scene->master_collection != NULL) {
              scene->master_collection->id.recalc_up_to_undo_push =
                  scene->master_collection->id.recalc_after_undo_push;
              scene->master_collection->id.recalc_after_undo_push = 0;
            }
          }
        }

        mywrite_id_begin(wd, id);

        memcpy(id_buffer, id, idtype_struct_size);

        ((ID *)id_buffer)->tag = 0;
        /* Those listbase data change every time we add/remove an ID, and also often when renaming
         * one (due to re-sorting). This avoids generating a lot of false 'is changed' detections
         * between undo steps. */
        ((ID *)id_buffer)->prev = NULL;
        ((ID *)id_buffer)->next = NULL;

        switch ((ID_Type)GS(id->name)) {
          case ID_WM:
            write_windowmanager(&writer, (wmWindowManager *)id_buffer, id);
            break;
          case ID_WS:
            write_workspace(&writer, (WorkSpace *)id_buffer, id);
            break;
          case ID_SCR:
            write_screen(&writer, (bScreen *)id_buffer, id);
            break;
          case ID_MC:
            write_movieclip(&writer, (MovieClip *)id_buffer, id);
            break;
          case ID_MSK:
            write_mask(&writer, (Mask *)id_buffer, id);
            break;
          case ID_SCE:
            write_scene(&writer, (Scene *)id_buffer, id);
            break;
          case ID_CU:
            write_curve(&writer, (Curve *)id_buffer, id);
            break;
          case ID_MB:
            write_mball(&writer, (MetaBall *)id_buffer, id);
            break;
          case ID_IM:
            write_image(&writer, (Image *)id_buffer, id);
            break;
          case ID_CA:
            write_camera(&writer, (Camera *)id_buffer, id);
            break;
          case ID_LA:
            write_light(&writer, (Light *)id_buffer, id);
            break;
          case ID_LT:
            write_lattice(&writer, (Lattice *)id_buffer, id);
            break;
          case ID_VF:
            write_vfont(&writer, (VFont *)id_buffer, id);
            break;
          case ID_KE:
            write_key(&writer, (Key *)id_buffer, id);
            break;
          case ID_WO:
            write_world(&writer, (World *)id_buffer, id);
            break;
          case ID_TXT:
            write_text(&writer, (Text *)id_buffer, id);
            break;
          case ID_SPK:
            write_speaker(&writer, (Speaker *)id_buffer, id);
            break;
          case ID_LP:
            write_probe(&writer, (LightProbe *)id_buffer, id);
            break;
          case ID_SO:
            write_sound(&writer, (bSound *)id_buffer, id);
            break;
          case ID_GR:
            write_collection(&writer, (Collection *)id_buffer, id);
            break;
          case ID_AR:
            write_armature(&writer, (bArmature *)id_buffer, id);
            break;
          case ID_AC:
            write_action(&writer, (bAction *)id_buffer, id);
            break;
          case ID_OB:
            write_object(&writer, (Object *)id_buffer, id);
            break;
          case ID_MA:
            write_material(&writer, (Material *)id_buffer, id);
            break;
          case ID_TE:
            write_texture(&writer, (Tex *)id_buffer, id);
            break;
          case ID_ME:
            write_mesh(&writer, (Mesh *)id_buffer, id);
            break;
          case ID_PA:
            write_particlesettings(&writer, (ParticleSettings *)id_buffer, id);
            break;
          case ID_NT:
            write_nodetree(&writer, (bNodeTree *)id_buffer, id);
            break;
          case ID_BR:
            write_brush(&writer, (Brush *)id_buffer, id);
            break;
          case ID_PAL:
            write_palette(&writer, (Palette *)id_buffer, id);
            break;
          case ID_PC:
            write_paintcurve(&writer, (PaintCurve *)id_buffer, id);
            break;
          case ID_GD:
            write_gpencil(&writer, (bGPdata *)id_buffer, id);
            break;
          case ID_LS:
            write_linestyle(&writer, (FreestyleLineStyle *)id_buffer, id);
            break;
          case ID_CF:
            write_cachefile(&writer, (CacheFile *)id_buffer, id);
            break;
          case ID_HA:
            write_hair(&writer, (Hair *)id_buffer, id);
            break;
          case ID_PT:
            write_pointcloud(&writer, (PointCloud *)id_buffer, id);
            break;
          case ID_VO:
            write_volume(&writer, (Volume *)id_buffer, id);
            break;
          case ID_SIM:
            write_simulation(&writer, (Simulation *)id_buffer, id);
            break;
          case ID_LI:
            /* Do nothing, handled below - and should never be reached. */
            BLI_assert(0);
            break;
          case ID_IP:
            /* Do nothing, deprecated. */
            break;
          default:
            /* Should never be reached. */
            BLI_assert(0);
            break;
        }

        if (do_override) {
          BKE_lib_override_library_operations_store_end(override_storage, id);
        }

        mywrite_id_end(wd, id);
      }

      if (id_buffer != id_buffer_static) {
        MEM_SAFE_FREE(id_buffer);
      }

      mywrite_flush(wd);
    }
  } while ((bmain != override_storage) && (bmain = override_storage));

  if (override_storage) {
    BKE_lib_override_library_operations_store_finalize(override_storage);
    override_storage = NULL;
  }

  /* Special handling, operating over split Mains... */
  write_libraries(wd, mainvar->next);

  /* So changes above don't cause a 'DNA1' to be detected as changed on undo. */
  mywrite_flush(wd);

  if (write_flags & G_FILE_USERPREFS) {
    write_userdef(&writer, &U);
  }

  /* Write DNA last, because (to be implemented) test for which structs are written.
   *
   * Note that we *borrow* the pointer to 'DNAstr',
   * so writing each time uses the same address and doesn't cause unnecessary undo overhead. */
  writedata(wd, DNA1, wd->sdna->data_len, wd->sdna->data);

  /* end of file */
  memset(&bhead, 0, sizeof(BHead));
  bhead.code = ENDB;
  mywrite(wd, &bhead, sizeof(BHead));

  blo_join_main(&mainlist);

  return mywrite_end(wd);
}

/* do reverse file history: .blend1 -> .blend2, .blend -> .blend1 */
/* return: success(0), failure(1) */
static bool do_history(const char *name, ReportList *reports)
{
  char tempname1[FILE_MAX], tempname2[FILE_MAX];
  int hisnr = U.versions;

  if (U.versions == 0) {
    return 0;
  }

  if (strlen(name) < 2) {
    BKE_report(reports, RPT_ERROR, "Unable to make version backup: filename too short");
    return 1;
  }

  while (hisnr > 1) {
    BLI_snprintf(tempname1, sizeof(tempname1), "%s%d", name, hisnr - 1);
    if (BLI_exists(tempname1)) {
      BLI_snprintf(tempname2, sizeof(tempname2), "%s%d", name, hisnr);

      if (BLI_rename(tempname1, tempname2)) {
        BKE_report(reports, RPT_ERROR, "Unable to make version backup");
        return true;
      }
    }
    hisnr--;
  }

  /* is needed when hisnr==1 */
  if (BLI_exists(name)) {
    BLI_snprintf(tempname1, sizeof(tempname1), "%s%d", name, hisnr);

    if (BLI_rename(name, tempname1)) {
      BKE_report(reports, RPT_ERROR, "Unable to make version backup");
      return true;
    }
  }

  return 0;
}

/** \} */

/* -------------------------------------------------------------------- */
/** \name File Writing (Public)
 * \{ */

/**
 * \return Success.
 */
bool BLO_write_file(Main *mainvar,
                    const char *filepath,
                    int write_flags,
                    ReportList *reports,
                    const BlendThumbnail *thumb)
{
  char tempname[FILE_MAX + 1];
  eWriteWrapType ww_type;
  WriteWrap ww;

  /* path backup/restore */
  void *path_list_backup = NULL;
  const int path_list_flag = (BKE_BPATH_TRAVERSE_SKIP_LIBRARY | BKE_BPATH_TRAVERSE_SKIP_MULTIFILE);

  if (G.debug & G_DEBUG_IO && mainvar->lock != NULL) {
    BKE_report(reports, RPT_INFO, "Checking sanity of current .blend file *BEFORE* save to disk");
    BLO_main_validate_libraries(mainvar, reports);
    BLO_main_validate_shapekeys(mainvar, reports);
  }

  /* open temporary file, so we preserve the original in case we crash */
  BLI_snprintf(tempname, sizeof(tempname), "%s@", filepath);

  if (write_flags & G_FILE_COMPRESS) {
    ww_type = WW_WRAP_ZLIB;
  }
  else {
    ww_type = WW_WRAP_NONE;
  }

  ww_handle_init(ww_type, &ww);

  if (ww.open(&ww, tempname) == false) {
    BKE_reportf(
        reports, RPT_ERROR, "Cannot open file %s for writing: %s", tempname, strerror(errno));
    return 0;
  }

  /* Remapping of relative paths to new file location. */
  if (write_flags & G_FILE_RELATIVE_REMAP) {
    char dir_src[FILE_MAX];
    char dir_dst[FILE_MAX];
    BLI_split_dir_part(mainvar->name, dir_src, sizeof(dir_src));
    BLI_split_dir_part(filepath, dir_dst, sizeof(dir_dst));

    /* Just in case there is some subtle difference. */
    BLI_path_normalize(mainvar->name, dir_dst);
    BLI_path_normalize(mainvar->name, dir_src);

    if (G.relbase_valid && (BLI_path_cmp(dir_dst, dir_src) == 0)) {
      /* Saved to same path. Nothing to do. */
      write_flags &= ~G_FILE_RELATIVE_REMAP;
    }
    else {
      /* Check if we need to backup and restore paths. */
      if (UNLIKELY(G_FILE_SAVE_COPY & write_flags)) {
        path_list_backup = BKE_bpath_list_backup(mainvar, path_list_flag);
      }

      if (G.relbase_valid) {
        /* Saved, make relative paths relative to new location (if possible). */
        BKE_bpath_relative_rebase(mainvar, dir_src, dir_dst, NULL);
      }
      else {
        /* Unsaved, make all relative. */
        BKE_bpath_relative_convert(mainvar, dir_dst, NULL);
      }
    }
  }

  /* actual file writing */
  const bool err = write_file_handle(mainvar, &ww, NULL, NULL, write_flags, thumb);

  ww.close(&ww);

  if (UNLIKELY(path_list_backup)) {
    BKE_bpath_list_restore(mainvar, path_list_flag, path_list_backup);
    BKE_bpath_list_free(path_list_backup);
  }

  if (err) {
    BKE_report(reports, RPT_ERROR, strerror(errno));
    remove(tempname);

    return 0;
  }

  /* file save to temporary file was successful */
  /* now do reverse file history (move .blend1 -> .blend2, .blend -> .blend1) */
  if (write_flags & G_FILE_HISTORY) {
    const bool err_hist = do_history(filepath, reports);
    if (err_hist) {
      BKE_report(reports, RPT_ERROR, "Version backup failed (file saved with @)");
      return 0;
    }
  }

  if (BLI_rename(tempname, filepath) != 0) {
    BKE_report(reports, RPT_ERROR, "Cannot change old file (file saved with @)");
    return 0;
  }

  if (G.debug & G_DEBUG_IO && mainvar->lock != NULL) {
    BKE_report(reports, RPT_INFO, "Checking sanity of current .blend file *AFTER* save to disk");
    BLO_main_validate_libraries(mainvar, reports);
  }

  return 1;
}

/**
 * \return Success.
 */
bool BLO_write_file_mem(Main *mainvar, MemFile *compare, MemFile *current, int write_flags)
{
  write_flags &= ~G_FILE_USERPREFS;

  const bool err = write_file_handle(mainvar, NULL, compare, current, write_flags, NULL);

  return (err == 0);
}

void BLO_write_raw(BlendWriter *writer, int size_in_bytes, const void *data_ptr)
{
  writedata(writer->wd, DATA, size_in_bytes, data_ptr);
}

void BLO_write_struct_by_name(BlendWriter *writer, const char *struct_name, const void *data_ptr)
{
  int struct_id = BLO_get_struct_id_by_name(writer, struct_name);
  BLO_write_struct_by_id(writer, struct_id, data_ptr);
}

void BLO_write_struct_array_by_name(BlendWriter *writer,
                                    const char *struct_name,
                                    int array_size,
                                    const void *data_ptr)
{
  int struct_id = BLO_get_struct_id_by_name(writer, struct_name);
  BLO_write_struct_array_by_id(writer, struct_id, array_size, data_ptr);
}

void BLO_write_struct_by_id(BlendWriter *writer, int struct_id, const void *data_ptr)
{
  writestruct_nr(writer->wd, DATA, struct_id, 1, data_ptr);
}

void BLO_write_struct_at_address_by_id(BlendWriter *writer,
                                       int struct_id,
                                       const void *address,
                                       const void *data_ptr)
{
  writestruct_at_address_nr(writer->wd, DATA, struct_id, 1, address, data_ptr);
}

void BLO_write_struct_array_by_id(BlendWriter *writer,
                                  int struct_id,
                                  int array_size,
                                  const void *data_ptr)
{
  writestruct_nr(writer->wd, DATA, struct_id, array_size, data_ptr);
}

void BLO_write_struct_array_at_address_by_id(
    BlendWriter *writer, int struct_id, int array_size, const void *address, const void *data_ptr)
{
  writestruct_at_address_nr(writer->wd, DATA, struct_id, array_size, address, data_ptr);
}

void BLO_write_struct_list_by_id(BlendWriter *writer, int struct_id, ListBase *list)
{
  writelist_nr(writer->wd, DATA, struct_id, list);
}

void BLO_write_struct_list_by_name(BlendWriter *writer, const char *struct_name, ListBase *list)
{
  BLO_write_struct_list_by_id(writer, BLO_get_struct_id_by_name(writer, struct_name), list);
}

void blo_write_id_struct(BlendWriter *writer, int struct_id, const void *id_address, const ID *id)
{
  writestruct_at_address_nr(writer->wd, GS(id->name), struct_id, 1, id_address, id);
}

int BLO_get_struct_id_by_name(BlendWriter *writer, const char *struct_name)
{
  int struct_id = DNA_struct_find_nr(writer->wd->sdna, struct_name);
  BLI_assert(struct_id >= 0);
  return struct_id;
}

void BLO_write_int32_array(BlendWriter *writer, int size, const int32_t *data_ptr)
{
  BLO_write_raw(writer, sizeof(int32_t) * size, data_ptr);
}

void BLO_write_uint32_array(BlendWriter *writer, int size, const uint32_t *data_ptr)
{
  BLO_write_raw(writer, sizeof(uint32_t) * size, data_ptr);
}

void BLO_write_float_array(BlendWriter *writer, int size, const float *data_ptr)
{
  BLO_write_raw(writer, sizeof(float) * size, data_ptr);
}

void BLO_write_pointer_array(BlendWriter *writer, int size, const void *data_ptr)
{
  BLO_write_raw(writer, sizeof(void *) * size, data_ptr);
}

void BLO_write_float3_array(BlendWriter *writer, int size, const float *data_ptr)
{
  BLO_write_raw(writer, sizeof(float) * 3 * size, data_ptr);
}

/**
 * Write a null terminated string.
 */
void BLO_write_string(BlendWriter *writer, const char *str)
{
  if (str != NULL) {
    BLO_write_raw(writer, strlen(str) + 1, str);
  }
}

/**
 * Sometimes different data is written depending on whether the file is saved to disk or used for
 * undo. This function returns true when the current file-writing is done for undo.
 */
bool BLO_write_is_undo(BlendWriter *writer)
{
  return writer->wd->use_memfile;
}

/** \} */<|MERGE_RESOLUTION|>--- conflicted
+++ resolved
@@ -2872,7 +2872,6 @@
         LISTBASE_FOREACH (bGPDstroke *, gps, &gpf->strokes) {
           BLO_write_struct_array(writer, bGPDspoint, gps->totpoints, gps->points);
           BLO_write_struct_array(writer, bGPDtriangle, gps->tot_triangles, gps->triangles);
-<<<<<<< HEAD
           if (gps->editcurve != NULL) {
             BLO_write_struct(writer, bGPDcurve, gps->editcurve);
             BLO_write_struct_array(
@@ -2881,9 +2880,6 @@
                 writer, gps->editcurve->tot_curve_points, gps->editcurve->point_index_array);
           }
           write_dverts(writer->wd, gps->totpoints, gps->dvert);
-=======
-          write_dverts(writer, gps->totpoints, gps->dvert);
->>>>>>> 8a686f9c
         }
       }
     }
