/*
 * This program is free software; you can redistribute it and/or
 * modify it under the terms of the GNU General Public License
 * as published by the Free Software Foundation; either version 2
 * of the License, or (at your option) any later version.
 *
 * This program is distributed in the hope that it will be useful,
 * but WITHOUT ANY WARRANTY; without even the implied warranty of
 * MERCHANTABILITY or FITNESS FOR A PARTICULAR PURPOSE.  See the
 * GNU General Public License for more details.
 *
 * You should have received a copy of the GNU General Public License
 * along with this program; if not, write to the Free Software Foundation,
 * Inc., 51 Franklin Street, Fifth Floor, Boston, MA 02110-1301, USA.
 *
 * The Original Code is Copyright (C) 2001-2002 by NaN Holding BV.
 * All rights reserved.
 * blenloader readfile private function prototypes
 */

/** \file
 * \ingroup blenloader
 */

#pragma once

#ifdef WIN32
#  include "BLI_winstuff.h"
#endif

#include "DNA_sdna_types.h"
#include "DNA_space_types.h"
#include "DNA_windowmanager_types.h" /* for ReportType */
#include "zlib.h"

struct BLI_mmap_file;
struct BLOCacheStorage;
struct IDNameLib_Map;
struct Key;
struct MemFile;
struct Object;
struct OldNewMap;
struct ReportList;
struct UserDef;

typedef struct IDNameLib_Map IDNameLib_Map;

enum eFileDataFlag {
  FD_FLAGS_SWITCH_ENDIAN = 1 << 0,
  FD_FLAGS_FILE_POINTSIZE_IS_4 = 1 << 1,
  FD_FLAGS_POINTSIZE_DIFFERS = 1 << 2,
  FD_FLAGS_FILE_OK = 1 << 3,
  FD_FLAGS_NOT_MY_BUFFER = 1 << 4,
  /* XXX Unused in practice (checked once but never set). */
  FD_FLAGS_NOT_MY_LIBMAP = 1 << 5,
};

/* Disallow since it's 32bit on ms-windows. */
#ifdef __GNUC__
#  pragma GCC poison off_t
#endif

#if defined(_MSC_VER) || defined(__APPLE__) || defined(__HAIKU__) || defined(__NetBSD__)
typedef int64_t off64_t;
#endif

typedef ssize_t(FileDataReadFn)(struct FileData *filedata,
                                void *buffer,
                                size_t size,
                                bool *r_is_memchunk_identical);
typedef off64_t(FileDataSeekFn)(struct FileData *filedata, off64_t offset, int whence);

typedef struct FileData {
  /** Linked list of BHeadN's. */
  ListBase bhead_list;
  enum eFileDataFlag flags;
  bool is_eof;
  size_t buffersize;
  off64_t file_offset;

  FileDataReadFn *read;
  FileDataSeekFn *seek;

  /** Regular file reading. */
  int filedes;

  /** Variables needed for reading from memory / stream / memory-mapped files. */
  const char *buffer;
  struct BLI_mmap_file *mmap_file;
  /** Variables needed for reading from memfile (undo). */
  struct MemFile *memfile;
  /** Whether we are undoing (< 0) or redoing (> 0), used to choose which 'unchanged' flag to use
   * to detect unchanged data from memfile. */
  int undo_direction; /* eUndoStepDir */

  /** Variables needed for reading from file. */
  gzFile gzfiledes;
  /** Gzip stream for memory decompression. */
  z_stream strm;

  /** Now only in use for library appending. */
  char relabase[FILE_MAX];

  /** General reading variables. */
  struct SDNA *filesdna;
  const struct SDNA *memsdna;
  /** Array of #eSDNA_StructCompare. */
  const char *compflags;
  struct DNA_ReconstructInfo *reconstruct_info;

  int fileversion;
  /** Used to retrieve ID names from (bhead+1). */
<<<<<<< HEAD
  int id_name_offs;
  /** Used to retrieve asset data from (bhead+1). NOTE: This may not be available in old files,
   * will be -1 then! */
  int id_asset_data_offs;
=======
  int id_name_offset;
  /** Used to retrieve asset data from (bhead+1). NOTE: This may not be available in old files,
   * will be -1 then! */
  int id_asset_data_offset;
>>>>>>> 330fecc9
  /** For do_versions patching. */
  int globalf, fileflags;

  /** Optionally skip some data-blocks when they're not needed. */
  eBLOReadSkip skip_flags;

  /**
   * Tag to apply to all loaded ID data-blocks.
   *
   * \note This is initialized from #LibraryLink_Params.id_tag_extra since passing it as an
   * argument would need an additional argument to be passed around when expanding library data.
   */
  int id_tag_extra;

  struct OldNewMap *datamap;
  struct OldNewMap *globmap;
  struct OldNewMap *libmap;
  struct OldNewMap *packedmap;
  struct BLOCacheStorage *cache_storage;

  struct BHeadSort *bheadmap;
  int tot_bheadmap;

  /** See: #USE_GHASH_BHEAD. */
  struct GHash *bhead_idname_hash;

  ListBase *mainlist;
  /** Used for undo. */
  ListBase *old_mainlist;
  struct IDNameLib_Map *old_idmap;

  struct ReportList *reports;
  /* Counters for amount of missing libraries, and missing IDs in libraries.
   * Used to generate a synthetic report in the UI. */
  int library_file_missing_count;
  int library_id_missing_count;
} FileData;

#define SIZEOFBLENDERHEADER 12

/***/
struct Main;
void blo_join_main(ListBase *mainlist);
void blo_split_main(ListBase *mainlist, struct Main *main);

BlendFileData *blo_read_file_internal(FileData *fd, const char *filepath);

FileData *blo_filedata_from_file(const char *filepath, struct ReportList *reports);
FileData *blo_filedata_from_memory(const void *mem, int memsize, struct ReportList *reports);
FileData *blo_filedata_from_memfile(struct MemFile *memfile,
                                    const struct BlendFileReadParams *params,
                                    struct ReportList *reports);

void blo_clear_proxy_pointers_from_lib(struct Main *oldmain);
void blo_make_packed_pointer_map(FileData *fd, struct Main *oldmain);
void blo_end_packed_pointer_map(FileData *fd, struct Main *oldmain);
void blo_add_library_pointer_map(ListBase *old_mainlist, FileData *fd);
void blo_make_old_idmap_from_main(FileData *fd, struct Main *bmain);

BHead *blo_read_asset_data_block(FileData *fd, BHead *bhead, struct AssetMetaData **r_asset_data);

void blo_cache_storage_init(FileData *fd, struct Main *bmain);
void blo_cache_storage_old_bmain_clear(FileData *fd, struct Main *bmain_old);
void blo_cache_storage_end(FileData *fd);

void blo_filedata_free(FileData *fd);

BHead *blo_bhead_first(FileData *fd);
BHead *blo_bhead_next(FileData *fd, BHead *thisblock);
BHead *blo_bhead_prev(FileData *fd, BHead *thisblock);

const char *blo_bhead_id_name(const FileData *fd, const BHead *bhead);
struct AssetMetaData *blo_bhead_id_asset_data_address(const FileData *fd, const BHead *bhead);

/* do versions stuff */

void blo_do_versions_dna(struct SDNA *sdna, const int versionfile, const int subversionfile);

void blo_do_versions_oldnewmap_insert(struct OldNewMap *onm,
                                      const void *oldaddr,
                                      void *newaddr,
                                      int nr);
void *blo_do_versions_newlibadr(struct FileData *fd, const void *lib, const void *adr);
void *blo_do_versions_newlibadr_us(struct FileData *fd, const void *lib, const void *adr);

void blo_do_version_old_trackto_to_constraints(struct Object *ob);
void blo_do_versions_key_uidgen(struct Key *key);

void blo_do_versions_userdef(struct UserDef *userdef);

void blo_do_versions_pre250(struct FileData *fd, struct Library *lib, struct Main *bmain);
void blo_do_versions_250(struct FileData *fd, struct Library *lib, struct Main *bmain);
void blo_do_versions_260(struct FileData *fd, struct Library *lib, struct Main *bmain);
void blo_do_versions_270(struct FileData *fd, struct Library *lib, struct Main *bmain);
void blo_do_versions_280(struct FileData *fd, struct Library *lib, struct Main *bmain);
void blo_do_versions_290(struct FileData *fd, struct Library *lib, struct Main *bmain);
void blo_do_versions_300(struct FileData *fd, struct Library *lib, struct Main *bmain);
void blo_do_versions_cycles(struct FileData *fd, struct Library *lib, struct Main *bmain);

void do_versions_after_linking_250(struct Main *bmain);
void do_versions_after_linking_260(struct Main *bmain);
void do_versions_after_linking_270(struct Main *bmain);
void do_versions_after_linking_280(struct Main *bmain, struct ReportList *reports);
void do_versions_after_linking_290(struct Main *bmain, struct ReportList *reports);
void do_versions_after_linking_300(struct Main *bmain, struct ReportList *reports);
void do_versions_after_linking_cycles(struct Main *bmain);

/* This is rather unfortunate to have to expose this here, but better use that nasty hack in
 * do_version than readfile itself. */
void *blo_read_get_new_globaldata_address(struct FileData *fd, const void *adr);<|MERGE_RESOLUTION|>--- conflicted
+++ resolved
@@ -110,17 +110,10 @@
 
   int fileversion;
   /** Used to retrieve ID names from (bhead+1). */
-<<<<<<< HEAD
-  int id_name_offs;
-  /** Used to retrieve asset data from (bhead+1). NOTE: This may not be available in old files,
-   * will be -1 then! */
-  int id_asset_data_offs;
-=======
   int id_name_offset;
   /** Used to retrieve asset data from (bhead+1). NOTE: This may not be available in old files,
    * will be -1 then! */
   int id_asset_data_offset;
->>>>>>> 330fecc9
   /** For do_versions patching. */
   int globalf, fileflags;
 
