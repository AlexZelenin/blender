--- conflicted
+++ resolved
@@ -4825,21 +4825,12 @@
 		}
 		else if (md->type == eModifierType_LaplacianDeform) {
 			LaplacianDeformModifierData *lmd = (LaplacianDeformModifierData *)md;
-<<<<<<< HEAD
-			
-			lmd->vertexco = newdataadr(fd, lmd->vertexco);
-			if (fd->flags & FD_FLAGS_SWITCH_ENDIAN) {
-				BLI_endian_switch_float_array(lmd->vertexco, lmd->total_verts*3);
-			}
-			lmd->cacheSystem = NULL;
-=======
 
 			lmd->vertexco = newdataadr(fd, lmd->vertexco);
 			if (fd->flags & FD_FLAGS_SWITCH_ENDIAN) {
 				BLI_endian_switch_float_array(lmd->vertexco, lmd->total_verts * 3);
 			}
 			lmd->cache_system = NULL;
->>>>>>> 09b859d0
 		}
 	}
 }
