--- conflicted
+++ resolved
@@ -67,7 +67,6 @@
 #include "DNA_dynamicpaint_types.h"
 #include "DNA_effect_types.h"
 #include "DNA_fileglobal_types.h"
-#include "DNA_fracture_types.h"
 #include "DNA_genfile.h"
 #include "DNA_group_types.h"
 #include "DNA_gpencil_types.h"
@@ -1952,20 +1951,20 @@
 
 typedef void (*link_list_cb)(FileData *fd, void *data);
 
-static void link_list_ex(FileData *fd, ListBase *lb, link_list_cb callback, bool increase_lasthit)		/* only direct data */
+static void link_list_ex(FileData *fd, ListBase *lb, link_list_cb callback)		/* only direct data */
 {
 	Link *ln, *prev;
 	
 	if (BLI_listbase_is_empty(lb)) return;
 	
-	lb->first = newdataadr_ex(fd, lb->first, increase_lasthit);
+	lb->first = newdataadr(fd, lb->first);
 	if (callback != NULL) {
 		callback(fd, lb->first);
 	}
 	ln = lb->first;
 	prev = NULL;
 	while (ln) {
-		ln->next = newdataadr_ex(fd, ln->next, increase_lasthit);
+		ln->next = newdataadr(fd, ln->next);
 		if (ln->next != NULL && callback != NULL) {
 			callback(fd, ln->next);
 		}
@@ -1978,7 +1977,7 @@
 
 static void link_list(FileData *fd, ListBase *lb)		/* only direct data */
 {
-	link_list_ex(fd, lb, NULL, true);
+	link_list_ex(fd, lb, NULL);
 }
 
 static void link_glob_list(FileData *fd, ListBase *lb)		/* for glob data */
@@ -4106,7 +4105,7 @@
 static void direct_link_pointcache(FileData *fd, PointCache *cache)
 {
 	if ((cache->flag & PTCACHE_DISK_CACHE)==0) {
-		link_list_ex(fd, &cache->mem_cache, direct_link_pointcache_cb, true);
+		link_list_ex(fd, &cache->mem_cache, direct_link_pointcache_cb);
 	}
 	else
 		BLI_listbase_clear(&cache->mem_cache);
@@ -6789,8 +6788,6 @@
 		rbw->physics_world = NULL;
 		rbw->objects = NULL;
 		rbw->numbodies = 0;
-		rbw->cache_index_map = NULL;
-		rbw->cache_offset_map = NULL;
 
 		/* set effector weights */
 		rbw->effector_weights = newdataadr(fd, rbw->effector_weights);
@@ -8711,9 +8708,6 @@
 		
 		bhead = blo_nextbhead(fd, bhead);
 	}
-
-	qsort(fd->datamap->entries, fd->datamap->nentries, sizeof(OldNew), verg_oldnewmap);
-	fd->datamap->sorted = 1;
 	
 	return bhead;
 }
@@ -9207,19 +9201,6 @@
 	return bhead;
 }
 
-static void fix_fracture_image_hack(Main* main)
-{
-	Object *ob;
-
-	for (ob = main->object.first; ob; ob = ob->id.next) {
-		FractureModifierData *fmd = (FractureModifierData*)modifiers_findByType(ob, eModifierType_Fracture);
-		if (fmd && fmd->dm_group) {
-			fmd->refresh_images = true;
-			fmd->refresh = true;
-		}
-	}
-}
-
 BlendFileData *blo_read_file_internal(FileData *fd, const char *filepath)
 {
 	BHead *bhead = blo_firstbhead(fd);
@@ -9245,21 +9226,12 @@
 		if (data) {
 			int width = data[0];
 			int height = data[1];
-<<<<<<< HEAD
 
 			/* Protect against buffer overflow vulnerability. */
 			if (BLEN_THUMB_SAFE_MEMSIZE(width, height)) {
 				const size_t sz = BLEN_THUMB_MEMSIZE(width, height);
 				bfd->main->blen_thumb = MEM_mallocN(sz, __func__);
 
-=======
-
-			/* Protect against buffer overflow vulnerability. */
-			if (BLEN_THUMB_SAFE_MEMSIZE(width, height)) {
-				const size_t sz = BLEN_THUMB_MEMSIZE(width, height);
-				bfd->main->blen_thumb = MEM_mallocN(sz, __func__);
-
->>>>>>> 9a21afd1
 				BLI_assert((sz - sizeof(*bfd->main->blen_thumb)) ==
 				           (BLEN_THUMB_MEMSIZE_FILE(width, height) - (sizeof(*data) * 2)));
 				bfd->main->blen_thumb->width = width;
@@ -9328,8 +9300,6 @@
 	blo_join_main(&mainlist);
 	
 	lib_link_all(fd, bfd->main);
-
-	fix_fracture_image_hack(bfd->main);
 
 	/* Skip in undo case. */
 	if (fd->memfile == NULL) {
