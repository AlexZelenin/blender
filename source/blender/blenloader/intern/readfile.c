--- conflicted
+++ resolved
@@ -9802,14 +9802,10 @@
     /* Make all relative paths, relative to the open blend file. */
     fix_relpaths_library(fd->relabase, bfd->main);
 
-<<<<<<< HEAD
-  BKE_libraries_asset_repositories_rebuild(bfd->main);
-
-  link_global(fd, bfd); /* as last */
-=======
+    BKE_libraries_asset_repositories_rebuild(bfd->main);
+
     link_global(fd, bfd); /* as last */
   }
->>>>>>> a3bc8690
 
   fd->mainlist = NULL; /* Safety, this is local variable, shall not be used afterward. */
 
