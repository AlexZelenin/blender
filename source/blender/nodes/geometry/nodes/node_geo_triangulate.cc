/*
 * This program is free software; you can redistribute it and/or
 * modify it under the terms of the GNU General Public License
 * as published by the Free Software Foundation; either version 2
 * of the License, or (at your option) any later version.
 *
 * This program is distributed in the hope that it will be useful,
 * but WITHOUT ANY WARRANTY; without even the implied warranty of
 * MERCHANTABILITY or FITNESS FOR A PARTICULAR PURPOSE.  See the
 * GNU General Public License for more details.
 *
 * You should have received a copy of the GNU General Public License
 * along with this program; if not, write to the Free Software Foundation,
 * Inc., 51 Franklin Street, Fifth Floor, Boston, MA 02110-1301, USA.
 */

#include "DNA_node_types.h"

#include "RNA_enum_types.h"

#include "UI_interface.h"
#include "UI_resources.h"

#include "node_geometry_util.hh"

extern "C" {
Mesh *triangulate_mesh(Mesh *mesh,
                       const int quad_method,
                       const int ngon_method,
                       const int min_vertices,
                       const int flag);
}

static bNodeSocketTemplate geo_node_triangulate_in[] = {
    {SOCK_GEOMETRY, N_("Geometry")},
    {SOCK_INT, N_("Minimum Vertices"), 4, 0, 0, 0, 4, 10000},
    {-1, ""},
};

static bNodeSocketTemplate geo_node_triangulate_out[] = {
    {SOCK_GEOMETRY, N_("Geometry")},
    {-1, ""},
};

static void geo_node_triangulate_layout(uiLayout *layout, bContext *UNUSED(C), PointerRNA *ptr)
{
  uiItemR(layout, ptr, "quad_method", 0, "", ICON_NONE);
  uiItemR(layout, ptr, "ngon_method", 0, "", ICON_NONE);
}

static void geo_triangulate_init(bNodeTree *UNUSED(ntree), bNode *node)
{
  node->custom1 = GEO_NODE_TRIANGULATE_QUAD_SHORTEDGE;
  node->custom2 = GEO_NODE_TRIANGULATE_NGON_BEAUTY;
}

namespace blender::nodes {
static void geo_node_triangulate_exec(GeoNodeExecParams params)
{
  GeometrySet geometry_set = params.extract_input<GeometrySet>("Geometry");
  const int min_vertices = std::max(params.extract_input<int>("Minimum Vertices"), 4);

  GeometryNodeTriangulateQuads quad_method = static_cast<GeometryNodeTriangulateQuads>(
      params.node().custom1);
  GeometryNodeTriangulateNGons ngon_method = static_cast<GeometryNodeTriangulateNGons>(
      params.node().custom2);

<<<<<<< HEAD
  geometry_set_realize_instances_for_write(geometry_set);
=======
  geometry_set = geometry_set_realize_instances(geometry_set);
>>>>>>> 1065b413

  /* #triangulate_mesh might modify the input mesh currently. */
  Mesh *mesh_in = geometry_set.get_mesh_for_write();
  if (mesh_in != nullptr) {
    Mesh *mesh_out = triangulate_mesh(mesh_in, quad_method, ngon_method, min_vertices, 0);
    geometry_set.replace_mesh(mesh_out);
  }

  params.set_output("Geometry", std::move(geometry_set));
}
}  // namespace blender::nodes

void register_node_type_geo_triangulate()
{
  static bNodeType ntype;

  geo_node_type_base(&ntype, GEO_NODE_TRIANGULATE, "Triangulate", NODE_CLASS_GEOMETRY, 0);
  node_type_socket_templates(&ntype, geo_node_triangulate_in, geo_node_triangulate_out);
  node_type_init(&ntype, geo_triangulate_init);
  ntype.geometry_node_execute = blender::nodes::geo_node_triangulate_exec;
  ntype.draw_buttons = geo_node_triangulate_layout;
  nodeRegisterType(&ntype);
}<|MERGE_RESOLUTION|>--- conflicted
+++ resolved
@@ -65,11 +65,7 @@
   GeometryNodeTriangulateNGons ngon_method = static_cast<GeometryNodeTriangulateNGons>(
       params.node().custom2);
 
-<<<<<<< HEAD
-  geometry_set_realize_instances_for_write(geometry_set);
-=======
   geometry_set = geometry_set_realize_instances(geometry_set);
->>>>>>> 1065b413
 
   /* #triangulate_mesh might modify the input mesh currently. */
   Mesh *mesh_in = geometry_set.get_mesh_for_write();
