/*
 * This program is free software; you can redistribute it and/or
 * modify it under the terms of the GNU General Public License
 * as published by the Free Software Foundation; either version 2
 * of the License, or (at your option) any later version.
 *
 * This program is distributed in the hope that it will be useful,
 * but WITHOUT ANY WARRANTY; without even the implied warranty of
 * MERCHANTABILITY or FITNESS FOR A PARTICULAR PURPOSE.  See the
 * GNU General Public License for more details.
 *
 * You should have received a copy of the GNU General Public License
 * along with this program; if not, write to the Free Software Foundation,
 * Inc., 51 Franklin Street, Fifth Floor, Boston, MA 02110-1301, USA.
 */

/** \file
 * \ingroup freestyle
 */

#include "BPy_SShape.h"

#include "BPy_BBox.h"
#include "BPy_Convert.h"
#include "BPy_Id.h"
#include "Interface0D/BPy_SVertex.h"
#include "Interface1D/BPy_FEdge.h"

#ifdef __cplusplus
extern "C" {
#endif

///////////////////////////////////////////////////////////////////////////////////////////

//-------------------MODULE INITIALIZATION--------------------------------
int SShape_Init(PyObject *module)
{
  if (module == nullptr) {
    return -1;
  }

  if (PyType_Ready(&SShape_Type) < 0) {
    return -1;
  }
  Py_INCREF(&SShape_Type);
  PyModule_AddObject(module, "SShape", (PyObject *)&SShape_Type);

  return 0;
}

/*----------------------SShape methods ----------------------------*/

PyDoc_STRVAR(
    SShape_doc,
    "Class to define a feature shape.  It is the gathering of feature\n"
    "elements from an identified input shape.\n"
    "\n"
    ".. method:: __init__()\n"
    "            __init__(brother)\n"
    "\n"
    "   Creates a :class:`SShape` class using either a default constructor or copy constructor.\n"
    "\n"
    "   :arg brother: An SShape object.\n"
    "   :type brother: :class:`SShape`");

static int SShape_init(BPy_SShape *self, PyObject *args, PyObject *kwds)
{
  static const char *kwlist[] = {"brother", nullptr};
  PyObject *brother = nullptr;

  if (!PyArg_ParseTupleAndKeywords(args, kwds, "|O!", (char **)kwlist, &SShape_Type, &brother)) {
    return -1;
  }
  if (!brother) {
    self->ss = new SShape();
  }
  else {
    self->ss = new SShape(*(((BPy_SShape *)brother)->ss));
  }
  self->borrowed = false;
  return 0;
}

static void SShape_dealloc(BPy_SShape *self)
{
  if (self->ss && !self->borrowed) {
    delete self->ss;
  }
  Py_TYPE(self)->tp_free((PyObject *)self);
}

static PyObject *SShape_repr(BPy_SShape *self)
{
  return PyUnicode_FromFormat("SShape - address: %p", self->ss);
}

static char SShape_add_edge_doc[] =
    ".. method:: add_edge(edge)\n"
    "\n"
    "   Adds an FEdge to the list of FEdges.\n"
    "\n"
    "   :arg edge: An FEdge object.\n"
    "   :type edge: :class:`FEdge`\n";

static PyObject *SShape_add_edge(BPy_SShape *self, PyObject *args, PyObject *kwds)
{
  static const char *kwlist[] = {"edge", nullptr};
  PyObject *py_fe = nullptr;

  if (!PyArg_ParseTupleAndKeywords(args, kwds, "O!", (char **)kwlist, &FEdge_Type, &py_fe)) {
    return nullptr;
  }
  self->ss->AddEdge(((BPy_FEdge *)py_fe)->fe);
  Py_RETURN_NONE;
}

PyDoc_STRVAR(SShape_add_vertex_doc,
             ".. method:: add_vertex(vertex)\n"
             "\n"
             "   Adds an SVertex to the list of SVertex of this Shape.  The SShape\n"
             "   attribute of the SVertex is also set to this SShape.\n"
             "\n"
             "   :arg vertex: An SVertex object.\n"
             "   :type vertex: :class:`SVertex`");

static PyObject *SShape_add_vertex(BPy_SShape *self, PyObject *args, PyObject *kwds)
{
  static const char *kwlist[] = {"edge", nullptr};
  PyObject *py_sv = nullptr;

  if (!PyArg_ParseTupleAndKeywords(args, kwds, "O!", (char **)kwlist, &SVertex_Type, &py_sv)) {
    return nullptr;
  }
  self->ss->AddNewVertex(((BPy_SVertex *)py_sv)->sv);
  Py_RETURN_NONE;
}

PyDoc_STRVAR(SShape_compute_bbox_doc,
             ".. method:: compute_bbox()\n"
             "\n"
             "   Compute the bbox of the SShape.");

static PyObject *SShape_compute_bbox(BPy_SShape *self)
{
  self->ss->ComputeBBox();
  Py_RETURN_NONE;
}

// const Material &     material (unsigned i) const
// const vector< Material > &   materials () const
// void     SetMaterials (const vector< Material > &iMaterials)

static PyMethodDef BPy_SShape_methods[] = {
    {"add_edge", (PyCFunction)SShape_add_edge, METH_VARARGS | METH_KEYWORDS, SShape_add_edge_doc},
    {"add_vertex",
     (PyCFunction)SShape_add_vertex,
     METH_VARARGS | METH_KEYWORDS,
     SShape_add_vertex_doc},
    {"compute_bbox", (PyCFunction)SShape_compute_bbox, METH_NOARGS, SShape_compute_bbox_doc},
    {nullptr, nullptr, 0, nullptr},
};

/*----------------------SShape get/setters ----------------------------*/

PyDoc_STRVAR(SShape_id_doc,
             "The Id of this SShape.\n"
             "\n"
             ":type: :class:`Id`");

static PyObject *SShape_id_get(BPy_SShape *self, void *UNUSED(closure))
{
  Id id(self->ss->getId());
  return BPy_Id_from_Id(id);  // return a copy
}

static int SShape_id_set(BPy_SShape *self, PyObject *value, void *UNUSED(closure))
{
  if (!BPy_Id_Check(value)) {
    PyErr_SetString(PyExc_TypeError, "value must be an Id");
    return -1;
  }
  self->ss->setId(*(((BPy_Id *)value)->id));
  return 0;
}

PyDoc_STRVAR(SShape_name_doc,
             "The name of the SShape.\n"
             "\n"
             ":type: str");

static PyObject *SShape_name_get(BPy_SShape *self, void *UNUSED(closure))
{
  return PyUnicode_FromString(self->ss->getName().c_str());
}

static int SShape_name_set(BPy_SShape *self, PyObject *value, void *UNUSED(closure))
{
  if (!PyUnicode_Check(value)) {
    PyErr_SetString(PyExc_TypeError, "value must be a string");
    return -1;
  }
  const char *name = _PyUnicode_AsString(value);
  self->ss->setName(name);
  return 0;
}

PyDoc_STRVAR(SShape_bbox_doc,
             "The bounding box of the SShape.\n"
             "\n"
             ":type: :class:`BBox`");

static PyObject *SShape_bbox_get(BPy_SShape *self, void *UNUSED(closure))
{
  BBox<Vec3r> bb(self->ss->bbox());
  return BPy_BBox_from_BBox(bb);  // return a copy
}

static int SShape_bbox_set(BPy_SShape *self, PyObject *value, void *UNUSED(closure))
{
  if (!BPy_BBox_Check(value)) {
    PyErr_SetString(PyExc_TypeError, "value must be a BBox");
    return -1;
  }
  self->ss->setBBox(*(((BPy_BBox *)value)->bb));
  return 0;
}

PyDoc_STRVAR(SShape_vertices_doc,
             "The list of vertices constituting this SShape.\n"
             "\n"
             ":type: List of :class:`SVertex` objects");

static PyObject *SShape_vertices_get(BPy_SShape *self, void *UNUSED(closure))
{

  vector<SVertex *> vertices = self->ss->getVertexList();
  vector<SVertex *>::iterator it;
  PyObject *py_vertices = PyList_New(vertices.size());
  unsigned int i = 0;

  for (it = vertices.begin(); it != vertices.end(); it++) {
    PyList_SET_ITEM(py_vertices, i++, BPy_SVertex_from_SVertex(*(*it)));
  }

  return py_vertices;
}

PyDoc_STRVAR(SShape_edges_doc,
             "The list of edges constituting this SShape.\n"
             "\n"
             ":type: List of :class:`FEdge` objects");

static PyObject *SShape_edges_get(BPy_SShape *self, void *UNUSED(closure))
{

  vector<FEdge *> edges = self->ss->getEdgeList();
  vector<FEdge *>::iterator it;
  PyObject *py_edges = PyList_New(edges.size());
  unsigned int i = 0;

  for (it = edges.begin(); it != edges.end(); it++) {
    PyList_SET_ITEM(py_edges, i++, Any_BPy_FEdge_from_FEdge(*(*it)));
  }

  return py_edges;
}

static PyGetSetDef BPy_SShape_getseters[] = {
    {"id", (getter)SShape_id_get, (setter)SShape_id_set, SShape_id_doc, nullptr},
    {"name", (getter)SShape_name_get, (setter)SShape_name_set, SShape_name_doc, nullptr},
    {"bbox", (getter)SShape_bbox_get, (setter)SShape_bbox_set, SShape_bbox_doc, nullptr},
<<<<<<< HEAD
    {"edges", (getter)SShape_edges_get, (setter)nullptr, SShape_edges_doc, nullptr},
    {"vertices", (getter)SShape_vertices_get, (setter)nullptr, SShape_vertices_doc, nullptr},
=======
    {"edges", (getter)SShape_edges_get, (setter) nullptr, SShape_edges_doc, nullptr},
    {"vertices", (getter)SShape_vertices_get, (setter) nullptr, SShape_vertices_doc, nullptr},
>>>>>>> 29fb12da
    {nullptr, nullptr, nullptr, nullptr, nullptr} /* Sentinel */
};

/*-----------------------BPy_SShape type definition ------------------------------*/

PyTypeObject SShape_Type = {
<<<<<<< HEAD
    PyVarObject_HEAD_INIT(nullptr, 0) "SShape",  /* tp_name */
    sizeof(BPy_SShape),                       /* tp_basicsize */
    0,                                        /* tp_itemsize */
    (destructor)SShape_dealloc,               /* tp_dealloc */
    nullptr,                                        /* tp_print */
    nullptr,                                        /* tp_getattr */
    nullptr,                                        /* tp_setattr */
    nullptr,                                        /* tp_reserved */
    (reprfunc)SShape_repr,                    /* tp_repr */
    nullptr,                                        /* tp_as_number */
    nullptr,                                        /* tp_as_sequence */
    nullptr,                                        /* tp_as_mapping */
    nullptr,                                        /* tp_hash  */
    nullptr,                                        /* tp_call */
    nullptr,                                        /* tp_str */
    nullptr,                                        /* tp_getattro */
    nullptr,                                        /* tp_setattro */
    nullptr,                                        /* tp_as_buffer */
    Py_TPFLAGS_DEFAULT | Py_TPFLAGS_BASETYPE, /* tp_flags */
    SShape_doc,                               /* tp_doc */
    nullptr,                                        /* tp_traverse */
    nullptr,                                        /* tp_clear */
    nullptr,                                        /* tp_richcompare */
    0,                                        /* tp_weaklistoffset */
    nullptr,                                        /* tp_iter */
    nullptr,                                        /* tp_iternext */
    BPy_SShape_methods,                       /* tp_methods */
    nullptr,                                        /* tp_members */
    BPy_SShape_getseters,                     /* tp_getset */
    nullptr,                                        /* tp_base */
    nullptr,                                        /* tp_dict */
    nullptr,                                        /* tp_descr_get */
    nullptr,                                        /* tp_descr_set */
    0,                                        /* tp_dictoffset */
    (initproc)SShape_init,                    /* tp_init */
    nullptr,                                        /* tp_alloc */
=======
    PyVarObject_HEAD_INIT(nullptr, 0) "SShape", /* tp_name */
    sizeof(BPy_SShape),                         /* tp_basicsize */
    0,                                          /* tp_itemsize */
    (destructor)SShape_dealloc,                 /* tp_dealloc */
#if PY_VERSION_HEX >= 0x03080000
    0, /* tp_vectorcall_offset */
#else
    nullptr, /* tp_print */
#endif
    nullptr,                                  /* tp_getattr */
    nullptr,                                  /* tp_setattr */
    nullptr,                                  /* tp_reserved */
    (reprfunc)SShape_repr,                    /* tp_repr */
    nullptr,                                  /* tp_as_number */
    nullptr,                                  /* tp_as_sequence */
    nullptr,                                  /* tp_as_mapping */
    nullptr,                                  /* tp_hash  */
    nullptr,                                  /* tp_call */
    nullptr,                                  /* tp_str */
    nullptr,                                  /* tp_getattro */
    nullptr,                                  /* tp_setattro */
    nullptr,                                  /* tp_as_buffer */
    Py_TPFLAGS_DEFAULT | Py_TPFLAGS_BASETYPE, /* tp_flags */
    SShape_doc,                               /* tp_doc */
    nullptr,                                  /* tp_traverse */
    nullptr,                                  /* tp_clear */
    nullptr,                                  /* tp_richcompare */
    0,                                        /* tp_weaklistoffset */
    nullptr,                                  /* tp_iter */
    nullptr,                                  /* tp_iternext */
    BPy_SShape_methods,                       /* tp_methods */
    nullptr,                                  /* tp_members */
    BPy_SShape_getseters,                     /* tp_getset */
    nullptr,                                  /* tp_base */
    nullptr,                                  /* tp_dict */
    nullptr,                                  /* tp_descr_get */
    nullptr,                                  /* tp_descr_set */
    0,                                        /* tp_dictoffset */
    (initproc)SShape_init,                    /* tp_init */
    nullptr,                                  /* tp_alloc */
>>>>>>> 29fb12da
    PyType_GenericNew,                        /* tp_new */
};

///////////////////////////////////////////////////////////////////////////////////////////

#ifdef __cplusplus
}
#endif<|MERGE_RESOLUTION|>--- conflicted
+++ resolved
@@ -269,57 +269,14 @@
     {"id", (getter)SShape_id_get, (setter)SShape_id_set, SShape_id_doc, nullptr},
     {"name", (getter)SShape_name_get, (setter)SShape_name_set, SShape_name_doc, nullptr},
     {"bbox", (getter)SShape_bbox_get, (setter)SShape_bbox_set, SShape_bbox_doc, nullptr},
-<<<<<<< HEAD
-    {"edges", (getter)SShape_edges_get, (setter)nullptr, SShape_edges_doc, nullptr},
-    {"vertices", (getter)SShape_vertices_get, (setter)nullptr, SShape_vertices_doc, nullptr},
-=======
     {"edges", (getter)SShape_edges_get, (setter) nullptr, SShape_edges_doc, nullptr},
     {"vertices", (getter)SShape_vertices_get, (setter) nullptr, SShape_vertices_doc, nullptr},
->>>>>>> 29fb12da
     {nullptr, nullptr, nullptr, nullptr, nullptr} /* Sentinel */
 };
 
 /*-----------------------BPy_SShape type definition ------------------------------*/
 
 PyTypeObject SShape_Type = {
-<<<<<<< HEAD
-    PyVarObject_HEAD_INIT(nullptr, 0) "SShape",  /* tp_name */
-    sizeof(BPy_SShape),                       /* tp_basicsize */
-    0,                                        /* tp_itemsize */
-    (destructor)SShape_dealloc,               /* tp_dealloc */
-    nullptr,                                        /* tp_print */
-    nullptr,                                        /* tp_getattr */
-    nullptr,                                        /* tp_setattr */
-    nullptr,                                        /* tp_reserved */
-    (reprfunc)SShape_repr,                    /* tp_repr */
-    nullptr,                                        /* tp_as_number */
-    nullptr,                                        /* tp_as_sequence */
-    nullptr,                                        /* tp_as_mapping */
-    nullptr,                                        /* tp_hash  */
-    nullptr,                                        /* tp_call */
-    nullptr,                                        /* tp_str */
-    nullptr,                                        /* tp_getattro */
-    nullptr,                                        /* tp_setattro */
-    nullptr,                                        /* tp_as_buffer */
-    Py_TPFLAGS_DEFAULT | Py_TPFLAGS_BASETYPE, /* tp_flags */
-    SShape_doc,                               /* tp_doc */
-    nullptr,                                        /* tp_traverse */
-    nullptr,                                        /* tp_clear */
-    nullptr,                                        /* tp_richcompare */
-    0,                                        /* tp_weaklistoffset */
-    nullptr,                                        /* tp_iter */
-    nullptr,                                        /* tp_iternext */
-    BPy_SShape_methods,                       /* tp_methods */
-    nullptr,                                        /* tp_members */
-    BPy_SShape_getseters,                     /* tp_getset */
-    nullptr,                                        /* tp_base */
-    nullptr,                                        /* tp_dict */
-    nullptr,                                        /* tp_descr_get */
-    nullptr,                                        /* tp_descr_set */
-    0,                                        /* tp_dictoffset */
-    (initproc)SShape_init,                    /* tp_init */
-    nullptr,                                        /* tp_alloc */
-=======
     PyVarObject_HEAD_INIT(nullptr, 0) "SShape", /* tp_name */
     sizeof(BPy_SShape),                         /* tp_basicsize */
     0,                                          /* tp_itemsize */
@@ -360,7 +317,6 @@
     0,                                        /* tp_dictoffset */
     (initproc)SShape_init,                    /* tp_init */
     nullptr,                                  /* tp_alloc */
->>>>>>> 29fb12da
     PyType_GenericNew,                        /* tp_new */
 };
 
