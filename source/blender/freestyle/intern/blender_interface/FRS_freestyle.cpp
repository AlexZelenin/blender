/*
 * This program is free software; you can redistribute it and/or
 * modify it under the terms of the GNU General Public License
 * as published by the Free Software Foundation; either version 2
 * of the License, or (at your option) any later version.
 *
 * This program is distributed in the hope that it will be useful,
 * but WITHOUT ANY WARRANTY; without even the implied warranty of
 * MERCHANTABILITY or FITNESS FOR A PARTICULAR PURPOSE.  See the
 * GNU General Public License for more details.
 *
 * You should have received a copy of the GNU General Public License
 * along with this program; if not, write to the Free Software Foundation,
 * Inc., 51 Franklin Street, Fifth Floor, Boston, MA 02110-1301, USA.
 */

/** \file
 * \ingroup freestyle
 */

#include <iostream>
#include <map>
#include <set>

#include "../application/AppCanvas.h"
#include "../application/AppConfig.h"
#include "../application/AppView.h"
#include "../application/Controller.h"

#include "BlenderStrokeRenderer.h"

using namespace std;
using namespace Freestyle;

#include "MEM_guardedalloc.h"

#include "DNA_camera_types.h"
#include "DNA_collection_types.h"
#include "DNA_freestyle_types.h"
#include "DNA_material_types.h"
#include "DNA_text_types.h"

#include "BKE_callbacks.h"
#include "BKE_context.h"
#include "BKE_freestyle.h"
#include "BKE_global.h"
#include "BKE_lib_id.h"
#include "BKE_linestyle.h"
#include "BKE_scene.h"
#include "BKE_text.h"

#include "BLT_translation.h"

#include "BLI_blenlib.h"
#include "BLI_math.h"
#include "BLI_math_color_blend.h"

#include "BPY_extern.h"

#include "DEG_depsgraph_query.h"

#include "pipeline.h"

#include "FRS_freestyle.h"

extern "C" {

#define DEFAULT_SPHERE_RADIUS 1.0f
#define DEFAULT_DKR_EPSILON 0.0f

struct FreestyleGlobals g_freestyle;

// Freestyle configuration
static bool freestyle_is_initialized = false;
static Config::Path *pathconfig = nullptr;
static Controller *controller = nullptr;
static AppView *view = nullptr;

// line set buffer for copy & paste
static FreestyleLineSet lineset_buffer;
static bool lineset_copied = false;

static void load_post_callback(struct Main * /*main*/,
                               struct PointerRNA ** /*pointers*/,
                               const int /*num_pointers*/,
                               void * /*arg*/)
{
  lineset_copied = false;
}

static bCallbackFuncStore load_post_callback_funcstore = {
    nullptr,
<<<<<<< HEAD
    nullptr,               /* next, prev */
    load_post_callback, /* func */
    nullptr,               /* arg */
=======
    nullptr,            /* next, prev */
    load_post_callback, /* func */
    nullptr,            /* arg */
>>>>>>> 29fb12da
    0                   /* alloc */
};

//=======================================================
//   Initialization
//=======================================================

void FRS_init()
{
  if (freestyle_is_initialized) {
    return;
  }

  pathconfig = new Config::Path;
  controller = new Controller();
  view = new AppView;
  controller->setView(view);
  controller->Clear();
  g_freestyle.scene = nullptr;
  lineset_copied = false;

  BKE_callback_add(&load_post_callback_funcstore, BKE_CB_EVT_LOAD_POST);

  freestyle_is_initialized = true;
}

void FRS_set_context(bContext *C)
{
  if (G.debug & G_DEBUG_FREESTYLE) {
    cout << "FRS_set_context: context 0x" << C << " scene 0x" << CTX_data_scene(C) << endl;
  }
  controller->setContext(C);
}

void FRS_exit()
{
  delete pathconfig;
  delete controller;
  delete view;
}

//=======================================================
//   Rendering
//=======================================================

static void init_view(Render *re)
{
  int width = re->winx;
  int height = re->winy;
  int xmin = re->disprect.xmin;
  int ymin = re->disprect.ymin;
  int xmax = re->disprect.xmax;
  int ymax = re->disprect.ymax;

  float thickness = 1.0f;
  switch (re->r.line_thickness_mode) {
    case R_LINE_THICKNESS_ABSOLUTE:
      thickness = re->r.unit_line_thickness * (re->r.size / 100.0f);
      break;
    case R_LINE_THICKNESS_RELATIVE:
      thickness = height / 480.0f;
      break;
  }

  g_freestyle.viewport[0] = g_freestyle.viewport[1] = 0;
  g_freestyle.viewport[2] = width;
  g_freestyle.viewport[3] = height;

  view->setWidth(width);
  view->setHeight(height);
  view->setBorder(xmin, ymin, xmax, ymax);
  view->setThickness(thickness);

  if (G.debug & G_DEBUG_FREESTYLE) {
    cout << "\n===  Dimensions of the 2D image coordinate system  ===" << endl;
    cout << "Width  : " << width << endl;
    cout << "Height : " << height << endl;
    if (re->r.mode & R_BORDER) {
      cout << "Border : (" << xmin << ", " << ymin << ") - (" << xmax << ", " << ymax << ")"
           << endl;
    }
    cout << "Unit line thickness : " << thickness << " pixel(s)" << endl;
  }
}

static void init_camera(Render *re)
{
  // It is assumed that imported meshes are in the camera coordinate system.
  // Therefore, the view point (i.e., camera position) is at the origin, and
  // the model-view matrix is simply the identity matrix.

  zero_v3(g_freestyle.viewpoint);

  unit_m4(g_freestyle.mv);

  copy_m4_m4(g_freestyle.proj, re->winmat);

#if 0
  print_m4("mv", g_freestyle.mv);
  print_m4("proj", g_freestyle.proj);
#endif
}

static char *escape_quotes(char *name)
{
  char *s = (char *)MEM_mallocN(strlen(name) * 2 + 1, "escape_quotes");
  char *p = s;
  while (*name) {
    if (*name == '\'') {
      *(p++) = '\\';
    }
    *(p++) = *(name++);
  }
  *p = '\0';
  return s;
}

static char *create_lineset_handler(char *layer_name, char *lineset_name)
{
  const char *fmt = "__import__('parameter_editor').process('%s', '%s')\n";
  char *s1 = escape_quotes(layer_name);
  char *s2 = escape_quotes(lineset_name);
  char *text = BLI_sprintfN(fmt, s1, s2);
  MEM_freeN(s1);
  MEM_freeN(s2);
  return text;
}

struct edge_type_condition {
  int edge_type, value;
};

// examines the conditions and returns true if the target edge type needs to be computed
static bool test_edge_type_conditions(struct edge_type_condition *conditions,
                                      int num_edge_types,
                                      bool logical_and,
                                      int target,
                                      bool distinct)
{
  int target_condition = 0;
  int num_non_target_positive_conditions = 0;
  int num_non_target_negative_conditions = 0;

  for (int i = 0; i < num_edge_types; i++) {
    if (conditions[i].edge_type == target) {
      target_condition = conditions[i].value;
    }
    else if (conditions[i].value > 0) {
      ++num_non_target_positive_conditions;
    }
    else if (conditions[i].value < 0) {
      ++num_non_target_negative_conditions;
    }
  }
  if (distinct) {
    // In this case, the 'target' edge type is assumed to appear on distinct edge
    // of its own and never together with other edge types.
    if (logical_and) {
      if (num_non_target_positive_conditions > 0) {
        return false;
      }
      if (target_condition > 0) {
        return true;
      }
      if (target_condition < 0) {
        return false;
      }
      if (num_non_target_negative_conditions > 0) {
        return true;
      }
    }
    else {
      if (target_condition > 0) {
        return true;
      }
      if (num_non_target_negative_conditions > 0) {
        return true;
      }
      if (target_condition < 0) {
        return false;
      }
      if (num_non_target_positive_conditions > 0) {
        return false;
      }
    }
  }
  else {
    // In this case, the 'target' edge type may appear together with other edge types.
    if (target_condition > 0) {
      return true;
    }
    if (target_condition < 0) {
      return true;
    }
    if (logical_and) {
      if (num_non_target_positive_conditions > 0) {
        return false;
      }
      if (num_non_target_negative_conditions > 0) {
        return true;
      }
    }
    else {
      if (num_non_target_negative_conditions > 0) {
        return true;
      }
      if (num_non_target_positive_conditions > 0) {
        return false;
      }
    }
  }
  return true;
}

static void prepare(Render *re, ViewLayer *view_layer, Depsgraph *depsgraph)
{
  // load mesh
  re->i.infostr = TIP_("Freestyle: Mesh loading");
  re->stats_draw(re->sdh, &re->i);
  re->i.infostr = nullptr;
  if (controller->LoadMesh(
          re, view_layer, depsgraph)) {  // returns if scene cannot be loaded or if empty
    return;
  }
  if (re->test_break(re->tbh)) {
    return;
  }

  // add style modules
  FreestyleConfig *config = &view_layer->freestyle_config;

  if (G.debug & G_DEBUG_FREESTYLE) {
    cout << "\n===  Rendering options  ===" << endl;
  }
  int layer_count = 0;

  switch (config->mode) {
    case FREESTYLE_CONTROL_SCRIPT_MODE:
      if (G.debug & G_DEBUG_FREESTYLE) {
        cout << "Modules :" << endl;
      }
      for (FreestyleModuleConfig *module_conf = (FreestyleModuleConfig *)config->modules.first;
           module_conf;
           module_conf = module_conf->next) {
        if (module_conf->script && module_conf->is_displayed) {
          const char *id_name = module_conf->script->id.name + 2;
          if (G.debug & G_DEBUG_FREESTYLE) {
            cout << "  " << layer_count + 1 << ": " << id_name;
            if (module_conf->script->filepath) {
              cout << " (" << module_conf->script->filepath << ")";
            }
            cout << endl;
          }
          controller->InsertStyleModule(layer_count, id_name, module_conf->script);
          controller->toggleLayer(layer_count, true);
          layer_count++;
        }
      }
      if (G.debug & G_DEBUG_FREESTYLE) {
        cout << endl;
      }
      controller->setComputeRidgesAndValleysFlag(
          (config->flags & FREESTYLE_RIDGES_AND_VALLEYS_FLAG) ? true : false);
      controller->setComputeSuggestiveContoursFlag(
          (config->flags & FREESTYLE_SUGGESTIVE_CONTOURS_FLAG) ? true : false);
      controller->setComputeMaterialBoundariesFlag(
          (config->flags & FREESTYLE_MATERIAL_BOUNDARIES_FLAG) ? true : false);
      break;
    case FREESTYLE_CONTROL_EDITOR_MODE:
      int use_ridges_and_valleys = 0;
      int use_suggestive_contours = 0;
      int use_material_boundaries = 0;
      struct edge_type_condition conditions[] = {
          {FREESTYLE_FE_SILHOUETTE, 0},
          {FREESTYLE_FE_BORDER, 0},
          {FREESTYLE_FE_CREASE, 0},
          {FREESTYLE_FE_RIDGE_VALLEY, 0},
          {FREESTYLE_FE_SUGGESTIVE_CONTOUR, 0},
          {FREESTYLE_FE_MATERIAL_BOUNDARY, 0},
          {FREESTYLE_FE_CONTOUR, 0},
          {FREESTYLE_FE_EXTERNAL_CONTOUR, 0},
          {FREESTYLE_FE_EDGE_MARK, 0},
      };
      int num_edge_types = ARRAY_SIZE(conditions);
      if (G.debug & G_DEBUG_FREESTYLE) {
        cout << "Linesets:" << endl;
      }
      for (FreestyleLineSet *lineset = (FreestyleLineSet *)config->linesets.first; lineset;
           lineset = lineset->next) {
        if (lineset->flags & FREESTYLE_LINESET_ENABLED) {
          if (G.debug & G_DEBUG_FREESTYLE) {
            cout << "  " << layer_count + 1 << ": " << lineset->name << " - "
                 << (lineset->linestyle ? (lineset->linestyle->id.name + 2) : "<NULL>") << endl;
          }
          char *buffer = create_lineset_handler(view_layer->name, lineset->name);
          controller->InsertStyleModule(layer_count, lineset->name, buffer);
          controller->toggleLayer(layer_count, true);
          MEM_freeN(buffer);
          if (!(lineset->selection & FREESTYLE_SEL_EDGE_TYPES) || !lineset->edge_types) {
            ++use_ridges_and_valleys;
            ++use_suggestive_contours;
            ++use_material_boundaries;
          }
          else {
            // conditions for feature edge selection by edge types
            for (int i = 0; i < num_edge_types; i++) {
              if (!(lineset->edge_types & conditions[i].edge_type)) {
                conditions[i].value = 0;  // no condition specified
              }
              else if (!(lineset->exclude_edge_types & conditions[i].edge_type)) {
                conditions[i].value = 1;  // condition: X
              }
              else {
                conditions[i].value = -1;  // condition: NOT X
              }
            }
            // logical operator for the selection conditions
            bool logical_and = ((lineset->flags & FREESTYLE_LINESET_FE_AND) != 0);
            // negation operator
            if (lineset->flags & FREESTYLE_LINESET_FE_NOT) {
              // convert an Exclusive condition into an
              // Inclusive equivalent using De Morgan's laws:
              // - NOT (X OR Y) --> (NOT X) AND (NOT Y)
              // - NOT (X AND Y) --> (NOT X) OR (NOT Y)
              for (int i = 0; i < num_edge_types; i++) {
                conditions[i].value *= -1;
              }
              logical_and = !logical_and;
            }
            if (test_edge_type_conditions(
                    conditions, num_edge_types, logical_and, FREESTYLE_FE_RIDGE_VALLEY, true)) {
              ++use_ridges_and_valleys;
            }
            if (test_edge_type_conditions(conditions,
                                          num_edge_types,
                                          logical_and,
                                          FREESTYLE_FE_SUGGESTIVE_CONTOUR,
                                          true)) {
              ++use_suggestive_contours;
            }
            if (test_edge_type_conditions(conditions,
                                          num_edge_types,
                                          logical_and,
                                          FREESTYLE_FE_MATERIAL_BOUNDARY,
                                          true)) {
              ++use_material_boundaries;
            }
          }
          layer_count++;
        }
      }
      controller->setComputeRidgesAndValleysFlag(use_ridges_and_valleys > 0);
      controller->setComputeSuggestiveContoursFlag(use_suggestive_contours > 0);
      controller->setComputeMaterialBoundariesFlag(use_material_boundaries > 0);
      break;
  }

  // set parameters
  if (config->flags & FREESTYLE_ADVANCED_OPTIONS_FLAG) {
    controller->setSphereRadius(config->sphere_radius);
    controller->setSuggestiveContourKrDerivativeEpsilon(config->dkr_epsilon);
  }
  else {
    controller->setSphereRadius(DEFAULT_SPHERE_RADIUS);
    controller->setSuggestiveContourKrDerivativeEpsilon(DEFAULT_DKR_EPSILON);
  }
  controller->setFaceSmoothness((config->flags & FREESTYLE_FACE_SMOOTHNESS_FLAG) ? true : false);
  controller->setCreaseAngle(RAD2DEGF(config->crease_angle));
  controller->setVisibilityAlgo((config->flags & FREESTYLE_CULLING) ?
                                    FREESTYLE_ALGO_CULLED_ADAPTIVE_CUMULATIVE :
                                    FREESTYLE_ALGO_ADAPTIVE_CUMULATIVE);

  if (G.debug & G_DEBUG_FREESTYLE) {
    cout << "Crease angle : " << controller->getCreaseAngle() << endl;
    cout << "Sphere radius : " << controller->getSphereRadius() << endl;
    cout << "Face smoothness : " << (controller->getFaceSmoothness() ? "enabled" : "disabled")
         << endl;
    cout << "Ridges and valleys : "
         << (controller->getComputeRidgesAndValleysFlag() ? "enabled" : "disabled") << endl;
    cout << "Suggestive contours : "
         << (controller->getComputeSuggestiveContoursFlag() ? "enabled" : "disabled") << endl;
    cout << "Suggestive contour Kr derivative epsilon : "
         << controller->getSuggestiveContourKrDerivativeEpsilon() << endl;
    cout << "Material boundaries : "
         << (controller->getComputeMaterialBoundariesFlag() ? "enabled" : "disabled") << endl;
    cout << endl;
  }

  // set diffuse and z depth passes
  RenderLayer *rl = RE_GetRenderLayer(re->result, view_layer->name);
  bool diffuse = false, z = false;
  for (RenderPass *rpass = (RenderPass *)rl->passes.first; rpass; rpass = rpass->next) {
    if (STREQ(rpass->name, RE_PASSNAME_DIFFUSE_COLOR)) {
      controller->setPassDiffuse(rpass->rect, rpass->rectx, rpass->recty);
      diffuse = true;
    }
    if (STREQ(rpass->name, RE_PASSNAME_Z)) {
      controller->setPassZ(rpass->rect, rpass->rectx, rpass->recty);
      z = true;
    }
  }
  if (G.debug & G_DEBUG_FREESTYLE) {
    cout << "Passes :" << endl;
    cout << "  Diffuse = " << (diffuse ? "enabled" : "disabled") << endl;
    cout << "  Z = " << (z ? "enabled" : "disabled") << endl;
  }

  if (controller->hitViewMapCache()) {
    return;
  }

  // compute view map
  re->i.infostr = TIP_("Freestyle: View map creation");
  re->stats_draw(re->sdh, &re->i);
  re->i.infostr = nullptr;
  controller->ComputeViewMap();
}

void FRS_composite_result(Render *re, ViewLayer *view_layer, Render *freestyle_render)
{
  RenderLayer *rl;
  float *src, *dest, *pixSrc, *pixDest;
  int x, y, rectx, recty;

  if (freestyle_render == nullptr || freestyle_render->result == nullptr) {
    return;
  }

  rl = render_get_active_layer(freestyle_render, freestyle_render->result);
  if (!rl) {
    if (G.debug & G_DEBUG_FREESTYLE) {
      cout << "No source render layer to composite" << endl;
    }
    return;
  }

  src = RE_RenderLayerGetPass(rl, RE_PASSNAME_COMBINED, freestyle_render->viewname);
  if (!src) {
    if (G.debug & G_DEBUG_FREESTYLE) {
      cout << "No source result image to composite" << endl;
    }
    return;
  }
#if 0
  if (G.debug & G_DEBUG_FREESTYLE) {
    cout << "src: " << rl->rectx << " x " << rl->recty << endl;
  }
#endif

  rl = RE_GetRenderLayer(re->result, view_layer->name);
  if (!rl) {
    if (G.debug & G_DEBUG_FREESTYLE) {
      cout << "No destination render layer to composite to" << endl;
    }
    return;
  }

  if (view_layer->freestyle_config.flags & FREESTYLE_AS_RENDER_PASS) {
    RE_create_render_pass(
        re->result, RE_PASSNAME_FREESTYLE, 4, "RGBA", view_layer->name, re->viewname);
    dest = RE_RenderLayerGetPass(rl, RE_PASSNAME_FREESTYLE, re->viewname);
  }
  else {
    dest = RE_RenderLayerGetPass(rl, RE_PASSNAME_COMBINED, re->viewname);
  }
  if (!dest) {
    if (G.debug & G_DEBUG_FREESTYLE) {
      cout << "No destination result image to composite to" << endl;
    }
    return;
  }
#if 0
  if (G.debug & G_DEBUG_FREESTYLE) {
    cout << "dest: " << rl->rectx << " x " << rl->recty << endl;
  }
#endif

  rectx = re->rectx;
  recty = re->recty;
  for (y = 0; y < recty; y++) {
    for (x = 0; x < rectx; x++) {
      pixSrc = src + 4 * (rectx * y + x);
      if (pixSrc[3] > 0.0) {
        pixDest = dest + 4 * (rectx * y + x);
        blend_color_mix_float(pixDest, pixDest, pixSrc);
      }
    }
  }
}

static int displayed_layer_count(ViewLayer *view_layer)
{
  int count = 0;

  switch (view_layer->freestyle_config.mode) {
    case FREESTYLE_CONTROL_SCRIPT_MODE:
      for (FreestyleModuleConfig *module =
               (FreestyleModuleConfig *)view_layer->freestyle_config.modules.first;
           module;
           module = module->next) {
        if (module->script && module->is_displayed) {
          count++;
        }
      }
      break;
    case FREESTYLE_CONTROL_EDITOR_MODE:
      for (FreestyleLineSet *lineset =
               (FreestyleLineSet *)view_layer->freestyle_config.linesets.first;
           lineset;
           lineset = lineset->next) {
        if (lineset->flags & FREESTYLE_LINESET_ENABLED) {
          count++;
        }
      }
      break;
  }
  return count;
}

int FRS_is_freestyle_enabled(ViewLayer *view_layer)
{
  return ((view_layer->flag & VIEW_LAYER_RENDER) && (view_layer->flag & VIEW_LAYER_FREESTYLE) &&
          displayed_layer_count(view_layer) > 0);
}

void FRS_init_stroke_renderer(Render *re)
{
  if (G.debug & G_DEBUG_FREESTYLE) {
    cout << endl;
    cout << "#===============================================================" << endl;
    cout << "#  Freestyle" << endl;
    cout << "#===============================================================" << endl;
  }

  init_view(re);

  controller->ResetRenderCount();
}

void FRS_begin_stroke_rendering(Render *re)
{
  init_camera(re);
}

void FRS_do_stroke_rendering(Render *re, ViewLayer *view_layer)
{
  RenderMonitor monitor(re);
  controller->setRenderMonitor(&monitor);
  controller->setViewMapCache(
      (view_layer->freestyle_config.flags & FREESTYLE_VIEW_MAP_CACHE) ? true : false);

  if (G.debug & G_DEBUG_FREESTYLE) {
    cout << endl;
    cout << "----------------------------------------------------------" << endl;
    cout << "|  " << (re->scene->id.name + 2) << "|" << view_layer->name << endl;
    cout << "----------------------------------------------------------" << endl;
  }

  /* Create depsgraph and evaluate scene. */
  ViewLayer *scene_view_layer = (ViewLayer *)BLI_findstring(
      &re->scene->view_layers, view_layer->name, offsetof(ViewLayer, name));
  Depsgraph *depsgraph = DEG_graph_new(re->main, re->scene, scene_view_layer, DAG_EVAL_RENDER);
  BKE_scene_graph_update_for_newframe(depsgraph);

  // prepare Freestyle:
  //   - load mesh
  //   - add style modules
  //   - set parameters
  //   - compute view map
  prepare(re, view_layer, depsgraph);

  if (re->test_break(re->tbh)) {
    controller->CloseFile();
    if (G.debug & G_DEBUG_FREESTYLE) {
      cout << "Break" << endl;
    }
  }
  else {
    // render and composite Freestyle result
    if (controller->_ViewMap) {
      // render strokes
      re->i.infostr = TIP_("Freestyle: Stroke rendering");
      re->stats_draw(re->sdh, &re->i);
      re->i.infostr = nullptr;
      g_freestyle.scene = DEG_get_evaluated_scene(depsgraph);
      int strokeCount = controller->DrawStrokes();
      Render *freestyle_render = nullptr;
      if (strokeCount > 0) {
        freestyle_render = controller->RenderStrokes(re, true);
      }
      controller->CloseFile();
      g_freestyle.scene = nullptr;

      // composite result
      if (freestyle_render) {
        FRS_composite_result(re, view_layer, freestyle_render);
        RE_FreeRender(freestyle_render);
      }
    }
  }

  DEG_graph_free(depsgraph);
}

void FRS_end_stroke_rendering(Render * /*re*/)
{
  // clear canvas
  controller->Clear();
}

void FRS_free_view_map_cache(void)
{
  // free cache
  controller->DeleteViewMap(true);
#if 0
  if (G.debug & G_DEBUG_FREESTYLE) {
    printf("View map cache freed\n");
  }
#endif
}

//=======================================================
//   Freestyle Panel Configuration
//=======================================================

void FRS_copy_active_lineset(FreestyleConfig *config)
{
  FreestyleLineSet *lineset = BKE_freestyle_lineset_get_active(config);

  if (lineset) {
    lineset_buffer.linestyle = lineset->linestyle;
    lineset_buffer.flags = lineset->flags;
    lineset_buffer.selection = lineset->selection;
    lineset_buffer.qi = lineset->qi;
    lineset_buffer.qi_start = lineset->qi_start;
    lineset_buffer.qi_end = lineset->qi_end;
    lineset_buffer.edge_types = lineset->edge_types;
    lineset_buffer.exclude_edge_types = lineset->exclude_edge_types;
    lineset_buffer.group = lineset->group;
    strcpy(lineset_buffer.name, lineset->name);
    lineset_copied = true;
  }
}

void FRS_paste_active_lineset(FreestyleConfig *config)
{
  if (!lineset_copied) {
    return;
  }

  FreestyleLineSet *lineset = BKE_freestyle_lineset_get_active(config);

  if (lineset) {
    if (lineset->linestyle) {
      id_us_min(&lineset->linestyle->id);
    }
    lineset->linestyle = lineset_buffer.linestyle;
    if (lineset->linestyle) {
      id_us_plus(&lineset->linestyle->id);
    }
    lineset->flags = lineset_buffer.flags;
    lineset->selection = lineset_buffer.selection;
    lineset->qi = lineset_buffer.qi;
    lineset->qi_start = lineset_buffer.qi_start;
    lineset->qi_end = lineset_buffer.qi_end;
    lineset->edge_types = lineset_buffer.edge_types;
    lineset->exclude_edge_types = lineset_buffer.exclude_edge_types;
    if (lineset->group) {
      id_us_min(&lineset->group->id);
      lineset->group = nullptr;
    }
    if (lineset_buffer.group) {
      lineset->group = lineset_buffer.group;
      id_us_plus(&lineset->group->id);
    }
    strcpy(lineset->name, lineset_buffer.name);
    BKE_freestyle_lineset_unique_name(config, lineset);
    lineset->flags |= FREESTYLE_LINESET_CURRENT;
  }
}

void FRS_delete_active_lineset(FreestyleConfig *config)
{
  FreestyleLineSet *lineset = BKE_freestyle_lineset_get_active(config);

  if (lineset) {
    BKE_freestyle_lineset_delete(config, lineset);
  }
}

/**
 * Reinsert the active lineset at an offset \a direction from current position.
 * \return if position of active lineset has changed.
 */
bool FRS_move_active_lineset(FreestyleConfig *config, int direction)
{
  FreestyleLineSet *lineset = BKE_freestyle_lineset_get_active(config);
  return (lineset != nullptr) && BLI_listbase_link_move(&config->linesets, lineset, direction);
}

// Testing

Material *FRS_create_stroke_material(Main *bmain, struct FreestyleLineStyle *linestyle)
{
  bNodeTree *nt = (linestyle->use_nodes) ? linestyle->nodetree : nullptr;
  Material *ma = BlenderStrokeRenderer::GetStrokeShader(bmain, nt, true);
  ma->id.us = 0;
  return ma;
}

}  // extern "C"<|MERGE_RESOLUTION|>--- conflicted
+++ resolved
@@ -90,15 +90,9 @@
 
 static bCallbackFuncStore load_post_callback_funcstore = {
     nullptr,
-<<<<<<< HEAD
-    nullptr,               /* next, prev */
-    load_post_callback, /* func */
-    nullptr,               /* arg */
-=======
     nullptr,            /* next, prev */
     load_post_callback, /* func */
     nullptr,            /* arg */
->>>>>>> 29fb12da
     0                   /* alloc */
 };
 
