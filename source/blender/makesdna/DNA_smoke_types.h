/*
 * ***** BEGIN GPL LICENSE BLOCK *****
 *
 * This program is free software; you can redistribute it and/or
 * modify it under the terms of the GNU General Public License
 * as published by the Free Software Foundation; either version 2
 * of the License, or (at your option) any later version.
 *
 * This program is distributed in the hope that it will be useful,
 * but WITHOUT ANY WARRANTY; without even the implied warranty of
 * MERCHANTABILITY or FITNESS FOR A PARTICULAR PURPOSE.  See the
 * GNU General Public License for more details.
 *
 * You should have received a copy of the GNU General Public License
 * along with this program; if not, write to the Free Software Foundation,
 * Inc., 51 Franklin Street, Fifth Floor, Boston, MA 02110-1301, USA.
 *
 * The Original Code is Copyright (C) 2006 by NaN Holding BV.
 * All rights reserved.
 *
 * The Original Code is: all of this file.
 *
 * Contributor(s): Daniel Genrich (Genscher)
 *
 * ***** END GPL LICENSE BLOCK *****
 */

/** \file DNA_smoke_types.h
 *  \ingroup DNA
 */

#ifndef __DNA_SMOKE_TYPES_H__
#define __DNA_SMOKE_TYPES_H__

/* flags */
enum {
	MOD_SMOKE_HIGHRES = (1 << 1),  /* enable high resolution */
	MOD_SMOKE_DISSOLVE = (1 << 2),  /* let smoke dissolve */
	MOD_SMOKE_DISSOLVE_LOG = (1 << 3),  /* using 1/x for dissolve */

	MOD_SMOKE_HIGH_SMOOTH = (1 << 5),  /* -- Deprecated -- */
	MOD_SMOKE_FILE_LOAD = (1 << 6),  /* flag for file load */
	MOD_SMOKE_ADAPTIVE_DOMAIN = (1 << 7),
	MOD_SMOKE_OPENVDB_EXPORTED = (1 << 8),
};

#if (DNA_DEPRECATED_GCC_POISON == 1)
#pragma GCC poison MOD_SMOKE_HIGH_SMOOTH
#endif

/* noise */
#define MOD_SMOKE_NOISEWAVE (1<<0)
#define MOD_SMOKE_NOISEFFT (1<<1)
#define MOD_SMOKE_NOISECURL (1<<2)
/* viewsettings */
#define MOD_SMOKE_VIEW_SHOWBIG (1<<0)

/* cache compression */
#define SM_CACHE_LIGHT		0
#define SM_CACHE_HEAVY		1

/* domain border collision */
#define SM_BORDER_OPEN		0
#define SM_BORDER_VERTICAL	1
#define SM_BORDER_CLOSED	2

/* collision types */
#define SM_COLL_STATIC		0
#define SM_COLL_RIGID		1
#define SM_COLL_ANIMATED	2

/* high resolution sampling types */
#define SM_HRES_NEAREST		0
#define SM_HRES_LINEAR		1
#define SM_HRES_FULLSAMPLE	2

/* smoke data fileds (active_fields) */
#define SM_ACTIVE_HEAT		(1<<0)
#define SM_ACTIVE_FIRE		(1<<1)
#define SM_ACTIVE_COLORS	(1<<2)
#define SM_ACTIVE_COLOR_SET	(1<<3)

typedef struct SmokeDomainSettings {
	struct SmokeModifierData *smd; /* for fast RNA access */
	struct FLUID_3D *fluid;
	void *fluid_mutex;
	struct Group *fluid_group;
	struct Group *eff_group; // UNUSED
	struct Group *coll_group; // collision objects group
	struct WTURBULENCE *wt; // WTURBULENCE object, if active
	struct GPUTexture *tex;
	struct GPUTexture *tex_wt;
	struct GPUTexture *tex_shadow;
	struct GPUTexture *tex_flame;
	float *shadow;

	/* simulation data */
	float p0[3]; /* start point of BB in local space (includes sub-cell shift for adaptive domain)*/
	float p1[3]; /* end point of BB in local space */
	float dp0[3]; /* difference from object center to grid start point */
	float cell_size[3]; /* size of simulation cell in local space */
	float global_size[3]; /* global size of domain axises */
	float prev_loc[3];
	int shift[3]; /* current domain shift in simulation cells */
	float shift_f[3]; /* exact domain shift */
	float obj_shift_f[3]; /* how much object has shifted since previous smoke frame (used to "lock" domain while drawing) */
	float imat[4][4]; /* domain object imat */
	float obmat[4][4]; /* domain obmat */
	float fluidmat[4][4]; /* low res fluid matrix */
	float fluidmat_wt[4][4]; /* high res fluid matrix */

	int base_res[3]; /* initial "non-adapted" resolution */
	int res_min[3]; /* cell min */
	int res_max[3]; /* cell max */
	int res[3]; /* data resolution (res_max-res_min) */
	int total_cells;
	float dx; /* 1.0f / res */
	float scale; /* largest domain size */

	/* user settings */
	int adapt_margin;
	int adapt_res;
	float adapt_threshold;

	float alpha;
	float beta;
	int amplify; /* wavelet amplification */
	int maxres; /* longest axis on the BB gets this resolution assigned */
	int flags; /* show up-res or low res, etc */
	int viewsettings;
	short noise; /* noise type: wave, curl, anisotropic */
	short diss_percent; 
	int diss_speed;/* in frames */
	float strength;
	int res_wt[3];
	float dx_wt;
	int cache_comp;
	int cache_high_comp;

	/* Smoke uses only one cache from now on (index [0]), but keeping the array for now for reading old files. */
	struct PointCache *point_cache[2];	/* definition is in DNA_object_force.h */
	struct ListBase ptcaches[2];
	int point_cache_offset;
	int pad;
	struct EffectorWeights *effector_weights;
	int border_collisions;	/* How domain border collisions are handled */
	float time_scale;
	float vorticity;
	int active_fields;
	float active_color[3]; /* monitor color situation of simulation */
	int highres_sampling;

	/* flame parameters */
	float burning_rate, flame_smoke, flame_vorticity;
	float flame_ignition, flame_max_temp;
	float flame_smoke_color[3];

<<<<<<< HEAD
	/* display */
	float display_thickness;
	int pad2;
=======
	struct ListBase vdb_caches;
	short use_openvdb, pad[3];
>>>>>>> 6ecafc57
} SmokeDomainSettings;

typedef struct OpenVDBCache {
	struct OpenVDBCache *next, *prev;
	struct OpenVDBReader *reader;
	struct OpenVDBWriter *writer;
	char path[1024];
	char name[64];
	int startframe, endframe;
	short flag, compression, pad[2];
} OpenVDBCache;

enum {
	VDB_CACHE_CURRENT = 1,
};

enum {
	VDB_COMPRESSION_ZIP   = 0,
	VDB_COMPRESSION_BLOSC = 1,
	VDB_COMPRESSION_NONE  = 2,
};

/* inflow / outflow */

/* type */
#define MOD_SMOKE_FLOW_TYPE_SMOKE 0
#define MOD_SMOKE_FLOW_TYPE_FIRE 1
#define MOD_SMOKE_FLOW_TYPE_OUTFLOW 2
#define MOD_SMOKE_FLOW_TYPE_SMOKEFIRE 3

/* flow source */
#define MOD_SMOKE_FLOW_SOURCE_PARTICLES 0
#define MOD_SMOKE_FLOW_SOURCE_MESH 1

/* flow texture type */
#define MOD_SMOKE_FLOW_TEXTURE_MAP_AUTO 0
#define MOD_SMOKE_FLOW_TEXTURE_MAP_UV 1

/* flags */
#define MOD_SMOKE_FLOW_ABSOLUTE (1<<1) /*old style emission*/
#define MOD_SMOKE_FLOW_INITVELOCITY (1<<2) /* passes particles speed to the smoke */
#define MOD_SMOKE_FLOW_TEXTUREEMIT (1<<3) /* use texture to control emission speed */
#define MOD_SMOKE_FLOW_USE_PART_SIZE (1<<4) /* use specific size for particles instead of closest cell */
#define MOD_SMOKE_FLOW_USE_PART_TEXCOLOR (1<<5) /* passes particles texture color to the smoke */

typedef struct SmokeFlowSettings {
	struct SmokeModifierData *smd; /* for fast RNA access */
	struct DerivedMesh *dm;
	struct ParticleSystem *psys;
	struct Tex *noise_texture;

	/* initial velocity */
	float *verts_old; /* previous vertex positions in domain space */
	int numverts;
	float vel_multi; // Multiplier for inherited velocity
	float vel_normal;
	float vel_random;
	/* emission */
	float density;
	float color[3];
	float fuel_amount;
	float temp; /* delta temperature (temp - ambient temp) */
	float volume_density; /* density emitted within mesh volume */
	float surface_distance; /* maximum emission distance from mesh surface */
	float particle_size;
	int subframes;
	/* texture control */
	float texture_size;
	float texture_offset;
	int pad;
	char uvlayer_name[64];	/* MAX_CUSTOMDATA_LAYER_NAME */
	short vgroup_density;

	short type; /* smoke, flames, both, outflow */
	short source;
	short texture_type;
	int flags; /* absolute emission etc*/
} SmokeFlowSettings;


// struct BVHTreeFromMesh *bvh;
// float mat[4][4];
// float mat_old[4][4];

/* collision objects (filled with smoke) */
typedef struct SmokeCollSettings {
	struct SmokeModifierData *smd; /* for fast RNA access */
	struct DerivedMesh *dm;
	float *verts_old;
	int numverts;
	short type; // static = 0, rigid = 1, dynamic = 2
	short pad;
} SmokeCollSettings;

#endif<|MERGE_RESOLUTION|>--- conflicted
+++ resolved
@@ -155,14 +155,12 @@
 	float flame_ignition, flame_max_temp;
 	float flame_smoke_color[3];
 
-<<<<<<< HEAD
 	/* display */
 	float display_thickness;
 	int pad2;
-=======
+
 	struct ListBase vdb_caches;
-	short use_openvdb, pad[3];
->>>>>>> 6ecafc57
+	short use_openvdb, pad3[3];
 } SmokeDomainSettings;
 
 typedef struct OpenVDBCache {
