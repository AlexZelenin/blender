--- conflicted
+++ resolved
@@ -242,42 +242,9 @@
 	/* dupli-frame settings */
 	int dupon, dupoff, dupsta, dupend;
 
-<<<<<<< HEAD
 	/* Depsgraph */
 	short base_flag; /* used by depsgraph, flushed from base */
 	short pad8;
-=======
-	/* during realtime */
-
-	/* note that inertia is only called inertia for historical reasons
-	 * and is not changed to avoid DNA surgery. It actually reflects the
-	 * Size value in the GameButtons (= radius) */
-
-	float mass, damping, inertia;
-	/* The form factor k is introduced to give the user more control
-	 * and to fix incompatibility problems.
-	 * For rotational symmetric objects, the inertia value can be
-	 * expressed as: Theta = k * m * r^2
-	 * where m = Mass, r = Radius
-	 * For a Sphere, the form factor is by default = 0.4
-	 */
-
-	float formfactor;
-	float rdamping;
-	float margin;
-	float max_vel; /* clamp the maximum velocity 0.0 is disabled */
-	float min_vel; /* clamp the minimum velocity 0.0 is disabled */
-	float max_angvel; /* clamp the maximum angular velocity, 0.0 is disabled */
-	float min_angvel; /* clamp the minimum angular velocity, 0.0 is disabled */
-	float obstacleRad;
-
-	/* "Character" physics properties */
-	float step_height;
-	float jump_speed;
-	float fall_speed;
-	unsigned char max_jumps;
-	char pad2[3];
->>>>>>> a24b4e60
 
 	/** Collision mask settings */
 	unsigned short col_group, col_mask;
@@ -292,14 +259,6 @@
 	char empty_drawtype;
 	float empty_drawsize;
 	float dupfacesca;	/* dupliface scale */
-<<<<<<< HEAD
-=======
-
-	ListBase prop;			/* game logic property list (not to be confused with IDProperties) */
-	ListBase sensors;		/* game logic sensors */
-	ListBase controllers;	/* game logic controllers */
-	ListBase actuators;		/* game logic actuators */
->>>>>>> a24b4e60
 
 	float sf; /* sf is time-offset */
 
@@ -318,12 +277,7 @@
 	ListBase nlastrips  DNA_DEPRECATED;			// XXX deprecated... old animation system
 	ListBase hooks  DNA_DEPRECATED;				// XXX deprecated... old animation system
 	ListBase particlesystem;	/* particle systems */
-<<<<<<< HEAD
-	
-=======
-
-	struct BulletSoftBody *bsoft;	/* settings for game engine bullet soft body */
->>>>>>> a24b4e60
+
 	struct PartDeflect *pd;		/* particle deflector/attractor/collision data */
 	struct SoftBody *soft;		/* if exists, saved in file */
 	struct Collection *dup_group;	/* object duplicator for group */
@@ -346,12 +300,7 @@
 
 	ListBase gpulamp;		/* runtime, for glsl lamp display only */
 	ListBase pc_ids;
-<<<<<<< HEAD
-	
-=======
-	ListBase *duplilist;	/* for temporary dupli list storage, only for use by RNA API */
-
->>>>>>> a24b4e60
+
 	struct RigidBodyOb *rigidbody_object;		/* settings for Bullet rigid body */
 	struct RigidBodyCon *rigidbody_constraint;	/* settings for Bullet constraint */
 
@@ -641,15 +590,12 @@
 	OB_LOCK_ROT4D   = 1 << 10,
 };
 
-<<<<<<< HEAD
 /* ob->duplicator_visibility_flag */
 enum {
 	OB_DUPLI_FLAG_VIEWPORT = 1 << 0,
 	OB_DUPLI_FLAG_RENDER   = 1 << 1,
 };
 
-=======
->>>>>>> a24b4e60
 #define MAX_DUPLI_RECUR 8
 
 #ifdef __cplusplus
