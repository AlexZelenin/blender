--- conflicted
+++ resolved
@@ -880,10 +880,7 @@
   LRT_GPENCIL_BINARY_WEIGHTS = (1 << 2) /* Deprecated, this is removed for lack of use case. */,
   LRT_GPENCIL_IS_BAKED = (1 << 3),
   LRT_GPENCIL_USE_CACHE = (1 << 4),
-<<<<<<< HEAD
   LRT_GPENCIL_OFFSET_TOWARDS_CUSTOM_CAMERA = (1 << 5),
-=======
->>>>>>> 247abdbf
 } eLineArtGPencilModifierFlags;
 
 typedef enum eLineartGpencilMaskSwitches {
@@ -952,41 +949,26 @@
   /* CPU mode */
   float chaining_image_threshold;
 
-<<<<<<< HEAD
   /* eLineartMainFlags, for one time calculation. */
-=======
-  /* Ported from SceneLineArt flags. */
->>>>>>> 247abdbf
   int calculation_flags;
 
   /* eLineArtGPencilModifierFlags, modifier internal state. */
   int flags;
 
-<<<<<<< HEAD
   /* Move strokes towards camera to avoid clipping while preserve depth for the viewport. */
   float stroke_offset;
 
-  /* Runtime data. */
-
-  /* Because we only do calculation once per modifier stack, so we need global override values for
-   * line art to compute as much data as possible. */
-=======
   /* Runtime data. */
 
   /* Because we can potentially only compute features lines once per modifier stack (Use Cache), we
    * need to have these override values to ensure that we have the data we need is computed and
    * stored in the cache. */
->>>>>>> 247abdbf
   char level_start_override;
   char level_end_override;
   short edge_types_override;
 
   struct LineartCache *cache;
-<<<<<<< HEAD
-  /* Keep render buffer so we can call destroy from ModifierData. */
-=======
   /* Keep a pointer to the render buffer so we can call destroy from ModifierData. */
->>>>>>> 247abdbf
   struct LineartRenderBuffer *render_buffer_ptr;
 
 } LineartGpencilModifierData;
