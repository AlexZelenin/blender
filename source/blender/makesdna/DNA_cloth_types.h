--- conflicted
+++ resolved
@@ -80,7 +80,6 @@
 	float	density_strength;	/* influence of hair density */
 	float	collider_friction; /* friction with colliders */
 	float	vel_damping; /* damp the velocity to speed up getting to the resting position */
-<<<<<<< HEAD
 	float	shrink;  /* min amount to shrink cloth by 0.0f (no shrink) - 1.0f (shrink to nothing) */
 	float	max_shrink;  /* max amount to shrink cloth by 0.0f (no shrink) - 1.0f (shrink to nothing) */
 	float	struct_plasticity;	/* Factor of how much the rest length will change after reaching yield point (0-1) */
@@ -89,12 +88,7 @@
 	float	bend_yield_fact;	/* How much angle has to change as a factor of a full circle before plastic behavior kicks in (0-1) */
 	float	rest_planar_fact;	/* Factor of how planar rest angles should be, 0 means the original angle, and 1 means totally flat */
 	float	max_planarity;
-	
-=======
-	float	shrink_min;  /* min amount to shrink cloth by 0.0f (no shrink) - 1.0f (shrink to nothing) */
-	float	shrink_max;  /* max amount to shrink cloth by 0.0f (no shrink) - 1.0f (shrink to nothing) */
 
->>>>>>> 51f14cfa
 	/* XXX various hair stuff
 	 * should really be separate, this struct is a horrible mess already
 	 */
