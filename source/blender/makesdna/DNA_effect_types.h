--- conflicted
+++ resolved
@@ -122,13 +122,8 @@
 	float imat[4][4];	/* inverse matrix of parent Object */
 
 	Particle *keys;
-<<<<<<< HEAD
 	struct Collection *group;
-	
-=======
-	struct Group *group;
 
->>>>>>> a24b4e60
 } PartEff;
 
 
