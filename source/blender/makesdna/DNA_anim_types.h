--- conflicted
+++ resolved
@@ -58,13 +58,8 @@
   /** Settings for the modifier. */
   short flag;
   /**
-<<<<<<< HEAD
-   * Expansion state for the modifier panel and its subpanels, stored as a bitfield
-   * in depth-first order. (Maximum of sizeof(short) total panels).
-=======
    * Expansion state for the modifier panel and its sub-panels, stored as a bit-field
    * in depth-first order. (Maximum of `sizeof(short)` total panels).
->>>>>>> 5dced2a0
    */
   short ui_expand_flag;
 
