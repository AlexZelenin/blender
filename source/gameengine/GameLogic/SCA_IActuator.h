/**
 * $Id$
 *
 * ***** BEGIN GPL LICENSE BLOCK *****
 *
 * This program is free software; you can redistribute it and/or
 * modify it under the terms of the GNU General Public License
 * as published by the Free Software Foundation; either version 2
 * of the License, or (at your option) any later version.
 *
 * This program is distributed in the hope that it will be useful,
 * but WITHOUT ANY WARRANTY; without even the implied warranty of
 * MERCHANTABILITY or FITNESS FOR A PARTICULAR PURPOSE.  See the
 * GNU General Public License for more details.
 *
 * You should have received a copy of the GNU General Public License
 * along with this program; if not, write to the Free Software Foundation,
 * Inc., 59 Temple Place - Suite 330, Boston, MA  02111-1307, USA.
 *
 * The Original Code is Copyright (C) 2001-2002 by NaN Holding BV.
 * All rights reserved.
 *
 * The Original Code is: all of this file.
 *
 * Contributor(s): none yet.
 *
 * ***** END GPL LICENSE BLOCK *****
 */
#ifndef __KX_IACTUATOR
#define __KX_IACTUATOR

#include "SCA_IController.h"
#include <vector>

/*
 * Use of SG_DList : None
 * Use of SG_QList : element of activated actuator list of their owner
 *                   Head: SCA_IObject::m_activeActuators
 */
class SCA_IActuator : public SCA_ILogicBrick
{
	friend class SCA_LogicManager;
protected:
<<<<<<< HEAD
=======
	int					 m_type;
>>>>>>> 8ea29046
	int					 m_links;	// number of active links to controllers
									// when 0, the actuator is automatically stopped
	//std::vector<CValue*> m_events;
	bool			     m_posevent;
	bool			     m_negevent;

	std::vector<class SCA_IController*>		m_linkedcontrollers;

	void RemoveAllEvents()
	{
		m_posevent = false;
		m_negevent = false;
	}


public:
	/**
	 * This class also inherits the default copy constructors
	 */
	enum KX_ACTUATOR_TYPE {
		KX_ACT_OBJECT,
		KX_ACT_IPO,
		KX_ACT_CAMERA,
		KX_ACT_SOUND,
		KX_ACT_PROPERTY,
		KX_ACT_ADD_OBJECT,
		KX_ACT_END_OBJECT,
		KX_ACT_DYNAMIC,
		KX_ACT_REPLACE_MESH,
		KX_ACT_TRACKTO,
		KX_ACT_CONSTRAINT,
		KX_ACT_SCENE,
		KX_ACT_RANDOM,
		KX_ACT_MESSAGE,
		KX_ACT_ACTION,
		KX_ACT_CD,
		KX_ACT_GAME,
		KX_ACT_VISIBILITY,
		KX_ACT_2DFILTER,
		KX_ACT_PARENT,
		KX_ACT_SHAPEACTION,
		KX_ACT_STATE,
		KX_ACT_ARMATURE,
	};

<<<<<<< HEAD
	SCA_IActuator(SCA_IObject* gameobj); 
=======
	SCA_IActuator(SCA_IObject* gameobj, KX_ACTUATOR_TYPE type); 
>>>>>>> 8ea29046

	/**
	 * UnlinkObject(...)
	 * Certain actuator use gameobject pointers (like TractTo actuator)
	 * This function can be called when an object is removed to make
	 * sure that the actuator will not use it anymore.
	 */

	virtual bool UnlinkObject(SCA_IObject* clientobj) { return false; }

	/**
	 * Update(...)
	 * Update the actuator based upon the events received since 
	 * the last call to Update, the current time and deltatime the
	 * time elapsed in this frame ?
	 * It is the responsibility of concrete Actuators to clear
	 * their event's. This is usually done in the Update() method via 
	 * a call to RemoveAllEvents()
	 */


	virtual bool Update(double curtime, bool frame);
	virtual bool Update();

	/** 
	 * Add an event to an actuator.
	 */ 
	//void AddEvent(CValue* event)
	void AddEvent(bool event)
	{
		if (event)
			m_posevent = true;
		else
			m_negevent = true;
	}

	virtual void ProcessReplica();

	/** 
	 * Return true iff all the current events 
	 * are negative. The definition of negative event is
	 * not immediately clear. But usually refers to key-up events
	 * or events where no action is required.
	 */
	bool IsNegativeEvent() const
	{
		return !m_posevent && m_negevent;
	}

	virtual ~SCA_IActuator();

	/**
	 * remove this actuator from the list of active actuators
	 */
	virtual void Deactivate();
	virtual void Activate(SG_DList& head);

	void	LinkToController(SCA_IController* controller);
	void	UnlinkController(class SCA_IController* cont);
	void	UnlinkAllControllers();

	void ClrLink() { m_links=0; }
	void IncLink() { m_links++; }
	void DecLink();
	bool IsNoLink() const { return !m_links; }
<<<<<<< HEAD
	
=======
	bool IsType(KX_ACTUATOR_TYPE type) { return m_type == type; }
>>>>>>> 8ea29046
	
#ifdef WITH_CXX_GUARDEDALLOC
public:
	void *operator new( unsigned int num_bytes) { return MEM_mallocN(num_bytes, "GE:SCA_IActuator"); }
	void operator delete( void *mem ) { MEM_freeN(mem); }
#endif
};

#endif //__KX_IACTUATOR
<|MERGE_RESOLUTION|>--- conflicted
+++ resolved
@@ -41,10 +41,7 @@
 {
 	friend class SCA_LogicManager;
 protected:
-<<<<<<< HEAD
-=======
 	int					 m_type;
->>>>>>> 8ea29046
 	int					 m_links;	// number of active links to controllers
 									// when 0, the actuator is automatically stopped
 	//std::vector<CValue*> m_events;
@@ -90,11 +87,7 @@
 		KX_ACT_ARMATURE,
 	};
 
-<<<<<<< HEAD
-	SCA_IActuator(SCA_IObject* gameobj); 
-=======
 	SCA_IActuator(SCA_IObject* gameobj, KX_ACTUATOR_TYPE type); 
->>>>>>> 8ea29046
 
 	/**
 	 * UnlinkObject(...)
@@ -160,11 +153,7 @@
 	void IncLink() { m_links++; }
 	void DecLink();
 	bool IsNoLink() const { return !m_links; }
-<<<<<<< HEAD
-	
-=======
 	bool IsType(KX_ACTUATOR_TYPE type) { return m_type == type; }
->>>>>>> 8ea29046
 	
 #ifdef WITH_CXX_GUARDEDALLOC
 public:
