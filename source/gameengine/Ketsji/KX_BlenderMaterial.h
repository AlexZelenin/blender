--- conflicted
+++ resolved
@@ -84,13 +84,9 @@
 	
 	// --------------------------------
 	virtual PyObject* py_getattro(PyObject *attr);
-<<<<<<< HEAD
-	virtual int       py_setattro(PyObject *attr, PyObject *pyvalue);
-=======
 	virtual PyObject* py_getattro_dict();
 	virtual int       py_setattro(PyObject *attr, PyObject *pyvalue);
 	virtual PyObject* py_repr(void) { return PyString_FromString(mMaterial->matname.ReadPtr()); }
->>>>>>> 0c6ec76a
 
 	KX_PYMETHOD_DOC( KX_BlenderMaterial, getShader );
 	KX_PYMETHOD_DOC( KX_BlenderMaterial, getMaterialIndex );
