--- conflicted
+++ resolved
@@ -566,10 +566,6 @@
 
 /* Integration hooks ------------------------------------------------------- */
 PyTypeObject KX_ConstraintActuator::Type = {
-<<<<<<< HEAD
-	PyObject_HEAD_INIT(NULL)
-	0,
-=======
 #if (PY_VERSION_HEX >= 0x02060000)
 	PyVarObject_HEAD_INIT(NULL, 0)
 #else
@@ -577,7 +573,6 @@
 	PyObject_HEAD_INIT( NULL )  /* required py macro */
 	0,                          /* ob_size */
 #endif
->>>>>>> 0c6ec76a
 	"KX_ConstraintActuator",
 	sizeof(PyObjectPlus_Proxy),
 	0,
@@ -645,10 +640,6 @@
 	{ NULL }	//Sentinel
 };
 
-<<<<<<< HEAD
-PyObject* KX_ConstraintActuator::py_getattro(PyObject *attr) {
-	py_getattro_up(SCA_IActuator);
-=======
 PyObject* KX_ConstraintActuator::py_getattro(PyObject *attr) 
 {
 	py_getattro_up(SCA_IActuator);
@@ -675,7 +666,6 @@
 	}
 	act->m_refDirVector = dir/len;
 	return 0;	
->>>>>>> 0c6ec76a
 }
 
 /* 2. setDamp                                                                */
